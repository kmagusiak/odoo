--- conflicted
+++ resolved
@@ -307,16 +307,6 @@
 
         # build a dictionary of the form {'id_of_distant_resource': name_of_distant_resource}
         from orm import except_orm
-<<<<<<< HEAD
-        try:
-            names = dict(obj.name_get(cr, user, filter(None, res.values()), context))
-        except except_orm:
-            names = {}
-            iids = filter(None, res.values())
-            for iiid in iids:
-                names[iiid] = '// Access Denied //'
-=======
-
         names = {}
         for record in list(set(filter(None, res.values()))):
             try:
@@ -326,7 +316,6 @@
                 record_name[record] = '// Access Denied //'
             names.update(record_name)        
         
->>>>>>> 1d527207
         for r in res.keys():
             if res[r] and res[r] in names:
                 res[r] = (res[r], names[res[r]])
