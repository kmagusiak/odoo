--- conflicted
+++ resolved
@@ -286,18 +286,9 @@
             cr.close()
         return True
 
-<<<<<<< HEAD
     def exp_db_exist(self, db_name):
-        try:
-            db = sql_db.db_connect(db_name)
-            return True
-        except:
-            return False
-=======
-    def db_exist(self, db_name):
         ## Not True: in fact, check if connection to database is possible. The database may exists
         return bool(sql_db.db_connect(db_name))
->>>>>>> 9bb02a1b
 
     def exp_list(self):
         db = sql_db.db_connect('template1')
