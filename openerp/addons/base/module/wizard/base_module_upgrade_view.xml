--- conflicted
+++ resolved
@@ -44,11 +44,7 @@
             <field name="type">form</field>
             <field name="priority" eval="20"/>
             <field name="arch" type="xml">
-<<<<<<< HEAD
-                <form string="Apply Scheduled Upgrades" version="7.0">
-=======
                 <form string="Apply Schedule Upgrade" version="7.0">
->>>>>>> 9559fcd3
                     <div><label string="The selected modules have been updated / installed !"/></div>
                     <div><label string="We suggest to reload the menu tab to see the new menus (Ctrl+T then Ctrl+R)."/></div>
                     <footer>
