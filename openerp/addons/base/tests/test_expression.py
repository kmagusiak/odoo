import unittest2

<<<<<<< HEAD
import openerp
=======
import openerp.osv.expression as expression
>>>>>>> dd8cbf49
from openerp.osv.expression import get_unaccent_wrapper
from openerp.osv.orm import BaseModel
import openerp.tests.common as common

class test_expression(common.TransactionCase):

    def _reinit_mock(self):
        self.query_list = list()

    def _mock_base_model_where_calc(self, model, *args, **kwargs):
        """ Mock build_email to be able to test its values. Store them into
            some internal variable for latter processing. """
        self.query_list.append(self._base_model_where_calc(model, *args, **kwargs))
        # return the lastly stored query, the one the ORM wants to perform
        return self.query_list[-1]

    def setUp(self):
        super(test_expression, self).setUp()
        # Mock BaseModel._where_calc(), to be able to proceed to some tests about generated expression
        self._reinit_mock()
        self._base_model_where_calc = BaseModel._where_calc
        BaseModel._where_calc = lambda model, cr, uid, args, context: self._mock_base_model_where_calc(model, cr, uid, args, context)

    def tearDown(self):
        # Remove mocks
        BaseModel._where_calc = self._base_model_where_calc
        super(test_expression, self).tearDown()

    def test_00_in_not_in_m2m(self):
        registry, cr, uid = self.registry, self.cr, self.uid

        # Create 4 partners with no category, or one or two categories (out of two categories).

        categories = registry('res.partner.category')
        cat_a = categories.create(cr, uid, {'name': 'test_expression_category_A'})
        cat_b = categories.create(cr, uid, {'name': 'test_expression_category_B'})

        partners = registry('res.partner')
        a = partners.create(cr, uid, {'name': 'test_expression_partner_A', 'category_id': [(6, 0, [cat_a])]})
        b = partners.create(cr, uid, {'name': 'test_expression_partner_B', 'category_id': [(6, 0, [cat_b])]})
        ab = partners.create(cr, uid, {'name': 'test_expression_partner_AB', 'category_id': [(6, 0, [cat_a, cat_b])]})
        c = partners.create(cr, uid, {'name': 'test_expression_partner_C'})

        # The tests.

        # On a one2many or many2many field, `in` should be read `contains` (and
        # `not in` should be read `doesn't contain`.

        with_a = partners.search(cr, uid, [('category_id', 'in', [cat_a])])
        self.assertEqual(set([a, ab]), set(with_a), "Search for category_id in cat_a failed.")

        with_b = partners.search(cr, uid, [('category_id', 'in', [cat_b])])
        self.assertEqual(set([ab, b]), set(with_b), "Search for category_id in cat_b failed.")

        # Partners with the category A or the category B.
        with_a_or_b = partners.search(cr, uid, [('category_id', 'in', [cat_a, cat_b])])
        self.assertEqual(set([ab, a, b]), set(with_a_or_b), "Search for category_id contains cat_a or cat_b failed.")

        # Show that `contains list` is really `contains element or contains element`.
        with_a_or_with_b = partners.search(cr, uid, ['|', ('category_id', 'in', [cat_a]), ('category_id', 'in', [cat_b])])
        self.assertEqual(set([ab, a, b]), set(with_a_or_with_b), "Search for category_id contains cat_a or contains cat_b failed.")

        # If we change the OR in AND...
        with_a_and_b = partners.search(cr, uid, [('category_id', 'in', [cat_a]), ('category_id', 'in', [cat_b])])
        self.assertEqual(set([ab]), set(with_a_and_b), "Search for category_id contains cat_a and cat_b failed.")

        # Partners without category A and without category B.
        without_a_or_b = partners.search(cr, uid, [('category_id', 'not in', [cat_a, cat_b])])
        self.assertTrue(all(i not in without_a_or_b for i in [a, b, ab]), "Search for category_id doesn't contain cat_a or cat_b failed (1).")
        self.assertTrue(c in without_a_or_b, "Search for category_id doesn't contain cat_a or cat_b failed (2).")

        # Show that `doesn't contain list` is really `doesn't contain element and doesn't contain element`.
        without_a_and_without_b = partners.search(cr, uid, [('category_id', 'not in', [cat_a]), ('category_id', 'not in', [cat_b])])
        self.assertTrue(all(i not in without_a_and_without_b for i in [a, b, ab]), "Search for category_id doesn't contain cat_a and cat_b failed (1).")
        self.assertTrue(c in without_a_and_without_b, "Search for category_id doesn't contain cat_a and cat_b failed (2).")

        # We can exclude any partner containing the category A.
        without_a = partners.search(cr, uid, [('category_id', 'not in', [cat_a])])
        self.assertTrue(a not in without_a, "Search for category_id doesn't contain cat_a failed (1).")
        self.assertTrue(ab not in without_a, "Search for category_id doesn't contain cat_a failed (2).")
        self.assertTrue(set([b, c]).issubset(set(without_a)), "Search for category_id doesn't contain cat_a failed (3).")

        # (Obviously we can do the same for cateory B.)
        without_b = partners.search(cr, uid, [('category_id', 'not in', [cat_b])])
        self.assertTrue(b not in without_b, "Search for category_id doesn't contain cat_b failed (1).")
        self.assertTrue(ab not in without_b, "Search for category_id doesn't contain cat_b failed (2).")
        self.assertTrue(set([a, c]).issubset(set(without_b)), "Search for category_id doesn't contain cat_b failed (3).")

        # We can't express the following: Partners with a category different than A.
        # with_any_other_than_a = ...
        # self.assertTrue(a not in with_any_other_than_a, "Search for category_id with any other than cat_a failed (1).")
        # self.assertTrue(ab in with_any_other_than_a, "Search for category_id with any other than cat_a failed (2).")

    def test_10_expression_parse(self):
        # TDE note: those tests have been added when refactoring the expression.parse() method.
        # They come in addition to the already existing test_osv_expression.yml; maybe some tests
        # will be a bit redundant
        registry, cr, uid = self.registry, self.cr, self.uid
        users_obj = registry('res.users')

        # Create users
        a = users_obj.create(cr, uid, {'name': 'test_A', 'login': 'test_A'})
        b1 = users_obj.create(cr, uid, {'name': 'test_B', 'login': 'test_B'})
        b1_user = users_obj.browse(cr, uid, [b1])[0]
        b2 = users_obj.create(cr, uid, {'name': 'test_B2', 'login': 'test_B2', 'parent_id': b1_user.partner_id.id})

        # Test1: simple inheritance
        user_ids = users_obj.search(cr, uid, [('name', 'like', 'test')])
        self.assertEqual(set(user_ids), set([a, b1, b2]), 'searching through inheritance failed')
        user_ids = users_obj.search(cr, uid, [('name', '=', 'test_B')])
        self.assertEqual(set(user_ids), set([b1]), 'searching through inheritance failed')

        # Test2: inheritance + relational fields
        user_ids = users_obj.search(cr, uid, [('child_ids.name', 'like', 'test_B')])
        self.assertEqual(set(user_ids), set([b1]), 'searching through inheritance failed')
        
        # Special =? operator mean "is equal if right is set, otherwise always True"
        user_ids = users_obj.search(cr, uid, [('name', 'like', 'test'), ('parent_id', '=?', False)])
        self.assertEqual(set(user_ids), set([a, b1, b2]), '(x =? False) failed')
        user_ids = users_obj.search(cr, uid, [('name', 'like', 'test'), ('parent_id', '=?', b1_user.partner_id.id)])
        self.assertEqual(set(user_ids), set([b2]), '(x =? id) failed')

    def test_20_auto_join(self):
        registry, cr, uid = self.registry, self.cr, self.uid
        unaccent = get_unaccent_wrapper(cr)

        # Get models
        partner_obj = registry('res.partner')
        state_obj = registry('res.country.state')
        bank_obj = registry('res.partner.bank')

        # Get test columns
        partner_state_id_col = partner_obj._columns.get('state_id')  # many2one on res.partner to res.country.state
        partner_parent_id_col = partner_obj._columns.get('parent_id')  # many2one on res.partner to res.partner
        state_country_id_col = state_obj._columns.get('country_id')  # many2one on res.country.state on res.country
        partner_child_ids_col = partner_obj._columns.get('child_ids')  # one2many on res.partner to res.partner
        partner_bank_ids_col = partner_obj._columns.get('bank_ids')  # one2many on res.partner to res.partner.bank
        category_id_col = partner_obj._columns.get('category_id')  # many2many on res.partner to res.partner.category

        # Get the first bank account type to be able to create a res.partner.bank
        bank_type = bank_obj._bank_type_get(cr, uid)[0]
        # Get country/state data
        country_us_id = registry('res.country').search(cr, uid, [('code', 'like', 'US')])[0]
        state_ids = registry('res.country.state').search(cr, uid, [('country_id', '=', country_us_id)], limit=2)

        # Create demo data: partners and bank object
        p_a = partner_obj.create(cr, uid, {'name': 'test__A', 'state_id': state_ids[0]})
        p_b = partner_obj.create(cr, uid, {'name': 'test__B', 'state_id': state_ids[1]})
        p_aa = partner_obj.create(cr, uid, {'name': 'test__AA', 'parent_id': p_a, 'state_id': state_ids[0]})
        p_ab = partner_obj.create(cr, uid, {'name': 'test__AB', 'parent_id': p_a, 'state_id': state_ids[1]})
        p_ba = partner_obj.create(cr, uid, {'name': 'test__BA', 'parent_id': p_b, 'state_id': state_ids[0]})
        b_aa = bank_obj.create(cr, uid, {'name': '__bank_test_a', 'state': bank_type[0], 'partner_id': p_aa, 'acc_number': '1234'})
        b_ab = bank_obj.create(cr, uid, {'name': '__bank_test_b', 'state': bank_type[0], 'partner_id': p_ab, 'acc_number': '5678'})
        b_ba = bank_obj.create(cr, uid, {'name': '__bank_test_b', 'state': bank_type[0], 'partner_id': p_ba, 'acc_number': '9876'})

        # --------------------------------------------------
        # Test1: basics about the attribute
        # --------------------------------------------------

        category_id_col._auto_join = True
        self.assertRaises(NotImplementedError, partner_obj.search, cr, uid, [('category_id.name', '=', 'foo')])
        category_id_col._auto_join = False

        # --------------------------------------------------
        # Test2: one2many
        # --------------------------------------------------

        name_test = 'test_a'

        # Do: one2many without _auto_join
        self._reinit_mock()
        partner_ids = partner_obj.search(cr, uid, [('bank_ids.name', 'like', name_test)])
        # Test result
        self.assertEqual(set(partner_ids), set([p_aa]),
            "_auto_join off: ('bank_ids.name', 'like', '..'): incorrect result")
        # Test produced queries
        self.assertEqual(len(self.query_list), 3,
            "_auto_join off: ('bank_ids.name', 'like', '..') should produce 3 queries (1 in res_partner_bank, 2 on res_partner)")
        sql_query = self.query_list[0].get_sql()
        self.assertIn('res_partner_bank', sql_query[0],
            "_auto_join off: ('bank_ids.name', 'like', '..') first query incorrect main table")

        expected = "%s::text like %s" % (unaccent('"res_partner_bank"."name"'), unaccent('%s'))
        self.assertIn(expected, sql_query[1],
            "_auto_join off: ('bank_ids.name', 'like', '..') first query incorrect where condition")
        
        self.assertEqual(set(['%' + name_test + '%']), set(sql_query[2]),
            "_auto_join off: ('bank_ids.name', 'like', '..') first query incorrect parameter")
        sql_query = self.query_list[2].get_sql()
        self.assertIn('res_partner', sql_query[0],
            "_auto_join off: ('bank_ids.name', 'like', '..') third query incorrect main table")
        self.assertIn('"res_partner"."id" in (%s)', sql_query[1],
            "_auto_join off: ('bank_ids.name', 'like', '..') third query incorrect where condition")
        self.assertEqual(set([p_aa]), set(sql_query[2]),
            "_auto_join off: ('bank_ids.name', 'like', '..') third query incorrect parameter")

        # Do: cascaded one2many without _auto_join
        self._reinit_mock()
        partner_ids = partner_obj.search(cr, uid, [('child_ids.bank_ids.id', 'in', [b_aa, b_ba])])
        # Test result
        self.assertEqual(set(partner_ids), set([p_a, p_b]),
            "_auto_join off: ('child_ids.bank_ids.id', 'in', [..]): incorrect result")
        # Test produced queries
        self.assertEqual(len(self.query_list), 5,
            "_auto_join off: ('child_ids.bank_ids.id', 'in', [..]) should produce 5 queries (1 in res_partner_bank, 4 on res_partner)")

        # Do: one2many with _auto_join
        partner_bank_ids_col._auto_join = True
        self._reinit_mock()
        partner_ids = partner_obj.search(cr, uid, [('bank_ids.name', 'like', 'test_a')])
        # Test result
        self.assertEqual(set(partner_ids), set([p_aa]),
            "_auto_join on: ('bank_ids.name', 'like', '..') incorrect result")
        # Test produced queries
        self.assertEqual(len(self.query_list), 1,
            "_auto_join on: ('bank_ids.name', 'like', '..') should produce 1 query")
        sql_query = self.query_list[0].get_sql()
        self.assertIn('"res_partner"', sql_query[0],
            "_auto_join on: ('bank_ids.name', 'like', '..') query incorrect main table")
        self.assertIn('"res_partner_bank" as "res_partner__bank_ids"', sql_query[0],
            "_auto_join on: ('bank_ids.name', 'like', '..') query incorrect join")

        expected = "%s::text like %s" % (unaccent('"res_partner__bank_ids"."name"'), unaccent('%s'))
        self.assertIn(expected, sql_query[1],
            "_auto_join on: ('bank_ids.name', 'like', '..') query incorrect where condition")
        
        self.assertIn('"res_partner"."id"="res_partner__bank_ids"."partner_id"', sql_query[1],
            "_auto_join on: ('bank_ids.name', 'like', '..') query incorrect join condition")
        self.assertEqual(set(['%' + name_test + '%']), set(sql_query[2]),
            "_auto_join on: ('bank_ids.name', 'like', '..') query incorrect parameter")

        # Do: one2many with _auto_join, test final leaf is an id
        self._reinit_mock()
        partner_ids = partner_obj.search(cr, uid, [('bank_ids.id', 'in', [b_aa, b_ab])])
        # Test result
        self.assertEqual(set(partner_ids), set([p_aa, p_ab]),
            "_auto_join on: ('bank_ids.id', 'in', [..]) incorrect result")
        # Test produced queries
        self.assertEqual(len(self.query_list), 1,
            "_auto_join on: ('bank_ids.id', 'in', [..]) should produce 1 query")
        sql_query = self.query_list[0].get_sql()
        self.assertIn('"res_partner"', sql_query[0],
            "_auto_join on: ('bank_ids.id', 'in', [..]) query incorrect main table")
        self.assertIn('"res_partner__bank_ids"."id" in (%s,%s)', sql_query[1],
            "_auto_join on: ('bank_ids.id', 'in', [..]) query incorrect where condition")
        self.assertEqual(set([b_aa, b_ab]), set(sql_query[2]),
            "_auto_join on: ('bank_ids.id', 'in', [..]) query incorrect parameter")

        # Do: 2 cascaded one2many with _auto_join, test final leaf is an id
        partner_child_ids_col._auto_join = True
        self._reinit_mock()
        partner_ids = partner_obj.search(cr, uid, [('child_ids.bank_ids.id', 'in', [b_aa, b_ba])])
        # Test result
        self.assertEqual(set(partner_ids), set([p_a, p_b]),
            "_auto_join on: ('child_ids.bank_ids.id', 'not in', [..]): incorrect result")
        # # Test produced queries
        self.assertEqual(len(self.query_list), 1,
            "_auto_join on: ('child_ids.bank_ids.id', 'in', [..]) should produce 1 query")
        sql_query = self.query_list[0].get_sql()
        self.assertIn('"res_partner"', sql_query[0],
            "_auto_join on: ('child_ids.bank_ids.id', 'in', [..]) incorrect main table")
        self.assertIn('"res_partner" as "res_partner__child_ids"', sql_query[0],
            "_auto_join on: ('child_ids.bank_ids.id', 'in', [..]) query incorrect join")
        self.assertIn('"res_partner_bank" as "res_partner__child_ids__bank_ids"', sql_query[0],
            "_auto_join on: ('child_ids.bank_ids.id', 'in', [..]) query incorrect join")
        self.assertIn('"res_partner__child_ids__bank_ids"."id" in (%s,%s)', sql_query[1],
            "_auto_join on: ('child_ids.bank_ids.id', 'in', [..]) query incorrect where condition")
        self.assertIn('"res_partner"."id"="res_partner__child_ids"."parent_id"', sql_query[1],
            "_auto_join on: ('child_ids.bank_ids.id', 'in', [..]) query incorrect join condition")
        self.assertIn('"res_partner__child_ids"."id"="res_partner__child_ids__bank_ids"."partner_id"', sql_query[1],
            "_auto_join on: ('child_ids.bank_ids.id', 'in', [..]) query incorrect join condition")
        self.assertEqual(set([b_aa, b_ba]), set(sql_query[2][-2:]),
            "_auto_join on: ('child_ids.bank_ids.id', 'in', [..]) query incorrect parameter")

        # --------------------------------------------------
        # Test3: many2one
        # --------------------------------------------------

        name_test = 'US'

        # Do: many2one without _auto_join
        self._reinit_mock()
        partner_ids = partner_obj.search(cr, uid, [('state_id.country_id.code', 'like', name_test)])
        # Test result: at least our added data + demo data
        self.assertTrue(set([p_a, p_b, p_aa, p_ab, p_ba]).issubset(set(partner_ids)),
            "_auto_join off: ('state_id.country_id.code', 'like', '..') incorrect result")
        # Test produced queries
        self.assertEqual(len(self.query_list), 3,
            "_auto_join off: ('state_id.country_id.code', 'like', '..') should produce 3 queries (1 on res_country, 1 on res_country_state, 1 on res_partner)")

        # Do: many2one with 1 _auto_join on the first many2one
        partner_state_id_col._auto_join = True
        self._reinit_mock()
        partner_ids = partner_obj.search(cr, uid, [('state_id.country_id.code', 'like', name_test)])
        # Test result: at least our added data + demo data
        self.assertTrue(set([p_a, p_b, p_aa, p_ab, p_ba]).issubset(set(partner_ids)),
            "_auto_join on for state_id: ('state_id.country_id.code', 'like', '..') incorrect result")
        # Test produced queries
        self.assertEqual(len(self.query_list), 2,
            "_auto_join on for state_id: ('state_id.country_id.code', 'like', '..') should produce 2 query")
        sql_query = self.query_list[0].get_sql()
        self.assertIn('"res_country"', sql_query[0],
            "_auto_join on for state_id: ('state_id.country_id.code', 'like', '..') query 1 incorrect main table")

        expected = "%s::text like %s" % (unaccent('"res_country"."code"'), unaccent('%s'))
        self.assertIn(expected, sql_query[1],
            "_auto_join on for state_id: ('state_id.country_id.code', 'like', '..') query 1 incorrect where condition")

        self.assertEqual(['%' + name_test + '%'], sql_query[2],
            "_auto_join on for state_id: ('state_id.country_id.code', 'like', '..') query 1 incorrect parameter")
        sql_query = self.query_list[1].get_sql()
        self.assertIn('"res_partner"', sql_query[0],
            "_auto_join on for state_id: ('state_id.country_id.code', 'like', '..') query 2 incorrect main table")
        self.assertIn('"res_country_state" as "res_partner__state_id"', sql_query[0],
            "_auto_join on for state_id: ('state_id.country_id.code', 'like', '..') query 2 incorrect join")
        self.assertIn('"res_partner__state_id"."country_id" in (%s)', sql_query[1],
            "_auto_join on for state_id: ('state_id.country_id.code', 'like', '..') query 2 incorrect where condition")
        self.assertIn('"res_partner"."state_id"="res_partner__state_id"."id"', sql_query[1],
            "_auto_join on for state_id: ('state_id.country_id.code', 'like', '..') query 2 incorrect join condition")

        # Do: many2one with 1 _auto_join on the second many2one
        partner_state_id_col._auto_join = False
        state_country_id_col._auto_join = True
        self._reinit_mock()
        partner_ids = partner_obj.search(cr, uid, [('state_id.country_id.code', 'like', name_test)])
        # Test result: at least our added data + demo data
        self.assertTrue(set([p_a, p_b, p_aa, p_ab, p_ba]).issubset(set(partner_ids)),
            "_auto_join on for country_id: ('state_id.country_id.code', 'like', '..') incorrect result")
        # Test produced queries
        self.assertEqual(len(self.query_list), 2,
            "_auto_join on for country_id: ('state_id.country_id.code', 'like', '..') should produce 2 query")
        # -- first query
        sql_query = self.query_list[0].get_sql()
        self.assertIn('"res_country_state"', sql_query[0],
            "_auto_join on for country_id: ('state_id.country_id.code', 'like', '..') query 1 incorrect main table")
        self.assertIn('"res_country" as "res_country_state__country_id"', sql_query[0],
            "_auto_join on for country_id: ('state_id.country_id.code', 'like', '..') query 1 incorrect join")

        expected = "%s::text like %s" % (unaccent('"res_country_state__country_id"."code"'), unaccent('%s'))
        self.assertIn(expected, sql_query[1],
            "_auto_join on for country_id: ('state_id.country_id.code', 'like', '..') query 1 incorrect where condition")
        
        self.assertIn('"res_country_state"."country_id"="res_country_state__country_id"."id"', sql_query[1],
            "_auto_join on for country_id: ('state_id.country_id.code', 'like', '..') query 1 incorrect join condition")
        self.assertEqual(['%' + name_test + '%'], sql_query[2],
            "_auto_join on for country_id: ('state_id.country_id.code', 'like', '..') query 1 incorrect parameter")
        # -- second query
        sql_query = self.query_list[1].get_sql()
        self.assertIn('"res_partner"', sql_query[0],
            "_auto_join on for country_id: ('state_id.country_id.code', 'like', '..') query 2 incorrect main table")
        self.assertIn('"res_partner"."state_id" in', sql_query[1],
            "_auto_join on for country_id: ('state_id.country_id.code', 'like', '..') query 2 incorrect where condition")

        # Do: many2one with 2 _auto_join
        partner_state_id_col._auto_join = True
        state_country_id_col._auto_join = True
        self._reinit_mock()
        partner_ids = partner_obj.search(cr, uid, [('state_id.country_id.code', 'like', name_test)])
        # Test result: at least our added data + demo data
        self.assertTrue(set([p_a, p_b, p_aa, p_ab, p_ba]).issubset(set(partner_ids)),
            "_auto_join on: ('state_id.country_id.code', 'like', '..') incorrect result")
        # Test produced queries
        self.assertEqual(len(self.query_list), 1,
            "_auto_join on: ('state_id.country_id.code', 'like', '..') should produce 1 query")
        sql_query = self.query_list[0].get_sql()
        self.assertIn('"res_partner"', sql_query[0],
            "_auto_join on: ('state_id.country_id.code', 'like', '..') query incorrect main table")
        self.assertIn('"res_country_state" as "res_partner__state_id"', sql_query[0],
            "_auto_join on: ('state_id.country_id.code', 'like', '..') query incorrect join")
        self.assertIn('"res_country" as "res_partner__state_id__country_id"', sql_query[0],
            "_auto_join on: ('state_id.country_id.code', 'like', '..') query incorrect join")

        expected = "%s::text like %s" % (unaccent('"res_partner__state_id__country_id"."code"'), unaccent('%s'))
        self.assertIn(expected, sql_query[1],
            "_auto_join on: ('state_id.country_id.code', 'like', '..') query incorrect where condition")
        
        self.assertIn('"res_partner"."state_id"="res_partner__state_id"."id"', sql_query[1],
            "_auto_join on: ('state_id.country_id.code', 'like', '..') query incorrect join condition")
        self.assertIn('"res_partner__state_id"."country_id"="res_partner__state_id__country_id"."id"', sql_query[1],
            "_auto_join on: ('state_id.country_id.code', 'like', '..') query incorrect join condition")
        self.assertEqual(['%' + name_test + '%'], sql_query[2],
            "_auto_join on: ('state_id.country_id.code', 'like', '..') query incorrect parameter")

        # --------------------------------------------------
        # Test4: domain attribute on one2many fields
        # --------------------------------------------------

        partner_child_ids_col._auto_join = True
        partner_bank_ids_col._auto_join = True
        partner_child_ids_col._domain = lambda self: ['!', ('name', '=', self._name)]
        partner_bank_ids_col._domain = [('acc_number', 'like', '1')]
        # Do: 2 cascaded one2many with _auto_join, test final leaf is an id
        self._reinit_mock()
        partner_ids = partner_obj.search(cr, uid, ['&', (1, '=', 1), ('child_ids.bank_ids.id', 'in', [b_aa, b_ba])])
        # Test result: at least one of our added data
        self.assertTrue(set([p_a]).issubset(set(partner_ids)),
            "_auto_join on one2many with domains incorrect result")
        self.assertTrue(set([p_ab, p_ba]) not in set(partner_ids),
            "_auto_join on one2many with domains incorrect result")
        # Test produced queries that domains effectively present
        sql_query = self.query_list[0].get_sql()
        
        expected = "%s::text like %s" % (unaccent('"res_partner__child_ids__bank_ids"."acc_number"'), unaccent('%s'))
        self.assertIn(expected, sql_query[1],
            "_auto_join on one2many with domains incorrect result")
        # TDE TODO: check first domain has a correct table name
        self.assertIn('"res_partner__child_ids"."name" = %s', sql_query[1],
            "_auto_join on one2many with domains incorrect result")

        partner_child_ids_col._domain = lambda self: [('name', '=', '__%s' % self._name)]
        self._reinit_mock()
        partner_ids = partner_obj.search(cr, uid, ['&', (1, '=', 1), ('child_ids.bank_ids.id', 'in', [b_aa, b_ba])])
        # Test result: no one
        self.assertFalse(partner_ids,
            "_auto_join on one2many with domains incorrect result")

        # ----------------------------------------
        # Test5: result-based tests
        # ----------------------------------------

        partner_bank_ids_col._auto_join = False
        partner_child_ids_col._auto_join = False
        partner_state_id_col._auto_join = False
        partner_parent_id_col._auto_join = False
        state_country_id_col._auto_join = False
        partner_child_ids_col._domain = []
        partner_bank_ids_col._domain = []

        # Do: ('child_ids.state_id.country_id.code', 'like', '..') without _auto_join
        self._reinit_mock()
        partner_ids = partner_obj.search(cr, uid, [('child_ids.state_id.country_id.code', 'like', name_test)])
        # Test result: at least our added data + demo data
        self.assertTrue(set([p_a, p_b]).issubset(set(partner_ids)),
            "_auto_join off: ('child_ids.state_id.country_id.code', 'like', '..') incorrect result")
        # Test produced queries
        self.assertEqual(len(self.query_list), 5,
            "_auto_join off: ('child_ids.state_id.country_id.code', 'like', '..') number of queries incorrect")

        # Do: ('child_ids.state_id.country_id.code', 'like', '..') with _auto_join
        partner_child_ids_col._auto_join = True
        partner_state_id_col._auto_join = True
        state_country_id_col._auto_join = True
        self._reinit_mock()
        partner_ids = partner_obj.search(cr, uid, [('child_ids.state_id.country_id.code', 'like', name_test)])
        # Test result: at least our added data + demo data
        self.assertTrue(set([p_a, p_b]).issubset(set(partner_ids)),
            "_auto_join on: ('child_ids.state_id.country_id.code', 'like', '..') incorrect result")
        # Test produced queries
        self.assertEqual(len(self.query_list), 1,
            "_auto_join on: ('child_ids.state_id.country_id.code', 'like', '..') number of queries incorrect")

        # Remove mocks and modifications
        partner_bank_ids_col._auto_join = False
        partner_child_ids_col._auto_join = False
        partner_state_id_col._auto_join = False
        partner_parent_id_col._auto_join = False
        state_country_id_col._auto_join = False

<<<<<<< HEAD
    def test_30_normalize_domain(self):
        expression = openerp.osv.expression
        norm_domain = domain = ['&', (1, '=', 1), ('a', '=', 'b')]
        assert norm_domain == expression.normalize_domain(domain), "Normalized domains should be left untouched"
        domain = [('x', 'in', ['y', 'z']), ('a.v', '=', 'e'), '|', '|', ('a', '=', 'b'), '!', ('c', '>', 'd'), ('e', '!=', 'f'), ('g', '=', 'h')]
        norm_domain = ['&', '&', '&'] + domain
        assert norm_domain == expression.normalize_domain(domain), "Non-normalized domains should be properly normalized"
        
=======
    def test_40_negating_long_expression(self):
        source = ['!','&',('user_id','=',4),('partner_id','in',[1,2])]
        expect = ['|',('user_id','!=',4),('partner_id','not in',[1,2])]
        self.assertEqual(expression.distribute_not(source), expect,
            "distribute_not on expression applied wrongly")

        pos_leaves = [[('a', 'in', [])], [('d', '!=', 3)]]
        neg_leaves = [[('a', 'not in', [])], [('d', '=', 3)]]

        source = expression.OR([expression.AND(pos_leaves)] * 1000)
        expect = source
        self.assertEqual(expression.distribute_not(source), expect,
            "distribute_not on long expression without negation operator should not alter it")

        source = ['!'] + source
        expect = expression.AND([expression.OR(neg_leaves)] * 1000)
        self.assertEqual(expression.distribute_not(source), expect,
            "distribute_not on long expression applied wrongly")

>>>>>>> dd8cbf49
    def test_translate_search(self):
        Country = self.registry('res.country')
        be = self.ref('base.be')
        domains = [
            [('name', '=', 'Belgium')],
            [('name', 'ilike', 'Belgi')],
            [('name', 'in', ['Belgium', 'Care Bears'])],
        ]

        for domain in domains:
            ids = Country.search(self.cr, self.uid, domain)
            self.assertListEqual([be], ids)

    def test_long_table_alias(self):
        # To test the 64 characters limit for table aliases in PostgreSQL
        self.patch_order('res.users', 'partner_id')
        self.patch_order('res.partner', 'commercial_partner_id,company_id,name')
        self.patch_order('res.company', 'parent_id')
        self.env['res.users'].search([('name', '=', 'test')])

if __name__ == '__main__':
    unittest2.main()<|MERGE_RESOLUTION|>--- conflicted
+++ resolved
@@ -1,10 +1,7 @@
 import unittest2
 
-<<<<<<< HEAD
 import openerp
-=======
 import openerp.osv.expression as expression
->>>>>>> dd8cbf49
 from openerp.osv.expression import get_unaccent_wrapper
 from openerp.osv.orm import BaseModel
 import openerp.tests.common as common
@@ -463,7 +460,6 @@
         partner_parent_id_col._auto_join = False
         state_country_id_col._auto_join = False
 
-<<<<<<< HEAD
     def test_30_normalize_domain(self):
         expression = openerp.osv.expression
         norm_domain = domain = ['&', (1, '=', 1), ('a', '=', 'b')]
@@ -472,7 +468,6 @@
         norm_domain = ['&', '&', '&'] + domain
         assert norm_domain == expression.normalize_domain(domain), "Non-normalized domains should be properly normalized"
         
-=======
     def test_40_negating_long_expression(self):
         source = ['!','&',('user_id','=',4),('partner_id','in',[1,2])]
         expect = ['|',('user_id','!=',4),('partner_id','not in',[1,2])]
@@ -492,7 +487,6 @@
         self.assertEqual(expression.distribute_not(source), expect,
             "distribute_not on long expression applied wrongly")
 
->>>>>>> dd8cbf49
     def test_translate_search(self):
         Country = self.registry('res.country')
         be = self.ref('base.be')
