# -*- coding: utf-8 -*-
##############################################################################
#
#    OpenERP, Open Source Management Solution
#    Copyright (C) 2004-TODAY OpenERP S.A. <http://www.openerp.com>
#
#    This program is free software: you can redistribute it and/or modify
#    it under the terms of the GNU Affero General Public License as
#    published by the Free Software Foundation, either version 3 of the
#    License, or (at your option) any later version.
#
#    This program is distributed in the hope that it will be useful,
#    but WITHOUT ANY WARRANTY; without even the implied warranty of
#    MERCHANTABILITY or FITNESS FOR A PARTICULAR PURPOSE.  See the
#    GNU Affero General Public License for more details.
#
#    You should have received a copy of the GNU Affero General Public License
#    along with this program.  If not, see <http://www.gnu.org/licenses/>.
#
##############################################################################
import logging
import threading
import time
import psycopg2
from datetime import datetime
from dateutil.relativedelta import relativedelta

import openerp
from openerp import netsvc
from openerp.osv import fields, osv
from openerp.tools import DEFAULT_SERVER_DATETIME_FORMAT
from openerp.tools.safe_eval import safe_eval as eval
from openerp.tools.translate import _
from openerp.modules import load_information_from_description_file

_logger = logging.getLogger(__name__)

BASE_VERSION = load_information_from_description_file('base')['version']

def str2tuple(s):
    return eval('tuple(%s)' % (s or ''))

_intervalTypes = {
    'work_days': lambda interval: relativedelta(days=interval),
    'days': lambda interval: relativedelta(days=interval),
    'hours': lambda interval: relativedelta(hours=interval),
    'weeks': lambda interval: relativedelta(days=7*interval),
    'months': lambda interval: relativedelta(months=interval),
    'minutes': lambda interval: relativedelta(minutes=interval),
}

class ir_cron(osv.osv):
    """ Model describing cron jobs (also called actions or tasks).
    """

    # TODO: perhaps in the future we could consider a flag on ir.cron jobs
    # that would cause database wake-up even if the database has not been
    # loaded yet or was already unloaded (e.g. 'force_db_wakeup' or something)
    # See also openerp.cron

    _name = "ir.cron"
    _order = 'name'
    _columns = {
        'name': fields.char('Name', size=60, required=True),
        'user_id': fields.many2one('res.users', 'User', required=True),
        'active': fields.boolean('Active'),
        'interval_number': fields.integer('Interval Number',help="Repeat every x."),
        'interval_type': fields.selection( [('minutes', 'Minutes'),
            ('hours', 'Hours'), ('work_days','Work Days'), ('days', 'Days'),('weeks', 'Weeks'), ('months', 'Months')], 'Interval Unit'),
        'numbercall': fields.integer('Number of Calls', help='How many times the method is called,\na negative number indicates no limit.'),
        'doall' : fields.boolean('Repeat Missed', help="Specify if missed occurrences should be executed when the server restarts."),
        'nextcall' : fields.datetime('Next Execution Date', required=True, help="Next planned execution date for this job."),
        'model': fields.char('Object', size=64, help="Model name on which the method to be called is located, e.g. 'res.partner'."),
        'function': fields.char('Method', size=64, help="Name of the method to be called when this job is processed."),
        'args': fields.text('Arguments', help="Arguments to be passed to the method, e.g. (uid,)."),
        'priority': fields.integer('Priority', help='The priority of the job, as an integer: 0 means higher priority, 10 means lower priority.')
    }

    _defaults = {
        'nextcall' : lambda *a: time.strftime(DEFAULT_SERVER_DATETIME_FORMAT),
        'priority' : 5,
        'user_id' : lambda obj,cr,uid,context: uid,
        'interval_number' : 1,
        'interval_type' : 'months',
        'numbercall' : 1,
        'active' : 1,
        'doall' : 1
    }

    def _check_args(self, cr, uid, ids, context=None):
        try:
            for this in self.browse(cr, uid, ids, context):
                str2tuple(this.args)
        except Exception:
            return False
        return True

    _constraints = [
        (_check_args, 'Invalid arguments', ['args']),
    ]

    def _handle_callback_exception(self, cr, uid, model_name, method_name, args, job_id, job_exception):
        """ Method called when an exception is raised by a job.

        Simply logs the exception and rollback the transaction.

        :param model_name: model name on which the job method is located.
        :param method_name: name of the method to call when this job is processed.
        :param args: arguments of the method (without the usual self, cr, uid).
        :param job_id: job id.
        :param job_exception: exception raised by the job.

        """
        cr.rollback()
        _logger.exception("Call of self.pool.get('%s').%s(cr, uid, *%r) failed in Job %s" % (model_name, method_name, args, job_id))

    def _callback(self, cr, uid, model_name, method_name, args, job_id):
        """ Run the method associated to a given job

        It takes care of logging and exception handling.

        :param model_name: model name on which the job method is located.
        :param method_name: name of the method to call when this job is processed.
        :param args: arguments of the method (without the usual self, cr, uid).
        :param job_id: job id.
        """
        try:
            args = str2tuple(args)
            openerp.modules.registry.RegistryManager.check_registry_signaling(cr.dbname)
            registry = openerp.registry(cr.dbname)
            if model_name in registry:
                model = registry[model_name]
                if hasattr(model, method_name):
                    log_depth = (None if _logger.isEnabledFor(logging.DEBUG) else 1)
                    netsvc.log(_logger, logging.DEBUG, 'cron.object.execute', (cr.dbname,uid,'*',model_name,method_name)+tuple(args), depth=log_depth)
                    if _logger.isEnabledFor(logging.DEBUG):
                        start_time = time.time()
                    getattr(model, method_name)(cr, uid, *args)
                    if _logger.isEnabledFor(logging.DEBUG):
                        end_time = time.time()
                        _logger.debug('%.3fs (%s, %s)' % (end_time - start_time, model_name, method_name))
                    openerp.modules.registry.RegistryManager.signal_caches_change(cr.dbname)
                else:
                    msg = "Method `%s.%s` does not exist." % (model_name, method_name)
                    _logger.warning(msg)
            else:
                msg = "Model `%s` does not exist." % model_name
                _logger.warning(msg)
        except Exception, e:
            self._handle_callback_exception(cr, uid, model_name, method_name, args, job_id, e)

    def _process_job(self, job_cr, job, cron_cr):
        """ Run a given job taking care of the repetition.

        :param job_cr: cursor to use to execute the job, safe to commit/rollback
        :param job: job to be run (as a dictionary).
        :param cron_cr: cursor holding lock on the cron job row, to use to update the next exec date,
            must not be committed/rolled back!
        """
        try:
            now = datetime.now() 
            nextcall = datetime.strptime(job['nextcall'], DEFAULT_SERVER_DATETIME_FORMAT)
            numbercall = job['numbercall']

            ok = False
            while nextcall < now and numbercall:
                if numbercall > 0:
                    numbercall -= 1
                if not ok or job['doall']:
                    self._callback(job_cr, job['user_id'], job['model'], job['function'], job['args'], job['id'])
                if numbercall:
                    nextcall += _intervalTypes[job['interval_type']](job['interval_number'])
                ok = True
            addsql = ''
            if not numbercall:
                addsql = ', active=False'
            cron_cr.execute("UPDATE ir_cron SET nextcall=%s, numbercall=%s"+addsql+" WHERE id=%s",
                       (nextcall.strftime(DEFAULT_SERVER_DATETIME_FORMAT), numbercall, job['id']))

        finally:
            job_cr.commit()
            cron_cr.commit()

    @classmethod
    def _acquire_job(cls, db_name):
        # TODO remove 'check' argument from addons/base_action_rule/base_action_rule.py
        """ Try to process one cron job.

        This selects in database all the jobs that should be processed. It then
        tries to lock each of them and, if it succeeds, run the cron job (if it
        doesn't succeed, it means the job was already locked to be taken care
        of by another thread) and return.

        If a job was processed, returns True, otherwise returns False.
        """
        db = openerp.sql_db.db_connect(db_name)
        threading.current_thread().dbname = db_name
        cr = db.cursor()
        jobs = []
        try:
            # Make sure the database we poll has the same version as the code of base
            cr.execute("SELECT 1 FROM ir_module_module WHERE name=%s AND latest_version=%s", ('base', BASE_VERSION))
            if cr.fetchone():
                # Careful to compare timestamps with 'UTC' - everything is UTC as of v6.1.
                cr.execute("""SELECT * FROM ir_cron
                              WHERE numbercall != 0
                                  AND active AND nextcall <= (now() at time zone 'UTC')
                              ORDER BY priority""")
                jobs = cr.dictfetchall()
            else:
                _logger.warning('Skipping database %s as its base version is not %s.', db_name, BASE_VERSION)
        except psycopg2.ProgrammingError, e:
            if e.pgcode == '42P01':
                # Class 42 — Syntax Error or Access Rule Violation; 42P01: undefined_table
                # The table ir_cron does not exist; this is probably not an OpenERP database.
                _logger.warning('Tried to poll an undefined table on database %s.', db_name)
            else:
                raise
        except Exception:
            _logger.warning('Exception in cron:', exc_info=True)
        finally:
            cr.close()

        for job in jobs:
            lock_cr = db.cursor()
            try:
                # Try to grab an exclusive lock on the job row from within the task transaction
                # Restrict to the same conditions as for the search since the job may have already
                # been run by an other thread when cron is running in multi thread
                lock_cr.execute("""SELECT *
                                   FROM ir_cron
                                   WHERE numbercall != 0
                                      AND active
                                      AND nextcall <= (now() at time zone 'UTC')
                                      AND id=%s
                                   FOR UPDATE NOWAIT""",
                               (job['id'],), log_exceptions=False)

                locked_job = lock_cr.fetchone()
                if not locked_job:
<<<<<<< HEAD
                    # job was already executed by another parallel process/thread, skipping it.
=======
                    _logger.debug("Job `%s` already executed by another process/thread. skipping it", job['name'])
>>>>>>> 4601d859
                    continue
                # Got the lock on the job row, run its code
                _logger.debug('Starting job `%s`.', job['name'])
                job_cr = db.cursor()
                try:
                    registry = openerp.registry(db_name)
                    registry[cls._name]._process_job(job_cr, job, lock_cr)
                except Exception:
                    _logger.exception('Unexpected exception while processing cron job %r', job)
                finally:
                    job_cr.close()

            except psycopg2.OperationalError, e:
                if e.pgcode == '55P03':
                    # Class 55: Object not in prerequisite state; 55P03: lock_not_available
                    _logger.debug('Another process/thread is already busy executing job `%s`, skipping it.', job['name'])
                    continue
                else:
                    # Unexpected OperationalError
                    raise
            finally:
                # we're exiting due to an exception while acquiring the lock
                lock_cr.close()

        if hasattr(threading.current_thread(), 'dbname'): # cron job could have removed it as side-effect
            del threading.current_thread().dbname

    def _try_lock(self, cr, uid, ids, context=None):
        """Try to grab a dummy exclusive write-lock to the rows with the given ids,
           to make sure a following write() or unlink() will not block due
           to a process currently executing those cron tasks"""
        try:
            cr.execute("""SELECT id FROM "%s" WHERE id IN %%s FOR UPDATE NOWAIT""" % self._table,
                       (tuple(ids),), log_exceptions=False)
        except psycopg2.OperationalError:
            cr.rollback() # early rollback to allow translations to work for the user feedback
            raise osv.except_osv(_("Record cannot be modified right now"),
                                 _("This cron task is currently being executed and may not be modified, "
                                  "please try again in a few minutes"))

    def create(self, cr, uid, vals, context=None):
        res = super(ir_cron, self).create(cr, uid, vals, context=context)
        return res

    def write(self, cr, uid, ids, vals, context=None):
        self._try_lock(cr, uid, ids, context)
        res = super(ir_cron, self).write(cr, uid, ids, vals, context=context)
        return res

    def unlink(self, cr, uid, ids, context=None):
        self._try_lock(cr, uid, ids, context)
        res = super(ir_cron, self).unlink(cr, uid, ids, context=context)
        return res

# vim:expandtab:smartindent:tabstop=4:softtabstop=4:shiftwidth=4:<|MERGE_RESOLUTION|>--- conflicted
+++ resolved
@@ -238,11 +238,7 @@
 
                 locked_job = lock_cr.fetchone()
                 if not locked_job:
-<<<<<<< HEAD
-                    # job was already executed by another parallel process/thread, skipping it.
-=======
                     _logger.debug("Job `%s` already executed by another process/thread. skipping it", job['name'])
->>>>>>> 4601d859
                     continue
                 # Got the lock on the job row, run its code
                 _logger.debug('Starting job `%s`.', job['name'])
