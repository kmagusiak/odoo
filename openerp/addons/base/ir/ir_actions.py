--- conflicted
+++ resolved
@@ -912,7 +912,6 @@
         if action.link_new_record and action.link_field_id:
             self.pool[action.model_id.model].write(cr, uid, [context.get('active_id')], {action.link_field_id.name: res_id})
 
-<<<<<<< HEAD
     def _get_eval_context(self, cr, uid, action, context=None):
         """ Prepare the context used when evaluating python code, like the
         condition or code server actions.
@@ -931,28 +930,6 @@
             'obj': obj,
             'pool': self.pool,
             'time': time,
-            'cr': cr,
-            'uid': uid,
-            'user': user,
-        }
-=======
-    def _eval_context_for_action(self, cr, uid, action, context=None):
-        if context is None:
-            context = {}
-        model = self.pool[action.model_id.model]
-        active_id = context.get('active_id')
-        active_ids = context.get('active_ids', [active_id] if active_id else [])
-        target_record = None
-        if context.get('active_model') == action.model_id.model and active_id:
-            context = dict(context, active_ids=active_ids, active_id=active_id)
-            target_record = model.browse(cr, uid, active_id, context=context) if active_id else None
-        user = self.pool['res.users'].browse(cr, uid, uid)
-        eval_context = {
-            'self': model,
-            'object': target_record,
-            'obj': target_record,
-            'pool': self.pool,
-            'time': time,
             'datetime': datetime,
             'dateutil': dateutil,
             'cr': cr,
@@ -960,9 +937,10 @@
             'user': user,
             'context': context,
         }
+
+        }
         return eval_context
 
->>>>>>> 67866db5
 
     def run(self, cr, uid, ids, context=None):
         """ Runs the server action. For each server action, the condition is
@@ -986,14 +964,8 @@
         if context is None:
             context = {}
         res = False
-<<<<<<< HEAD
-        active_ids = context.get('active_ids', [context.get('active_id')])
         for action in self.browse(cr, uid, ids, context):
             eval_context = self._get_eval_context(cr, uid, action, context=context)
-=======
-        for action in self.browse(cr, uid, ids, context):
-            eval_context = self._eval_context_for_action(cr, uid, action, context)
->>>>>>> 67866db5
             condition = action.condition
             if condition is False:
                 # Void (aka False) conditions are considered as True
