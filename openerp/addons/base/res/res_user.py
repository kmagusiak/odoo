--- conflicted
+++ resolved
@@ -511,65 +511,6 @@
 
 users()
 
-<<<<<<< HEAD
-=======
-class config_users(osv.osv_memory):
-    _name = 'res.config.users'
-    _inherit = ['res.users', 'res.config']
-
-    def _generate_signature(self, cr, name, email, context=None):
-        return _('--\n%(name)s %(email)s\n') % {
-            'name': name or '',
-            'email': email and ' <'+email+'>' or '',
-            }
-
-    def create_user(self, cr, uid, new_id, context=None):
-        """ create a new res.user instance from the data stored
-        in the current res.config.users.
-
-        If an email address was filled in for the user, sends a mail
-        composed of the return values of ``get_welcome_mail_subject``
-        and ``get_welcome_mail_body`` (which should be unicode values),
-        with the user's data %-formatted into the mail body
-        """
-        base_data = self.read(cr, uid, new_id, context=context)
-        partner_id = self.pool.get('res.partner').main_partner(cr, uid)
-        address = self.pool.get('res.partner.address').create(
-            cr, uid, {'name': base_data['name'],
-                      'email': base_data['email'],
-                      'partner_id': partner_id,},
-            context)
-        # Change the read many2one values from (id,name) to id, and
-        # the one2many from ids to (6,0,ids).
-        base_data.update({'menu_id' : base_data.get('menu_id') and base_data['menu_id'][0],
-                          'company_id' : base_data.get('company_id') and base_data['company_id'][0],
-                          'action_id' :  base_data.get('action_id') and base_data['action_id'][0],
-                          'signature' : self._generate_signature(cr, base_data['name'], base_data['email'], context=context),
-                          'address_id' : address,
-                          'groups_id' : [(6,0, base_data.get('groups_id',[]))],
-                })
-        new_user = self.pool.get('res.users').create(
-            cr, uid, base_data, context)
-        self.send_welcome_email(cr, uid, new_user, context=context)
-
-    def execute(self, cr, uid, ids, context=None):
-        'Do nothing on execution, just launch the next action/todo'
-        pass
-    def action_add(self, cr, uid, ids, context=None):
-        'Create a user, and re-display the view'
-        self.create_user(cr, uid, ids[0], context=context)
-        return {
-            'view_type': 'form',
-            "view_mode": 'form',
-            'res_model': 'res.config.users',
-            'view_id':self.pool.get('ir.ui.view')\
-                .search(cr,uid,[('name','=','res.config.users.confirm.form')]),
-            'type': 'ir.actions.act_window',
-            'target':'new',
-            }
-config_users()
-
->>>>>>> 3a179446
 class groups2(osv.osv): ##FIXME: Is there a reason to inherit this object ?
     _inherit = 'res.groups'
     _columns = {
