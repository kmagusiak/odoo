--- conflicted
+++ resolved
@@ -70,7 +70,7 @@
                     'Provided as the thousand separator in each case.')
         for lang in self:
             try:
-                if not all(isinstance(x, int) for x in eval(lang.grouping)):
+                if not all(isinstance(x, int) for x in json.loads(lang.grouping)):
                     raise ValidationError(warning)
             except Exception:
                 raise ValidationError(warning)
@@ -147,20 +147,9 @@
         finally:
             tools.resetlocale()
 
-<<<<<<< HEAD
     @api.model
     def install_lang(self):
         """
-=======
-    def _check_grouping(self, cr, uid, ids, context=None):
-        for lang in self.browse(cr, uid, ids, context=context):
-            try:
-                if not all(isinstance(x, int) for x in json.loads(lang.grouping)):
-                    return False
-            except Exception:
-                return False
-        return True
->>>>>>> 16fa61b3
 
         This method is called from openerp/addons/base/base_data.xml to load
         some language and set it as the default for every partners. The
