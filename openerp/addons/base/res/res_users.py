# -*- coding: utf-8 -*-
# Part of Odoo. See LICENSE file for full copyright and licensing details.
import itertools
import logging
from functools import partial
from itertools import repeat

from lxml import etree
from lxml.builder import E

import openerp
from openerp import api
from openerp import SUPERUSER_ID, models
from openerp import tools
import openerp.exceptions
from openerp import api
from openerp.osv import fields, osv, expression
from openerp.service.db import check_super
from openerp.tools.translate import _
from openerp.http import request
from openerp.exceptions import UserError

_logger = logging.getLogger(__name__)

# Only users who can modify the user (incl. the user herself) see the real contents of these fields
USER_PRIVATE_FIELDS = ['password']

#----------------------------------------------------------
# Basic res.groups and res.users
#----------------------------------------------------------

class res_groups(osv.osv):
    _name = "res.groups"
    _description = "Access Groups"
    _rec_name = 'full_name'
    _order = 'name'

    def _get_full_name(self, cr, uid, ids, field, arg, context=None):
        res = {}
        for g in self.browse(cr, SUPERUSER_ID, ids, context=context):
            if g.category_id:
                res[g.id] = '%s / %s' % (g.category_id.name, g.name)
            else:
                res[g.id] = g.name
        return res

    def _search_group(self, cr, uid, obj, name, args, context=None):
        operand = args[0][2]
        operator = args[0][1]
        lst = True
        if isinstance(operand, bool):
            domains = [[('name', operator, operand)], [('category_id.name', operator, operand)]]
            if operator in expression.NEGATIVE_TERM_OPERATORS == (not operand):
                return expression.AND(domains)
            else:
                return expression.OR(domains)
        if isinstance(operand, basestring):
            lst = False
            operand = [operand]
        where = []
        for group in operand:
            values = filter(bool, group.split('/'))
            group_name = values.pop().strip()
            category_name = values and '/'.join(values).strip() or group_name
            group_domain = [('name', operator, lst and [group_name] or group_name)]
            category_domain = [('category_id.name', operator, lst and [category_name] or category_name)]
            if operator in expression.NEGATIVE_TERM_OPERATORS and not values:
                category_domain = expression.OR([category_domain, [('category_id', '=', False)]])
            if (operator in expression.NEGATIVE_TERM_OPERATORS) == (not values):
                sub_where = expression.AND([group_domain, category_domain])
            else:
                sub_where = expression.OR([group_domain, category_domain])
            if operator in expression.NEGATIVE_TERM_OPERATORS:
                where = expression.AND([where, sub_where])
            else:
                where = expression.OR([where, sub_where])
        return where

    _columns = {
        'name': fields.char('Name', required=True, translate=True),
        'users': fields.many2many('res.users', 'res_groups_users_rel', 'gid', 'uid', 'Users'),
        'model_access': fields.one2many('ir.model.access', 'group_id', 'Access Controls', copy=True),
        'rule_groups': fields.many2many('ir.rule', 'rule_group_rel',
            'group_id', 'rule_group_id', 'Rules', domain=[('global', '=', False)]),
        'menu_access': fields.many2many('ir.ui.menu', 'ir_ui_menu_group_rel', 'gid', 'menu_id', 'Access Menu'),
        'view_access': fields.many2many('ir.ui.view', 'ir_ui_view_group_rel', 'group_id', 'view_id', 'Views'),
        'comment' : fields.text('Comment', size=250, translate=True),
        'category_id': fields.many2one('ir.module.category', 'Application', select=True),
        'color': fields.integer('Color Index'),
        'full_name': fields.function(_get_full_name, type='char', string='Group Name', fnct_search=_search_group),
        'share': fields.boolean('Share Group',
                    help="Group created to set access rights for sharing data with some users.")
    }

    _sql_constraints = [
        ('name_uniq', 'unique (category_id, name)', 'The name of the group must be unique within an application!')
    ]

    def search(self, cr, uid, args, offset=0, limit=None, order=None, context=None, count=False):
        # add explicit ordering if search is sorted on full_name
        if order and order.startswith('full_name'):
            ids = super(res_groups, self).search(cr, uid, args, context=context)
            gs = self.browse(cr, uid, ids, context)
            gs.sort(key=lambda g: g.full_name, reverse=order.endswith('DESC'))
            gs = gs[offset:offset+limit] if limit else gs[offset:]
            return map(int, gs)
        return super(res_groups, self).search(cr, uid, args, offset, limit, order, context, count)

    def copy(self, cr, uid, id, default=None, context=None):
        group_name = self.read(cr, uid, [id], ['name'])[0]['name']
        default.update({'name': _('%s (copy)')%group_name})
        return super(res_groups, self).copy(cr, uid, id, default, context)

    def write(self, cr, uid, ids, vals, context=None):
        if 'name' in vals:
            if vals['name'].startswith('-'):
                raise UserError(_('The name of the group can not start with "-"'))
        res = super(res_groups, self).write(cr, uid, ids, vals, context=context)
        self.pool['ir.model.access'].call_cache_clearing_methods(cr)
        self.pool['res.users'].has_group.clear_cache(self.pool['res.users'])
        return res

class ResUsersLog(osv.Model):
    _name = 'res.users.log'
    _order = 'id desc'
    # Currenly only uses the magical fields: create_uid, create_date,
    # for recording logins. To be extended for other uses (chat presence, etc.)

class res_users(osv.osv):
    """ User class. A res.users record models an OpenERP user and is different
        from an employee.

        res.users class now inherits from res.partner. The partner model is
        used to store the data related to the partner: lang, name, address,
        avatar, ... The user model is now dedicated to technical data.
    """
    __uid_cache = {}
    _inherits = {
        'res.partner': 'partner_id',
    }
    _name = "res.users"
    _description = 'Users'
    _order = 'name, login'

    def _set_new_password(self, cr, uid, id, name, value, args, context=None):
        if value is False:
            # Do not update the password if no value is provided, ignore silently.
            # For example web client submits False values for all empty fields.
            return
        if uid == id:
            # To change their own password users must use the client-specific change password wizard,
            # so that the new password is immediately used for further RPC requests, otherwise the user
            # will face unexpected 'Access Denied' exceptions.
            raise UserError(_('Please use the change password wizard (in User Preferences or User menu) to change your own password.'))
        self.write(cr, uid, id, {'password': value})

    def _get_password(self, cr, uid, ids, arg, karg, context=None):
        return dict.fromkeys(ids, '')

    def _is_share(self, cr, uid, ids, name, args, context=None):
        res = {}
        for user in self.browse(cr, uid, ids, context=context):
            res[user.id] = not self.has_group(cr, user.id, 'base.group_user')
        return res

    def _store_trigger_share_res_groups(self, cr, uid, ids, context=None):
        group_user = self.pool['ir.model.data'].xmlid_to_object(cr, SUPERUSER_ID, 'base.group_user', context=context)
        if group_user and group_user.id in ids:
            return group_user.users.ids
        return []

    def _get_users_from_group(self, cr, uid, ids, context=None):
        result = set()
        groups = self.pool['res.groups'].browse(cr, uid, ids, context=context)
        # Clear cache to avoid perf degradation on databases with thousands of users
        groups.invalidate_cache()
        for group in groups:
            result.update(user.id for user in group.users)
        return list(result)

    _columns = {
        'id': fields.integer('ID'),
        'partner_id': fields.many2one('res.partner', required=True,
            string='Related Partner', ondelete='restrict',
            help='Partner-related data of the user', auto_join=True),
        'login': fields.char('Login', size=64, required=True,
            help="Used to log into the system"),
        'password': fields.char('Password', size=64, invisible=True, copy=False,
            help="Keep empty if you don't want the user to be able to connect on the system."),
        'new_password': fields.function(_get_password, type='char', size=64,
            fnct_inv=_set_new_password, string='Set Password',
            help="Specify a value only when creating a user or if you're "\
                 "changing the user's password, otherwise leave empty. After "\
                 "a change of password, the user has to login again."),
        'signature': fields.html('Signature'),
        'active': fields.boolean('Active'),
        'action_id': fields.many2one('ir.actions.actions', 'Home Action', help="If specified, this action will be opened at log on for this user, in addition to the standard menu."),
        'groups_id': fields.many2many('res.groups', 'res_groups_users_rel', 'uid', 'gid', 'Groups'),
        # Special behavior for this field: res.company.search() will only return the companies
        # available to the current user (should be the user's companies?), when the user_preference
        # context is set.
        'company_id': fields.many2one('res.company', 'Company', required=True,
            help='The company this user is currently working for.', context={'user_preference': True}),
        'company_ids':fields.many2many('res.company','res_company_users_rel','user_id','cid','Companies'),
        'share': fields.function(_is_share, string='Share User', type='boolean',
             store={
                 'res.users': (lambda self, cr, uid, ids, c={}: ids, ['groups_id'], 50),
                 'res.groups': (_store_trigger_share_res_groups, ['users'], 50),
             }, help="External user with limited access, created only for the purpose of sharing data."),
    }

    # overridden inherited fields to bypass access rights, in case you have
    # access to the user but not its corresponding partner
    name = openerp.fields.Char(related='partner_id.name', inherited=True)
    email = openerp.fields.Char(related='partner_id.email', inherited=True)
    log_ids = openerp.fields.One2many('res.users.log', 'create_uid', string='User log entries')
    login_date = openerp.fields.Datetime(related='log_ids.create_date', string='Latest connection')

    def on_change_login(self, cr, uid, ids, login, context=None):
        if login and tools.single_email_re.match(login):
            return {'value': {'email': login}}
        return {}

    def onchange_state(self, cr, uid, ids, state_id, context=None):
        partner_ids = [user.partner_id.id for user in self.browse(cr, uid, ids, context=context)]
        return self.pool.get('res.partner').onchange_state(cr, uid, partner_ids, state_id, context=context)

    def onchange_parent_id(self, cr, uid, ids, parent_id, context=None):
        """ Wrapper on the user.partner onchange_address, because some calls to the
            partner form view applied to the user may trigger the
            partner.onchange_type method, but applied to the user object.
        """
        partner_ids = [user.partner_id.id for user in self.browse(cr, uid, ids, context=context)]
        return self.pool['res.partner'].onchange_address(cr, uid, partner_ids, parent_id, context=context)

    def _check_company(self, cr, uid, ids, context=None):
        return all(((this.company_id in this.company_ids) or not this.company_ids) for this in self.browse(cr, uid, ids, context))

    _constraints = [
        (_check_company, 'The chosen company is not in the allowed companies for this user', ['company_id', 'company_ids']),
    ]

    _sql_constraints = [
        ('login_key', 'UNIQUE (login)',  'You can not have two users with the same login !')
    ]

    def _get_company(self,cr, uid, context=None, uid2=False):
        if not uid2:
            uid2 = uid
        # Use read() to compute default company, and pass load=_classic_write to
        # avoid useless name_get() calls. This will avoid prefetching fields
        # while computing default values for new db columns, as the
        # db backend may not be fully initialized yet.
        user_data = self.pool['res.users'].read(cr, uid, uid2, ['company_id'],
                                                context=context, load='_classic_write')
        comp_id = user_data['company_id']
        return comp_id or False

    def _get_companies(self, cr, uid, context=None):
        c = self._get_company(cr, uid, context)
        if c:
            return [c]
        return False

    def _get_group(self,cr, uid, context=None):
        dataobj = self.pool.get('ir.model.data')
        result = []
        try:
            dummy,group_id = dataobj.get_object_reference(cr, SUPERUSER_ID, 'base', 'group_user')
            result.append(group_id)
            dummy,group_id = dataobj.get_object_reference(cr, SUPERUSER_ID, 'base', 'group_partner_manager')
            result.append(group_id)
        except ValueError:
            # If these groups does not exists anymore
            pass
        return result

    _defaults = {
        'password': '',
        'active': True,
        'customer': False,
        'company_id': _get_company,
        'company_ids': _get_companies,
        'groups_id': _get_group,
    }

    # User can write on a few of his own fields (but not his groups for example)
    SELF_WRITEABLE_FIELDS = ['password', 'signature', 'action_id', 'company_id', 'email', 'name', 'image', 'image_medium', 'image_small', 'lang', 'tz']
    # User can read a few of his own fields
    SELF_READABLE_FIELDS = ['signature', 'company_id', 'login', 'email', 'name', 'image', 'image_medium', 'image_small', 'lang', 'tz', 'tz_offset', 'groups_id', 'partner_id', '__last_update', 'action_id']

    def read(self, cr, uid, ids, fields=None, context=None, load='_classic_read'):
        def override_password(o):
            if ('id' not in o or o['id'] != uid):
                for f in USER_PRIVATE_FIELDS:
                    if f in o:
                        o[f] = '********'
            return o

        if fields and (ids == [uid] or ids == uid):
            for key in fields:
                if not (key in self.SELF_READABLE_FIELDS or key.startswith('context_')):
                    break
            else:
                # safe fields only, so we read as super-user to bypass access rights
                uid = SUPERUSER_ID

        result = super(res_users, self).read(cr, uid, ids, fields=fields, context=context, load=load)
        canwrite = self.pool['ir.model.access'].check(cr, uid, 'res.users', 'write', False)
        if not canwrite:
            if isinstance(ids, (int, long)):
                result = override_password(result)
            else:
                result = map(override_password, result)

        return result

    def read_group(self, cr, uid, domain, fields, groupby, offset=0, limit=None, context=None, orderby=False, lazy=True):
        if uid != SUPERUSER_ID:
            groupby_fields = set([groupby] if isinstance(groupby, basestring) else groupby)
            if groupby_fields.intersection(USER_PRIVATE_FIELDS):
                raise openerp.exceptions.AccessError('Invalid groupby')
        return super(res_users, self).read_group(
            cr, uid, domain, fields, groupby, offset=offset, limit=limit, context=context, orderby=orderby, lazy=lazy)

    def _search(self, cr, user, args, offset=0, limit=None, order=None, context=None, count=False, access_rights_uid=None):
        if user != SUPERUSER_ID and args:
            domain_terms = [term for term in args if isinstance(term, (tuple, list))]
            domain_fields = set(left for (left, op, right) in domain_terms)
            if domain_fields.intersection(USER_PRIVATE_FIELDS):
                raise openerp.exceptions.AccessError('Invalid search criterion')
        return super(res_users, self)._search(
            cr, user, args, offset=offset, limit=limit, order=order, context=context, count=count,
            access_rights_uid=access_rights_uid)

    def create(self, cr, uid, vals, context=None):
        user_id = super(res_users, self).create(cr, uid, vals, context=context)
        user = self.browse(cr, uid, user_id, context=context)
        if user.partner_id.company_id: 
            user.partner_id.write({'company_id': user.company_id.id})
        return user_id

    def write(self, cr, uid, ids, values, context=None):
        if not hasattr(ids, '__iter__'):
            ids = [ids]

        if values.get('active') == False:
            for current_id in ids:
                if current_id == SUPERUSER_ID:
                    raise UserError(_("You cannot unactivate the admin user."))
                elif current_id == uid:
                    raise UserError(_("You cannot unactivate the user you're currently logged in as."))

        if ids == [uid]:
            for key in values.keys():
                if not (key in self.SELF_WRITEABLE_FIELDS or key.startswith('context_')):
                    break
            else:
                if 'company_id' in values:
                    user = self.browse(cr, SUPERUSER_ID, uid, context=context)
                    if not (values['company_id'] in user.company_ids.ids):
                        del values['company_id']
                uid = 1 # safe fields only, so we write as super-user to bypass access rights

        res = super(res_users, self).write(cr, uid, ids, values, context=context)
        if 'company_id' in values:
            for user in self.browse(cr, uid, ids, context=context):
                # if partner is global we keep it that way
                if user.partner_id.company_id and user.partner_id.company_id.id != values['company_id']: 
                    user.partner_id.write({'company_id': user.company_id.id})
            # clear default ir values when company changes
            self.pool['ir.values'].get_defaults_dict.clear_cache(self.pool['ir.values'])
        # clear caches linked to the users
        self.pool['ir.model.access'].call_cache_clearing_methods(cr)
        clear = partial(self.pool['ir.rule'].clear_cache, cr)
        map(clear, ids)
        db = cr.dbname
        if db in self.__uid_cache:
            for id in ids:
                if id in self.__uid_cache[db]:
                    del self.__uid_cache[db][id]
        self.context_get.clear_cache(self)
        self.has_group.clear_cache(self)
        return res

    def unlink(self, cr, uid, ids, context=None):
        if 1 in ids:
            raise UserError(_('You can not remove the admin user as it is used internally for resources created by Odoo (updates, module installation, ...)'))
        db = cr.dbname
        if db in self.__uid_cache:
            for id in ids:
                if id in self.__uid_cache[db]:
                    del self.__uid_cache[db][id]
        return super(res_users, self).unlink(cr, uid, ids, context=context)

    def name_search(self, cr, user, name='', args=None, operator='ilike', context=None, limit=100):
        if not args:
            args=[]
        if not context:
            context={}
        ids = []
        if name and operator in ['=', 'ilike']:
            ids = self.search(cr, user, [('login','=',name)]+ args, limit=limit, context=context)
        if not ids:
            ids = self.search(cr, user, [('name',operator,name)]+ args, limit=limit, context=context)
        return self.name_get(cr, user, ids, context=context)

    def copy(self, cr, uid, id, default=None, context=None):
        user2copy = self.read(cr, uid, [id], ['login','name'])[0]
        default = dict(default or {})
        if ('name' not in default) and ('partner_id' not in default):
            default['name'] = _("%s (copy)") % user2copy['name']
        if 'login' not in default:
            default['login'] = _("%s (copy)") % user2copy['login']
        return super(res_users, self).copy(cr, uid, id, default, context)

    @tools.ormcache('uid')
    def context_get(self, cr, uid, context=None):
        user = self.browse(cr, SUPERUSER_ID, uid, context)
        result = {}
        for k in self._fields:
            if k.startswith('context_'):
                context_key = k[8:]
            elif k in ['lang', 'tz']:
                context_key = k
            else:
                context_key = False
            if context_key:
                res = getattr(user, k) or False
                if isinstance(res, models.BaseModel):
                    res = res.id
                result[context_key] = res or False
        return result

    def action_get(self, cr, uid, context=None):
        dataobj = self.pool['ir.model.data']
        data_id = dataobj._get_id(cr, SUPERUSER_ID, 'base', 'action_res_users_my')
        return dataobj.browse(cr, uid, data_id, context=context).res_id

    def check_super(self, passwd):
        return check_super(passwd)

    def check_credentials(self, cr, uid, password):
        """ Override this method to plug additional authentication methods"""
        res = self.search(cr, SUPERUSER_ID, [('id','=',uid),('password','=',password)])
        if not res:
            raise openerp.exceptions.AccessDenied()

    def _update_last_login(self, cr, uid):
        # only create new records to avoid any side-effect on concurrent transactions
        # extra records will be deleted by the periodical garbage collection
        self.pool['res.users.log'].create(cr, uid, {}) # populated by defaults

    def _login(self, db, login, password):
        if not password:
            return False
        user_id = False
        try:
            with self.pool.cursor() as cr:
                res = self.search(cr, SUPERUSER_ID, [('login','=',login)])
                if res:
                    user_id = res[0]
                    self.check_credentials(cr, user_id, password)
                    self._update_last_login(cr, user_id)
        except openerp.exceptions.AccessDenied:
            _logger.info("Login failed for db:%s login:%s", db, login)
            user_id = False
        return user_id

    def authenticate(self, db, login, password, user_agent_env):
        """Verifies and returns the user ID corresponding to the given
          ``login`` and ``password`` combination, or False if there was
          no matching user.

           :param str db: the database on which user is trying to authenticate
           :param str login: username
           :param str password: user password
           :param dict user_agent_env: environment dictionary describing any
               relevant environment attributes
        """
        uid = self._login(db, login, password)
        if uid == openerp.SUPERUSER_ID:
            # Successfully logged in as admin!
            # Attempt to guess the web base url...
            if user_agent_env and user_agent_env.get('base_location'):
                cr = self.pool.cursor()
                try:
                    base = user_agent_env['base_location']
                    ICP = self.pool['ir.config_parameter']
                    if not ICP.get_param(cr, uid, 'web.base.url.freeze'):
                        ICP.set_param(cr, uid, 'web.base.url', base)
                    cr.commit()
                except Exception:
                    _logger.exception("Failed to update web.base.url configuration parameter")
                finally:
                    cr.close()
        return uid

    def check(self, db, uid, passwd):
        """Verifies that the given (uid, password) is authorized for the database ``db`` and
           raise an exception if it is not."""
        if not passwd:
            # empty passwords disallowed for obvious security reasons
            raise openerp.exceptions.AccessDenied()
        if self.__uid_cache.setdefault(db, {}).get(uid) == passwd:
            return
        cr = self.pool.cursor()
        try:
            self.check_credentials(cr, uid, passwd)
            self.__uid_cache[db][uid] = passwd
        finally:
            cr.close()

    def change_password(self, cr, uid, old_passwd, new_passwd, context=None):
        """Change current user password. Old password must be provided explicitly
        to prevent hijacking an existing user session, or for cases where the cleartext
        password is not used to authenticate requests.

        :return: True
        :raise: openerp.exceptions.AccessDenied when old password is wrong
        :raise: except_osv when new password is not set or empty
        """
        self.check(cr.dbname, uid, old_passwd)
        if new_passwd:
            return self.write(cr, uid, uid, {'password': new_passwd})
        raise UserError(_("Setting empty passwords is not allowed for security reasons!"))

    def preference_save(self, cr, uid, ids, context=None):
        return {
            'type': 'ir.actions.client',
            'tag': 'reload_context',
        }

    def preference_change_password(self, cr, uid, ids, context=None):
        return {
            'type': 'ir.actions.client',
            'tag': 'change_password',
            'target': 'new',
        }

<<<<<<< HEAD
    @tools.ormcache('uid', 'group_ext_id')
=======
    @api.v7
>>>>>>> d6138430
    def has_group(self, cr, uid, group_ext_id):
        return self._has_group(cr, uid, group_ext_id)
    @api.v8
    def has_group(self, group_ext_id):
        # use singleton's id if called on a non-empty recordset, otherwise
        # context uid
        uid = self.id or self.env.uid
        return self._has_group(self.env.cr, uid, group_ext_id)

    @api.noguess
    @tools.ormcache(skiparg=2)
    def _has_group(self, cr, uid, group_ext_id):
        """Checks whether user belongs to given group.

        :param str group_ext_id: external ID (XML ID) of the group.
           Must be provided in fully-qualified form (``module.ext_id``), as there
           is no implicit module to use..
        :return: True if the current user is a member of the group with the
           given external ID (XML ID), else False.
        """
        assert group_ext_id and '.' in group_ext_id, "External ID must be fully qualified"
        module, ext_id = group_ext_id.split('.')
        cr.execute("""SELECT 1 FROM res_groups_users_rel WHERE uid=%s AND gid IN
                        (SELECT res_id FROM ir_model_data WHERE module=%s AND name=%s)""",
                   (uid, module, ext_id))
        return bool(cr.fetchone())
    # for a few places explicitly clearing the has_group cache
    has_group.clear_cache = _has_group.clear_cache

    @api.multi
    def _is_admin(self):
        return self.id == openerp.SUPERUSER_ID or self.sudo(self).has_group('base.group_erp_manager')

    def get_company_currency_id(self, cr, uid, context=None):
        return self.browse(cr, uid, uid, context=context).company_id.currency_id.id

#----------------------------------------------------------
# Implied groups
#
# Extension of res.groups and res.users with a relation for "implied"
# or "inherited" groups.  Once a user belongs to a group, it
# automatically belongs to the implied groups (transitively).
#----------------------------------------------------------

class cset(object):
    """ A cset (constrained set) is a set of elements that may be constrained to
        be a subset of other csets.  Elements added to a cset are automatically
        added to its supersets.  Cycles in the subset constraints are supported.
    """
    def __init__(self, xs):
        self.supersets = set()
        self.elements = set(xs)
    def subsetof(self, other):
        if other is not self:
            self.supersets.add(other)
            other.update(self.elements)
    def update(self, xs):
        xs = set(xs) - self.elements
        if xs:      # xs will eventually be empty in case of a cycle
            self.elements.update(xs)
            for s in self.supersets:
                s.update(xs)
    def __iter__(self):
        return iter(self.elements)

concat = itertools.chain.from_iterable

class groups_implied(osv.osv):
    _inherit = 'res.groups'

    def _get_trans_implied(self, cr, uid, ids, field, arg, context=None):
        "computes the transitive closure of relation implied_ids"
        memo = {}           # use a memo for performance and cycle avoidance
        def computed_set(g):
            if g not in memo:
                memo[g] = cset(g.implied_ids)
                for h in g.implied_ids:
                    computed_set(h).subsetof(memo[g])
            return memo[g]

        res = {}
        for g in self.browse(cr, SUPERUSER_ID, ids, context):
            res[g.id] = map(int, computed_set(g))
        return res

    _columns = {
        'implied_ids': fields.many2many('res.groups', 'res_groups_implied_rel', 'gid', 'hid',
            string='Inherits', help='Users of this group automatically inherit those groups'),
        'trans_implied_ids': fields.function(_get_trans_implied,
            type='many2many', relation='res.groups', string='Transitively inherits'),
    }

    def create(self, cr, uid, values, context=None):
        users = values.pop('users', None)
        gid = super(groups_implied, self).create(cr, uid, values, context)
        if users:
            # delegate addition of users to add implied groups
            self.write(cr, uid, [gid], {'users': users}, context)
        return gid

    def write(self, cr, uid, ids, values, context=None):
        res = super(groups_implied, self).write(cr, uid, ids, values, context)
        if values.get('users') or values.get('implied_ids'):
            # add all implied groups (to all users of each group)
            for g in self.browse(cr, uid, ids, context=context):
                gids = map(int, g.trans_implied_ids)
                vals = {'users': [(4, u.id) for u in g.users]}
                super(groups_implied, self).write(cr, uid, gids, vals, context)
        return res

class users_implied(osv.osv):
    _inherit = 'res.users'

    def create(self, cr, uid, values, context=None):
        groups = values.pop('groups_id', None)
        user_id = super(users_implied, self).create(cr, uid, values, context)
        if groups:
            # delegate addition of groups to add implied groups
            self.write(cr, uid, [user_id], {'groups_id': groups}, context)
            self.pool['ir.ui.view'].clear_cache()
        return user_id

    def write(self, cr, uid, ids, values, context=None):
        if not isinstance(ids,list):
            ids = [ids]
        res = super(users_implied, self).write(cr, uid, ids, values, context)
        if values.get('groups_id'):
            # add implied groups for all users
            for user in self.browse(cr, uid, ids):
                gs = set(concat(g.trans_implied_ids for g in user.groups_id))
                vals = {'groups_id': [(4, g.id) for g in gs]}
                super(users_implied, self).write(cr, uid, [user.id], vals, context)
            self.pool['ir.ui.view'].clear_cache()
        return res

#----------------------------------------------------------
# Vitrual checkbox and selection for res.user form view
#
# Extension of res.groups and res.users for the special groups view in the users
# form.  This extension presents groups with selection and boolean widgets:
# - Groups are shown by application, with boolean and/or selection fields.
#   Selection fields typically defines a role "Name" for the given application.
# - Uncategorized groups are presented as boolean fields and grouped in a
#   section "Others".
#
# The user form view is modified by an inherited view (base.user_groups_view);
# the inherited view replaces the field 'groups_id' by a set of reified group
# fields (boolean or selection fields).  The arch of that view is regenerated
# each time groups are changed.
#
# Naming conventions for reified groups fields:
# - boolean field 'in_group_ID' is True iff
#       ID is in 'groups_id'
# - selection field 'sel_groups_ID1_..._IDk' is ID iff
#       ID is in 'groups_id' and ID is maximal in the set {ID1, ..., IDk}
#----------------------------------------------------------

def name_boolean_group(id):
    return 'in_group_' + str(id)

def name_selection_groups(ids):
    return 'sel_groups_' + '_'.join(map(str, ids))

def is_boolean_group(name):
    return name.startswith('in_group_')

def is_selection_groups(name):
    return name.startswith('sel_groups_')

def is_reified_group(name):
    return is_boolean_group(name) or is_selection_groups(name)

def get_boolean_group(name):
    return int(name[9:])

def get_selection_groups(name):
    return map(int, name[11:].split('_'))

def partition(f, xs):
    "return a pair equivalent to (filter(f, xs), filter(lambda x: not f(x), xs))"
    yes, nos = [], []
    for x in xs:
        (yes if f(x) else nos).append(x)
    return yes, nos

def parse_m2m(commands):
    "return a list of ids corresponding to a many2many value"
    ids = []
    for command in commands:
        if isinstance(command, (tuple, list)):
            if command[0] in (1, 4):
                ids.append(command[1])
            elif command[0] == 5:
                ids = []
            elif command[0] == 6:
                ids = list(command[2])
        else:
            ids.append(command)
    return ids


class groups_view(osv.osv):
    _inherit = 'res.groups'

    def create(self, cr, uid, values, context=None):
        res = super(groups_view, self).create(cr, uid, values, context)
        self.update_user_groups_view(cr, uid, context)
        # ir_values.get_actions() depends on action records
        self.pool['ir.values'].clear_caches()
        return res

    def write(self, cr, uid, ids, values, context=None):
        res = super(groups_view, self).write(cr, uid, ids, values, context)
        self.update_user_groups_view(cr, uid, context)
        # ir_values.get_actions() depends on action records
        self.pool['ir.values'].clear_caches()
        return res

    def unlink(self, cr, uid, ids, context=None):
        res = super(groups_view, self).unlink(cr, uid, ids, context)
        self.update_user_groups_view(cr, uid, context)
        # ir_values.get_actions() depends on action records
        self.pool['ir.values'].clear_caches()
        return res

    def update_user_groups_view(self, cr, uid, context=None):
        # the view with id 'base.user_groups_view' inherits the user form view,
        # and introduces the reified group fields
        # we have to try-catch this, because at first init the view does not exist
        # but we are already creating some basic groups
        user_context = dict(context or {})
        if user_context.get('install_mode'):
            # use installation/admin language for translatable names in the view
            user_context.update(self.pool['res.users'].context_get(cr, uid))
        view = self.pool['ir.model.data'].xmlid_to_object(cr, SUPERUSER_ID, 'base.user_groups_view', context=user_context)
        if view and view.exists() and view._name == 'ir.ui.view':
            group_no_one = view.env.ref('base.group_no_one')
            xml1, xml2 = [], []
            xml1.append(E.separator(string=_('Application'), colspan="2"))
            for app, kind, gs in self.get_groups_by_application(cr, uid, user_context):
                # hide groups in category 'Hidden' (except to group_no_one)
                attrs = {'groups': 'base.group_no_one'} if app and (app.xml_id == 'base.module_category_hidden' or app.xml_id == 'base.module_category_extra') else {}
                if kind == 'selection':
                    # application name with a selection field
                    field_name = name_selection_groups(map(int, gs))
                    xml1.append(E.field(name=field_name, **attrs))
                    xml1.append(E.newline())
                else:
                    # application separator with boolean fields
                    app_name = app and app.name or _('Other')
                    xml2.append(E.separator(string=app_name, colspan="4", **attrs))
                    for g in gs:
                        field_name = name_boolean_group(g.id)
                        if g == group_no_one:
                            # make the group_no_one invisible in the form view
                            xml2.append(E.field(name=field_name, invisible="1", **attrs))
                        else:
                            xml2.append(E.field(name=field_name, **attrs))

            xml2.append({'class': "o_label_nowrap"})
            xml = E.field(E.group(*(xml1), col="2"), E.group(*(xml2), col="4"), name="groups_id", position="replace")
            xml.addprevious(etree.Comment("GENERATED AUTOMATICALLY BY GROUPS"))
            xml_content = etree.tostring(xml, pretty_print=True, xml_declaration=True, encoding="utf-8")
            view.with_context(context, lang=None).write({'arch': xml_content})
        return True

    def get_application_groups(self, cr, uid, domain=None, context=None):
        if domain is None:
            domain = []
        domain.append(('share', '=', False))
        return self.search(cr, uid, domain, context=context)

    def get_groups_by_application(self, cr, uid, context=None):
        """ return all groups classified by application (module category), as a list of pairs:
                [(app, kind, [group, ...]), ...],
            where app and group are browse records, and kind is either 'boolean' or 'selection'.
            Applications are given in sequence order.  If kind is 'selection', the groups are
            given in reverse implication order.
        """
        def linearized(gs):
            gs = set(gs)
            # determine sequence order: a group should appear after its implied groups
            order = dict.fromkeys(gs, 0)
            for g in gs:
                for h in gs.intersection(g.trans_implied_ids):
                    order[h] -= 1
            # check whether order is total, i.e., sequence orders are distinct
            if len(set(order.itervalues())) == len(gs):
                return sorted(gs, key=lambda g: order[g])
            return None

        # classify all groups by application
        gids = self.get_application_groups(cr, uid, context=context)
        by_app, others = {}, []
        for g in self.browse(cr, uid, gids, context):
            if g.category_id:
                by_app.setdefault(g.category_id, []).append(g)
            else:
                others.append(g)
        # build the result
        res = []
        apps = sorted(by_app.iterkeys(), key=lambda a: a.sequence or 0)
        for app in apps:
            gs = linearized(by_app[app])
            if gs:
                res.append((app, 'selection', gs))
            else:
                res.append((app, 'boolean', by_app[app]))
        if others:
            res.append((False, 'boolean', others))
        return res

class users_view(osv.osv):
    _inherit = 'res.users'

    def create(self, cr, uid, values, context=None):
        values = self._remove_reified_groups(values)
        return super(users_view, self).create(cr, uid, values, context)

    def write(self, cr, uid, ids, values, context=None):
        values = self._remove_reified_groups(values)
        return super(users_view, self).write(cr, uid, ids, values, context)

    def _remove_reified_groups(self, values):
        """ return `values` without reified group fields """
        add, rem = [], []
        values1 = {}

        for key, val in values.iteritems():
            if is_boolean_group(key):
                (add if val else rem).append(get_boolean_group(key))
            elif is_selection_groups(key):
                rem += get_selection_groups(key)
                if val:
                    add.append(val)
            else:
                values1[key] = val

        if 'groups_id' not in values and (add or rem):
            # remove group ids in `rem` and add group ids in `add`
            values1['groups_id'] = zip(repeat(3), rem) + zip(repeat(4), add)

        return values1

    def default_get(self, cr, uid, fields, context=None):
        group_fields, fields = partition(is_reified_group, fields)
        fields1 = (fields + ['groups_id']) if group_fields else fields
        values = super(users_view, self).default_get(cr, uid, fields1, context)
        self._add_reified_groups(group_fields, values)

        # add "default_groups_ref" inside the context to set default value for group_id with xml values
        if 'groups_id' in fields and isinstance(context.get("default_groups_ref"), list):
            groups = []
            ir_model_data = self.pool.get('ir.model.data')
            for group_xml_id in context["default_groups_ref"]:
                group_split = group_xml_id.split('.')
                if len(group_split) != 2:
                    raise UserError(_('Invalid context default_groups_ref value (model.name_id) : "%s"') % group_xml_id)
                try:
                    temp, group_id = ir_model_data.get_object_reference(cr, uid, group_split[0], group_split[1])
                except ValueError:
                    group_id = False
                groups += [group_id]
            values['groups_id'] = groups
        return values

    def read(self, cr, uid, ids, fields=None, context=None, load='_classic_read'):
        # determine whether reified groups fields are required, and which ones
        fields1 = fields or self.fields_get(cr, uid, context=context).keys()
        group_fields, other_fields = partition(is_reified_group, fields1)

        # read regular fields (other_fields); add 'groups_id' if necessary
        drop_groups_id = False
        if group_fields and fields:
            if 'groups_id' not in other_fields:
                other_fields.append('groups_id')
                drop_groups_id = True
        else:
            other_fields = fields

        res = super(users_view, self).read(cr, uid, ids, other_fields, context=context, load=load)

        # post-process result to add reified group fields
        if group_fields:
            for values in (res if isinstance(res, list) else [res]):
                self._add_reified_groups(group_fields, values)
                if drop_groups_id:
                    values.pop('groups_id', None)
        return res

    def _add_reified_groups(self, fields, values):
        """ add the given reified group fields into `values` """
        gids = set(parse_m2m(values.get('groups_id') or []))
        for f in fields:
            if is_boolean_group(f):
                values[f] = get_boolean_group(f) in gids
            elif is_selection_groups(f):
                selected = [gid for gid in get_selection_groups(f) if gid in gids]
                values[f] = selected and selected[-1] or False

    def fields_get(self, cr, uid, allfields=None, context=None, write_access=True, attributes=None):
        res = super(users_view, self).fields_get(cr, uid, allfields, context, write_access, attributes)
        # add reified groups fields
        if not self.pool['res.users']._is_admin(cr, uid, [uid]):
            return res
        for app, kind, gs in self.pool['res.groups'].get_groups_by_application(cr, uid, context):
            if kind == 'selection':
                # selection group field
                tips = ['%s: %s' % (g.name, g.comment) for g in gs if g.comment]
                res[name_selection_groups(map(int, gs))] = {
                    'type': 'selection',
                    'string': app and app.name or _('Other'),
                    'selection': [(False, '')] + [(g.id, g.name) for g in gs],
                    'help': '\n'.join(tips),
                    'exportable': False,
                    'selectable': False,
                }
            else:
                # boolean group fields
                for g in gs:
                    res[name_boolean_group(g.id)] = {
                        'type': 'boolean',
                        'string': g.name,
                        'help': g.comment,
                        'exportable': False,
                        'selectable': False,
                    }
        return res

#----------------------------------------------------------
# change password wizard
#----------------------------------------------------------

class change_password_wizard(osv.TransientModel):
    """
        A wizard to manage the change of users' passwords
    """

    _name = "change.password.wizard"
    _description = "Change Password Wizard"
    _columns = {
        'user_ids': fields.one2many('change.password.user', 'wizard_id', string='Users'),
    }

    def _default_user_ids(self, cr, uid, context=None):
        if context is None:
            context = {}
        user_model = self.pool['res.users']
        user_ids = context.get('active_model') == 'res.users' and context.get('active_ids') or []
        return [
            (0, 0, {'user_id': user.id, 'user_login': user.login})
            for user in user_model.browse(cr, uid, user_ids, context=context)
        ]

    _defaults = {
        'user_ids': _default_user_ids,
    }

    def change_password_button(self, cr, uid, ids, context=None):
        wizard = self.browse(cr, uid, ids, context=context)[0]
        need_reload = any(uid == user.user_id.id for user in wizard.user_ids)

        line_ids = [user.id for user in wizard.user_ids]
        self.pool.get('change.password.user').change_password_button(cr, uid, line_ids, context=context)

        if need_reload:
            return {
                'type': 'ir.actions.client',
                'tag': 'reload'
            }

        return {'type': 'ir.actions.act_window_close'}

class change_password_user(osv.TransientModel):
    """
        A model to configure users in the change password wizard
    """

    _name = 'change.password.user'
    _description = 'Change Password Wizard User'
    _columns = {
        'wizard_id': fields.many2one('change.password.wizard', string='Wizard', required=True),
        'user_id': fields.many2one('res.users', string='User', required=True, ondelete='cascade'),
        'user_login': fields.char('User Login', readonly=True),
        'new_passwd': fields.char('New Password'),
    }
    _defaults = {
        'new_passwd': '',
    }

    def change_password_button(self, cr, uid, ids, context=None):
        for line in self.browse(cr, uid, ids, context=context):
            line.user_id.write({'password': line.new_passwd})
        # don't keep temporary passwords in the database longer than necessary
        self.write(cr, uid, ids, {'new_passwd': False}, context=context)<|MERGE_RESOLUTION|>--- conflicted
+++ resolved
@@ -538,11 +538,7 @@
             'target': 'new',
         }
 
-<<<<<<< HEAD
-    @tools.ormcache('uid', 'group_ext_id')
-=======
     @api.v7
->>>>>>> d6138430
     def has_group(self, cr, uid, group_ext_id):
         return self._has_group(cr, uid, group_ext_id)
     @api.v8
@@ -553,7 +549,7 @@
         return self._has_group(self.env.cr, uid, group_ext_id)
 
     @api.noguess
-    @tools.ormcache(skiparg=2)
+    @tools.ormcache('uid', 'group_ext_id')
     def _has_group(self, cr, uid, group_ext_id):
         """Checks whether user belongs to given group.
 
