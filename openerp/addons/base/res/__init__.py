--- conflicted
+++ resolved
@@ -31,14 +31,8 @@
 import res_company
 import res_users
 import res_request
-<<<<<<< HEAD
 import res_lang
 import res_log
-import ir_property
-=======
-import res_lang 
-import res_log 
->>>>>>> eab6a77a
 import res_widget
 import ir_property
 
