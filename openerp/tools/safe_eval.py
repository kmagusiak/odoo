--- conflicted
+++ resolved
@@ -262,7 +262,6 @@
             locals_dict = dict(locals_dict)
 
     globals_dict.update(
-<<<<<<< HEAD
         __builtins__={
             '__import__': _import,
             'True': True,
@@ -301,32 +300,8 @@
             'range': range,
             'xrange': xrange,
             'zip': zip,
+            'Exception': Exception,
         }
-=======
-            __builtins__ = {
-                '__import__': _import,
-                'True': True,
-                'False': False,
-                'None': None,
-                'str': str,
-                'globals': locals,
-                'locals': locals,
-                'bool': bool,
-                'dict': dict,
-                'list': list,
-                'tuple': tuple,
-                'map': map,
-                'abs': abs,
-                'min': min,
-                'max': max,
-                'reduce': reduce,
-                'filter': filter,
-                'round': round,
-                'len': len,
-                'set' : set,
-                'Exception': Exception,
-            }
->>>>>>> b91a75f7
     )
     if locals_builtins:
         if locals_dict is None:
