# -*- coding: utf-8 -*-
import threading
import types
import time # used to eval time.strftime expressions
from datetime import datetime, timedelta
import logging

import openerp
<<<<<<< HEAD
import openerp.pooler as pooler
=======
>>>>>>> 5134bf4b
import openerp.sql_db as sql_db
import misc
from config import config
import yaml_tag
import yaml
import re
from lxml import etree
from openerp import SUPERUSER_ID

# YAML import needs both safe and unsafe eval, but let's
# default to /safe/.
unsafe_eval = eval
from safe_eval import safe_eval as eval

import assertion_report

_logger = logging.getLogger(__name__)

class YamlImportException(Exception):
    pass

class YamlImportAbortion(Exception):
    pass

def _is_yaml_mapping(node, tag_constructor):
    value = isinstance(node, types.DictionaryType) \
        and len(node.keys()) == 1 \
        and isinstance(node.keys()[0], tag_constructor)
    return value

def is_comment(node):
    return isinstance(node, types.StringTypes)

def is_assert(node):
    return isinstance(node, yaml_tag.Assert) \
        or _is_yaml_mapping(node, yaml_tag.Assert)

def is_record(node):
    return _is_yaml_mapping(node, yaml_tag.Record)

def is_python(node):
    return _is_yaml_mapping(node, yaml_tag.Python)

def is_menuitem(node):
    return isinstance(node, yaml_tag.Menuitem) \
        or _is_yaml_mapping(node, yaml_tag.Menuitem)

def is_function(node):
    return isinstance(node, yaml_tag.Function) \
        or _is_yaml_mapping(node, yaml_tag.Function)

def is_report(node):
    return isinstance(node, yaml_tag.Report)

def is_workflow(node):
    return isinstance(node, yaml_tag.Workflow)

def is_act_window(node):
    return isinstance(node, yaml_tag.ActWindow)

def is_delete(node):
    return isinstance(node, yaml_tag.Delete)

def is_context(node):
    return isinstance(node, yaml_tag.Context)

def is_url(node):
    return isinstance(node, yaml_tag.Url)

def is_eval(node):
    return isinstance(node, yaml_tag.Eval)

def is_ref(node):
    return isinstance(node, yaml_tag.Ref) \
        or _is_yaml_mapping(node, yaml_tag.Ref)

def is_ir_set(node):
    return _is_yaml_mapping(node, yaml_tag.IrSet)

def is_string(node):
    return isinstance(node, basestring)

class RecordDictWrapper(dict):
    """
    Used to pass a record as locals in eval:
    records do not strictly behave like dict, so we force them to.
    """
    def __init__(self, record):
        self.record = record
    def __getitem__(self, key):
        if key in self.record:
            return self.record[key]
        return dict.__getitem__(self, key)

class YamlInterpreter(object):
    def __init__(self, cr, module, id_map, mode, filename, report=None, noupdate=False, loglevel=logging.DEBUG):
        self.cr = cr
        self.module = module
        self.id_map = id_map
        self.mode = mode
        self.filename = filename
        if report is None:
            report = assertion_report.assertion_report()
        self.assertion_report = report
        self.noupdate = noupdate
        self.loglevel = loglevel
        self.pool = openerp.registry(cr.dbname)
        self.uid = 1
        self.context = {} # opererp context
        self.eval_context = {'ref': self._ref(),
                             '_ref': self._ref(), # added '_ref' so that record['ref'] is possible
                             'time': time,
                             'datetime': datetime,
                             'timedelta': timedelta}

    def _log(self, *args, **kwargs):
        _logger.log(self.loglevel, *args, **kwargs)

    def _ref(self):
        return lambda xml_id: self.get_id(xml_id)

    def get_model(self, model_name):
        return self.pool[model_name]

    def validate_xml_id(self, xml_id):
        id = xml_id
        if '.' in xml_id:
            module, id = xml_id.split('.', 1)
            assert '.' not in id, "The ID reference '%s' must contains maximum one dot.\n" \
                                  "It is used to refer to other modules ID, in the form: module.record_id" \
                                  % (xml_id,)
            if module != self.module:
                module_count = self.pool['ir.module.module'].search_count(self.cr, self.uid, \
                        ['&', ('name', '=', module), ('state', 'in', ['installed'])])
                assert module_count == 1, 'The ID "%s" refers to an uninstalled module.' % (xml_id,)
        if len(id) > 64: # TODO where does 64 come from (DB is 128)? should be a constant or loaded form DB
            _logger.error('id: %s is to long (max: 64)', id)

    def get_id(self, xml_id):
        if xml_id is False or xml_id is None:
            return False
        #if not xml_id:
        #    raise YamlImportException("The xml_id should be a non empty string.")
        elif isinstance(xml_id, types.IntType):
            id = xml_id
        elif xml_id in self.id_map:
            id = self.id_map[xml_id]
        else:
            if '.' in xml_id:
                module, checked_xml_id = xml_id.split('.', 1)
            else:
                module = self.module
                checked_xml_id = xml_id
            try:
                _, id = self.pool['ir.model.data'].get_object_reference(self.cr, self.uid, module, checked_xml_id)
                self.id_map[xml_id] = id
            except ValueError:
                raise ValueError("""%s not found when processing %s.
    This Yaml file appears to depend on missing data. This often happens for
    tests that belong to a module's test suite and depend on each other.""" % (checked_xml_id, self.filename))

        return id

    def get_context(self, node, eval_dict):
        context = self.context.copy()
        if node.context:
            context.update(eval(node.context, eval_dict))
        return context

    def isnoupdate(self, node):
        return self.noupdate or node.noupdate or False

    def _get_first_result(self, results, default=False):
        if len(results):
            value = results[0]
            if isinstance(value, types.TupleType):
                value = value[0]
        else:
            value = default
        return value

    def process_comment(self, node):
        return node

    def _log_assert_failure(self, msg, *args):
        self.assertion_report.record_failure()
        _logger.error(msg, *args)

    def _get_assertion_id(self, assertion):
        if assertion.id:
            ids = [self.get_id(assertion.id)]
        elif assertion.search:
            q = eval(assertion.search, self.eval_context)
            ids = self.pool[assertion.model].search(self.cr, self.uid, q, context=assertion.context)
        else:
            raise YamlImportException('Nothing to assert: you must give either an id or a search criteria.')
        return ids

    def process_assert(self, node):
        if isinstance(node, dict):
            assertion, expressions = node.items()[0]
        else:
            assertion, expressions = node, []

        if self.isnoupdate(assertion) and self.mode != 'init':
            _logger.warning('This assertion was not evaluated ("%s").', assertion.string)
            return
        model = self.get_model(assertion.model)
        ids = self._get_assertion_id(assertion)
        if assertion.count is not None and len(ids) != assertion.count:
            msg = 'assertion "%s" failed!\n'   \
                  ' Incorrect search count:\n' \
                  ' expected count: %d\n'      \
                  ' obtained count: %d\n'
            args = (assertion.string, assertion.count, len(ids))
            self._log_assert_failure(msg, *args)
        else:
            context = self.get_context(assertion, self.eval_context)
            for id in ids:
                record = model.browse(self.cr, self.uid, id, context)
                for test in expressions:
                    try:
                        success = unsafe_eval(test, self.eval_context, RecordDictWrapper(record))
                    except Exception, e:
                        _logger.debug('Exception during evaluation of !assert block in yaml_file %s.', self.filename, exc_info=True)
                        raise YamlImportAbortion(e)
                    if not success:
                        msg = 'Assertion "%s" FAILED\ntest: %s\n'
                        args = (assertion.string, test)
                        for aop in ('==', '!=', '<>', 'in', 'not in', '>=', '<=', '>', '<'):
                            if aop in test:
                                left, right = test.split(aop,1)
                                lmsg = ''
                                rmsg = ''
                                try:
                                    lmsg = unsafe_eval(left, self.eval_context, RecordDictWrapper(record))
                                except Exception, e:
                                    lmsg = '<exc>'

                                try:
                                    rmsg = unsafe_eval(right, self.eval_context, RecordDictWrapper(record))
                                except Exception, e:
                                    rmsg = '<exc>'

                                msg += 'values: ! %s %s %s'
                                args += ( lmsg, aop, rmsg )
                                break

                        self._log_assert_failure(msg, *args)
                        return
            else: # all tests were successful for this assertion tag (no break)
                self.assertion_report.record_success()

    def _coerce_bool(self, value, default=False):
        if isinstance(value, types.BooleanType):
            b = value
        if isinstance(value, types.StringTypes):
            b = value.strip().lower() not in ('0', 'false', 'off', 'no')
        elif isinstance(value, types.IntType):
            b = bool(value)
        else:
            b = default
        return b

    def create_osv_memory_record(self, record, fields):
        model = self.get_model(record.model)
        context = self.get_context(record, self.eval_context)
        record_dict = self._create_record(model, fields)
        id_new = model.create(self.cr, self.uid, record_dict, context=context)
        self.id_map[record.id] = int(id_new)
        return record_dict

    def process_record(self, node):
        record, fields = node.items()[0]
        model = self.get_model(record.model)

        view_id = record.view
        if view_id and (view_id is not True) and isinstance(view_id, basestring):
            module = self.module
            if '.' in view_id:
                module, view_id = view_id.split('.',1)
            view_id = self.pool['ir.model.data'].get_object_reference(self.cr, SUPERUSER_ID, module, view_id)[1]

        if model.is_transient():
            record_dict=self.create_osv_memory_record(record, fields)
        else:
            self.validate_xml_id(record.id)
            try:
                self.pool['ir.model.data']._get_id(self.cr, SUPERUSER_ID, self.module, record.id)
                default = False
            except ValueError:
                default = True

            if self.isnoupdate(record) and self.mode != 'init':
                id = self.pool['ir.model.data']._update_dummy(self.cr, SUPERUSER_ID, record.model, self.module, record.id)
                # check if the resource already existed at the last update
                if id:
                    self.id_map[record] = int(id)
                    return None
                else:
                    if not self._coerce_bool(record.forcecreate):
                        return None


            #context = self.get_context(record, self.eval_context)
            #TOFIX: record.context like {'withoutemployee':True} should pass from self.eval_context. example: test_project.yml in project module
            context = record.context
            view_info = False
            if view_id:
                varg = view_id
                if view_id is True: varg = False
                view_info = model.fields_view_get(self.cr, SUPERUSER_ID, varg, 'form', context)

            record_dict = self._create_record(model, fields, view_info, default=default)
            _logger.debug("RECORD_DICT %s" % record_dict)
            id = self.pool['ir.model.data']._update(self.cr, SUPERUSER_ID, record.model, \
                    self.module, record_dict, record.id, noupdate=self.isnoupdate(record), mode=self.mode, context=context)
            self.id_map[record.id] = int(id)
            if config.get('import_partial'):
                self.cr.commit()

    def _create_record(self, model, fields, view_info=False, parent={}, default=True):
        """This function processes the !record tag in yalm files. It simulates the record creation through an xml
            view (either specified on the !record tag or the default one for this object), including the calls to
            on_change() functions, and sending only values for fields that aren't set as readonly.
            :param model: model instance
            :param fields: dictonary mapping the field names and their values
            :param view_info: result of fields_view_get() called on the object
            :param parent: dictionary containing the values already computed for the parent, in case of one2many fields
            :param default: if True, the default values must be processed too or not
            :return: dictionary mapping the field names and their values, ready to use when calling the create() function
            :rtype: dict
        """
        def _get_right_one2many_view(fg, field_name, view_type):
            one2many_view = fg[field_name]['views'].get(view_type)
            # if the view is not defined inline, we call fields_view_get()
            if not one2many_view:
                one2many_view = self.pool[fg[field_name]['relation']].fields_view_get(self.cr, SUPERUSER_ID, False, view_type, self.context)
            return one2many_view

        def process_val(key, val):
            if fg[key]['type'] == 'many2one':
                if type(val) in (tuple,list):
                    val = val[0]
            elif fg[key]['type'] == 'one2many':
                if val and isinstance(val, (list,tuple)) and isinstance(val[0], dict):
                    # we want to return only the fields that aren't readonly
                    # For that, we need to first get the right tree view to consider for the field `key´
                    one2many_tree_view = _get_right_one2many_view(fg, key, 'tree')
                    arch = etree.fromstring(one2many_tree_view['arch'].encode('utf-8'))
                    for rec in val:
                        # make a copy for the iteration, as we will alter `rec´
                        rec_copy = rec.copy()
                        for field_key in rec_copy:
                            # if field is missing in view or has a readonly modifier, drop it
                            field_elem = arch.xpath("//field[@name='%s']" % field_key)
                            if field_elem and (field_elem[0].get('modifiers', '{}').find('"readonly": true') >= 0):
                                # TODO: currently we only support if readonly is True in the modifiers. Some improvement may be done in 
                                # order to support also modifiers that look like {"readonly": [["state", "not in", ["draft", "confirm"]]]}
                                del rec[field_key]
                    # now that unwanted values have been removed from val, we can encapsulate it in a tuple as returned value
                    val = map(lambda x: (0,0,x), val)
            elif fg[key]['type'] == 'many2many':
                if val and isinstance(val,(list,tuple)) and isinstance(val[0], (int,long)):
                    val = [(6,0,val)]

            # we want to return only the fields that aren't readonly
            if el.get('modifiers', '{}').find('"readonly": true') >= 0:
                # TODO: currently we only support if readonly is True in the modifiers. Some improvement may be done in 
                # order to support also modifiers that look like {"readonly": [["state", "not in", ["draft", "confirm"]]]}
                return False

            return val

        if view_info:
            arch = etree.fromstring(view_info['arch'].decode('utf-8'))
            view = arch if len(arch) else False
        else:
            view = False
        fields = fields or {}
        if view is not False:
            fg = view_info['fields']
            # gather the default values on the object. (Can't use `fields´ as parameter instead of {} because we may
            # have references like `base.main_company´ in the yaml file and it's not compatible with the function)
            defaults = default and model._add_missing_default_values(self.cr, SUPERUSER_ID, {}, context=self.context) or {}

            # copy the default values in record_dict, only if they are in the view (because that's what the client does)
            # the other default values will be added later on by the create().
            record_dict = dict([(key, val) for key, val in defaults.items() if key in fg])

            # Process all on_change calls
            nodes = [view]
            while nodes:
                el = nodes.pop(0)
                if el.tag=='field':
                    field_name = el.attrib['name']
                    assert field_name in fg, "The field '%s' is defined in the form view but not on the object '%s'!" % (field_name, model._name)
                    if field_name in fields:
                        one2many_form_view = None
                        if (view is not False) and (fg[field_name]['type']=='one2many'):
                            # for one2many fields, we want to eval them using the inline form view defined on the parent
                            one2many_form_view = _get_right_one2many_view(fg, field_name, 'form')

                        field_value = self._eval_field(model, field_name, fields[field_name], one2many_form_view or view_info, parent=record_dict, default=default)

                        #call process_val to not update record_dict if values were given for readonly fields
                        val = process_val(field_name, field_value)
                        if val:
                            record_dict[field_name] = val
                        #if (field_name in defaults) and defaults[field_name] == field_value:
                        #    print '*** You can remove these lines:', field_name, field_value

                    #if field_name has a default value or a value is given in the yaml file, we must call its on_change()
                    elif field_name not in defaults:
                        continue

                    if not el.attrib.get('on_change', False):
                        continue
                    match = re.match("([a-z_1-9A-Z]+)\((.*)\)", el.attrib['on_change'])
                    assert match, "Unable to parse the on_change '%s'!" % (el.attrib['on_change'], )

                    # creating the context
                    class parent2(object):
                        def __init__(self, d):
                            self.d = d
                        def __getattr__(self, name):
                            return self.d.get(name, False)

                    ctx = record_dict.copy()
                    ctx['context'] = self.context
                    ctx['uid'] = SUPERUSER_ID
                    ctx['parent'] = parent2(parent)
                    for a in fg:
                        if a not in ctx:
                            ctx[a] = process_val(a, defaults.get(a, False))

                    # Evaluation args
                    args = map(lambda x: eval(x, ctx), match.group(2).split(','))
                    result = getattr(model, match.group(1))(self.cr, SUPERUSER_ID, [], *args)
                    for key, val in (result or {}).get('value', {}).items():
                        assert key in fg, "The returning field '%s' from your on_change call '%s' does not exist either on the object '%s', either in the view '%s' used for the creation" % (key, match.group(1), model._name, view_info['name'])
                        record_dict[key] = process_val(key, val)
                        #if (key in fields) and record_dict[key] == process_val(key, val):
                        #    print '*** You can remove these lines:', key, val
                else:
                    nodes = list(el) + nodes
        else:
            record_dict = {}

        for field_name, expression in fields.items():
            if field_name in record_dict:
                continue
            field_value = self._eval_field(model, field_name, expression, default=False)
            record_dict[field_name] = field_value
        return record_dict

    def process_ref(self, node, column=None):
        assert node.search or node.id, '!ref node should have a `search` attribute or `id` attribute'
        if node.search:
            if node.model:
                model_name = node.model
            elif column:
                model_name = column._obj
            else:
                raise YamlImportException('You need to give a model for the search, or a column to infer it.')
            model = self.get_model(model_name)
            q = eval(node.search, self.eval_context)
            ids = model.search(self.cr, self.uid, q)
            if node.use:
                instances = model.browse(self.cr, self.uid, ids)
                value = [inst[node.use] for inst in instances]
            else:
                value = ids
        elif node.id:
            value = self.get_id(node.id)
        else:
            value = None
        return value

    def process_eval(self, node):
        return eval(node.expression, self.eval_context)

    def _eval_field(self, model, field_name, expression, view_info=False, parent={}, default=True):
        # TODO this should be refactored as something like model.get_field() in bin/osv
        if field_name in model._columns:
            column = model._columns[field_name]
        elif field_name in model._inherit_fields:
            column = model._inherit_fields[field_name][2]
        else:
            raise KeyError("Object '%s' does not contain field '%s'" % (model, field_name))
        if is_ref(expression):
            elements = self.process_ref(expression, column)
            if column._type in ("many2many", "one2many"):
                value = [(6, 0, elements)]
            else: # many2one
                if isinstance(elements, (list,tuple)):
                    value = self._get_first_result(elements)
                else:
                    value = elements
        elif column._type == "many2one":
            value = self.get_id(expression)
        elif column._type == "one2many":
            other_model = self.get_model(column._obj)
            value = [(0, 0, self._create_record(other_model, fields, view_info, parent, default=default)) for fields in expression]
        elif column._type == "many2many":
            ids = [self.get_id(xml_id) for xml_id in expression]
            value = [(6, 0, ids)]
        elif column._type == "date" and is_string(expression):
            # enforce ISO format for string date values, to be locale-agnostic during tests
            time.strptime(expression, misc.DEFAULT_SERVER_DATE_FORMAT)
            value = expression
        elif column._type == "datetime" and is_string(expression):
            # enforce ISO format for string datetime values, to be locale-agnostic during tests
            time.strptime(expression, misc.DEFAULT_SERVER_DATETIME_FORMAT)
            value = expression
        else: # scalar field
            if is_eval(expression):
                value = self.process_eval(expression)
            else:
                value = expression
            # raise YamlImportException('Unsupported column "%s" or value %s:%s' % (field_name, type(expression), expression))
        return value

    def process_context(self, node):
        self.context = node.__dict__
        if node.uid:
            self.uid = self.get_id(node.uid)
        if node.noupdate:
            self.noupdate = node.noupdate

    def process_python(self, node):
        python, statements = node.items()[0]
        model = self.get_model(python.model)
        statements = statements.replace("\r\n", "\n")
        code_context = {
            'model': model,
            'cr': self.cr,
            'uid': self.uid,
            'log': self._log,
            'context': self.context,
            'openerp': openerp,
        }
        code_context.update({'self': model}) # remove me when no !python block test uses 'self' anymore
        try:
            code_obj = compile(statements, self.filename, 'exec')
            unsafe_eval(code_obj, {'ref': self.get_id}, code_context)
        except AssertionError, e:
            self._log_assert_failure('AssertionError in Python code %s: %s', python.name, e)
            return
        except Exception, e:
            _logger.debug('Exception during evaluation of !python block in yaml_file %s.', self.filename, exc_info=True)
            raise
        else:
            self.assertion_report.record_success()

    def process_workflow(self, node):
        workflow, values = node.items()[0]
        if self.isnoupdate(workflow) and self.mode != 'init':
            return
        if workflow.ref:
            id = self.get_id(workflow.ref)
        else:
            if not values:
                raise YamlImportException('You must define a child node if you do not give a ref.')
            if not len(values) == 1:
                raise YamlImportException('Only one child node is accepted (%d given).' % len(values))
            value = values[0]
            if not 'model' in value and (not 'eval' in value or not 'search' in value):
                raise YamlImportException('You must provide a "model" and an "eval" or "search" to evaluate.')
            value_model = self.get_model(value['model'])
            local_context = {'obj': lambda x: value_model.browse(self.cr, self.uid, x, context=self.context)}
            local_context.update(self.id_map)
            id = eval(value['eval'], self.eval_context, local_context)

        if workflow.uid is not None:
            uid = workflow.uid
        else:
            uid = self.uid
        self.cr.execute('select distinct signal from wkf_transition')
        signals=[x['signal'] for x in self.cr.dictfetchall()]
        if workflow.action not in signals:
            raise YamlImportException('Incorrect action %s. No such action defined' % workflow.action)
        import openerp.netsvc as netsvc
        wf_service = netsvc.LocalService("workflow")
        wf_service.trg_validate(uid, workflow.model, id, workflow.action, self.cr)

    def _eval_params(self, model, params):
        args = []
        for i, param in enumerate(params):
            if isinstance(param, types.ListType):
                value = self._eval_params(model, param)
            elif is_ref(param):
                value = self.process_ref(param)
            elif is_eval(param):
                value = self.process_eval(param)
            elif isinstance(param, types.DictionaryType): # supports XML syntax
                param_model = self.get_model(param.get('model', model))
                if 'search' in param:
                    q = eval(param['search'], self.eval_context)
                    ids = param_model.search(self.cr, self.uid, q)
                    value = self._get_first_result(ids)
                elif 'eval' in param:
                    local_context = {'obj': lambda x: param_model.browse(self.cr, self.uid, x, self.context)}
                    local_context.update(self.id_map)
                    value = eval(param['eval'], self.eval_context, local_context)
                else:
                    raise YamlImportException('You must provide either a !ref or at least a "eval" or a "search" to function parameter #%d.' % i)
            else:
                value = param # scalar value
            args.append(value)
        return args

    def process_function(self, node):
        function, params = node.items()[0]
        if self.isnoupdate(function) and self.mode != 'init':
            return
        model = self.get_model(function.model)
        if function.eval:
            args = self.process_eval(function.eval)
        else:
            args = self._eval_params(function.model, params)
        method = function.name
        getattr(model, method)(self.cr, self.uid, *args)

    def _set_group_values(self, node, values):
        if node.groups:
            group_names = node.groups.split(',')
            groups_value = []
            for group in group_names:
                if group.startswith('-'):
                    group_id = self.get_id(group[1:])
                    groups_value.append((3, group_id))
                else:
                    group_id = self.get_id(group)
                    groups_value.append((4, group_id))
            values['groups_id'] = groups_value

    def process_menuitem(self, node):
        self.validate_xml_id(node.id)

        if not node.parent:
            parent_id = False
            self.cr.execute('select id from ir_ui_menu where parent_id is null and name=%s', (node.name,))
            res = self.cr.fetchone()
            values = {'parent_id': parent_id, 'name': node.name}
        else:
            parent_id = self.get_id(node.parent)
            values = {'parent_id': parent_id}
            if node.name:
                values['name'] = node.name
            try:
                res = [ self.get_id(node.id) ]
            except: # which exception ?
                res = None

        if node.action:
            action_type = node.type or 'act_window'
            icons = {
                "act_window": 'STOCK_NEW',
                "report.xml": 'STOCK_PASTE',
                "wizard": 'STOCK_EXECUTE',
                "url": 'STOCK_JUMP_TO',
            }
            values['icon'] = icons.get(action_type, 'STOCK_NEW')
            if action_type == 'act_window':
                action_id = self.get_id(node.action)
                self.cr.execute('select view_type,view_mode,name,view_id,target from ir_act_window where id=%s', (action_id,))
                ir_act_window_result = self.cr.fetchone()
                assert ir_act_window_result, "No window action defined for this id %s !\n" \
                        "Verify that this is a window action or add a type argument." % (node.action,)
                action_type, action_mode, action_name, view_id, target = ir_act_window_result
                if view_id:
                    self.cr.execute('SELECT type FROM ir_ui_view WHERE id=%s', (view_id,))
                    # TODO guess why action_mode is ir_act_window.view_mode above and ir_ui_view.type here
                    action_mode = self.cr.fetchone()
                self.cr.execute('SELECT view_mode FROM ir_act_window_view WHERE act_window_id=%s ORDER BY sequence LIMIT 1', (action_id,))
                if self.cr.rowcount:
                    action_mode = self.cr.fetchone()
                if action_type == 'tree':
                    values['icon'] = 'STOCK_INDENT'
                elif action_mode and action_mode.startswith('tree'):
                    values['icon'] = 'STOCK_JUSTIFY_FILL'
                elif action_mode and action_mode.startswith('graph'):
                    values['icon'] = 'terp-graph'
                elif action_mode and action_mode.startswith('calendar'):
                    values['icon'] = 'terp-calendar'
                if target == 'new':
                    values['icon'] = 'STOCK_EXECUTE'
                if not values.get('name', False):
                    values['name'] = action_name
            elif action_type == 'wizard':
                action_id = self.get_id(node.action)
                self.cr.execute('select name from ir_act_wizard where id=%s', (action_id,))
                ir_act_wizard_result = self.cr.fetchone()
                if (not values.get('name', False)) and ir_act_wizard_result:
                    values['name'] = ir_act_wizard_result[0]
            else:
                raise YamlImportException("Unsupported type '%s' in menuitem tag." % action_type)
        if node.sequence:
            values['sequence'] = node.sequence
        if node.icon:
            values['icon'] = node.icon

        self._set_group_values(node, values)

        pid = self.pool['ir.model.data']._update(self.cr, SUPERUSER_ID, \
                'ir.ui.menu', self.module, values, node.id, mode=self.mode, \
                noupdate=self.isnoupdate(node), res_id=res and res[0] or False)

        if node.id and parent_id:
            self.id_map[node.id] = int(parent_id)

        if node.action and pid:
            action_type = node.type or 'act_window'
            action_id = self.get_id(node.action)
            action = "ir.actions.%s,%d" % (action_type, action_id)
            self.pool['ir.model.data'].ir_set(self.cr, SUPERUSER_ID, 'action', \
                    'tree_but_open', 'Menuitem', [('ir.ui.menu', int(parent_id))], action, True, True, xml_id=node.id)

    def process_act_window(self, node):
        assert getattr(node, 'id'), "Attribute %s of act_window is empty !" % ('id',)
        assert getattr(node, 'name'), "Attribute %s of act_window is empty !" % ('name',)
        assert getattr(node, 'res_model'), "Attribute %s of act_window is empty !" % ('res_model',)
        self.validate_xml_id(node.id)
        view_id = False
        if node.view:
            view_id = self.get_id(node.view)
        if not node.context:
            node.context={}
        context = eval(str(node.context), self.eval_context)
        values = {
            'name': node.name,
            'type': node.type or 'ir.actions.act_window',
            'view_id': view_id,
            'domain': node.domain,
            'context': context,
            'res_model': node.res_model,
            'src_model': node.src_model,
            'view_type': node.view_type or 'form',
            'view_mode': node.view_mode or 'tree,form',
            'usage': node.usage,
            'limit': node.limit,
            'auto_refresh': node.auto_refresh,
            'multi': getattr(node, 'multi', False),
        }

        self._set_group_values(node, values)

        if node.target:
            values['target'] = node.target
        id = self.pool['ir.model.data']._update(self.cr, SUPERUSER_ID, \
                'ir.actions.act_window', self.module, values, node.id, mode=self.mode)
        self.id_map[node.id] = int(id)

        if node.src_model:
            keyword = 'client_action_relate'
            value = 'ir.actions.act_window,%s' % id
            replace = node.replace or True
            self.pool['ir.model.data'].ir_set(self.cr, SUPERUSER_ID, 'action', keyword, \
                    node.id, [node.src_model], value, replace=replace, noupdate=self.isnoupdate(node), isobject=True, xml_id=node.id)
        # TODO add remove ir.model.data

    def process_delete(self, node):
        assert getattr(node, 'model'), "Attribute %s of delete tag is empty !" % ('model',)
        if self.pool.get(node.model):
            if node.search:
                ids = self.pool[node.model].search(self.cr, self.uid, eval(node.search, self.eval_context))
            else:
                ids = [self.get_id(node.id)]
            if len(ids):
                self.pool[node.model].unlink(self.cr, self.uid, ids)
        else:
            self._log("Record not deleted.")

    def process_url(self, node):
        self.validate_xml_id(node.id)

        res = {'name': node.name, 'url': node.url, 'target': node.target}

        id = self.pool['ir.model.data']._update(self.cr, SUPERUSER_ID, \
                "ir.actions.act_url", self.module, res, node.id, mode=self.mode)
        self.id_map[node.id] = int(id)
        # ir_set
        if (not node.menu or eval(node.menu)) and id:
            keyword = node.keyword or 'client_action_multi'
            value = 'ir.actions.act_url,%s' % id
            replace = node.replace or True
            self.pool['ir.model.data'].ir_set(self.cr, SUPERUSER_ID, 'action', \
                    keyword, node.url, ["ir.actions.act_url"], value, replace=replace, \
                    noupdate=self.isnoupdate(node), isobject=True, xml_id=node.id)

    def process_ir_set(self, node):
        if not self.mode == 'init':
            return False
        _, fields = node.items()[0]
        res = {}
        for fieldname, expression in fields.items():
            if is_eval(expression):
                value = eval(expression.expression, self.eval_context)
            else:
                value = expression
            res[fieldname] = value
        self.pool['ir.model.data'].ir_set(self.cr, SUPERUSER_ID, res['key'], res['key2'], \
                res['name'], res['models'], res['value'], replace=res.get('replace',True), \
                isobject=res.get('isobject', False), meta=res.get('meta',None))

    def process_report(self, node):
        values = {}
        for dest, f in (('name','string'), ('model','model'), ('report_name','name')):
            values[dest] = getattr(node, f)
            assert values[dest], "Attribute %s of report is empty !" % (f,)
        for field,dest in (('rml','report_rml'),('file','report_rml'),('xml','report_xml'),('xsl','report_xsl'),('attachment','attachment'),('attachment_use','attachment_use')):
            if getattr(node, field):
                values[dest] = getattr(node, field)
        if node.auto:
            values['auto'] = eval(node.auto)
        if node.sxw:
            sxw_file = misc.file_open(node.sxw)
            try:
                sxw_content = sxw_file.read()
                values['report_sxw_content'] = sxw_content
            finally:
                sxw_file.close()
        if node.header:
            values['header'] = eval(node.header)
        values['multi'] = node.multi and eval(node.multi)
        xml_id = node.id
        self.validate_xml_id(xml_id)

        self._set_group_values(node, values)

        id = self.pool['ir.model.data']._update(self.cr, SUPERUSER_ID, "ir.actions.report.xml", \
                self.module, values, xml_id, noupdate=self.isnoupdate(node), mode=self.mode)
        self.id_map[xml_id] = int(id)

        if not node.menu or eval(node.menu):
            keyword = node.keyword or 'client_print_multi'
            value = 'ir.actions.report.xml,%s' % id
            replace = node.replace or True
            self.pool['ir.model.data'].ir_set(self.cr, SUPERUSER_ID, 'action', \
                    keyword, values['name'], [values['model']], value, replace=replace, isobject=True, xml_id=xml_id)

    def process_none(self):
        """
        Empty node or commented node should not pass silently.
        """
        self._log_assert_failure("You have an empty block in your tests.")


    def process(self, yaml_string):
        """
        Processes a Yaml string. Custom tags are interpreted by 'process_' instance methods.
        """
        yaml_tag.add_constructors()

        is_preceded_by_comment = False
        for node in yaml.load(yaml_string):
            is_preceded_by_comment = self._log_node(node, is_preceded_by_comment)
            try:
                self._process_node(node)
            except Exception, e:
                _logger.exception(e)
                raise

    def _process_node(self, node):
        if is_comment(node):
            self.process_comment(node)
        elif is_assert(node):
            self.process_assert(node)
        elif is_record(node):
            self.process_record(node)
        elif is_python(node):
            self.process_python(node)
        elif is_menuitem(node):
            self.process_menuitem(node)
        elif is_delete(node):
            self.process_delete(node)
        elif is_url(node):
            self.process_url(node)
        elif is_context(node):
            self.process_context(node)
        elif is_ir_set(node):
            self.process_ir_set(node)
        elif is_act_window(node):
            self.process_act_window(node)
        elif is_report(node):
            self.process_report(node)
        elif is_workflow(node):
            if isinstance(node, types.DictionaryType):
                self.process_workflow(node)
            else:
                self.process_workflow({node: []})
        elif is_function(node):
            if isinstance(node, types.DictionaryType):
                self.process_function(node)
            else:
                self.process_function({node: []})
        elif node is None:
            self.process_none()
        else:
            raise YamlImportException("Can not process YAML block: %s" % node)

    def _log_node(self, node, is_preceded_by_comment):
        if is_comment(node):
            is_preceded_by_comment = True
            self._log(node)
        elif not is_preceded_by_comment:
            if isinstance(node, types.DictionaryType):
                msg = "Creating %s\n with %s"
                args = node.items()[0]
                self._log(msg, *args)
            else:
                self._log(node)
        else:
            is_preceded_by_comment = False
        return is_preceded_by_comment

def yaml_import(cr, module, yamlfile, kind, idref=None, mode='init', noupdate=False, report=None):
    if idref is None:
        idref = {}
    loglevel = logging.TEST if kind == 'test' else logging.DEBUG
    yaml_string = yamlfile.read()
    yaml_interpreter = YamlInterpreter(cr, module, idref, mode, filename=yamlfile.name, report=report, noupdate=noupdate, loglevel=loglevel)
    yaml_interpreter.process(yaml_string)

# keeps convention of convert.py
convert_yaml_import = yaml_import

def threaded_yaml_import(db_name, module_name, file_name, delay=0):
    def f():
        time.sleep(delay)
        cr = None
        fp = None
        try:
            cr = sql_db.db_connect(db_name).cursor()
            fp = misc.file_open(file_name)
            convert_yaml_import(cr, module_name, fp, {}, 'update', True)
        finally:
            if cr: cr.close()
            if fp: fp.close()
    threading.Thread(target=f).start()


# vim:expandtab:smartindent:tabstop=4:softtabstop=4:shiftwidth=4:<|MERGE_RESOLUTION|>--- conflicted
+++ resolved
@@ -6,10 +6,6 @@
 import logging
 
 import openerp
-<<<<<<< HEAD
-import openerp.pooler as pooler
-=======
->>>>>>> 5134bf4b
 import openerp.sql_db as sql_db
 import misc
 from config import config
