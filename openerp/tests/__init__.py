--- conflicted
+++ resolved
@@ -8,7 +8,7 @@
 See the :ref:`test-framework` section in the :ref:`features` list.
 """
 
-<<<<<<< HEAD
+import test_acl
 import test_basecase
 import test_db_cursor
 import test_expression
@@ -22,14 +22,6 @@
 import test_translate
 import test_uninstall
 import test_view_validation
-=======
-from . import test_acl
-from . import test_expression, test_mail, test_ir_sequence, test_orm, \
-              test_fields, test_basecase, \
-              test_view_validation, test_uninstall, test_misc, test_db_cursor, \
-              test_osv, test_translate
-from . import test_ir_filters
->>>>>>> 777ed1e0
 
 fast_suite = [
     test_ir_sequence,
