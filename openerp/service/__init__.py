--- conflicted
+++ resolved
@@ -102,12 +102,7 @@
     openerp.cron.cancel_all()
 
     openerp.netsvc.Server.quitAll()
-<<<<<<< HEAD
-    openerp.wsgi.core.stop_server()
-=======
     openerp.service.wsgi_server.stop_server()
-    config = openerp.tools.config
->>>>>>> 86bdfde1
     _logger.info("Initiating shutdown")
     _logger.info("Hit CTRL-C again or send a second signal to force the shutdown.")
 
@@ -130,6 +125,11 @@
     openerp.modules.registry.RegistryManager.delete_all()
     logging.shutdown()
 
+def start_services_workers():
+    openerp.multi_process = True # Nah!
+
+    openerp.service.workers.Multicorn(openerp.service.wsgi_server.application).run()
+
 def restart_server():
     pid = openerp.wsgi.core.arbiter_pid
     if pid:
@@ -144,15 +144,7 @@
         #a = sys.argv[:]
         #args = [x for i, x in enumerate(a) if x not in strip_args and a[max(i - 1, 0)] not in strip_args]
 
-<<<<<<< HEAD
         #stop_services()
         #os.execv(sys.executable, [sys.executable] + args)
-=======
-def start_services_workers():
-    openerp.multi_process = True # Nah!
-
-    openerp.service.workers.Multicorn(openerp.service.wsgi_server.application).run()
-
->>>>>>> 86bdfde1
 
 # vim:expandtab:smartindent:tabstop=4:softtabstop=4:shiftwidth=4: