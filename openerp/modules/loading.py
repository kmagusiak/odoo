# -*- coding: utf-8 -*-
##############################################################################
#
#    OpenERP, Open Source Management Solution
#    Copyright (C) 2004-2009 Tiny SPRL (<http://tiny.be>).
#    Copyright (C) 2010-2012 OpenERP s.a. (<http://openerp.com>).
#
#    This program is free software: you can redistribute it and/or modify
#    it under the terms of the GNU Affero General Public License as
#    published by the Free Software Foundation, either version 3 of the
#    License, or (at your option) any later version.
#
#    This program is distributed in the hope that it will be useful,
#    but WITHOUT ANY WARRANTY; without even the implied warranty of
#    MERCHANTABILITY or FITNESS FOR A PARTICULAR PURPOSE.  See the
#    GNU Affero General Public License for more details.
#
#    You should have received a copy of the GNU Affero General Public License
#    along with this program.  If not, see <http://www.gnu.org/licenses/>.
#
##############################################################################

""" Modules (also called addons) management.

"""

import itertools
import logging
import os
import sys
import threading

import openerp
import openerp.modules.db
import openerp.modules.graph
import openerp.modules.migration
import openerp.osv as osv
import openerp.pooler as pooler
import openerp.release as release
import openerp.tools as tools
from openerp import SUPERUSER_ID

from openerp import SUPERUSER_ID
from openerp.tools.translate import _
from openerp.modules.module import initialize_sys_path, \
    load_openerp_module, init_module_models

_logger = logging.getLogger(__name__)

def open_openerp_namespace():
    # See comment for open_openerp_namespace.
    if openerp.conf.deprecation.open_openerp_namespace:
        for k, v in list(sys.modules.items()):
            if k.startswith('openerp.') and sys.modules.get(k[8:]) is None:
                sys.modules[k[8:]] = v


def load_module_graph(cr, graph, status=None, perform_checks=True, skip_modules=None, report=None):
    """Migrates+Updates or Installs all module nodes from ``graph``
       :param graph: graph of module nodes to load
       :param status: status dictionary for keeping track of progress
       :param perform_checks: whether module descriptors should be checked for validity (prints warnings
                              for same cases)
       :param skip_modules: optional list of module names (packages) which have previously been loaded and can be skipped
       :return: list of modules that were installed or updated
    """
    def process_sql_file(cr, fp):
        queries = fp.read().split(';')
        for query in queries:
            new_query = ' '.join(query.split())
            if new_query:
                cr.execute(new_query)

    load_init_xml = lambda *args: _load_data(cr, *args, kind='init_xml')
    load_update_xml = lambda *args: _load_data(cr, *args, kind='update_xml')
    load_demo_xml = lambda *args: _load_data(cr, *args, kind='demo_xml')
    load_data = lambda *args: _load_data(cr, *args, kind='data')
    load_demo = lambda *args: _load_data(cr, *args, kind='demo')

    def load_test(module_name, idref, mode):
        cr.commit()
        try:
            threading.currentThread().testing = True
            _load_data(cr, module_name, idref, mode, 'test')
            return True
        except Exception:
            _logger.exception(
                'module %s: an exception occurred in a test', module_name)
            return False
        finally:
            threading.currentThread().testing = False
            if tools.config.options['test_commit']:
                cr.commit()
            else:
                cr.rollback()

    def _load_data(cr, module_name, idref, mode, kind):
        """

        kind: data, demo, test, init_xml, update_xml, demo_xml.

        noupdate is False, unless it is demo data or it is csv data in
        init mode.

        """
        for filename in package.data[kind]:
            _logger.info("module %s: loading %s", module_name, filename)
            _, ext = os.path.splitext(filename)
            pathname = os.path.join(module_name, filename)
            fp = tools.file_open(pathname)
            noupdate = False
            if kind in ('demo', 'demo_xml'):
                noupdate = True
            try:
                ext = ext.lower()
                if ext == '.csv':
                    if kind in ('init', 'init_xml'):
                        noupdate = True
                    tools.convert_csv_import(cr, module_name, pathname, fp.read(), idref, mode, noupdate)
                elif ext == '.sql':
                    process_sql_file(cr, fp)
                elif ext == '.yml':
                    tools.convert_yaml_import(cr, module_name, fp, kind, idref, mode, noupdate, report)
                elif ext == '.xml':
                    tools.convert_xml_import(cr, module_name, fp, idref, mode, noupdate, report)
                elif ext == '.js':
                    pass # .js files are valid but ignored here.
                else:
                    _logger.warning("Can't load unknown file type %s.", filename)
            finally:
                fp.close()

    if status is None:
        status = {}

    processed_modules = []
    loaded_modules = []
    pool = pooler.get_pool(cr.dbname)
    migrations = openerp.modules.migration.MigrationManager(cr, graph)
    _logger.debug('loading %d packages...', len(graph))

    # get db timestamp
    cr.execute("select (now() at time zone 'UTC')::timestamp")
    dt_before_load = cr.fetchone()[0]

    # register, instantiate and initialize models for each modules
    for index, package in enumerate(graph):
        module_name = package.name
        module_id = package.id

        if skip_modules and module_name in skip_modules:
            continue

        _logger.info('module %s: loading objects', package.name)
        migrations.migrate_module(package, 'pre')
        load_openerp_module(package.name)

        models = pool.load(cr, package)
        loaded_modules.append(package.name)
        if package.state in ('to install', 'to upgrade'):
            init_module_models(cr, package.name, models)
        pool._init_modules.add(package.name)
        status['progress'] = float(index) / len(graph)

        # Can't put this line out of the loop: ir.module.module will be
        # registered by init_module_models() above.
        modobj = pool.get('ir.module.module')

        if perform_checks:
            modobj.check(cr, SUPERUSER_ID, [module_id])

        idref = {}

        if package.state == 'to install':
            mode = 'init'
        else:
            mode = 'update'

        if package.state in ('to install', 'to upgrade'):
            if package.state=='to upgrade':
                # upgrading the module information
                modobj.write(cr, SUPERUSER_ID, [module_id], modobj.get_values_from_terp(package.data))
            load_init_xml(module_name, idref, mode)
            load_update_xml(module_name, idref, mode)
            load_data(module_name, idref, mode)
            if package.dbdemo and package.state != 'installed':
                status['progress'] = (index + 0.75) / len(graph)
                load_demo_xml(module_name, idref, mode)
                load_demo(module_name, idref, mode)
                cr.execute('update ir_module_module set demo=%s where id=%s', (True, module_id))

                # launch tests only in demo mode, as most tests will depend
                # on demo data. Other tests can be added into the regular
                # 'data' section, but should probably not alter the data,
                # as there is no rollback.
                if tools.config.options['test_enable']:
                    report.record_result(load_test(module_name, idref, mode))

                    # Run the `fast_suite` and `checks` tests given by the module.
                    if module_name == 'base':
                        # Also run the core tests after the database is created.
                        report.record_result(openerp.modules.module.run_unit_tests('openerp'))
                    report.record_result(openerp.modules.module.run_unit_tests(module_name))

            processed_modules.append(package.name)

            migrations.migrate_module(package, 'post')

            ver = release.major_version + '.' + package.data['version']
            # Set new modules and dependencies
            modobj.write(cr, SUPERUSER_ID, [module_id], {'state': 'installed', 'latest_version': ver})
            # Update translations for all installed languages
            modobj.update_translations(cr, SUPERUSER_ID, [module_id], None)

            package.state = 'installed'

        cr.commit()
    
    cr.commit()

    return loaded_modules, processed_modules

def _check_module_names(cr, module_names):
    mod_names = set(module_names)
    if 'base' in mod_names:
        # ignore dummy 'all' module
        if 'all' in mod_names:
            mod_names.remove('all')
    if mod_names:
        cr.execute("SELECT count(id) AS count FROM ir_module_module WHERE name in %s", (tuple(mod_names),))
        if cr.dictfetchone()['count'] != len(mod_names):
            # find out what module name(s) are incorrect:
            cr.execute("SELECT name FROM ir_module_module")
            incorrect_names = mod_names.difference([x['name'] for x in cr.dictfetchall()])
            _logger.warning('invalid module names, ignored: %s', ", ".join(incorrect_names))

def load_marked_modules(cr, graph, states, force, progressdict, report, loaded_modules):
    """Loads modules marked with ``states``, adding them to ``graph`` and
       ``loaded_modules`` and returns a list of installed/upgraded modules."""
    processed_modules = []
    while True:
        cr.execute("SELECT name from ir_module_module WHERE state IN %s" ,(tuple(states),))
        module_list = [name for (name,) in cr.fetchall() if name not in graph]
        graph.add_modules(cr, module_list, force)
        _logger.debug('Updating graph with %d more modules', len(module_list))
        loaded, processed = load_module_graph(cr, graph, progressdict, report=report, skip_modules=loaded_modules)
        processed_modules.extend(processed)
        loaded_modules.extend(loaded)
        if not processed: break
    return processed_modules


def load_modules(db, force_demo=False, status=None, update_module=False):
    # TODO status['progress'] reporting is broken: used twice (and reset each
    # time to zero) in load_module_graph, not fine-grained enough.
    # It should be a method exposed by the pool.
    initialize_sys_path()

    open_openerp_namespace()

    force = []
    if force_demo:
        force.append('demo')

    cr = db.cursor()
    try:
        if not openerp.modules.db.is_initialized(cr):
            _logger.info("init db")
            openerp.modules.db.initialize(cr)
            update_module = True

        # This is a brand new pool, just created in pooler.get_db_and_pool()
        pool = pooler.get_pool(cr.dbname)

        if 'base' in tools.config['update'] or 'all' in tools.config['update']:
            cr.execute("update ir_module_module set state=%s where name=%s and state=%s", ('to upgrade', 'base', 'installed'))

        # STEP 1: LOAD BASE (must be done before module dependencies can be computed for later steps) 
        graph = openerp.modules.graph.Graph()
        graph.add_module(cr, 'base', force_demo)
        if not graph:
            _logger.critical('module base cannot be loaded! (hint: verify addons-path)')
            raise osv.osv.except_osv(_('Could not load base module'), _('module base cannot be loaded! (hint: verify addons-path)'))

        # processed_modules: for cleanup step after install
        # loaded_modules: to avoid double loading
<<<<<<< HEAD
        # After load_module_graph(), 'base' has been installed or updated and its state is 'installed'.
        report = assertion_report.assertion_report()
        loaded_modules, processed_modules = load_module_graph(cr, graph, status, report=report)
=======
        report = pool._assertion_report
        loaded_modules, processed_modules = load_module_graph(cr, graph, status, perform_checks=(not update_module), report=report)
>>>>>>> 3c92e1f6

        if tools.config['load_language']:
            for lang in tools.config['load_language'].split(','):
                tools.load_language(cr, lang)

        # STEP 2: Mark other modules to be loaded/updated
        # This is a one-shot use of tools.config[init|update] from the command line
        # arguments. It is directly cleared to not interfer with later create/update
        # issued via RPC.
        if update_module:
            modobj = pool.get('ir.module.module')
            if ('base' in tools.config['init']) or ('base' in tools.config['update']) \
                or ('all' in tools.config['init']) or ('all' in tools.config['update']):
                _logger.info('updating modules list')
                modobj.update_list(cr, SUPERUSER_ID)

            if 'all' in tools.config['init']:
                ids = modobj.search(cr, 1, [])
                tools.config['init'] = dict.fromkeys([m['name'] for m in modobj.read(cr, 1, ids, ['name'])], 1)

            _check_module_names(cr, itertools.chain(tools.config['init'].keys(), tools.config['update'].keys()))

            mods = [k for k in tools.config['init'] if tools.config['init'][k] and k not in ('base', 'all')]
            ids = modobj.search(cr, SUPERUSER_ID, ['&', ('state', '=', 'uninstalled'), ('name', 'in', mods)])
            if ids:
                modobj.button_install(cr, SUPERUSER_ID, ids) # goes from 'uninstalled' to 'to install'

            mods = [k for k in tools.config['update'] if tools.config['update'][k] and k not in ('base', 'all')]
            ids = modobj.search(cr, SUPERUSER_ID, ['&', ('state', '=', 'installed'), ('name', 'in', mods)])
            if ids:
                modobj.button_upgrade(cr, SUPERUSER_ID, ids) # goes from 'installed' to 'to upgrade'

        # Remove that funky global one-shot thingy.
        for kind in ('init', 'demo', 'update'):
            tools.config[kind] = {}

        # STEP 3: Load marked modules (skipping base which was done in STEP 1)
        # IMPORTANT: this is done in two parts, first loading all installed or
        #            partially installed modules (i.e. installed/to upgrade), to
        #            offer a consistent system to the second part: installing
        #            newly selected modules.
        #            We include the modules 'to remove' in the first step, because
        #            they are part of the "currently installed" modules. They will
        #            be dropped in STEP 6 later, before restarting the loading
        #            process.
        states_to_load = ['installed', 'to upgrade', 'to remove']
        processed = load_marked_modules(cr, graph, states_to_load, force, status, report, loaded_modules)
        processed_modules.extend(processed)
        if update_module:
            states_to_load = ['to install']
            processed = load_marked_modules(cr, graph, states_to_load, force, status, report, loaded_modules)
            processed_modules.extend(processed)

        # load custom models
        cr.execute('select model from ir_model where state=%s', ('manual',))
        for model in cr.dictfetchall():
            pool.get('ir.model').instanciate(cr, SUPERUSER_ID, model['model'], {})

        # STEP 4: Finish and cleanup installations
        if processed_modules:
            cr.execute("""select model,name from ir_model where id NOT IN (select distinct model_id from ir_model_access)""")
            for (model, name) in cr.fetchall():
                model_obj = pool.get(model)
                if model_obj and not model_obj.is_transient():
                    _logger.warning('The model %s has no access rules, consider adding one. E.g. access_%s,access_%s,model_%s,,1,1,1,1',
                        model, model.replace('.', '_'), model.replace('.', '_'), model.replace('.', '_'))

            # Temporary warning while we remove access rights on osv_memory objects, as they have
            # been replaced by owner-only access rights
            cr.execute("""select distinct mod.model, mod.name from ir_model_access acc, ir_model mod where acc.model_id = mod.id""")
            for (model, name) in cr.fetchall():
                model_obj = pool.get(model)
                if model_obj and model_obj.is_transient():
                    _logger.warning('The transient model %s (%s) should not have explicit access rules!', model, name)

            cr.execute("SELECT model from ir_model")
            for (model,) in cr.fetchall():
                obj = pool.get(model)
                if obj:
                    obj._check_removed_columns(cr, log=True)
                else:
                    _logger.warning("Model %s is declared but cannot be loaded! (Perhaps a module was partially removed or renamed)", model)

            # Cleanup orphan records
            pool.get('ir.model.data')._process_end(cr, SUPERUSER_ID, processed_modules)

        cr.commit()

        # STEP 5: Cleanup menus 
        # Remove menu items that are not referenced by any of other
        # (child) menu item, ir_values, or ir_model_data.
        # TODO: This code could be a method of ir_ui_menu. Remove menu without actions of children
        if update_module:
            while True:
                cr.execute('''delete from
                        ir_ui_menu
                    where
                        (id not IN (select parent_id from ir_ui_menu where parent_id is not null))
                    and
                        (id not IN (select res_id from ir_values where model='ir.ui.menu'))
                    and
                        (id not IN (select res_id from ir_model_data where model='ir.ui.menu'))''')
                cr.commit()
                if not cr.rowcount:
                    break
                else:
                    _logger.info('removed %d unused menus', cr.rowcount)

        # STEP 6: Uninstall modules to remove
        if update_module:
            # Remove records referenced from ir_model_data for modules to be
            # removed (and removed the references from ir_model_data).
            cr.execute("SELECT id FROM ir_module_module WHERE state=%s", ('to remove',))
            mod_ids_to_remove = [x[0] for x in cr.fetchall()]
            if mod_ids_to_remove:
                pool.get('ir.module.module').module_uninstall(cr, SUPERUSER_ID, mod_ids_to_remove)
                # Recursive reload, should only happen once, because there should be no
                # modules to remove next time
                cr.commit()
                _logger.info('Reloading registry once more after uninstalling modules')
                return pooler.restart_pool(cr.dbname, force_demo, status, update_module)

        if report.failures:
            _logger.error('At least one test failed when loading the modules.')
        else:
            _logger.info('Modules loaded.')
    finally:
        cr.close()


# vim:expandtab:smartindent:tabstop=4:softtabstop=4:shiftwidth=4:<|MERGE_RESOLUTION|>--- conflicted
+++ resolved
@@ -284,14 +284,9 @@
 
         # processed_modules: for cleanup step after install
         # loaded_modules: to avoid double loading
-<<<<<<< HEAD
         # After load_module_graph(), 'base' has been installed or updated and its state is 'installed'.
         report = assertion_report.assertion_report()
         loaded_modules, processed_modules = load_module_graph(cr, graph, status, report=report)
-=======
-        report = pool._assertion_report
-        loaded_modules, processed_modules = load_module_graph(cr, graph, status, perform_checks=(not update_module), report=report)
->>>>>>> 3c92e1f6
 
         if tools.config['load_language']:
             for lang in tools.config['load_language'].split(','):
