--- conflicted
+++ resolved
@@ -2359,7 +2359,7 @@
             pass
 
 
-    def _read_group_fill_results(self, cr, uid, domain, groupby, groupby_list, float_int_fields, read_group_result, context=None):
+    def _read_group_fill_results(self, cr, uid, domain, groupby, groupby_list, aggregated_fields, read_group_result, context=None):
         """Helper method for filling in read_group results for all missing values of
            the field being grouped by, in case self._group_by_full provides methods
            to give the list of all the values that should be displayed."""
@@ -2372,7 +2372,7 @@
         # grab the list of all groups that should be displayed, including all present groups 
         all_groups = self._group_by_full[groupby](self, cr, uid, present_group_ids, domain,
                                                   context=context)
-        result_template = dict.fromkeys(float_int_fields, False)
+        result_template = dict.fromkeys(aggregated_fields, False)
         result_template.update({'__context':{'group_by':groupby_list[1:]}, groupby + '_count':0})
         result = []
         def append_filler_line(right_side):
@@ -2466,8 +2466,7 @@
             f for f in fields
             if f not in ('id', 'sequence')
             if fget[f]['type'] in ('integer', 'float')
-            if f == self.CONCURRENCY_CHECK_FIELD
-               or (f in self._columns and getattr(self._columns[f], '_classic_write'))]
+            if (f in self._columns and getattr(self._columns[f], '_classic_write'))]
         for f in aggregated_fields:
             group_operator = fget[f].get('group_operator', 'sum')
             if flist:
@@ -2517,29 +2516,10 @@
             d.update(alldata[d['id']])
             del d['id']
 
-<<<<<<< HEAD
         if groupby in self._group_by_full:
             data = self._read_group_fill_results(cr, uid, domain, groupby, groupby_list,
-                                                 float_int_fields, data, context=context)
-=======
-        if groupby and groupby in self._group_by_full:
-            gids = map(lambda x: x[groupby][0], data)
-            stages = self._group_by_full[groupby](self, cr, uid, gids, domain, context)
-            # as both lists are sorted in the same way, we can merge in one pass
-            pos = 0
-            while stages and ((pos<len(data)) or (pos<len(stages))):
-                if (pos<len(data)) and (data[pos][groupby][0] == stages[pos][0]):
-                    pos+=1
-                    continue
-                val = dict.fromkeys(aggregated_fields, False)
-                val.update({
-                    groupby: stages[pos],
-                    '__domain': [(groupby, '=', stages[pos][0])]+domain,
-                    groupby+'_count': 0L,
-                    '__context': {'group_by': groupby_list[1:]}
-                })
-                data.insert(pos, val)
->>>>>>> c83d6d88
+                                                 aggregated_fields, data, context=context)
+
         return data
 
     def _inherits_join_add(self, current_table, parent_model_name, query):
