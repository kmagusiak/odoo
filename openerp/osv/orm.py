--- conflicted
+++ resolved
@@ -912,14 +912,17 @@
             f = self._columns[store_field]
             if hasattr(f, 'digits_change'):
                 f.digits_change(cr)
+            def not_this_field(stored_func):
+                x, y, z, e, f, l = stored_func
+                return x != self._name or y != store_field
+            self.pool._store_function[self._name] = filter(not_this_field, self.pool._store_function.get(self._name, []))
             if not isinstance(f, fields.function):
                 continue
             if not f.store:
                 continue
-            if self._columns[store_field].store is True:
+            sm = f.store
+            if sm is True:
                 sm = {self._name: (lambda self, cr, uid, ids, c={}: ids, None, 10, None)}
-            else:
-                sm = self._columns[store_field].store
             for object, aa in sm.items():
                 if len(aa) == 4:
                     (fnct, fields2, order, length) = aa
@@ -930,14 +933,8 @@
                     raise except_orm('Error',
                         ('Invalid function definition %s in object %s !\nYou must use the definition: store={object:(fnct, fields, priority, time length)}.' % (store_field, self._name)))
                 self.pool._store_function.setdefault(object, [])
-                ok = True
-                for x, y, z, e, f, l in self.pool._store_function[object]:
-                    if (x==self._name) and (y==store_field) and (e==fields2):
-                        if f == order:
-                            ok = False
-                if ok:
-                    self.pool._store_function[object].append( (self._name, store_field, fnct, tuple(fields2) if fields2 else None, order, length))
-                    self.pool._store_function[object].sort(lambda x, y: cmp(x[4], y[4]))
+                self.pool._store_function[object].append((self._name, store_field, fnct, tuple(fields2) if fields2 else None, order, length))
+                self.pool._store_function[object].sort(lambda x, y: cmp(x[4], y[4]))
 
         for (key, _, msg) in self._sql_constraints:
             self.pool._sql_error[self._table+'_'+key] = msg
@@ -3027,109 +3024,6 @@
                     cr.execute(line2)
                     cr.commit()
 
-<<<<<<< HEAD
-
-    @classmethod
-    def createInstance(cls, pool, cr):
-        return cls.makeInstance(pool, cr, ['_columns', '_defaults',
-            '_inherits', '_constraints', '_sql_constraints'])
-
-    def __init__(self, pool, cr):
-        """
-
-        - copy the stored fields' functions in the osv_pool,
-        - update the _columns with the fields found in ir_model_fields,
-        - ensure there is a many2one for each _inherits'd parent,
-        - update the children's _columns,
-        - give a chance to each field to initialize itself.
-
-        """
-        super(orm, self).__init__(pool, cr)
-
-        if not hasattr(self, '_log_access'):
-            # if not access is not specify, it is the same value as _auto
-            self._log_access = getattr(self, "_auto", True)
-
-        self._columns = self._columns.copy()
-        for store_field in self._columns:
-            store_field_obj = self._columns[store_field]
-            if hasattr(store_field_obj, 'digits_change'):
-                store_field_obj.digits_change(cr)
-            fncts = self.pool._store_function.get(self._name, [])
-            for x, y, z, e, f, l in copy.copy(fncts):
-                 if ((x == self._name) and (y == store_field)):
-                     fncts.remove((x, y, z, e, f, l))
-            if not isinstance(store_field_obj, fields.function):
-                continue
-            if not store_field_obj.store:
-                continue
-            sm = store_field_obj.store
-            if store_field_obj.store is True:
-                sm = {self._name: (lambda self, cr, uid, ids, c={}: ids, None, 10, None)}
-            for object, aa in sm.items():
-                if len(aa) == 4:
-                    (fnct, fields2, order, length) = aa
-                elif len(aa) == 3:
-                    (fnct, fields2, order) = aa
-                    length = None
-                else:
-                    raise except_orm('Error',
-                        ('Invalid function definition %s in object %s !\nYou must use the definition: store={object:(fnct, fields, priority, time length)}.' % (store_field, self._name)))
-                self.pool._store_function.setdefault(object, [])
-                self.pool._store_function[object].append((self._name, store_field, fnct, tuple(fields2) if fields2 else None, order, length))
-                self.pool._store_function[object].sort(lambda x, y: cmp(x[4], y[4]))
-
-        for (key, _, msg) in self._sql_constraints:
-            self.pool._sql_error[self._table+'_'+key] = msg
-
-        # Load manual fields
-
-        cr.execute("SELECT id FROM ir_model_fields WHERE name=%s AND model=%s", ('state', 'ir.model.fields'))
-        if cr.fetchone():
-            cr.execute('SELECT * FROM ir_model_fields WHERE model=%s AND state=%s', (self._name, 'manual'))
-            for field in cr.dictfetchall():
-                if field['name'] in self._columns:
-                    continue
-                attrs = {
-                    'string': field['field_description'],
-                    'required': bool(field['required']),
-                    'readonly': bool(field['readonly']),
-                    'domain': eval(field['domain']) if field['domain'] else None,
-                    'size': field['size'],
-                    'ondelete': field['on_delete'],
-                    'translate': (field['translate']),
-                    'manual': True,
-                    #'select': int(field['select_level'])
-                }
-
-                if field['ttype'] == 'selection':
-                    self._columns[field['name']] = fields.selection(eval(field['selection']), **attrs)
-                elif field['ttype'] == 'reference':
-                    self._columns[field['name']] = fields.reference(selection=eval(field['selection']), **attrs)
-                elif field['ttype'] == 'many2one':
-                    self._columns[field['name']] = fields.many2one(field['relation'], **attrs)
-                elif field['ttype'] == 'one2many':
-                    self._columns[field['name']] = fields.one2many(field['relation'], field['relation_field'], **attrs)
-                elif field['ttype'] == 'many2many':
-                    _rel1 = field['relation'].replace('.', '_')
-                    _rel2 = field['model'].replace('.', '_')
-                    _rel_name = 'x_%s_%s_%s_rel' % (_rel1, _rel2, field['name'])
-                    self._columns[field['name']] = fields.many2many(field['relation'], _rel_name, 'id1', 'id2', **attrs)
-                else:
-                    self._columns[field['name']] = getattr(fields, field['ttype'])(**attrs)
-        self._inherits_check()
-        self._inherits_reload()
-        if not self._sequence:
-            self._sequence = self._table + '_id_seq'
-        for k in self._defaults:
-            assert (k in self._columns) or (k in self._inherit_fields), 'Default function defined in %s but field %s does not exist !' % (self._name, k,)
-        for f in self._columns:
-            self._columns[f].restart()
-
-    __init__.__doc__ = orm_template.__init__.__doc__ + __init__.__doc__
-
-=======
->>>>>>> f4ffbd79
     #
     # Update objects that uses this one to update their _inherits fields
     #
