--- conflicted
+++ resolved
@@ -1220,20 +1220,6 @@
                                 for fpos2 in range(len(fields)):
                                     if lines2 and lines2[0][fpos2]:
                                         data[fpos2] = lines2[0][fpos2]
-<<<<<<< HEAD
-                                if not data[fpos]:
-                                    dt = ''
-                                    for rr in r:
-                                        name_relation = self.pool[rr._table_name]._rec_name
-                                        if isinstance(rr[name_relation], browse_record):
-                                            rr = rr[name_relation]
-                                        rr_name = self.pool[rr._table_name].name_get(cr, uid, [rr.id], context=context)
-                                        rr_name = rr_name and rr_name[0] and rr_name[0][1] or ''
-                                        dt += tools.ustr(rr_name or '') + ','
-                                    data[fpos] = dt[:-1]
-                                    break
-=======
->>>>>>> 856bc6f2
                                 lines += lines2[1:]
                                 first = False
                             else:
