# -*- coding: utf-8 -*-
##############################################################################
#
#    OpenERP, Open Source Management Solution
#    Copyright (C) 2004-2011 OpenERP SA (<http://openerp.com>)
#
#    This program is free software: you can redistribute it and/or modify
#    it under the terms of the GNU General Public License as published by
#    the Free Software Foundation, either version 3 of the License, or
#    (at your option) any later version.
#
#    This program is distributed in the hope that it will be useful,
#    but WITHOUT ANY WARRANTY; without even the implied warranty of
#    MERCHANTABILITY or FITNESS FOR A PARTICULAR PURPOSE.  See the
#    GNU General Public License for more details.
#
#    You should have received a copy of the GNU General Public License
#    along with this program.  If not, see <http://www.gnu.org/licenses/>.
#
##############################################################################

import logging
import string
import datetime
import re

try:
    import vatnumber
except ImportError:
    logging.getLogger('base_vat').warning("VAT validation partially unavailable because the `vatnumber` Python library cannot be found. "
                                          "Install it to support more countries, for example with `easy_install vatnumber`.")
    vatnumber = None

from osv import osv, fields
from tools.misc import ustr
from tools.translate import _

_ref_vat = {
    'be': 'BE0477472701', 'at': 'ATU12345675',
    'bg': 'BG1234567892', 'cy': 'CY12345678F',
    'cz': 'CZ12345679', 'de': 'DE123456788',
    'dk': 'DK12345674', 'ee': 'EE123456780',
    'es': 'ESA12345674', 'fi': 'FI12345671',
    'fr': 'FR32123456789', 'gb': 'GB123456782',
    'gr': 'GR12345670', 'hu': 'HU12345676',
    'ie': 'IE1234567T', 'it': 'IT12345670017',
    'lt': 'LT123456715', 'lu': 'LU12345613',
    'lv': 'LV41234567891', 'mt': 'MT12345634',
    'nl': 'NL123456782B90', 'pl': 'PL1234567883',
    'pt': 'PT123456789', 'ro': 'RO1234567897',
    'se': 'SE123456789701', 'si': 'SI12345679',
    'sk': 'SK0012345675', 'el': 'EL12345670',
<<<<<<< HEAD
    'mx': 'MXABC123456T1B', 'no': 'NO123456785'
}
=======
    'mx': 'MXABCD831230T1B', 'hr': 'HR01234567896'

            }

def mult_add(i, j):
    """Sum each digits of the multiplication of i and j."""
    return reduce(lambda x, y: x + int(y), str(i*j), 0)
>>>>>>> d518bdce

class res_partner(osv.osv):
    _inherit = 'res.partner'

    def _split_vat(self, vat):
        vat_country, vat_number = vat[:2].lower(), vat[2:].replace(' ', '')
        return vat_country, vat_number

    def check_vat(self, cr, uid, ids, context=None):
        '''
        Check the VAT number depending of the country.
        http://sima-pc.com/nif.php
        '''
        country_obj = self.pool.get('res.country')
        for partner in self.browse(cr, uid, ids, context=context):
            if not partner.vat:
                continue
            vat_country, vat_number = self._split_vat(partner.vat)
            check_func_name = 'check_vat_' + vat_country
            check_func = getattr(self, check_func_name, None) or \
                            getattr(vatnumber, check_func_name, None)
            if not check_func:
                # No VAT validation available, default to check that the country code
                # exists.
                if country_obj.search(cr, uid, [('code', 'ilike', vat_country)], context=context):
                    continue
                # Country code not found, considered invalid
                return False
            return check_func(vat_number)
        return True

    def vat_change(self, cr, uid, ids, value, context=None):
        return {'value': {'vat_subjected': bool(value)}}

    _columns = {
        'vat_subjected': fields.boolean('VAT Legal Statement', help="Check this box if the partner is subjected to the VAT. It will be used for the VAT legal statement.")
    }

    def _construct_constraint_msg(self, cr, uid, ids, context=None):
        def default_vat_check(cn, vn):
            # by default, a VAT number is valid if:
            #  it starts with 2 letters
            #  has more than 3 characters
            return cn[0] in string.ascii_lowercase and cn[1] in string.ascii_lowercase
        vat_country, vat_number = self._split_vat(self.browse(cr, uid, ids)[0].vat)
        vat_no = "'CC##' (CC=Country Code, ##=VAT Number)"
        if default_vat_check(vat_country, vat_number):
            vat_no = _ref_vat[vat_country] if vat_country in _ref_vat else vat_no
        return '\n' + _('This VAT number does not seem to be valid.\nNote: the expected format is %s') % vat_no

    _constraints = [(check_vat, _construct_constraint_msg, ["vat"])]


    # Mexican VAT verification, contributed by <moylop260@hotmail.com>
    # and Panos Christeas <p_christ@hol.gr>
    __check_vat_mx_re = re.compile(r"(?P<primeras>[A-Za-z\xd1\xf1&]{3,4})" \
                                    r"[ \-_]?" \
                                    r"(?P<ano>[0-9]{2})(?P<mes>[01][0-9])(?P<dia>[0-3][0-9])" \
                                    r"[ \-_]?" \
                                    r"(?P<code>[A-Za-z0-9&\xd1\xf1]{3})$")
    def check_vat_mx(self, vat):
        ''' Mexican VAT verification

        Verificar RFC México
        '''
        # we convert to 8-bit encoding, to help the regex parse only bytes
        vat = ustr(vat).encode('iso8859-1')
        m = self.__check_vat_mx_re.match(vat)
        if not m:
            #No valid format
            return False
        try:
            ano = int(m.group('ano'))
            if ano > 30:
                ano = 1900 + ano
            else:
                ano = 2000 + ano
            datetime.date(ano, int(m.group('mes')), int(m.group('dia')))
        except ValueError:
            return False

        #Valid format and valid date
        return True
<<<<<<< HEAD


    # Norway VAT validation, contributed by Rolv Råen (adEgo) <rora@adego.no>
    def check_vat_no(self, vat):
        '''
        Check Norway VAT number.See http://www.brreg.no/english/coordination/number.html
        '''
        if len(vat) != 9:
=======
 
    def check_vat_hr(self, vat):
        '''
        Check Croatia VAT number.
        '''      
        if not vat:
            return True      
            
        if len(vat) != 11:
>>>>>>> d518bdce
            return False
        try:
            int(vat)
        except ValueError:
            return False
<<<<<<< HEAD

        sum = (3 * int(vat[0])) + (2 * int(vat[1])) + \
            (7 * int(vat[2])) + (6 * int(vat[3])) + \
            (5 * int(vat[4])) + (4 * int(vat[5])) + \
            (3 * int(vat[6])) + (2 * int(vat[7]))

        check = 11 -(sum % 11)
        if check == 11:
            check = 0
        if check == 10:
            # 10 is not a valid check digit for an organization number
            return False
        return check == int(vat[8])

=======
        t = 10
        for i in vat[:-1]:
            c = int(i)
            t = (2 * ((t + c) % 10 or 10)) % 11
        check = (11 - t) % 10
        if check != int(vat[10]):
            return False
        return True       
>>>>>>> d518bdce
res_partner()

# vim:expandtab:smartindent:tabstop=4:softtabstop=4:shiftwidth=4:<|MERGE_RESOLUTION|>--- conflicted
+++ resolved
@@ -50,18 +50,9 @@
     'pt': 'PT123456789', 'ro': 'RO1234567897',
     'se': 'SE123456789701', 'si': 'SI12345679',
     'sk': 'SK0012345675', 'el': 'EL12345670',
-<<<<<<< HEAD
-    'mx': 'MXABC123456T1B', 'no': 'NO123456785'
+    'mx': 'MXABC123456T1B', 'no': 'NO123456785',
+    'hr': 'HR01234567896', # Croatia, contributed by Milan Tribuson 
 }
-=======
-    'mx': 'MXABCD831230T1B', 'hr': 'HR01234567896'
-
-            }
-
-def mult_add(i, j):
-    """Sum each digits of the multiplication of i and j."""
-    return reduce(lambda x, y: x + int(y), str(i*j), 0)
->>>>>>> d518bdce
 
 class res_partner(osv.osv):
     _inherit = 'res.partner'
@@ -145,7 +136,6 @@
 
         #Valid format and valid date
         return True
-<<<<<<< HEAD
 
 
     # Norway VAT validation, contributed by Rolv Råen (adEgo) <rora@adego.no>
@@ -154,23 +144,11 @@
         Check Norway VAT number.See http://www.brreg.no/english/coordination/number.html
         '''
         if len(vat) != 9:
-=======
- 
-    def check_vat_hr(self, vat):
-        '''
-        Check Croatia VAT number.
-        '''      
-        if not vat:
-            return True      
-            
-        if len(vat) != 11:
->>>>>>> d518bdce
             return False
         try:
             int(vat)
         except ValueError:
             return False
-<<<<<<< HEAD
 
         sum = (3 * int(vat[0])) + (2 * int(vat[1])) + \
             (7 * int(vat[2])) + (6 * int(vat[3])) + \
@@ -185,16 +163,6 @@
             return False
         return check == int(vat[8])
 
-=======
-        t = 10
-        for i in vat[:-1]:
-            c = int(i)
-            t = (2 * ((t + c) % 10 or 10)) % 11
-        check = (11 - t) % 10
-        if check != int(vat[10]):
-            return False
-        return True       
->>>>>>> d518bdce
 res_partner()
 
 # vim:expandtab:smartindent:tabstop=4:softtabstop=4:shiftwidth=4: