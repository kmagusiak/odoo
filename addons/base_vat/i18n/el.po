<<<<<<< HEAD
# Greek translation for openobject-addons
# Copyright (c) 2014 Rosetta Contributors and Canonical Ltd 2014
# This file is distributed under the same license as the openobject-addons package.
# FIRST AUTHOR <EMAIL@ADDRESS>, 2014.
#
msgid ""
msgstr ""
"Project-Id-Version: openobject-addons\n"
"Report-Msgid-Bugs-To: FULL NAME <EMAIL@ADDRESS>\n"
"POT-Creation-Date: 2014-08-14 13:08+0000\n"
"PO-Revision-Date: 2014-10-23 21:46+0000\n"
"Last-Translator: Kostas Goutoudis <goutoudis@gmail.com>\n"
"Language-Team: Greek <el@li.org>\n"
=======
# Translation of Odoo Server.
# This file contains the translation of the following modules:
# * base_vat
# 
# Translators:
# FIRST AUTHOR <EMAIL@ADDRESS>, 2014
# Goutoudis Kostas <goutoudis@gmail.com>, 2015
msgid ""
msgstr ""
"Project-Id-Version: Odoo 8.0\n"
"Report-Msgid-Bugs-To: \n"
"POT-Creation-Date: 2015-01-21 14:07+0000\n"
"PO-Revision-Date: 2015-12-15 14:41+0000\n"
"Last-Translator: Goutoudis Kostas <goutoudis@gmail.com>\n"
"Language-Team: Greek (http://www.transifex.com/odoo/odoo-8/language/el/)\n"
>>>>>>> 6efc3712
"MIME-Version: 1.0\n"
"Content-Type: text/plain; charset=UTF-8\n"
"Content-Transfer-Encoding: 8bit\n"
"X-Launchpad-Export-Date: 2014-10-24 07:05+0000\n"
"X-Generator: Launchpad (build 17203)\n"

#. module: base_vat
#: view:res.partner:base_vat.view_partner_form
msgid "Check Validity"
msgstr "Ελέγξτε Εγκυρότητα"

#. module: base_vat
#: model:ir.model,name:base_vat.model_res_company
msgid "Companies"
msgstr "Εταιρίες"

#. module: base_vat
#: code:addons/base_vat/base_vat.py:114
#, python-format
msgid "Error!"
msgstr "Λάθος!"

#. module: base_vat
#: help:res.company,vat_check_vies:0
msgid ""
"If checked, Partners VAT numbers will be fully validated against EU's VIES "
"service rather than via a simple format validation (checksum)."
msgstr ""
"Εάν επιλεγεί, το ΑΦΜ του συνεργάτη θα πιστοποιηθεί ολόκληρο σε σχέση με την "
"υπηρεσία του αριθμού VIES αντί για μία απλού τύπου πιστοποίηση "
"(συγκεντρωτικά)."

#. module: base_vat
#: code:addons/base_vat/base_vat.py:130
#, python-format
msgid "Importing VAT Number [%s] is not valid !"
msgstr ""

#. module: base_vat
#: model:ir.model,name:base_vat.model_res_partner
msgid "Partner"
msgstr "Συνεργάτης"

#. module: base_vat
#: code:addons/base_vat/base_vat.py:153
#, python-format
msgid ""
"The VAT number [%s] for partner [%s] does not seem to be valid. \n"
"Note: the expected format is %s"
msgstr ""

#. module: base_vat
#: code:addons/base_vat/base_vat.py:152
#, python-format
msgid ""
"The VAT number [%s] for partner [%s] either failed the VIES VAT validation "
"check or did not respect the expected format %s."
msgstr ""

#. module: base_vat
#: field:res.company,vat_check_vies:0
msgid "VIES VAT Check"
msgstr "Έλεγχος Αριθμού VIES"

#. module: base_vat
#: view:res.partner:base_vat.view_partner_form
msgid "e.g. BE0477472701"
msgstr "π.χ. EL123456789"<|MERGE_RESOLUTION|>--- conflicted
+++ resolved
@@ -1,18 +1,3 @@
-<<<<<<< HEAD
-# Greek translation for openobject-addons
-# Copyright (c) 2014 Rosetta Contributors and Canonical Ltd 2014
-# This file is distributed under the same license as the openobject-addons package.
-# FIRST AUTHOR <EMAIL@ADDRESS>, 2014.
-#
-msgid ""
-msgstr ""
-"Project-Id-Version: openobject-addons\n"
-"Report-Msgid-Bugs-To: FULL NAME <EMAIL@ADDRESS>\n"
-"POT-Creation-Date: 2014-08-14 13:08+0000\n"
-"PO-Revision-Date: 2014-10-23 21:46+0000\n"
-"Last-Translator: Kostas Goutoudis <goutoudis@gmail.com>\n"
-"Language-Team: Greek <el@li.org>\n"
-=======
 # Translation of Odoo Server.
 # This file contains the translation of the following modules:
 # * base_vat
@@ -28,12 +13,11 @@
 "PO-Revision-Date: 2015-12-15 14:41+0000\n"
 "Last-Translator: Goutoudis Kostas <goutoudis@gmail.com>\n"
 "Language-Team: Greek (http://www.transifex.com/odoo/odoo-8/language/el/)\n"
->>>>>>> 6efc3712
 "MIME-Version: 1.0\n"
 "Content-Type: text/plain; charset=UTF-8\n"
-"Content-Transfer-Encoding: 8bit\n"
-"X-Launchpad-Export-Date: 2014-10-24 07:05+0000\n"
-"X-Generator: Launchpad (build 17203)\n"
+"Content-Transfer-Encoding: \n"
+"Language: el\n"
+"Plural-Forms: nplurals=2; plural=(n != 1);\n"
 
 #. module: base_vat
 #: view:res.partner:base_vat.view_partner_form
@@ -56,16 +40,13 @@
 msgid ""
 "If checked, Partners VAT numbers will be fully validated against EU's VIES "
 "service rather than via a simple format validation (checksum)."
-msgstr ""
-"Εάν επιλεγεί, το ΑΦΜ του συνεργάτη θα πιστοποιηθεί ολόκληρο σε σχέση με την "
-"υπηρεσία του αριθμού VIES αντί για μία απλού τύπου πιστοποίηση "
-"(συγκεντρωτικά)."
+msgstr "Εάν επιλεγεί, το ΑΦΜ του συνεργάτη θα πιστοποιηθεί ολόκληρο σε σχέση με την υπηρεσία του αριθμού VIES αντί για μία απλού τύπου πιστοποίηση (συγκεντρωτικά)."
 
 #. module: base_vat
 #: code:addons/base_vat/base_vat.py:130
 #, python-format
 msgid "Importing VAT Number [%s] is not valid !"
-msgstr ""
+msgstr "O ΑΦΜ [%s] δεν είναι έγκυρος!"
 
 #. module: base_vat
 #: model:ir.model,name:base_vat.model_res_partner
@@ -78,7 +59,7 @@
 msgid ""
 "The VAT number [%s] for partner [%s] does not seem to be valid. \n"
 "Note: the expected format is %s"
-msgstr ""
+msgstr "Ο ΑΦΜ  [%s] για τον συναλλασσόμενο [%s] δεν είναι έγκυρος.\nΣημείωση: η μορφή πρέπει να είναι %s"
 
 #. module: base_vat
 #: code:addons/base_vat/base_vat.py:152
@@ -86,7 +67,7 @@
 msgid ""
 "The VAT number [%s] for partner [%s] either failed the VIES VAT validation "
 "check or did not respect the expected format %s."
-msgstr ""
+msgstr "Ο ΑΦΜ [%s] για τον συναλλασσόμενο [%s] είτε έχει αποτύχει κατά την επικύρωση VIES είτε δεν έχει την αναμενόμενη μορφή %s."
 
 #. module: base_vat
 #: field:res.company,vat_check_vies:0
