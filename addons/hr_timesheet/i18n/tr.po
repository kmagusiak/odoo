--- conflicted
+++ resolved
@@ -1,30 +1,24 @@
-# Turkish translation for openobject-addons
-# Copyright (c) 2014 Rosetta Contributors and Canonical Ltd 2014
-# This file is distributed under the same license as the openobject-addons package.
-# FIRST AUTHOR <EMAIL@ADDRESS>, 2014.
-#
+# Translation of Odoo Server.
+# This file contains the translation of the following modules:
+# * hr_timesheet
+# 
+# Translators:
+# FIRST AUTHOR <EMAIL@ADDRESS>, 2014
+# Murat Kaplan <muratk@projetgrup.com>, 2015
+# Saban Yildiz <sabany@projetgrup.com>, 2015
 msgid ""
 msgstr ""
-<<<<<<< HEAD
-"Project-Id-Version: openobject-addons\n"
-"Report-Msgid-Bugs-To: FULL NAME <EMAIL@ADDRESS>\n"
-"POT-Creation-Date: 2014-09-23 16:27+0000\n"
-"PO-Revision-Date: 2014-08-14 16:10+0000\n"
-"Last-Translator: FULL NAME <EMAIL@ADDRESS>\n"
-"Language-Team: Turkish <tr@li.org>\n"
-=======
 "Project-Id-Version: Odoo 8.0\n"
 "Report-Msgid-Bugs-To: \n"
 "POT-Creation-Date: 2015-01-21 14:07+0000\n"
 "PO-Revision-Date: 2015-12-11 13:24+0000\n"
 "Last-Translator: Murat Kaplan <muratk@projetgrup.com>\n"
 "Language-Team: Turkish (http://www.transifex.com/odoo/odoo-8/language/tr/)\n"
->>>>>>> f9f7669e
 "MIME-Version: 1.0\n"
 "Content-Type: text/plain; charset=UTF-8\n"
-"Content-Transfer-Encoding: 8bit\n"
-"X-Launchpad-Export-Date: 2014-09-24 09:13+0000\n"
-"X-Generator: Launchpad (build 17196)\n"
+"Content-Transfer-Encoding: \n"
+"Language: tr\n"
+"Plural-Forms: nplurals=2; plural=(n > 1);\n"
 
 #. module: hr_timesheet
 #: view:hr.sign.in.project:hr_timesheet.view_hr_timesheet_sign_in
@@ -43,26 +37,13 @@
 "<p class=\"oe_view_nocontent_create\">\n"
 "                Click to record activities.\n"
 "              </p><p>\n"
-"                You can register and track your workings hours by project "
-"every\n"
-"                day. Every time spent on a project will become a cost in "
-"the\n"
+"                You can register and track your workings hours by project every\n"
+"                day. Every time spent on a project will become a cost in the\n"
 "                analytic accounting/contract and can be re-invoiced to\n"
 "                customers if required.\n"
 "              </p>\n"
 "            "
-msgstr ""
-"<p class=\"oe_view_nocontent_create\">\n"
-"                Kayıt etkinlikler için tıklayın.\n"
-"              </p><p>\n"
-"                You can register and track your workings hours by project "
-"every\n"
-"                day. Every time spent on a project will become a cost in "
-"the\n"
-"                analytic accounting/contract and can be re-invoiced to\n"
-"                customers if required.\n"
-"              </p>\n"
-"            "
+msgstr "<p class=\"oe_view_nocontent_create\">\n                Kayıt etkinlikler için tıklayın.\n              </p><p>\n                You can register and track your workings hours by project every\n                day. Every time spent on a project will become a cost in the\n                analytic accounting/contract and can be re-invoiced to\n                customers if required.\n              </p>\n            "
 
 #. module: hr_timesheet
 #: model:ir.actions.act_window,help:hr_timesheet.act_analytic_cost_revenue
@@ -71,30 +52,24 @@
 "                No activity yet on this contract.\n"
 "              </p><p>\n"
 "                In Odoo, contracts and projects are implemented using\n"
-"                analytic account. So, you can track costs and revenues to "
-"analyse\n"
+"                analytic account. So, you can track costs and revenues to analyse\n"
 "                your margins easily.\n"
 "              </p><p>\n"
-"                Costs will be created automatically when you register "
-"supplier\n"
+"                Costs will be created automatically when you register supplier\n"
 "                invoices, expenses or timesheets.\n"
 "              </p><p>\n"
-"                Revenues will be created automatically when you create "
-"customer\n"
-"                invoices. Customer invoices can be created based on sale "
-"orders\n"
-"                (fixed price invoices), on timesheets (based on the work "
-"done) or\n"
+"                Revenues will be created automatically when you create customer\n"
+"                invoices. Customer invoices can be created based on sale orders\n"
+"                (fixed price invoices), on timesheets (based on the work done) or\n"
 "                on expenses (e.g. reinvoicing of travel costs).\n"
 "              </p>\n"
 "            "
-msgstr ""
-
-#. module: hr_timesheet
-#: selection:hr.sign.in.project,state:0
-#: selection:hr.sign.out.project,state:0
+msgstr "<p>\nBu kontratta henüz bir aktivite yok.\n</p><p>\nOdoo'da kontratlar ve projeler analitik hesabı kullanılarak uygulanır.\nBöylelikle maliyet ve gelir marjinlerini takip edebilirsiniz.\n</p><p>\nTedarikçi faturalarını, giderleri ya da zaman çizelgelerini kaydettiğinizde\nmaliyet otomatik olarak hesaplanacaktır.\n</p><p>\nGelirler ise müşteri faturalarını oluşturduğunuzda otomatik olarak\noluşturulacaktır. Müşteri faturaları satış siparişlerine, zaman çizelgelerine ve giderlere\nbağlı olarak oluşturulabilir.\n</p>"
+
+#. module: hr_timesheet
+#: selection:hr.sign.in.project,state:0 selection:hr.sign.out.project,state:0
 msgid "Absent"
-msgstr ""
+msgstr "Devamsızlık"
 
 #. module: hr_timesheet
 #: view:hr.analytic.timesheet:hr_timesheet.hr_timesheet_line_form
@@ -115,20 +90,12 @@
 #. module: hr_timesheet
 #: field:hr.analytic.timesheet,line_id:0
 msgid "Analytic Line"
-<<<<<<< HEAD
-msgstr "Analitik Satır"
-=======
 msgstr "Analitik Satırı"
->>>>>>> f9f7669e
 
 #. module: hr_timesheet
 #: view:hr.analytic.timesheet:hr_timesheet.hr_timesheet_line_search
 msgid "Analytic account"
-<<<<<<< HEAD
-msgstr "Analitik hesabı"
-=======
 msgstr "Analitik Hesap"
->>>>>>> f9f7669e
 
 #. module: hr_timesheet
 #: view:hr.sign.in.project:hr_timesheet.view_hr_timesheet_sign_in
@@ -143,9 +110,17 @@
 msgstr "İş Değiştir"
 
 #. module: hr_timesheet
+#: code:addons/hr_timesheet/hr_timesheet.py:176
+#, python-format
+msgid ""
+"Changing the date will let this entry appear in the timesheet of the new "
+"date."
+msgstr "Tarih değiştirme, yeni bir tarih çizelgesinde görüntülenen bu giriş izin verir."
+
+#. module: hr_timesheet
 #: help:account.analytic.account,use_timesheets:0
 msgid "Check this field if this project manages timesheets"
-msgstr "Bu proje zamançizelgeleri yönetir, bu alanı kontrol edin"
+msgstr "Eğer bu projede zaman çizelge yönetimi olacaksa bu alanı işaretleyin"
 
 #. module: hr_timesheet
 #: field:hr.sign.out.project,date:0
@@ -156,17 +131,17 @@
 #: view:hr.timesheet.report:hr_timesheet.view_hr_timesheet_report_search
 #: field:hr.timesheet.report,company_id:0
 msgid "Company"
-msgstr ""
+msgstr "Firma"
 
 #. module: hr_timesheet
 #: field:hr.timesheet.report,cost:0
 msgid "Cost"
-msgstr ""
+msgstr "Maliyet"
 
 #. module: hr_timesheet
 #: view:account.analytic.account:hr_timesheet.account_analytic_account_timesheet_form
 msgid "Cost/Revenue"
-msgstr ""
+msgstr "Maliyet/Ciro"
 
 #. module: hr_timesheet
 #: model:ir.actions.act_window,name:hr_timesheet.act_analytic_cost_revenue
@@ -178,26 +153,25 @@
 #: field:hr.sign.in.project,create_uid:0
 #: field:hr.sign.out.project,create_uid:0
 msgid "Created by"
-msgstr ""
+msgstr "Oluşturan"
 
 #. module: hr_timesheet
 #: field:hr.analytic.timesheet,create_date:0
 #: field:hr.sign.in.project,create_date:0
 #: field:hr.sign.out.project,create_date:0
 msgid "Created on"
-msgstr ""
+msgstr "Oluşturma"
 
 #. module: hr_timesheet
 #: field:hr.sign.in.project,server_date:0
 #: field:hr.sign.out.project,server_date:0
 msgid "Current Date"
-msgstr "Şimdiki Tarih"
-
-#. module: hr_timesheet
-#: field:hr.sign.in.project,state:0
-#: field:hr.sign.out.project,state:0
+msgstr "Geçerli Tarih"
+
+#. module: hr_timesheet
+#: field:hr.sign.in.project,state:0 field:hr.sign.out.project,state:0
 msgid "Current Status"
-msgstr "Şimdiki Durumu"
+msgstr "Mevcut Durumu"
 
 #. module: hr_timesheet
 #: field:hr.timesheet.report,date:0
@@ -207,12 +181,12 @@
 #. module: hr_timesheet
 #: model:ir.actions.act_window,name:hr_timesheet.action_define_analytic_structure
 msgid "Define your Analytic Structure"
-msgstr "Analitik Yapıyı Tanımlama"
+msgstr "Analiz Yapısını Tanımlama"
 
 #. module: hr_timesheet
 #: field:hr.timesheet.report,name:0
 msgid "Description"
-msgstr ""
+msgstr "Açıklama"
 
 #. module: hr_timesheet
 #: view:hr.analytic.timesheet:hr_timesheet.hr_timesheet_line_form
@@ -226,8 +200,7 @@
 msgstr "Personel"
 
 #. module: hr_timesheet
-#: field:hr.sign.in.project,emp_id:0
-#: field:hr.sign.out.project,emp_id:0
+#: field:hr.sign.in.project,emp_id:0 field:hr.sign.out.project,emp_id:0
 msgid "Employee ID"
 msgstr "Personel ID"
 
@@ -237,13 +210,12 @@
 msgid ""
 "Employee is not created for this user. Please create one from configuration "
 "panel."
-msgstr ""
-
-#. module: hr_timesheet
-#: field:hr.sign.in.project,name:0
-#: field:hr.sign.out.project,name:0
+msgstr "Çalışan bu kullanıcı için oluşturulur. Lütfen yapılandırma panelinden oluşturun."
+
+#. module: hr_timesheet
+#: field:hr.sign.in.project,name:0 field:hr.sign.out.project,name:0
 msgid "Employee's Name"
-msgstr ""
+msgstr "Personel Adı"
 
 #. module: hr_timesheet
 #: view:hr.sign.in.project:hr_timesheet.view_hr_timesheet_sign_in_message
@@ -252,34 +224,26 @@
 "assigned on. A  project is an analytic account and the time spent on a "
 "project generates costs on the analytic account. This feature allows to "
 "record at the same time the attendance and the timesheet."
-msgstr ""
-"Çalışanlar, üzerine atanan farklı projeler için harcanan zamanı "
-"kodlama.projen analitik bir hesaptır ve harcanan zaman Proje analitik "
-"maliyeti hesap oluşturur.Bu özellik, aynı zamanda katılım ve "
-"zamançizelgesine kaydetmenize olanak verir."
+msgstr "Çalışanlar, üzerine atanan farklı projeler için harcanan zamanı kodlama.projen analiz bir hesaptır ve harcanan zaman Proje analiz maliyeti hesap oluşturur.Bu özellik, aynı zamanda katılım ve zamançizelgesine kaydetmenize olanak verir."
 
 #. module: hr_timesheet
 #: model:ir.actions.act_window,help:hr_timesheet.action_hr_timesheet_sign_in
 msgid ""
 "Employees can encode their time spent on the different projects. A project "
-"is an analytic account and the time spent on a project generate costs on the "
-"analytic account. This feature allows to record at the same time the "
+"is an analytic account and the time spent on a project generate costs on the"
+" analytic account. This feature allows to record at the same time the "
 "attendance and the timesheet."
-<<<<<<< HEAD
-msgstr ""
-=======
 msgstr "Çalışanlar farklı projelerde harcanan zaman kodlayabilirsiniz. Analitik Hesap bir projedir ve bir proje üzerinde harcanan zaman maliyeti Analitik Hesap oluşturmak. Bu özellik aynı zamanda katılım ve zaman çizelgesini kaydetmenize olanak verir."
->>>>>>> f9f7669e
 
 #. module: hr_timesheet
 #: view:hr.timesheet.report:hr_timesheet.view_hr_timesheet_report_search
 msgid "Extended Filters..."
-msgstr ""
+msgstr "Gelişmiş Filtreler..."
 
 #. module: hr_timesheet
 #: field:hr.timesheet.report,general_account_id:0
 msgid "General Account"
-msgstr ""
+msgstr "Genel Hesap"
 
 #. module: hr_timesheet
 #: view:hr.sign.out.project:hr_timesheet.view_hr_timesheet_sign_out
@@ -290,33 +254,31 @@
 #: code:addons/hr_timesheet/hr_timesheet.py:153
 #, python-format
 msgid "Go to the configuration panel"
-msgstr ""
+msgstr "Yapılandırma paneline git"
 
 #. module: hr_timesheet
 #: view:hr.analytic.timesheet:hr_timesheet.hr_timesheet_line_search
 #: view:hr.timesheet.report:hr_timesheet.view_hr_timesheet_report_search
 msgid "Group By"
-msgstr ""
+msgstr "Gruplandır"
 
 #. module: hr_timesheet
 #: view:hr.timesheet.report:hr_timesheet.view_hr_timesheet_report_search
 msgid "Group by month of date"
-msgstr ""
-
-#. module: hr_timesheet
-#: field:hr.analytic.timesheet,id:0
-#: field:hr.sign.in.project,id:0
-#: field:hr.sign.out.project,id:0
-#: field:hr.timesheet.report,id:0
+msgstr "Tarihi aya göre grupla"
+
+#. module: hr_timesheet
+#: field:hr.analytic.timesheet,id:0 field:hr.sign.in.project,id:0
+#: field:hr.sign.out.project,id:0 field:hr.timesheet.report,id:0
 msgid "ID"
-msgstr ""
+msgstr "ID"
 
 #. module: hr_timesheet
 #: help:hr.employee,product_id:0
 msgid ""
 "If you want to reinvoice working time of employees, link this employee to a "
 "service to determinate the cost price of the job."
-msgstr ""
+msgstr "Eğer çalışanların çalışma saatini yeniden faturalandırmak istiyorsanız, işin maliyetini belirlemek için bu çalışanı ilgili hizmetle ilişkilendirin."
 
 #. module: hr_timesheet
 #: view:hr.analytic.timesheet:hr_timesheet.hr_timesheet_line_form
@@ -326,21 +288,20 @@
 #. module: hr_timesheet
 #: field:hr.timesheet.report,journal_id:0
 msgid "Journal"
-msgstr ""
+msgstr "Yevmiye"
 
 #. module: hr_timesheet
 #: field:hr.analytic.timesheet,write_uid:0
-#: field:hr.sign.in.project,write_uid:0
-#: field:hr.sign.out.project,write_uid:0
+#: field:hr.sign.in.project,write_uid:0 field:hr.sign.out.project,write_uid:0
 msgid "Last Updated by"
-msgstr ""
+msgstr "Son Güncelleyen"
 
 #. module: hr_timesheet
 #: field:hr.analytic.timesheet,write_date:0
 #: field:hr.sign.in.project,write_date:0
 #: field:hr.sign.out.project,write_date:0
 msgid "Last Updated on"
-msgstr ""
+msgstr "Son Güncelleme"
 
 #. module: hr_timesheet
 #: field:hr.sign.out.project,analytic_amount:0
@@ -358,14 +319,7 @@
 msgid ""
 "No 'Analytic Journal' is defined for employee %s \n"
 "Define an employee for the selected user and assign an 'Analytic Journal'!"
-<<<<<<< HEAD
-msgstr ""
-"personel için tanımlanan 'Analitik Yevmiye' yok %s \n"
-"Seçilen kullanıcı için bir personel tanımlayın ve bir 'Analitik Yevmiye' "
-"atayın!"
-=======
 msgstr "personel için tanımlanan 'Analitik Yevmiye' yok %s \nSeçilen kullanıcı için bir personel tanımlayın ve bir 'Analitik Yevmiye' atayın!"
->>>>>>> f9f7669e
 
 #. module: hr_timesheet
 #: code:addons/hr_timesheet/hr_timesheet.py:191
@@ -373,13 +327,7 @@
 msgid ""
 "No analytic account is defined on the project.\n"
 "Please set one or we cannot automatically fill the timesheet."
-<<<<<<< HEAD
-msgstr ""
-"proje üzerinde tanımlı analitik hesap yok.\n"
-"bir tane tanımlayın veya otomatik olarak zaman çizelgesi dolduramazsınız."
-=======
 msgstr "proje üzerinde tanımlı analitik hesabı yok.\nbir tane tanımlayın veya otomatik olarak zaman çizelgesi dolduramazsınız."
->>>>>>> f9f7669e
 
 #. module: hr_timesheet
 #: code:addons/hr_timesheet/hr_timesheet.py:158
@@ -387,18 +335,12 @@
 msgid ""
 "No analytic journal defined for '%s'.\n"
 "You should assign an analytic journal on the employee form."
-<<<<<<< HEAD
-msgstr ""
-"'%s' Için tanımlanmış bir analitik yevmiye yok.\n"
-"Sen personel formundan bir analitik yevmiye atamalısın."
-=======
 msgstr "'%s' Için tanımlanmış bir analitik yevmiye yok.\nSen personel formundan bir analitik yevmiye atamalısın."
->>>>>>> f9f7669e
 
 #. module: hr_timesheet
 #: field:hr.analytic.timesheet,partner_id:0
 msgid "Partner"
-msgstr "Partner"
+msgstr "İş Ortağı"
 
 #. module: hr_timesheet
 #: code:addons/hr_timesheet/wizard/hr_timesheet_sign_in_out.py:77
@@ -413,27 +355,21 @@
 msgstr "Bu personel için bir kullanıcı tanımlayın."
 
 #. module: hr_timesheet
-#: selection:hr.sign.in.project,state:0
-#: selection:hr.sign.out.project,state:0
+#: selection:hr.sign.in.project,state:0 selection:hr.sign.out.project,state:0
 msgid "Present"
-msgstr ""
+msgstr "Mevcut"
 
 #. module: hr_timesheet
 #: view:hr.analytic.timesheet:hr_timesheet.hr_timesheet_line_form
 #: view:hr.analytic.timesheet:hr_timesheet.hr_timesheet_line_search
-#: field:hr.employee,product_id:0
-#: field:hr.timesheet.report,product_id:0
+#: field:hr.employee,product_id:0 field:hr.timesheet.report,product_id:0
 msgid "Product"
 msgstr "Ürünler"
 
 #. module: hr_timesheet
 #: field:hr.sign.out.project,account_id:0
 msgid "Project / Analytic Account"
-<<<<<<< HEAD
-msgstr "Proje / Analitik Hesabı"
-=======
 msgstr "Proje / Analitik Hesap"
->>>>>>> f9f7669e
 
 #. module: hr_timesheet
 #: model:ir.model,name:hr_timesheet.model_hr_sign_in_project
@@ -468,7 +404,7 @@
 #: model:ir.actions.act_window,name:hr_timesheet.action_hr_timesheet_sign_in
 #: model:ir.actions.act_window,name:hr_timesheet.action_hr_timesheet_sign_out
 msgid "Sign in / Sign out by Project"
-msgstr ""
+msgstr "Giriş/Çıkış Projeden"
 
 #. module: hr_timesheet
 #: view:hr.sign.in.project:hr_timesheet.view_hr_timesheet_sign_in
@@ -476,8 +412,7 @@
 msgstr "Çalışma Başlat"
 
 #. module: hr_timesheet
-#: field:hr.sign.in.project,date:0
-#: field:hr.sign.out.project,date_start:0
+#: field:hr.sign.in.project,date:0 field:hr.sign.out.project,date_start:0
 msgid "Starting Date"
 msgstr "Başlama Tarihi"
 
@@ -489,12 +424,12 @@
 #. module: hr_timesheet
 #: view:hr.timesheet.report:hr_timesheet.view_hr_timesheet_report_search
 msgid "This Month"
-msgstr ""
+msgstr "Bu Ay"
 
 #. module: hr_timesheet
 #: field:hr.timesheet.report,quantity:0
 msgid "Time"
-msgstr ""
+msgstr "Zaman"
 
 #. module: hr_timesheet
 #: view:hr.analytic.timesheet:hr_timesheet.hr_timesheet_line_search
@@ -503,13 +438,13 @@
 #: model:ir.model,name:hr_timesheet.model_hr_timesheet_report
 #: model:ir.ui.menu,name:hr_timesheet.menu_hr_timesheet_reports
 msgid "Timesheet"
-msgstr "ZamanÇizelgesi"
+msgstr "Zaman Çizelgesi"
 
 #. module: hr_timesheet
 #: model:ir.actions.act_window,name:hr_timesheet.act_hr_timesheet_accounts_form
 #: model:ir.ui.menu,name:hr_timesheet.menu_timesheet_accounts
 msgid "Timesheet Accounts"
-msgstr ""
+msgstr "Zaman Çizelgesi Hesapları"
 
 #. module: hr_timesheet
 #: view:hr.analytic.timesheet:hr_timesheet.hr_timesheet_line_form
@@ -517,34 +452,34 @@
 #: model:ir.actions.act_window,name:hr_timesheet.act_hr_timesheet_line_evry1_all_form
 #: model:ir.ui.menu,name:hr_timesheet.menu_hr_working_hours
 msgid "Timesheet Activities"
-msgstr "ZamanÇizelge Etkinlikleri"
+msgstr "Zaman Çizelgesi Kayıtları"
 
 #. module: hr_timesheet
 #: model:ir.actions.act_window,name:hr_timesheet.action_hr_timesheet_report_stat_all
 #: model:ir.ui.menu,name:hr_timesheet.menu_hr_timesheet_report_all
 msgid "Timesheet Analysis"
-msgstr ""
+msgstr "Zaman Çizelgesi Analizi"
 
 #. module: hr_timesheet
 #: model:ir.model,name:hr_timesheet.model_hr_analytic_timesheet
 msgid "Timesheet Line"
-msgstr "ZamanÇizelge Satırı"
+msgstr "Zaman Çizelgesi Satırı"
 
 #. module: hr_timesheet
 #: view:hr.analytic.timesheet:hr_timesheet.hr_timesheet_line_search
 msgid "Timesheet Month"
-msgstr ""
+msgstr "Zaman Çizelgesi Ay"
 
 #. module: hr_timesheet
 #: view:hr.analytic.timesheet:hr_timesheet.hr_timesheet_line_search
 msgid "Timesheet by Month"
-msgstr ""
+msgstr "Zaman Çizelgesi Ay olarak"
 
 #. module: hr_timesheet
 #: field:account.analytic.account,use_timesheets:0
 #: view:hr.employee:hr_timesheet.hr_timesheet_employee_extd_form
 msgid "Timesheets"
-msgstr "ZamanÇizelgeleri"
+msgstr "Zaman Çizelgeleri"
 
 #. module: hr_timesheet
 #: view:hr.analytic.timesheet:hr_timesheet.hr_timesheet_line_tree
@@ -565,7 +500,13 @@
 #: view:hr.timesheet.report:hr_timesheet.view_hr_timesheet_report_search
 #: field:hr.timesheet.report,user_id:0
 msgid "User"
-msgstr ""
+msgstr "Kullanıcı"
+
+#. module: hr_timesheet
+#: code:addons/hr_timesheet/hr_timesheet.py:176
+#, python-format
+msgid "User Alert!"
+msgstr "Kullanıcı Uyarısı!"
 
 #. module: hr_timesheet
 #: code:addons/hr_timesheet/wizard/hr_timesheet_sign_in_out.py:77
@@ -603,9 +544,16 @@
 "You should create an analytic account structure depending on your needs to "
 "analyse costs and revenues. In Odoo, analytic accounts are also used to "
 "track customer contracts."
-msgstr ""
+msgstr "Gereksinimlerinize bağlı olarak maliyetleri ve gelirleri analiz bir analiz hesap yapısı oluşturmanız gerekir. Odoo içinde analiz hesapları müşteri sözleşmelerinin izlemek için de kullanılır."
 
 #. module: hr_timesheet
 #: view:hr.timesheet.report:hr_timesheet.view_hr_timesheet_report_search
 msgid "month"
-msgstr ""+msgstr "ay"
+
+#. module: hr_timesheet
+#: view:hr.sign.in.project:hr_timesheet.view_hr_timesheet_sign_in
+#: view:hr.sign.in.project:hr_timesheet.view_hr_timesheet_sign_in_message
+#: view:hr.sign.out.project:hr_timesheet.view_hr_timesheet_sign_out
+msgid "or"
+msgstr "veya"