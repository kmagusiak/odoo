--- conflicted
+++ resolved
@@ -56,13 +56,9 @@
             <field name="arch" type="xml">
                 <form string="Bill Payment" version="7.0">
                     <group col="6">
-<<<<<<< HEAD
                         <field name="company_id" invisible="1" />
                         <field name="state" invisible="1" />
                         <field name="partner_id" required="1" on_change="onchange_partner_id(partner_id, journal_id, amount, currency_id, type, date, context)" string="Supplier" context="{'default_customer': 0, 'search_default_supplier': 1, 'default_supplier': 1, 'invoice_currency': currency_id}" />
-=======
-                        <field name="partner_id" required="1" on_change="onchange_partner_id(partner_id, journal_id, amount, currency_id, type, date, context)" string="Supplier" context="{'default_customer': 0, 'search_default_supplier': 1, 'default_supplier': 1, 'invoice_currency': currency_id}"/>
->>>>>>> 3edc6463
                         <field name="amount" on_change="onchange_amount(amount, payment_rate, partner_id, journal_id, currency_id, type, date, payment_rate_currency_id, company_id, context)"/>
                         <field name="journal_id"
                             domain="[('type','in',['bank', 'cash'])]"
