--- conflicted
+++ resolved
@@ -1,7 +1,7 @@
 # Translation of Odoo Server.
 # This file contains the translation of the following modules:
 # * payment
-# 
+#
 # Translators:
 # Martin Trigaux <mat@odoo.com>, 2017
 msgid ""
@@ -1276,9 +1276,6 @@
 #: code:addons/payment/static/src/js/payment_form.js:318
 #, python-format
 msgid "Warning!"
-<<<<<<< HEAD
-msgstr ""
-=======
 msgstr "Aviso!"
 
 #. module: payment
@@ -1323,7 +1320,6 @@
 #, python-format
 msgid "We're unable to process your payment."
 msgstr "Não foi possível processar o seu pagamento."
->>>>>>> b71b7803
 
 #. module: payment
 #: model:payment.acquirer,name:payment.payment_acquirer_transfer
