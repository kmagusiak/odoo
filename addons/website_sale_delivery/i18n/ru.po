# Translation of Odoo Server.
# This file contains the translation of the following modules:
# * website_sale_delivery
#
# Translators:
# Sergey Vilizhanin <sv@grimmette.ru>, 2016
msgid ""
msgstr ""
"Project-Id-Version: Odoo 9.0\n"
"Report-Msgid-Bugs-To: \n"
<<<<<<< HEAD
"POT-Creation-Date: 2016-08-19 10:26+0000\n"
=======
"POT-Creation-Date: 2016-08-18 14:08+0000\n"
>>>>>>> bc1a0a32
"PO-Revision-Date: 2016-05-10 20:56+0000\n"
"Last-Translator: Sergey Vilizhanin <sv@grimmette.ru>\n"
"Language-Team: Russian (http://www.transifex.com/odoo/odoo-9/language/ru/)\n"
"Language: ru\n"
"MIME-Version: 1.0\n"
"Content-Type: text/plain; charset=UTF-8\n"
"Content-Transfer-Encoding: \n"
"Plural-Forms: nplurals=4; plural=(n%10==1 && n%100!=11 ? 0 : n%10>=2 && n"
"%10<=4 && (n%100<12 || n%100>14) ? 1 : n%10==0 || (n%10>=5 && n%10<=9) || (n"
"%100>=11 && n%100<=14)? 2 : 3);\n"

#. module: website_sale_delivery
#: model:ir.ui.view,arch_db:website_sale_delivery.cart_delivery
msgid ""
"<span class=\"col-xs-6 text-right text-muted\" title=\"Delivery will be "
"updated after choosing a new delivery method\"> Delivery:</span>"
msgstr ""
"<span class=\"col-xs-6 text-right text-muted\" title=\"Доставка будет "
"обновляться после выбора нового способа доставки\"> Доставка:</span>"
<<<<<<< HEAD

#. module: website_sale_delivery
#: model:ir.model.fields,help:website_sale_delivery.field_delivery_carrier_website_description
msgid ""
"A description of the Product that you want to communicate to your customers. "
"This description will be copied to every Sale Order, Delivery Order and "
"Customer Invoice/Refund"
msgstr ""
=======
>>>>>>> bc1a0a32

#. module: website_sale_delivery
#: model:ir.model.fields,field_description:website_sale_delivery.field_delivery_carrier_accessory_product_ids
msgid "Accessory Products"
msgstr "Продукты Аксессуары"

#. module: website_sale_delivery
#: model:ir.model.fields,help:website_sale_delivery.field_delivery_carrier_alternative_product_ids
msgid "Appear on the product page"
msgstr "Появится на странице продукта"

#. module: website_sale_delivery
#: model:ir.model.fields,help:website_sale_delivery.field_delivery_carrier_accessory_product_ids
msgid "Appear on the shopping cart"
msgstr "Появится в корзине"

#. module: website_sale_delivery
#: model:ir.model.fields,field_description:website_sale_delivery.field_delivery_carrier_available_in_pos
msgid "Available in the Point of Sale"
msgstr "Доступно в точке продажи"

#. module: website_sale_delivery
#: model:ir.model,name:website_sale_delivery.model_delivery_carrier
msgid "Carrier"
msgstr "Перевозчик"

#. module: website_sale_delivery
#: model:ir.model.fields,help:website_sale_delivery.field_delivery_carrier_to_weight
msgid ""
"Check if the product should be weighted using the hardware scale integration"
msgstr "Выберите, если товар можно взвесить весами"

#. module: website_sale_delivery
#: model:ir.model.fields,help:website_sale_delivery.field_delivery_carrier_available_in_pos
msgid "Check if you want this product to appear in the Point of Sale"
msgstr "Выберите, если товар должен присутствовать в точке продаж"

#. module: website_sale_delivery
#: model:ir.ui.view,arch_db:website_sale_delivery.payment_delivery
msgid "Choose your Delivery Method"
msgstr "Выберите ваш способ доставки"

#. module: website_sale_delivery
#: model:ir.ui.view,arch_db:website_sale_delivery.country_state_shipping
msgid "Country..."
msgstr "Страна..."

#. module: website_sale_delivery
#: model:ir.model.fields,help:website_sale_delivery.field_delivery_carrier_project_id
msgid "Create a task under this project on sale order validation."
msgstr ""

#. module: website_sale_delivery
#: model:ir.model.fields,field_description:website_sale_delivery.field_sale_order_amount_delivery
msgid "Delivery Amount"
msgstr "Сумма доставки"

#. module: website_sale_delivery
<<<<<<< HEAD
#: model:ir.ui.menu,name:website_sale_delivery.menu_ecommerce_delivery
#, fuzzy
msgid "Delivery Methods"
msgstr "Выберите ваш способ доставки"

#. module: website_sale_delivery
=======
>>>>>>> bc1a0a32
#: model:ir.ui.view,arch_db:website_sale_delivery.view_delivery_carrier_form_website_delivery
msgid "Description"
msgstr "Описание"

#. module: website_sale_delivery
#: model:ir.ui.view,arch_db:website_sale_delivery.view_delivery_carrier_form_website_delivery
<<<<<<< HEAD
#, fuzzy
msgid "Description displayed on the eCommerce and on online quotations."
=======
msgid "Description displayed on the eCommerce and on the Online Quotations."
>>>>>>> bc1a0a32
msgstr "Описание отображается в электронной коммерции и в онлайн-предложении."

#. module: website_sale_delivery
#: model:ir.model.fields,field_description:website_sale_delivery.field_delivery_carrier_website_description
msgid "Description for Online Quotations"
msgstr "Описание для Онлайн-предложения"

#. module: website_sale_delivery
#: model:ir.model.fields,field_description:website_sale_delivery.field_delivery_carrier_quote_description
msgid "Description for the quote"
msgstr "Описание страницы расценок"

#. module: website_sale_delivery
#: model:ir.model.fields,help:website_sale_delivery.field_delivery_carrier_website_sequence
msgid "Determine the display order in the Website E-commerce"
msgstr "Определите порядок отображения на сайте электронной коммерции"

#. module: website_sale_delivery
#: model:ir.model.fields,help:website_sale_delivery.field_delivery_carrier_split_method
msgid ""
"Equal : Cost will be equally divided.\n"
"By Quantity : Cost will be divided according to product's quantity.\n"
"By Current cost : Cost will be divided according to product's current cost.\n"
"By Weight : Cost will be divided depending on its weight.\n"
"By Volume : Cost will be divided depending on its volume."
msgstr ""

#. module: website_sale_delivery
#: model:ir.model.fields,field_description:website_sale_delivery.field_delivery_carrier_attachment_count
msgid "File"
msgstr ""

#. module: website_sale_delivery
#: model:ir.model.fields,help:website_sale_delivery.field_sale_order_has_delivery
msgid "Has an order line set for delivery"
msgstr "Есть строки заказа на доставку"

#. module: website_sale_delivery
#: model:ir.model.fields,field_description:website_sale_delivery.field_sale_order_has_delivery
msgid "Has delivery"
msgstr "Есть доставка"

#. module: website_sale_delivery
#: model:ir.model.fields,field_description:website_sale_delivery.field_delivery_carrier_intrastat_id
msgid "Intrastat code"
msgstr "Код интрастат"

#. module: website_sale_delivery
#: model:ir.model.fields,field_description:website_sale_delivery.field_delivery_carrier_landed_cost_ok
msgid "Landed Costs"
msgstr "Стоимость с учётом доставки"

#. module: website_sale_delivery
<<<<<<< HEAD
#: code:addons/website_sale_delivery/models/sale_order.py:104
=======
#: model:ir.model.fields,field_description:website_sale_delivery.field_delivery_carrier_purchase_line_warn_msg
msgid "Message for Purchase Order Line"
msgstr "Сообщение о покупке позиции в заказе"

#. module: website_sale_delivery
#: model:ir.model.fields,field_description:website_sale_delivery.field_delivery_carrier_sale_line_warn_msg
msgid "Message for Sales Order Line"
msgstr "Сообщение по позиции заказа продаж"

#. module: website_sale_delivery
#: code:addons/website_sale_delivery/models/sale_order.py:138
>>>>>>> bc1a0a32
#, python-format
msgid ""
"No shipping method is available for your current order and shipping address. "
"Please contact us for more information."
msgstr ""
"Ни один метод доставки не доступен для текущего заказа и адреса доставки. "
"Пожалуйста, свяжитесь с нами для получения дополнительной информации."

#. module: website_sale_delivery
#: model:ir.model.fields,field_description:website_sale_delivery.field_delivery_carrier_optional_product_ids
msgid "Optional Products"
msgstr ""

#. module: website_sale_delivery
#: model:ir.model.fields,field_description:website_sale_delivery.field_delivery_carrier_pos_categ_id
msgid "Point of Sale Category"
msgstr "Категории точек продаж"

#. module: website_sale_delivery
#: model:ir.model.fields,field_description:website_sale_delivery.field_delivery_carrier_purchase_requisition
msgid "Procurement"
msgstr "Снабжение"

#. module: website_sale_delivery
#: model:ir.model.fields,help:website_sale_delivery.field_delivery_carrier_optional_product_ids
msgid "Products to propose when add to cart."
msgstr ""
<<<<<<< HEAD
=======

#. module: website_sale_delivery
#: model:ir.model.fields,field_description:website_sale_delivery.field_delivery_carrier_project_id
msgid "Project"
msgstr "Проект"

#. module: website_sale_delivery
#: model:ir.model.fields,field_description:website_sale_delivery.field_delivery_carrier_purchase_line_warn
msgid "Purchase Order Line"
msgstr "Позиция заказа на закупку"
>>>>>>> bc1a0a32

#. module: website_sale_delivery
#: model:ir.model.fields,field_description:website_sale_delivery.field_delivery_carrier_rating_ids
msgid "Rating"
msgstr "Рейтинг"

#. module: website_sale_delivery
#: model:ir.model,name:website_sale_delivery.model_sale_order
msgid "Sales Order"
msgstr "Заказ продаж"

#. module: website_sale_delivery
#: model:ir.ui.view,arch_db:website_sale_delivery.country_state_shipping
msgid "Select..."
msgstr "Выбрать..."

#. module: website_sale_delivery
<<<<<<< HEAD
=======
#: model:ir.model.fields,help:website_sale_delivery.field_delivery_carrier_purchase_line_warn
#: model:ir.model.fields,help:website_sale_delivery.field_delivery_carrier_sale_line_warn
msgid ""
"Selecting the \"Warning\" option will notify user with the message, "
"Selecting \"Blocking Message\" will throw an exception with the message and "
"block the flow. The Message has to be written in the next field."
msgstr ""
"\"Предупреждение\" - сообщить пользователю. \"Блокирующее сообщение\" - "
"исключительная ситуация, сообщить пользователю и заблокировать рабочий "
"процесс. Текст сообщения должен быть записан в следующее поле."

#. module: website_sale_delivery
>>>>>>> bc1a0a32
#: model:ir.model.fields,field_description:website_sale_delivery.field_delivery_carrier_website_sequence
msgid "Sequence"
msgstr "Нумерация"

#. module: website_sale_delivery
#: model:ir.model.fields,field_description:website_sale_delivery.field_delivery_carrier_website_size_x
msgid "Size X"
msgstr "Размер X"

#. module: website_sale_delivery
#: model:ir.model.fields,field_description:website_sale_delivery.field_delivery_carrier_website_size_y
msgid "Size Y"
msgstr "Размер Y"

#. module: website_sale_delivery
<<<<<<< HEAD
#: code:addons/website_sale_delivery/models/sale_order.py:103
=======
#: code:addons/website_sale_delivery/models/sale_order.py:137
>>>>>>> bc1a0a32
#, python-format
msgid "Sorry, we are unable to ship your order"
msgstr "К сожалению, мы не можем отправить ваш заказ"

#. module: website_sale_delivery
#: model:ir.model.fields,field_description:website_sale_delivery.field_delivery_carrier_split_method
msgid "Split Method"
msgstr "Разделитель"

#. module: website_sale_delivery
#: model:ir.model.fields,field_description:website_sale_delivery.field_delivery_carrier_website_style_ids
msgid "Styles"
msgstr "Стили"

#. module: website_sale_delivery
#: model:ir.model.fields,field_description:website_sale_delivery.field_delivery_carrier_alternative_product_ids
msgid "Suggested Products"
msgstr "Предлагаемые товары"

#. module: website_sale_delivery
#: model:ir.model.fields,help:website_sale_delivery.field_sale_order_amount_delivery
msgid "The amount without tax."
msgstr "Сумма без налога."

#. module: website_sale_delivery
#: model:ir.model.fields,help:website_sale_delivery.field_delivery_carrier_public_categ_ids
msgid "Those categories are used to group similar products for e-commerce."
msgstr ""
"Эти категории используются для группировки похожих продуктов в электронной "
"коммерции."

#. module: website_sale_delivery
#: model:ir.model.fields,help:website_sale_delivery.field_delivery_carrier_pos_categ_id
msgid "Those categories are used to group similar products for point of sale."
msgstr ""
"Категории используются для группировки похожих товаров для точки продаж."

#. module: website_sale_delivery
#: model:ir.model.fields,field_description:website_sale_delivery.field_delivery_carrier_to_weight
msgid "To Weigh With Scale"
msgstr "Для взвешивания на весах"

#. module: website_sale_delivery
#: model:ir.ui.view,arch_db:website_sale_delivery.shipping_tracking
msgid "Tracking:"
msgstr ""
<<<<<<< HEAD

#. module: website_sale_delivery
#: model:ir.model.fields,field_description:website_sale_delivery.field_delivery_carrier_website_published
msgid "Visible in Website"
msgstr "Видимый на веб-сайте"

#. module: website_sale_delivery
#: model:ir.model.fields,field_description:website_sale_delivery.field_delivery_carrier_website_message_ids
msgid "Website Comments"
msgstr "Комментарии на сайте"
=======
>>>>>>> bc1a0a32

#. module: website_sale_delivery
#: model:ir.model.fields,field_description:website_sale_delivery.field_delivery_carrier_public_categ_ids
msgid "Website Product Category"
msgstr "Сайт: категория товара"

#. module: website_sale_delivery
#: model:ir.model.fields,field_description:website_sale_delivery.field_delivery_carrier_website_meta_description
msgid "Website meta description"
msgstr "Мета описание сайта"

#. module: website_sale_delivery
#: model:ir.model.fields,field_description:website_sale_delivery.field_delivery_carrier_website_meta_keywords
msgid "Website meta keywords"
msgstr "Мета-ключевые слова сайта"

#. module: website_sale_delivery
#: model:ir.model.fields,field_description:website_sale_delivery.field_delivery_carrier_website_meta_title
msgid "Website meta title"
msgstr "Мета заголовок сайта"

#~ msgid ""
#~ "Check this box to generate Call for Tenders instead of generating "
#~ "requests for quotation from procurement."
#~ msgstr ""
#~ "Выберите, если требуется генерировать Call for Tenders вместо генерации "
#~ "запросов на счет из закупок."

<<<<<<< HEAD
#~ msgid "Message for Purchase Order Line"
#~ msgstr "Сообщение о покупке позиции в заказе"

#~ msgid "Message for Sales Order Line"
#~ msgstr "Сообщение по позиции заказа продаж"

#~ msgid "Project"
#~ msgstr "Проект"

#~ msgid "Purchase Order Line"
#~ msgstr "Позиция заказа на закупку"

#~ msgid "Sales Order Line"
#~ msgstr "Позиция заказа на продажу"

#~ msgid ""
#~ "Selecting the \"Warning\" option will notify user with the message, "
#~ "Selecting \"Blocking Message\" will throw an exception with the message "
#~ "and block the flow. The Message has to be written in the next field."
#~ msgstr ""
#~ "\"Предупреждение\" - сообщить пользователю. \"Блокирующее сообщение\" - "
#~ "исключительная ситуация, сообщить пользователю и заблокировать рабочий "
#~ "процесс. Текст сообщения должен быть записан в следующее поле."

#~ msgid "The full URL to access the document through the website."
#~ msgstr "Полный URL, чтобы получить доступ к документу через веб-сайт."

=======
#~ msgid "The full URL to access the document through the website."
#~ msgstr "Полный URL, чтобы получить доступ к документу через веб-сайт."

#~ msgid "Visible in Website"
#~ msgstr "Видимый на веб-сайте"

#~ msgid "Website Comments"
#~ msgstr "Комментарии на сайте"

>>>>>>> bc1a0a32
#~ msgid "Website URL"
#~ msgstr "URL веб-сайта"<|MERGE_RESOLUTION|>--- conflicted
+++ resolved
@@ -8,11 +8,7 @@
 msgstr ""
 "Project-Id-Version: Odoo 9.0\n"
 "Report-Msgid-Bugs-To: \n"
-<<<<<<< HEAD
-"POT-Creation-Date: 2016-08-19 10:26+0000\n"
-=======
 "POT-Creation-Date: 2016-08-18 14:08+0000\n"
->>>>>>> bc1a0a32
 "PO-Revision-Date: 2016-05-10 20:56+0000\n"
 "Last-Translator: Sergey Vilizhanin <sv@grimmette.ru>\n"
 "Language-Team: Russian (http://www.transifex.com/odoo/odoo-9/language/ru/)\n"
@@ -32,17 +28,6 @@
 msgstr ""
 "<span class=\"col-xs-6 text-right text-muted\" title=\"Доставка будет "
 "обновляться после выбора нового способа доставки\"> Доставка:</span>"
-<<<<<<< HEAD
-
-#. module: website_sale_delivery
-#: model:ir.model.fields,help:website_sale_delivery.field_delivery_carrier_website_description
-msgid ""
-"A description of the Product that you want to communicate to your customers. "
-"This description will be copied to every Sale Order, Delivery Order and "
-"Customer Invoice/Refund"
-msgstr ""
-=======
->>>>>>> bc1a0a32
 
 #. module: website_sale_delivery
 #: model:ir.model.fields,field_description:website_sale_delivery.field_delivery_carrier_accessory_product_ids
@@ -101,27 +86,13 @@
 msgstr "Сумма доставки"
 
 #. module: website_sale_delivery
-<<<<<<< HEAD
-#: model:ir.ui.menu,name:website_sale_delivery.menu_ecommerce_delivery
-#, fuzzy
-msgid "Delivery Methods"
-msgstr "Выберите ваш способ доставки"
-
-#. module: website_sale_delivery
-=======
->>>>>>> bc1a0a32
 #: model:ir.ui.view,arch_db:website_sale_delivery.view_delivery_carrier_form_website_delivery
 msgid "Description"
 msgstr "Описание"
 
 #. module: website_sale_delivery
 #: model:ir.ui.view,arch_db:website_sale_delivery.view_delivery_carrier_form_website_delivery
-<<<<<<< HEAD
-#, fuzzy
-msgid "Description displayed on the eCommerce and on online quotations."
-=======
 msgid "Description displayed on the eCommerce and on the Online Quotations."
->>>>>>> bc1a0a32
 msgstr "Описание отображается в электронной коммерции и в онлайн-предложении."
 
 #. module: website_sale_delivery
@@ -175,9 +146,6 @@
 msgstr "Стоимость с учётом доставки"
 
 #. module: website_sale_delivery
-<<<<<<< HEAD
-#: code:addons/website_sale_delivery/models/sale_order.py:104
-=======
 #: model:ir.model.fields,field_description:website_sale_delivery.field_delivery_carrier_purchase_line_warn_msg
 msgid "Message for Purchase Order Line"
 msgstr "Сообщение о покупке позиции в заказе"
@@ -189,7 +157,6 @@
 
 #. module: website_sale_delivery
 #: code:addons/website_sale_delivery/models/sale_order.py:138
->>>>>>> bc1a0a32
 #, python-format
 msgid ""
 "No shipping method is available for your current order and shipping address. "
@@ -217,8 +184,6 @@
 #: model:ir.model.fields,help:website_sale_delivery.field_delivery_carrier_optional_product_ids
 msgid "Products to propose when add to cart."
 msgstr ""
-<<<<<<< HEAD
-=======
 
 #. module: website_sale_delivery
 #: model:ir.model.fields,field_description:website_sale_delivery.field_delivery_carrier_project_id
@@ -229,7 +194,6 @@
 #: model:ir.model.fields,field_description:website_sale_delivery.field_delivery_carrier_purchase_line_warn
 msgid "Purchase Order Line"
 msgstr "Позиция заказа на закупку"
->>>>>>> bc1a0a32
 
 #. module: website_sale_delivery
 #: model:ir.model.fields,field_description:website_sale_delivery.field_delivery_carrier_rating_ids
@@ -242,13 +206,16 @@
 msgstr "Заказ продаж"
 
 #. module: website_sale_delivery
+#: model:ir.model.fields,field_description:website_sale_delivery.field_delivery_carrier_sale_line_warn
+msgid "Sales Order Line"
+msgstr "Позиция заказа на продажу"
+
+#. module: website_sale_delivery
 #: model:ir.ui.view,arch_db:website_sale_delivery.country_state_shipping
 msgid "Select..."
 msgstr "Выбрать..."
 
 #. module: website_sale_delivery
-<<<<<<< HEAD
-=======
 #: model:ir.model.fields,help:website_sale_delivery.field_delivery_carrier_purchase_line_warn
 #: model:ir.model.fields,help:website_sale_delivery.field_delivery_carrier_sale_line_warn
 msgid ""
@@ -261,7 +228,6 @@
 "процесс. Текст сообщения должен быть записан в следующее поле."
 
 #. module: website_sale_delivery
->>>>>>> bc1a0a32
 #: model:ir.model.fields,field_description:website_sale_delivery.field_delivery_carrier_website_sequence
 msgid "Sequence"
 msgstr "Нумерация"
@@ -277,11 +243,7 @@
 msgstr "Размер Y"
 
 #. module: website_sale_delivery
-<<<<<<< HEAD
-#: code:addons/website_sale_delivery/models/sale_order.py:103
-=======
 #: code:addons/website_sale_delivery/models/sale_order.py:137
->>>>>>> bc1a0a32
 #, python-format
 msgid "Sorry, we are unable to ship your order"
 msgstr "К сожалению, мы не можем отправить ваш заказ"
@@ -328,19 +290,6 @@
 #: model:ir.ui.view,arch_db:website_sale_delivery.shipping_tracking
 msgid "Tracking:"
 msgstr ""
-<<<<<<< HEAD
-
-#. module: website_sale_delivery
-#: model:ir.model.fields,field_description:website_sale_delivery.field_delivery_carrier_website_published
-msgid "Visible in Website"
-msgstr "Видимый на веб-сайте"
-
-#. module: website_sale_delivery
-#: model:ir.model.fields,field_description:website_sale_delivery.field_delivery_carrier_website_message_ids
-msgid "Website Comments"
-msgstr "Комментарии на сайте"
-=======
->>>>>>> bc1a0a32
 
 #. module: website_sale_delivery
 #: model:ir.model.fields,field_description:website_sale_delivery.field_delivery_carrier_public_categ_ids
@@ -369,44 +318,14 @@
 #~ "Выберите, если требуется генерировать Call for Tenders вместо генерации "
 #~ "запросов на счет из закупок."
 
-<<<<<<< HEAD
-#~ msgid "Message for Purchase Order Line"
-#~ msgstr "Сообщение о покупке позиции в заказе"
-
-#~ msgid "Message for Sales Order Line"
-#~ msgstr "Сообщение по позиции заказа продаж"
-
-#~ msgid "Project"
-#~ msgstr "Проект"
-
-#~ msgid "Purchase Order Line"
-#~ msgstr "Позиция заказа на закупку"
-
-#~ msgid "Sales Order Line"
-#~ msgstr "Позиция заказа на продажу"
-
-#~ msgid ""
-#~ "Selecting the \"Warning\" option will notify user with the message, "
-#~ "Selecting \"Blocking Message\" will throw an exception with the message "
-#~ "and block the flow. The Message has to be written in the next field."
-#~ msgstr ""
-#~ "\"Предупреждение\" - сообщить пользователю. \"Блокирующее сообщение\" - "
-#~ "исключительная ситуация, сообщить пользователю и заблокировать рабочий "
-#~ "процесс. Текст сообщения должен быть записан в следующее поле."
-
 #~ msgid "The full URL to access the document through the website."
 #~ msgstr "Полный URL, чтобы получить доступ к документу через веб-сайт."
 
-=======
-#~ msgid "The full URL to access the document through the website."
-#~ msgstr "Полный URL, чтобы получить доступ к документу через веб-сайт."
-
 #~ msgid "Visible in Website"
 #~ msgstr "Видимый на веб-сайте"
 
 #~ msgid "Website Comments"
 #~ msgstr "Комментарии на сайте"
 
->>>>>>> bc1a0a32
 #~ msgid "Website URL"
 #~ msgstr "URL веб-сайта"