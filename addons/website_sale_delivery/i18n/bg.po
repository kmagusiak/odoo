# #-#-#-#-#  bg.po (Odoo 9.0)  #-#-#-#-#
# Translation of Odoo Server.
# This file contains the translation of the following modules:
# * website_sale_delivery
#
# Translators:
# Kaloyan Naumov <kaloyan@lumnus.net>, 2016
# #-#-#-#-#  bg.po (Odoo 9.0)  #-#-#-#-#
# Translation of Odoo Server.
# This file contains the translation of the following modules:
# * website_sale_delivery
#
# Translators:
#, fuzzy
msgid ""
msgstr ""
"Project-Id-Version: Odoo 9.0\n"
"Report-Msgid-Bugs-To: \n"
<<<<<<< HEAD
"POT-Creation-Date: 2016-08-19 10:26+0000\n"
=======
"POT-Creation-Date: 2016-08-18 14:08+0000\n"
>>>>>>> bc1a0a32
"PO-Revision-Date: 2016-05-10 21:17+0000\n"
"Last-Translator: Martin Trigaux\n"
"Language-Team: Bulgarian (http://www.transifex.com/odoo/odoo-9/language/"
"bg/)\n"
"Language: bg\n"
"MIME-Version: 1.0\n"
"Content-Type: text/plain; charset=UTF-8\n"
"Content-Transfer-Encoding: \n"
"#-#-#-#-#  bg.po (Odoo 9.0)  #-#-#-#-#\n"
"Plural-Forms: nplurals=2; plural=(n != 1);\n"
"#-#-#-#-#  bg.po (Odoo 9.0)  #-#-#-#-#\n"
"Plural-Forms: nplurals=2; plural=(n != 1);\n"

#. module: website_sale_delivery
#: model:ir.ui.view,arch_db:website_sale_delivery.cart_delivery
msgid ""
"<span class=\"col-xs-6 text-right text-muted\" title=\"Delivery will be "
"updated after choosing a new delivery method\"> Delivery:</span>"
msgstr ""
"<span class=\"col-xs-6 text-right text-muted\" title=\"Доставните условия ще "
"се променят, слад като изберете метод за доставка\"> Доставка:</span>"
<<<<<<< HEAD

#. module: website_sale_delivery
#: model:ir.model.fields,help:website_sale_delivery.field_delivery_carrier_website_description
msgid ""
"A description of the Product that you want to communicate to your customers. "
"This description will be copied to every Sale Order, Delivery Order and "
"Customer Invoice/Refund"
msgstr ""
=======
>>>>>>> bc1a0a32

#. module: website_sale_delivery
#: model:ir.model.fields,field_description:website_sale_delivery.field_delivery_carrier_accessory_product_ids
msgid "Accessory Products"
msgstr "Аксесоари"

#. module: website_sale_delivery
#: model:ir.model.fields,help:website_sale_delivery.field_delivery_carrier_alternative_product_ids
msgid "Appear on the product page"
msgstr "Appear on the product page"

#. module: website_sale_delivery
#: model:ir.model.fields,help:website_sale_delivery.field_delivery_carrier_accessory_product_ids
msgid "Appear on the shopping cart"
msgstr "Appear on the shopping cart"

#. module: website_sale_delivery
#: model:ir.model.fields,field_description:website_sale_delivery.field_delivery_carrier_available_in_pos
msgid "Available in the Point of Sale"
msgstr "Видим в ПОС"

#. module: website_sale_delivery
#: model:ir.model,name:website_sale_delivery.model_delivery_carrier
msgid "Carrier"
msgstr "Превозвач"

#. module: website_sale_delivery
#: model:ir.model.fields,help:website_sale_delivery.field_delivery_carrier_to_weight
msgid ""
"Check if the product should be weighted using the hardware scale integration"
msgstr "Отбележи, ако продукта трябва да бъде премерен с кантар"

#. module: website_sale_delivery
#: model:ir.model.fields,help:website_sale_delivery.field_delivery_carrier_available_in_pos
msgid "Check if you want this product to appear in the Point of Sale"
msgstr "Изберете, ако искате продукта да се вижда в ПОС"

#. module: website_sale_delivery
#: model:ir.ui.view,arch_db:website_sale_delivery.payment_delivery
msgid "Choose your Delivery Method"
msgstr "Изберете начин за доставка"

#. module: website_sale_delivery
#: model:ir.ui.view,arch_db:website_sale_delivery.country_state_shipping
msgid "Country..."
msgstr "Държава..."

#. module: website_sale_delivery
#: model:ir.model.fields,help:website_sale_delivery.field_delivery_carrier_project_id
msgid "Create a task under this project on sale order validation."
msgstr ""

#. module: website_sale_delivery
#: model:ir.model.fields,field_description:website_sale_delivery.field_sale_order_amount_delivery
msgid "Delivery Amount"
msgstr "Сума на доставката"

#. module: website_sale_delivery
<<<<<<< HEAD
#: model:ir.ui.menu,name:website_sale_delivery.menu_ecommerce_delivery
#, fuzzy
msgid "Delivery Methods"
msgstr "Изберете начин за доставка"

#. module: website_sale_delivery
=======
>>>>>>> bc1a0a32
#: model:ir.ui.view,arch_db:website_sale_delivery.view_delivery_carrier_form_website_delivery
msgid "Description"
msgstr "Описание"

#. module: website_sale_delivery
#: model:ir.ui.view,arch_db:website_sale_delivery.view_delivery_carrier_form_website_delivery
<<<<<<< HEAD
#, fuzzy
msgid "Description displayed on the eCommerce and on online quotations."
=======
msgid "Description displayed on the eCommerce and on the Online Quotations."
>>>>>>> bc1a0a32
msgstr "Описание за показване в eCommerce и он-лайн Оферти"

#. module: website_sale_delivery
#: model:ir.model.fields,field_description:website_sale_delivery.field_delivery_carrier_website_description
msgid "Description for Online Quotations"
msgstr "Описание за он-лайн оферти"

#. module: website_sale_delivery
#: model:ir.model.fields,field_description:website_sale_delivery.field_delivery_carrier_quote_description
msgid "Description for the quote"
msgstr "Описание за офертата"

#. module: website_sale_delivery
#: model:ir.model.fields,help:website_sale_delivery.field_delivery_carrier_website_sequence
msgid "Determine the display order in the Website E-commerce"
msgstr "Determine the display order in the Website E-commerce"

#. module: website_sale_delivery
#: model:ir.model.fields,help:website_sale_delivery.field_delivery_carrier_split_method
msgid ""
"Equal : Cost will be equally divided.\n"
"By Quantity : Cost will be divided according to product's quantity.\n"
"By Current cost : Cost will be divided according to product's current cost.\n"
"By Weight : Cost will be divided depending on its weight.\n"
"By Volume : Cost will be divided depending on its volume."
msgstr ""

#. module: website_sale_delivery
#: model:ir.model.fields,field_description:website_sale_delivery.field_delivery_carrier_attachment_count
msgid "File"
msgstr ""

#. module: website_sale_delivery
#: model:ir.model.fields,help:website_sale_delivery.field_sale_order_has_delivery
msgid "Has an order line set for delivery"
msgstr "Има отбелязан ред за доставка в поръчката"

#. module: website_sale_delivery
#: model:ir.model.fields,field_description:website_sale_delivery.field_sale_order_has_delivery
msgid "Has delivery"
msgstr "Има доставка"

#. module: website_sale_delivery
#: model:ir.model.fields,field_description:website_sale_delivery.field_delivery_carrier_intrastat_id
msgid "Intrastat code"
msgstr "Интрастат код"

#. module: website_sale_delivery
#: model:ir.model.fields,field_description:website_sale_delivery.field_delivery_carrier_landed_cost_ok
msgid "Landed Costs"
msgstr "Доставни разходи"

#. module: website_sale_delivery
<<<<<<< HEAD
#: code:addons/website_sale_delivery/models/sale_order.py:104
=======
#: model:ir.model.fields,field_description:website_sale_delivery.field_delivery_carrier_purchase_line_warn_msg
msgid "Message for Purchase Order Line"
msgstr "Съобщение за ред от поръчка за покупка"

#. module: website_sale_delivery
#: model:ir.model.fields,field_description:website_sale_delivery.field_delivery_carrier_sale_line_warn_msg
msgid "Message for Sales Order Line"
msgstr "Съобщение за ред от поръчка за продажба"

#. module: website_sale_delivery
#: code:addons/website_sale_delivery/models/sale_order.py:138
>>>>>>> bc1a0a32
#, python-format
msgid ""
"No shipping method is available for your current order and shipping address. "
"Please contact us for more information."
msgstr ""
"Няма възможен метод за доставка за техущата ви поръчка и адрес. Моля "
"свържете се с нас за допълнителна информация."

#. module: website_sale_delivery
#: model:ir.model.fields,field_description:website_sale_delivery.field_delivery_carrier_optional_product_ids
msgid "Optional Products"
msgstr ""

#. module: website_sale_delivery
#: model:ir.model.fields,field_description:website_sale_delivery.field_delivery_carrier_pos_categ_id
msgid "Point of Sale Category"
msgstr "ПОС Категория"

#. module: website_sale_delivery
#: model:ir.model.fields,field_description:website_sale_delivery.field_delivery_carrier_purchase_requisition
msgid "Procurement"
msgstr "Снабдаване"

#. module: website_sale_delivery
#: model:ir.model.fields,help:website_sale_delivery.field_delivery_carrier_optional_product_ids
msgid "Products to propose when add to cart."
msgstr ""
<<<<<<< HEAD
=======

#. module: website_sale_delivery
#: model:ir.model.fields,field_description:website_sale_delivery.field_delivery_carrier_project_id
msgid "Project"
msgstr "Проект"

#. module: website_sale_delivery
#: model:ir.model.fields,field_description:website_sale_delivery.field_delivery_carrier_purchase_line_warn
msgid "Purchase Order Line"
msgstr "Ред от поръчка за покупка"
>>>>>>> bc1a0a32

#. module: website_sale_delivery
#: model:ir.model.fields,field_description:website_sale_delivery.field_delivery_carrier_rating_ids
msgid "Rating"
msgstr "Rating"

#. module: website_sale_delivery
#: model:ir.model,name:website_sale_delivery.model_sale_order
msgid "Sales Order"
msgstr "Нареждане за продажба"

#. module: website_sale_delivery
#: model:ir.ui.view,arch_db:website_sale_delivery.country_state_shipping
msgid "Select..."
msgstr "Избери..."

#. module: website_sale_delivery
<<<<<<< HEAD
=======
#: model:ir.model.fields,help:website_sale_delivery.field_delivery_carrier_purchase_line_warn
#: model:ir.model.fields,help:website_sale_delivery.field_delivery_carrier_sale_line_warn
msgid ""
"Selecting the \"Warning\" option will notify user with the message, "
"Selecting \"Blocking Message\" will throw an exception with the message and "
"block the flow. The Message has to be written in the next field."
msgstr ""
"При избор на опция \"Предупреждение\" потребителят ще бъде уведомен със "
"съобщение, при избор на \"Блокиращо съобщение\" , заедно със съобщението ще "
"бъде наложен отвод  и ще се прекъсне работния ход. Съобщението трябва да "
"бъде въведено в следващото поле."

#. module: website_sale_delivery
>>>>>>> bc1a0a32
#: model:ir.model.fields,field_description:website_sale_delivery.field_delivery_carrier_website_sequence
msgid "Sequence"
msgstr "Последователност"

#. module: website_sale_delivery
#: model:ir.model.fields,field_description:website_sale_delivery.field_delivery_carrier_website_size_x
msgid "Size X"
msgstr "Size X"

#. module: website_sale_delivery
#: model:ir.model.fields,field_description:website_sale_delivery.field_delivery_carrier_website_size_y
msgid "Size Y"
msgstr "Size Y"

#. module: website_sale_delivery
<<<<<<< HEAD
#: code:addons/website_sale_delivery/models/sale_order.py:103
=======
#: code:addons/website_sale_delivery/models/sale_order.py:137
>>>>>>> bc1a0a32
#, python-format
msgid "Sorry, we are unable to ship your order"
msgstr "Съжелявам, не можем да изпратим вашата поръчка"

#. module: website_sale_delivery
#: model:ir.model.fields,field_description:website_sale_delivery.field_delivery_carrier_split_method
msgid "Split Method"
msgstr "Метод на разделяне"

#. module: website_sale_delivery
#: model:ir.model.fields,field_description:website_sale_delivery.field_delivery_carrier_website_style_ids
msgid "Styles"
msgstr "Стилове"

#. module: website_sale_delivery
#: model:ir.model.fields,field_description:website_sale_delivery.field_delivery_carrier_alternative_product_ids
msgid "Suggested Products"
msgstr "Suggested Products"

#. module: website_sale_delivery
#: model:ir.model.fields,help:website_sale_delivery.field_sale_order_amount_delivery
msgid "The amount without tax."
msgstr "Сумата без данък."

#. module: website_sale_delivery
#: model:ir.model.fields,help:website_sale_delivery.field_delivery_carrier_public_categ_ids
msgid "Those categories are used to group similar products for e-commerce."
msgstr "Those categories are used to group similar products for e-commerce."

#. module: website_sale_delivery
#: model:ir.model.fields,help:website_sale_delivery.field_delivery_carrier_pos_categ_id
msgid "Those categories are used to group similar products for point of sale."
msgstr "Тези категории се използват за групиране на продукти в ПОС."

#. module: website_sale_delivery
#: model:ir.model.fields,field_description:website_sale_delivery.field_delivery_carrier_to_weight
msgid "To Weigh With Scale"
msgstr "Да се премери на кантар"

#. module: website_sale_delivery
#: model:ir.ui.view,arch_db:website_sale_delivery.shipping_tracking
msgid "Tracking:"
msgstr ""
<<<<<<< HEAD

#. module: website_sale_delivery
#: model:ir.model.fields,field_description:website_sale_delivery.field_delivery_carrier_website_published
msgid "Visible in Website"
msgstr "Видим в уеб сайта"

#. module: website_sale_delivery
#: model:ir.model.fields,field_description:website_sale_delivery.field_delivery_carrier_website_message_ids
msgid "Website Comments"
msgstr "Website Comments"
=======
>>>>>>> bc1a0a32

#. module: website_sale_delivery
#: model:ir.model.fields,field_description:website_sale_delivery.field_delivery_carrier_public_categ_ids
msgid "Website Product Category"
msgstr "Категория продукти в Уебсайт"

#. module: website_sale_delivery
#: model:ir.model.fields,field_description:website_sale_delivery.field_delivery_carrier_website_meta_description
msgid "Website meta description"
msgstr "Website meta description"

#. module: website_sale_delivery
#: model:ir.model.fields,field_description:website_sale_delivery.field_delivery_carrier_website_meta_keywords
msgid "Website meta keywords"
msgstr "Website meta keywords"

#. module: website_sale_delivery
#: model:ir.model.fields,field_description:website_sale_delivery.field_delivery_carrier_website_meta_title
msgid "Website meta title"
msgstr "Website meta title"

#~ msgid ""
#~ "Check this box to generate Call for Tenders instead of generating "
#~ "requests for quotation from procurement."
#~ msgstr ""
#~ "Избери за да се създаде запитване за Търг, вместо да се създаде запитване/"
#~ "оферта за доставка."

<<<<<<< HEAD
#~ msgid "Message for Purchase Order Line"
#~ msgstr "Съобщение за ред от поръчка за покупка"

#~ msgid "Message for Sales Order Line"
#~ msgstr "Съобщение за ред от поръчка за продажба"

#~ msgid "Project"
#~ msgstr "Проект"

#~ msgid "Purchase Order Line"
#~ msgstr "Ред от поръчка за покупка"

#~ msgid "Sales Order Line"
#~ msgstr "Ред от нареждане за продажба"

#~ msgid ""
#~ "Selecting the \"Warning\" option will notify user with the message, "
#~ "Selecting \"Blocking Message\" will throw an exception with the message "
#~ "and block the flow. The Message has to be written in the next field."
#~ msgstr ""
#~ "При избор на опция \"Предупреждение\" потребителят ще бъде уведомен със "
#~ "съобщение, при избор на \"Блокиращо съобщение\" , заедно със съобщението "
#~ "ще бъде наложен отвод  и ще се прекъсне работния ход. Съобщението трябва "
#~ "да бъде въведено в следващото поле."

#~ msgid "The full URL to access the document through the website."
#~ msgstr "Пълният URL за достъп до документа през уебсайта."

=======
#~ msgid "The full URL to access the document through the website."
#~ msgstr "Пълният URL за достъп до документа през уебсайта."

#~ msgid "Visible in Website"
#~ msgstr "Видим в уеб сайта"

#~ msgid "Website Comments"
#~ msgstr "Website Comments"

>>>>>>> bc1a0a32
#~ msgid "Website URL"
#~ msgstr "URL на Уебсайта"<|MERGE_RESOLUTION|>--- conflicted
+++ resolved
@@ -16,11 +16,7 @@
 msgstr ""
 "Project-Id-Version: Odoo 9.0\n"
 "Report-Msgid-Bugs-To: \n"
-<<<<<<< HEAD
-"POT-Creation-Date: 2016-08-19 10:26+0000\n"
-=======
 "POT-Creation-Date: 2016-08-18 14:08+0000\n"
->>>>>>> bc1a0a32
 "PO-Revision-Date: 2016-05-10 21:17+0000\n"
 "Last-Translator: Martin Trigaux\n"
 "Language-Team: Bulgarian (http://www.transifex.com/odoo/odoo-9/language/"
@@ -42,17 +38,6 @@
 msgstr ""
 "<span class=\"col-xs-6 text-right text-muted\" title=\"Доставните условия ще "
 "се променят, слад като изберете метод за доставка\"> Доставка:</span>"
-<<<<<<< HEAD
-
-#. module: website_sale_delivery
-#: model:ir.model.fields,help:website_sale_delivery.field_delivery_carrier_website_description
-msgid ""
-"A description of the Product that you want to communicate to your customers. "
-"This description will be copied to every Sale Order, Delivery Order and "
-"Customer Invoice/Refund"
-msgstr ""
-=======
->>>>>>> bc1a0a32
 
 #. module: website_sale_delivery
 #: model:ir.model.fields,field_description:website_sale_delivery.field_delivery_carrier_accessory_product_ids
@@ -111,27 +96,13 @@
 msgstr "Сума на доставката"
 
 #. module: website_sale_delivery
-<<<<<<< HEAD
-#: model:ir.ui.menu,name:website_sale_delivery.menu_ecommerce_delivery
-#, fuzzy
-msgid "Delivery Methods"
-msgstr "Изберете начин за доставка"
-
-#. module: website_sale_delivery
-=======
->>>>>>> bc1a0a32
 #: model:ir.ui.view,arch_db:website_sale_delivery.view_delivery_carrier_form_website_delivery
 msgid "Description"
 msgstr "Описание"
 
 #. module: website_sale_delivery
 #: model:ir.ui.view,arch_db:website_sale_delivery.view_delivery_carrier_form_website_delivery
-<<<<<<< HEAD
-#, fuzzy
-msgid "Description displayed on the eCommerce and on online quotations."
-=======
 msgid "Description displayed on the eCommerce and on the Online Quotations."
->>>>>>> bc1a0a32
 msgstr "Описание за показване в eCommerce и он-лайн Оферти"
 
 #. module: website_sale_delivery
@@ -185,9 +156,6 @@
 msgstr "Доставни разходи"
 
 #. module: website_sale_delivery
-<<<<<<< HEAD
-#: code:addons/website_sale_delivery/models/sale_order.py:104
-=======
 #: model:ir.model.fields,field_description:website_sale_delivery.field_delivery_carrier_purchase_line_warn_msg
 msgid "Message for Purchase Order Line"
 msgstr "Съобщение за ред от поръчка за покупка"
@@ -199,7 +167,6 @@
 
 #. module: website_sale_delivery
 #: code:addons/website_sale_delivery/models/sale_order.py:138
->>>>>>> bc1a0a32
 #, python-format
 msgid ""
 "No shipping method is available for your current order and shipping address. "
@@ -227,8 +194,6 @@
 #: model:ir.model.fields,help:website_sale_delivery.field_delivery_carrier_optional_product_ids
 msgid "Products to propose when add to cart."
 msgstr ""
-<<<<<<< HEAD
-=======
 
 #. module: website_sale_delivery
 #: model:ir.model.fields,field_description:website_sale_delivery.field_delivery_carrier_project_id
@@ -239,7 +204,6 @@
 #: model:ir.model.fields,field_description:website_sale_delivery.field_delivery_carrier_purchase_line_warn
 msgid "Purchase Order Line"
 msgstr "Ред от поръчка за покупка"
->>>>>>> bc1a0a32
 
 #. module: website_sale_delivery
 #: model:ir.model.fields,field_description:website_sale_delivery.field_delivery_carrier_rating_ids
@@ -252,13 +216,16 @@
 msgstr "Нареждане за продажба"
 
 #. module: website_sale_delivery
+#: model:ir.model.fields,field_description:website_sale_delivery.field_delivery_carrier_sale_line_warn
+msgid "Sales Order Line"
+msgstr "Ред от нареждане за продажба"
+
+#. module: website_sale_delivery
 #: model:ir.ui.view,arch_db:website_sale_delivery.country_state_shipping
 msgid "Select..."
 msgstr "Избери..."
 
 #. module: website_sale_delivery
-<<<<<<< HEAD
-=======
 #: model:ir.model.fields,help:website_sale_delivery.field_delivery_carrier_purchase_line_warn
 #: model:ir.model.fields,help:website_sale_delivery.field_delivery_carrier_sale_line_warn
 msgid ""
@@ -272,7 +239,6 @@
 "бъде въведено в следващото поле."
 
 #. module: website_sale_delivery
->>>>>>> bc1a0a32
 #: model:ir.model.fields,field_description:website_sale_delivery.field_delivery_carrier_website_sequence
 msgid "Sequence"
 msgstr "Последователност"
@@ -288,11 +254,7 @@
 msgstr "Size Y"
 
 #. module: website_sale_delivery
-<<<<<<< HEAD
-#: code:addons/website_sale_delivery/models/sale_order.py:103
-=======
 #: code:addons/website_sale_delivery/models/sale_order.py:137
->>>>>>> bc1a0a32
 #, python-format
 msgid "Sorry, we are unable to ship your order"
 msgstr "Съжелявам, не можем да изпратим вашата поръчка"
@@ -336,19 +298,6 @@
 #: model:ir.ui.view,arch_db:website_sale_delivery.shipping_tracking
 msgid "Tracking:"
 msgstr ""
-<<<<<<< HEAD
-
-#. module: website_sale_delivery
-#: model:ir.model.fields,field_description:website_sale_delivery.field_delivery_carrier_website_published
-msgid "Visible in Website"
-msgstr "Видим в уеб сайта"
-
-#. module: website_sale_delivery
-#: model:ir.model.fields,field_description:website_sale_delivery.field_delivery_carrier_website_message_ids
-msgid "Website Comments"
-msgstr "Website Comments"
-=======
->>>>>>> bc1a0a32
 
 #. module: website_sale_delivery
 #: model:ir.model.fields,field_description:website_sale_delivery.field_delivery_carrier_public_categ_ids
@@ -377,45 +326,14 @@
 #~ "Избери за да се създаде запитване за Търг, вместо да се създаде запитване/"
 #~ "оферта за доставка."
 
-<<<<<<< HEAD
-#~ msgid "Message for Purchase Order Line"
-#~ msgstr "Съобщение за ред от поръчка за покупка"
-
-#~ msgid "Message for Sales Order Line"
-#~ msgstr "Съобщение за ред от поръчка за продажба"
-
-#~ msgid "Project"
-#~ msgstr "Проект"
-
-#~ msgid "Purchase Order Line"
-#~ msgstr "Ред от поръчка за покупка"
-
-#~ msgid "Sales Order Line"
-#~ msgstr "Ред от нареждане за продажба"
-
-#~ msgid ""
-#~ "Selecting the \"Warning\" option will notify user with the message, "
-#~ "Selecting \"Blocking Message\" will throw an exception with the message "
-#~ "and block the flow. The Message has to be written in the next field."
-#~ msgstr ""
-#~ "При избор на опция \"Предупреждение\" потребителят ще бъде уведомен със "
-#~ "съобщение, при избор на \"Блокиращо съобщение\" , заедно със съобщението "
-#~ "ще бъде наложен отвод  и ще се прекъсне работния ход. Съобщението трябва "
-#~ "да бъде въведено в следващото поле."
-
 #~ msgid "The full URL to access the document through the website."
 #~ msgstr "Пълният URL за достъп до документа през уебсайта."
 
-=======
-#~ msgid "The full URL to access the document through the website."
-#~ msgstr "Пълният URL за достъп до документа през уебсайта."
-
 #~ msgid "Visible in Website"
 #~ msgstr "Видим в уеб сайта"
 
 #~ msgid "Website Comments"
 #~ msgstr "Website Comments"
 
->>>>>>> bc1a0a32
 #~ msgid "Website URL"
 #~ msgstr "URL на Уебсайта"