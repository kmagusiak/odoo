--- conflicted
+++ resolved
@@ -1,40 +1,34 @@
-# Arabic translation for openobject-addons
-# Copyright (c) 2014 Rosetta Contributors and Canonical Ltd 2014
-# This file is distributed under the same license as the openobject-addons package.
-# FIRST AUTHOR <EMAIL@ADDRESS>, 2014.
-#
+# Translation of Odoo Server.
+# This file contains the translation of the following modules:
+# * base_setup
+# 
+# Translators:
+# FIRST AUTHOR <EMAIL@ADDRESS>, 2014
+# hoxhe aits <hoxhe0@gmail.com>, 2015
+# Mustafa Rawi <mustafa@cubexco.com>, 2015
 msgid ""
 msgstr ""
-<<<<<<< HEAD
-"Project-Id-Version: openobject-addons\n"
-"Report-Msgid-Bugs-To: FULL NAME <EMAIL@ADDRESS>\n"
-"POT-Creation-Date: 2014-08-14 13:08+0000\n"
-"PO-Revision-Date: 2014-08-14 16:10+0000\n"
-"Last-Translator: FULL NAME <EMAIL@ADDRESS>\n"
-"Language-Team: Arabic <ar@li.org>\n"
-=======
 "Project-Id-Version: Odoo 8.0\n"
 "Report-Msgid-Bugs-To: \n"
 "POT-Creation-Date: 2015-01-21 14:07+0000\n"
 "PO-Revision-Date: 2016-05-15 20:50+0000\n"
 "Last-Translator: amrnegm <amrnegm.01@gmail.com>\n"
 "Language-Team: Arabic (http://www.transifex.com/odoo/odoo-8/language/ar/)\n"
->>>>>>> 0af32f3f
 "MIME-Version: 1.0\n"
 "Content-Type: text/plain; charset=UTF-8\n"
-"Content-Transfer-Encoding: 8bit\n"
-"X-Launchpad-Export-Date: 2014-08-15 06:57+0000\n"
-"X-Generator: Launchpad (build 17156)\n"
+"Content-Transfer-Encoding: \n"
+"Language: ar\n"
+"Plural-Forms: nplurals=6; plural=n==0 ? 0 : n==1 ? 1 : n==2 ? 2 : n%100>=3 && n%100<=10 ? 3 : n%100>=11 && n%100<=99 ? 4 : 5;\n"
 
 #. module: base_setup
 #: view:base.config.settings:base_setup.view_general_configuration
 msgid "(reload fonts)"
-msgstr ""
+msgstr "(إعادة تحميل الخطوط)"
 
 #. module: base_setup
 #: field:base.config.settings,module_portal:0
 msgid "Activate the customer portal"
-msgstr ""
+msgstr "تفعيل بوابة العملاء"
 
 #. module: base_setup
 #: field:base.config.settings,module_share:0
@@ -44,12 +38,12 @@
 #. module: base_setup
 #: field:base.config.settings,module_google_calendar:0
 msgid "Allow the users to synchronize their calendar  with Google Calendar"
-msgstr ""
+msgstr "السماح للمستخدمين بمزامنة التقويم مع تقويم جوجل"
 
 #. module: base_setup
 #: field:base.config.settings,module_base_import:0
 msgid "Allow users to import data from CSV files"
-msgstr "السماح للمستخدمين باستيراد معلومات من ملفات بصيغة CSV"
+msgstr "السماح للمستخدمين باستيراد ملفات CSV"
 
 #. module: base_setup
 #: view:base.config.settings:base_setup.view_general_configuration
@@ -60,17 +54,17 @@
 #. module: base_setup
 #: field:base.config.settings,module_google_drive:0
 msgid "Attach Google documents to any record"
-msgstr ""
+msgstr "ارفاق مستندات جوجل بأي سجل"
 
 #. module: base_setup
 #: view:base.config.settings:base_setup.view_general_configuration
 msgid "Authentication"
-msgstr ""
+msgstr "المصادقة"
 
 #. module: base_setup
 #: field:sale.config.settings,module_crm:0
 msgid "CRM"
-msgstr ""
+msgstr "إدارة علاقات العملاء"
 
 #. module: base_setup
 #: view:base.config.settings:base_setup.view_general_configuration
@@ -87,17 +81,17 @@
 #: model:ir.actions.act_window,name:base_setup.action_sale_config
 #: view:sale.config.settings:base_setup.view_sale_config_settings
 msgid "Configure Sales"
-msgstr ""
+msgstr "إعداد المبيعات"
 
 #. module: base_setup
 #: view:base.config.settings:base_setup.view_general_configuration
 msgid "Configure outgoing email servers"
-msgstr ""
+msgstr "إعداد ملقم البريد الصادر"
 
 #. module: base_setup
 #: view:base.config.settings:base_setup.view_general_configuration
 msgid "Configure your company data"
-msgstr "اعداد معلومات الشركة"
+msgstr "إعداد بيانات مؤسستك"
 
 #. module: base_setup
 #: view:sale.config.settings:base_setup.view_sale_config_settings
@@ -109,39 +103,39 @@
 #: field:base.setup.terminology,create_uid:0
 #: field:sale.config.settings,create_uid:0
 msgid "Created by"
-msgstr ""
+msgstr "أنشئ بواسطة"
 
 #. module: base_setup
 #: field:base.config.settings,create_date:0
 #: field:base.setup.terminology,create_date:0
 #: field:sale.config.settings,create_date:0
 msgid "Created on"
-msgstr ""
+msgstr "أنشئ في"
 
 #. module: base_setup
 #: selection:base.setup.terminology,partner:0
 msgid "Customer"
-msgstr "عميل"
+msgstr "العميل"
 
 #. module: base_setup
 #: view:sale.config.settings:base_setup.view_sale_config_settings
 msgid "Customer Features"
-msgstr ""
+msgstr "خصائص العملاء"
 
 #. module: base_setup
 #: selection:base.setup.terminology,partner:0
 msgid "Donor"
-msgstr "متبرع"
+msgstr "المتبرع"
 
 #. module: base_setup
 #: view:base.config.settings:base_setup.view_general_configuration
 msgid "Email"
-msgstr ""
+msgstr "البريد الإلكتروني"
 
 #. module: base_setup
 #: view:sale.config.settings:base_setup.view_sale_config_settings
 msgid "Emails Integration"
-msgstr ""
+msgstr "التكامل مع البريد"
 
 #. module: base_setup
 #: view:base.config.settings:base_setup.view_general_configuration
@@ -153,89 +147,85 @@
 #. module: base_setup
 #: help:sale.config.settings,module_mass_mailing:0
 msgid "Get access to statistics with your mass mailing, manage campaigns."
-msgstr ""
+msgstr "احصل على وصول إلى إحصائيات المراسلات والحملات التسويقية."
 
 #. module: base_setup
 #: field:sale.config.settings,module_web_linkedin:0
 msgid "Get contacts automatically from linkedIn"
-msgstr ""
+msgstr "احصل على جهات الاتصال من LinkedIn"
 
 #. module: base_setup
 #: help:base.config.settings,module_portal:0
 msgid "Give your customers access to their documents."
-msgstr ""
+msgstr "منح العملاء وصولاً إلى مستنداتهم لديك"
 
 #. module: base_setup
 #: view:base.config.settings:base_setup.view_general_configuration
 msgid "Google Calendar"
-msgstr ""
+msgstr "تقويم Google"
 
 #. module: base_setup
 #: view:base.config.settings:base_setup.view_general_configuration
 msgid "Google Drive"
-msgstr ""
+msgstr "Google Drive"
 
 #. module: base_setup
 #: selection:base.setup.terminology,partner:0
 msgid "Guest"
-msgstr "زائر"
+msgstr "الزائر"
 
 #. module: base_setup
 #: field:base.setup.terminology,partner:0
 msgid "How do you call a Customer"
-msgstr "كيف يمكنك استدعاء عميل"
-
-#. module: base_setup
-#: field:base.config.settings,id:0
-#: field:base.setup.terminology,id:0
+msgstr "ماذا تسمي العميل"
+
+#. module: base_setup
+#: field:base.config.settings,id:0 field:base.setup.terminology,id:0
 #: field:sale.config.settings,id:0
 msgid "ID"
-msgstr ""
+msgstr "المعرف"
 
 #. module: base_setup
 #: view:base.config.settings:base_setup.view_general_configuration
 msgid "Import / Export"
-msgstr ""
+msgstr "استيراد / تصدير"
 
 #. module: base_setup
 #: field:base.config.settings,write_uid:0
 #: field:base.setup.terminology,write_uid:0
 #: field:sale.config.settings,write_uid:0
 msgid "Last Updated by"
-msgstr ""
+msgstr "آخر تحديث بواسطة"
 
 #. module: base_setup
 #: field:base.config.settings,write_date:0
 #: field:base.setup.terminology,write_date:0
 #: field:sale.config.settings,write_date:0
 msgid "Last Updated on"
-msgstr ""
+msgstr "آخر تحديث في"
 
 #. module: base_setup
 #: field:sale.config.settings,module_mass_mailing:0
 msgid "Manage mass mailing campaigns"
-msgstr ""
+msgstr "إدارة حملات البريد الشاملة"
 
 #. module: base_setup
 #: field:base.config.settings,module_multi_company:0
 msgid "Manage multiple companies"
-msgstr "ادارة عدة شركات"
+msgstr "إدارة عدة مؤسسات"
 
 #. module: base_setup
 #: selection:base.setup.terminology,partner:0
 msgid "Member"
-msgstr "عضو"
+msgstr "العضو"
 
 #. module: base_setup
 #: view:sale.config.settings:base_setup.view_sale_config_settings
 msgid ""
 "Odoo allows to automatically create leads (or others documents)\n"
-"                            from incoming emails. You can automatically "
-"synchronize emails with Odoo\n"
-"                            using regular POP/IMAP accounts, using a direct "
-"email integration script for your\n"
-"                            email server, or by manually pushing emails to "
-"Odoo using specific\n"
+"                            from incoming emails. You can automatically synchronize emails with Odoo\n"
+"                            using regular POP/IMAP accounts, using a direct email integration script for your\n"
+"                            email server, or by manually pushing emails to Odoo using specific\n"
 "                            plugins for your preferred email application."
 msgstr "Odoo allows to automatically create leads (or others documents)\n                            from incoming emails. You can automatically synchronize emails with Odoo\n                            using regular POP/IMAP accounts, using a direct email integration script for your\n                            email server, or by manually pushing emails to Odoo using specific\n                            plugins for your preferred email application."
 
@@ -244,12 +234,12 @@
 msgid ""
 "Once installed, you can configure your API credentials for \"Google "
 "calendar\""
-msgstr ""
+msgstr "بمجرد التركيب، يمكنك تكوين اعتماد API الخاص ب \"تقويم جوجل\""
 
 #. module: base_setup
 #: view:base.config.settings:base_setup.view_general_configuration
 msgid "Options"
-msgstr "خيارات"
+msgstr "الخيارات"
 
 #. module: base_setup
 #: selection:base.setup.terminology,partner:0
@@ -259,12 +249,12 @@
 #. module: base_setup
 #: selection:base.setup.terminology,partner:0
 msgid "Patient"
-msgstr "زبون"
+msgstr "المريض"
 
 #. module: base_setup
 #: view:base.config.settings:base_setup.view_general_configuration
 msgid "Portal access"
-msgstr ""
+msgstr "تفعيل بوابة العملاء"
 
 #. module: base_setup
 #: view:sale.config.settings:base_setup.view_sale_config_settings
@@ -274,39 +264,39 @@
 #. module: base_setup
 #: field:base.config.settings,font:0
 msgid "Report Font"
-msgstr ""
+msgstr "خط التقرير"
 
 #. module: base_setup
 #: field:sale.config.settings,module_sale:0
 msgid "SALE"
-msgstr ""
+msgstr "الخصم"
 
 #. module: base_setup
 #: view:sale.config.settings:base_setup.view_sale_config_settings
 msgid "Sale Features"
-msgstr ""
+msgstr "مميزات البيع"
 
 #. module: base_setup
 #: help:base.config.settings,font:0
 msgid ""
 "Set the font into the report header, it will be used as default font in the "
 "RML reports of the user company"
-msgstr ""
+msgstr "تعيين الخط في رأس التقرير، سيتم استخدامه كخط افتراضي في تقارير RML لشركة المستخدم"
 
 #. module: base_setup
 #: help:base.config.settings,module_share:0
-msgid "Share or embbed any screen of openerp."
-msgstr ""
+msgid "Share or embbed any screen of Odoo."
+msgstr "مشاركة أو دمج أي واجهة في أودو"
 
 #. module: base_setup
 #: view:sale.config.settings:base_setup.view_sale_config_settings
 msgid "Social Network Integration"
-msgstr ""
+msgstr "التكامل مع مواقع التواصل الاجتماعي"
 
 #. module: base_setup
 #: view:base.setup.terminology:base_setup.base_setup_terminology_form
 msgid "Specify Your Terminology"
-msgstr "حدد المصطلحات الخاصة بك"
+msgstr "اختر مصطلحاتك"
 
 #. module: base_setup
 #: selection:base.setup.terminology,partner:0
@@ -316,49 +306,45 @@
 #. module: base_setup
 #: help:base.config.settings,module_google_calendar:0
 msgid "This installs the module google_calendar."
-msgstr ""
+msgstr "سيثبت هذا الموديول google_calendar."
 
 #. module: base_setup
 #: help:base.config.settings,module_google_drive:0
 msgid "This installs the module google_docs."
-msgstr ""
+msgstr "سيثبت هذا الموديول google_docs."
 
 #. module: base_setup
 #: model:ir.actions.act_window,name:base_setup.action_partner_terminology_config_form
 msgid "Use another word to say \"Customer\""
-msgstr "استخدام كلمة أخرى لقول \"العميل\""
+msgstr "استخدم كلمة أخرى بدلاً عن عميل."
 
 #. module: base_setup
 #: field:base.config.settings,module_auth_oauth:0
 msgid ""
 "Use external authentication providers, sign in with google, facebook, ..."
-msgstr ""
+msgstr "استخدام موفري المصادقة الخارجية، تسجيل الدخول بجوجل، الفيسبوك، ..."
 
 #. module: base_setup
 #: help:sale.config.settings,module_web_linkedin:0
 msgid ""
 "When you create a new contact (person or company), you will be able to load "
 "all the data from LinkedIn (photos, address, etc)."
-msgstr ""
+msgstr "عند إنشاء جهة اتصال جديدة (شخص أو شركة)، سوف تكون قادرة على تحميل كافة البيانات من لينكد ان (صور، عناوين، الخ)."
 
 #. module: base_setup
 #: view:base.config.settings:base_setup.view_general_configuration
 msgid ""
 "When you send a document to a customer\n"
-"                                    (quotation, invoice), your customer will "
-"be\n"
-"                                    able to signup to get all his "
-"documents,\n"
-"                                    read your company news, check his "
-"projects,\n"
+"                                    (quotation, invoice), your customer will be\n"
+"                                    able to signup to get all his documents,\n"
+"                                    read your company news, check his projects,\n"
 "                                    etc."
 msgstr "When you send a document to a customer\n                                    (quotation, invoice), your customer will be\n                                    able to signup to get all his documents,\n                                    read your company news, check his projects,\n                                    etc."
 
 #. module: base_setup
 #: help:base.config.settings,module_multi_company:0
 msgid ""
-"Work in multi-company environments, with appropriate security access between "
-"companies.\n"
+"Work in multi-company environments, with appropriate security access between companies.\n"
 "-This installs the module multi_company."
 msgstr "Work in multi-company environments, with appropriate security access between companies.\n-This installs the module multi_company."
 
@@ -367,15 +353,20 @@
 msgid ""
 "You can use this wizard to change the terminologies for customers in the "
 "whole application."
-msgstr ""
-"يمكنك استخدام صندوق الحوار لتغيير المصطلحات للعملاء في التطبيق بالكامل."
+msgstr "يمكنك استخدام صندوق الحوار لتغيير المصطلحات للعملاء في التطبيق بالكامل."
 
 #. module: base_setup
 #: view:base.config.settings:base_setup.view_general_configuration
 msgid ""
 "You will find more options in your company details: address for the header "
 "and footer, overdue payments texts, etc."
-msgstr ""
+msgstr "سوف تجد المزيد من الخيارات في تفاصيل شركتك: عنوان لرأس وتذييل الصفحة والنصوص المدفوعات المتأخرة، الخ."
+
+#. module: base_setup
+#: view:base.config.settings:base_setup.view_general_configuration
+#: view:sale.config.settings:base_setup.view_sale_config_settings
+msgid "or"
+msgstr "أو"
 
 #. module: base_setup
 #: view:base.setup.terminology:base_setup.base_setup_terminology_form
