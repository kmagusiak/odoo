# -*- coding: utf-8 -*-
# Part of Odoo. See LICENSE file for full copyright and licensing details.

import itertools

from odoo import models, fields, api

MAGIC_FIELDS = ["id", "create_uid", "create_date", "write_uid", "write_date", "__last_update"]

class website_form_config(models.Model):
    _inherit = 'website'
    website_form_enable_metadata = fields.Boolean('Write metadata',help="Enable writing metadata on form submit.")


class website_form_model(models.Model):
    _name = 'ir.model'
    _inherit = 'ir.model'

    website_form_access = fields.Boolean('Allowed to use in forms', help='Enable the form builder feature for this model.')
    website_form_default_field_id = fields.Many2one('ir.model.fields', 'Field for custom form data', domain="[('model', '=', model), ('ttype', '=', 'text')]", help="Specify the field which will contain meta and custom form fields datas.")
    website_form_label = fields.Char("Label for form action", help="Form action label. Ex: crm.lead could be 'Send an e-mail' and project.issue could be 'Create an Issue'.")

    def _get_form_writable_fields(self):
        """
        Restriction of "authorized fields" (fields which can be used in the
        form builders) to fields which have actually been opted into form
        builders and are writable. By default no field is writable by the
        form builder.
        """
        included = {
            field.name
            for field in self.env['ir.model.fields'].sudo().search([
                ('model_id', '=', self.id),
                ('website_form_blacklisted', '=', False)
            ])
        }
        return {
<<<<<<< HEAD
            k: v for k, v in self.get_authorized_fields(self.model).iteritems()
            if k not in excluded
=======
            k: v for k, v in self.get_authorized_fields().iteritems()
            if k in included
>>>>>>> 657e3289
        }

    @api.model
    def get_authorized_fields(self, model_name):
        """ Return the fields of the given model name as a mapping like method `fields_get`. """
        model = self.env[model_name]
        fields_get = model.fields_get()

        for key, val in model._inherits.iteritems():
            fields_get.pop(val,None)

        # Unrequire fields with default values
        default_values = model.default_get(fields_get.keys())
        for field in [f for f in fields_get if f in default_values]:
            fields_get[field]['required'] = False

        # Remove readonly and magic fields
        for field in fields_get.keys():
            if fields_get[field]['readonly'] or field in MAGIC_FIELDS:
                del fields_get[field]

        return fields_get


class website_form_model_fields(models.Model):
    """ fields configuration for form builder """
    _name = 'ir.model.fields'
    _inherit = 'ir.model.fields'

    @api.model_cr
    def init(self):
        # set all existing unset website_form_blacklisted fields to ``true``
        #  (so that we can use it as a whitelist rather than a blacklist)
        self._cr.execute('UPDATE ir_model_fields'
                         ' SET website_form_blacklisted=true'
                         ' WHERE website_form_blacklisted IS NULL')
        # add an SQL-level default value on website_form_blacklisted to that
        # pure-SQL ir.model.field creations (e.g. in _field_create) generate
        # the right default value for a whitelist (aka fields should be
        # blacklisted by default)
        self._cr.execute('ALTER TABLE ir_model_fields '
                         ' ALTER COLUMN website_form_blacklisted SET DEFAULT true')

    @api.model
    def formbuilder_whitelist(self, model, fields):
        """
        :param str model: name of the model on which to whitelist fields
        :param list(str) fields: list of fields to whitelist on the model
        :return: nothing of import
        """
        # postgres does *not* like ``in [EMPTY TUPLE]`` queries
        if not fields: return False

        # only allow users who can change the website structure
        if not self.env['res.users'].has_group('website.group_website_designer'):
            return False

        # the ORM only allows writing on custom fields and will trigger a
        # registry reload once that's happened. We want to be able to
        # whitelist non-custom fields and the registry reload absolutely
        # isn't desirable, so go with a method and raw SQL
        self.env.cr.execute(
            "UPDATE ir_model_fields"
            " SET website_form_blacklisted=false"
            " WHERE model=%s AND name in %s", (model, tuple(fields)))
        return True

    website_form_blacklisted = fields.Boolean(
        'Blacklisted in web forms', default=True, index=True, # required=True,
        help='Blacklist this field for web forms'
    )<|MERGE_RESOLUTION|>--- conflicted
+++ resolved
@@ -35,13 +35,8 @@
             ])
         }
         return {
-<<<<<<< HEAD
             k: v for k, v in self.get_authorized_fields(self.model).iteritems()
-            if k not in excluded
-=======
-            k: v for k, v in self.get_authorized_fields().iteritems()
             if k in included
->>>>>>> 657e3289
         }
 
     @api.model
