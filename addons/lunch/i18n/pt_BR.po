# Brazilian Portuguese translation for openobject-addons
# Copyright (c) 2014 Rosetta Contributors and Canonical Ltd 2014
# This file is distributed under the same license as the openobject-addons package.
# FIRST AUTHOR <EMAIL@ADDRESS>, 2014.
#
msgid ""
msgstr ""
<<<<<<< HEAD
"Project-Id-Version: openobject-addons\n"
"Report-Msgid-Bugs-To: FULL NAME <EMAIL@ADDRESS>\n"
"POT-Creation-Date: 2014-08-14 13:09+0000\n"
"PO-Revision-Date: 2014-09-06 19:14+0000\n"
"Last-Translator: Fábio Martinelli - http://zupy.com.br "
"<webmaster@zupy.com.br>\n"
"Language-Team: Brazilian Portuguese <pt_BR@li.org>\n"
=======
"Project-Id-Version: Odoo 8.0\n"
"Report-Msgid-Bugs-To: \n"
"POT-Creation-Date: 2015-01-21 14:08+0000\n"
"PO-Revision-Date: 2016-06-13 12:11+0000\n"
"Last-Translator: Martin Trigaux\n"
"Language-Team: Portuguese (Brazil) (http://www.transifex.com/odoo/odoo-8/language/pt_BR/)\n"
>>>>>>> 5b1beec1
"MIME-Version: 1.0\n"
"Content-Type: text/plain; charset=UTF-8\n"
"Content-Transfer-Encoding: 8bit\n"
"X-Launchpad-Export-Date: 2014-09-07 07:48+0000\n"
"X-Generator: Launchpad (build 17196)\n"

#. module: lunch
#: model:ir.actions.act_window,help:lunch.action_lunch_alert
msgid ""
"<p class=\"oe_view_nocontent_create\">\n"
"                Click to create a lunch alert. \n"
"            </p>\n"
"              <p>\n"
"                Alerts are used to warn employee from possible issues "
"concerning the lunch orders.\n"
"                To create a lunch alert you have to define its recurrency, "
"the time interval during which the alert should be executed and the message "
"to display.\n"
"            </p>\n"
"            <p>\n"
"                Example: <br/>\n"
"                - Recurency: Everyday<br/>\n"
"                - Time interval: from 00h00 am to 11h59 pm<br/>\n"
"                - Message: \"You must order before 10h30 am\"\n"
"              </p>\n"
"            "
<<<<<<< HEAD
msgstr ""
"<p class=\"oe_view_nocontent_create\">\n"
"                Clique para criar um alerta de almoço. \n"
"            </p>\n"
"              <p>\n"
"                Alertas são usados ​​para avisar funcionários sobre "
"possíveis questões sobre os pedidos de almoço.\n"
"                 Para criar um alerta do almoço, você tem que definir a sua "
"recorrência, o intervalo de tempo durante o qual o alerta deve ser executado "
"e a mensagem a ser exibida.\n"
"            </p>\n"
"            <p>\n"
"                Exemplo: <br/>\n"
"                - Recorrência: Diariamente<br/>\n"
"                - Intervalo de Tempo: de 00:00 hs até 23:59 hs<br/>\n"
"                - Mensagem: \"Você precisa pedir o almoço antes de 10:30 "
"hs\"\n"
"              </p>\n"
"            "
=======
msgstr "<p class=\"oe_view_nocontent_create\">\n                Clique para criar um alerta de almoço. \n            </p>\n              <p>\n                Alertas são usados ​​para avisar funcionários sobre possíveis questões sobre os pedidos de almoço.\n                 Para criar um alerta do almoço, você tem que definir a sua recorrência, o intervalo de tempo durante o qual o alerta deve ser executado e a mensagem a ser exibida.\n            </p>\n            <p>\n                Exemplo: <br/>\n                - Recorrência: Diariamente<br/>\n                - Intervalo de Tempo: de 00:00 hs até 23:59 hs<br/>\n                - Mensagem: \"Você precisa pedir o almoço antes de 10:30 hs\"\n              </p>\n            "
>>>>>>> 5b1beec1

#. module: lunch
#: model:ir.actions.act_window,help:lunch.action_lunch_product_categories
msgid ""
"<p class=\"oe_view_nocontent_create\">\n"
"                Click to create a lunch category. \n"
"            </p>\n"
"              <p>\n"
"                Here you can find every lunch categories for products.\n"
"              </p>\n"
"            "
msgstr ""
"<p class=\"oe_view_nocontent_create\">\n"
"                Clique para criar uma categoria de almoço. \n"
"            </p>\n"
"              <p>\n"
"                Aqui você pode definir cada categoria de almoço para os "
"produtos.\n"
"              </p>\n"
"            "

#. module: lunch
#: model:ir.actions.act_window,help:lunch.action_lunch_order_tree
msgid ""
"<p class=\"oe_view_nocontent_create\">\n"
"                Click to create a lunch order. \n"
"            </p>\n"
"            <p>\n"
"                A lunch order is defined by its user, date and order lines.\n"
"                Each order line corresponds to a product, an additional note "
"and a price.\n"
"                Before selecting your order lines, don't forget to read the "
"warnings displayed in the reddish area.\n"
"            </p>\n"
"            "
msgstr ""
"<p class=\"oe_view_nocontent_create\">\n"
"                Clique para criar um pedido de almoço. \n"
"            </p>\n"
"            <p>\n"
"                Um pedido de almoço é definido por usuário, data e linhas do "
"pedido.\n"
"                Cada linha do pedido corresponde a um produto, uma "
"informação adicional e o valor.\n"
"               Antes de selecionar suas linhas do pedido, não se esqueça de "
"ler os avisos mostrados na área avermelhada.\n"
"            </p>\n"
"            "

#. module: lunch
#: model:ir.actions.act_window,help:lunch.action_lunch_control_accounts
msgid ""
"<p class=\"oe_view_nocontent_create\">\n"
"                Click to create a new payment. \n"
"            </p>\n"
"              <p>\n"
"                A cashmove can either be an expense or a payment.<br/>\n"
"                An expense is automatically created at the order "
"receipt.<br/>\n"
"                A payment represents the employee reimbursement to the "
"company.\n"
"              </p>\n"
"            "
msgstr ""
"<p class=\"oe_view_nocontent_create\">\n"
"                Clique para criar um novo pagamento. \n"
"            </p>\n"
"              <p>\n"
"                Um movimento de caixa pode ser tanto uma despesa ou um "
"pagamento.<br/>\n"
"                Uma despesa é criada automaticamente no recibo do "
"pedido.<br/>\n"
"                Um pagamento representa um reembolso do funcionário para a "
"empresa.\n"
"              </p>\n"
"            "

#. module: lunch
#: model:ir.actions.act_window,help:lunch.action_lunch_cashmove
msgid ""
"<p class=\"oe_view_nocontent_create\">\n"
"                Click to create a payment. \n"
"            </p>\n"
"              <p>\n"
"                Here you can see the employees' payment. A payment is a cash "
"move from the employee to the company.\n"
"              </p>\n"
"            "
msgstr ""
"<p class=\"oe_view_nocontent_create\">\n"
"                Clique para criar um pagamento. \n"
"            </p>\n"
"              <p>\n"
"                Aqui você pode ver os pagamentos dos funcionários. Um "
"pagamento é um movimento de caixa do funcionário para a empresa.\n"
"              </p>\n"
"            "

#. module: lunch
#: model:ir.actions.act_window,help:lunch.action_lunch_products
msgid ""
"<p class=\"oe_view_nocontent_create\">\n"
"                Click to create a product for lunch. \n"
"            </p>\n"
"              <p>\n"
"                A product is defined by its name, category, price and "
"supplier.\n"
"              </p>\n"
"            "
msgstr ""
"<p class=\"oe_view_nocontent_create\">\n"
"                Clique para criar um produto para almoço. \n"
"            </p>\n"
"              <p>\n"
"                Um produto é fefinido por seu nome, categoria, preço e "
"fornecedor.\n"
"              </p>\n"
"            "

#. module: lunch
#: model:ir.actions.act_window,help:lunch.action_lunch_control_suppliers
msgid ""
"<p>\n"
"                Here you can see every orders grouped by suppliers and by "
"date.\n"
"              </p>\n"
"              <p>\n"
"                - Click on the <img "
"src=\"../../../web/static/src/img/icons/terp-call-start.png\"/> to announce "
"that the order is ordered <br/>\n"
"                - Click on the <img "
"src=\"../../../web/static/src/img/icons/gtk-apply.png\"/> to announce that "
"the order is received <br/>\n"
"                - Click on the <img "
"src=\"../../../web/static/src/img/icons/gtk-cancel.png\"/> red X to announce "
"that the order isn't available\n"
"              </p>\n"
"            "
msgstr ""
"<p>\n"
"                Aqui você pode ver cada pedido agrupado por fornecedor e "
"data.\n"
"              </p>\n"
"              <p>\n"
"                - Clique em <img "
"src=\"../../../web/static/src/img/icons/terp-call-start.png\"/> para avisar "
"que o pedido foi efetuado <br/>\n"
"                - Clique em <img src=\"../../../web/static/src/img/icons/gtk-"
"apply.png\"/> para avisar que o pedido chegou <br/>\n"
"                - Clique em <img src=\"../../../web/static/src/img/icons/gtk-"
"cancel.png\"/> X vermelho para avisar que o pedido não está disponível\n"
"              </p>\n"
"            "

#. module: lunch
#: model:ir.actions.act_window,help:lunch.action_lunch_order_by_supplier_form
msgid ""
"<p>\n"
"                Here you can see today's orders grouped by suppliers.\n"
"              </p>\n"
"              <p>\n"
"                - Click on the <img "
"src=\"../../../web/static/src/img/icons/terp-call-start.png\"/> to announce "
"that the order is ordered <br/>\n"
"                - Click on the <img "
"src=\"../../../web/static/src/img/icons/gtk-apply.png\"/> to announce that "
"the order is received <br/>\n"
"                - Click on the <img "
"src=\"../../../web/static/src/img/icons/gtk-cancel.png\"/> to announce that "
"the order isn't available\n"
"              </p>\n"
"            "
msgstr ""
"<p>\n"
"                Aqui você pode ver os pedidos de hoje agrupado por "
"fornecedores.\n"
"              </p>\n"
"              <p>\n"
"                - Clique em <img "
"src=\"../../../web/static/src/img/icons/terp-call-start.png\"/> para avisar "
"que o almoço foi pedido <br/>\n"
"                - Clique em <img src=\"../../../web/static/src/img/icons/gtk-"
"apply.png\"/> para avisar que o almoço chegou <br/>\n"
"                - Clique em <img src=\"../../../web/static/src/img/icons/gtk-"
"cancel.png\"/> para avisar que o pedido não está disponível\n"
"              </p>\n"
"            "

#. module: lunch
#: model:ir.actions.act_window,help:lunch.action_lunch_cashmove_form
msgid ""
"<p>\n"
"                Here you can see your cash moves.<br/>A cash moves can be "
"either an expense or a payment.\n"
"                An expense is automatically created when an order is "
"received while a payment is a reimbursement to the company encoded by the "
"manager.\n"
"              </p>\n"
"            "
<<<<<<< HEAD
msgstr ""
"<p>\n"
"                 Aqui você pode ver seus movimentos de caixa. <br/> Um "
"movimento de caixa pode ser uma despesa ou um pagamento.\n"
"                 Uma despesa é automaticamente criada quando uma ordem é "
"recebida, enquanto o pagamento é um reembolso para a empresa codificada pelo "
"gerente.\n"
"               </ p>\n"
"            "
=======
msgstr "<p>\n                 Aqui você pode ver seus movimentos de caixa. <br/> Um movimento de caixa pode ser uma despesa ou um pagamento.\n                 Uma despesa é automaticamente criada quando uma ordem é recebida, enquanto o pagamento é um reembolso para a empresa codificada pelo gerente.\n               </ p>\n            "
>>>>>>> 5b1beec1

#. module: lunch
#: view:lunch.cancel:lunch.cancel_order_lines_view
msgid "A cancelled meal should not be paid by employees."
msgstr "Uma refeição cancelada não deve ser paga pelos funcionários."

#. module: lunch
#: code:addons/lunch/lunch.py:267
#, python-format
msgid "Add"
msgstr "Adicionar"

#. module: lunch
#: model:ir.ui.menu,name:lunch.menu_lunch_cash
msgid "Administrate Cash Moves"
msgstr "Administrar Movimentos de Caixa"

#. module: lunch
#: model:ir.ui.menu,name:lunch.menu_lunch_admin
msgid "Administrate Orders"
msgstr "Administrar Pedidos"

#. module: lunch
#: model:ir.actions.act_window,name:lunch.action_lunch_alert
#: model:ir.ui.menu,name:lunch.menu_lunch_alert
#: field:lunch.order,alerts:0
msgid "Alerts"
msgstr "Alertas"

#. module: lunch
#: field:lunch.cashmove,amount:0
msgid "Amount"
msgstr "Valor"

#. module: lunch
#: field:lunch.alert,active_to:0
msgid "And"
msgstr "E"

#. module: lunch
#: selection:report.lunch.order.line,month:0
msgid "April"
msgstr "Abril"

#. module: lunch
#: view:lunch.cancel:lunch.cancel_order_lines_view
msgid "Are you sure you want to cancel these meals?"
msgstr "Você tem certeza de que deseja cancelar estas refeições?"

#. module: lunch
#: view:lunch.order.order:lunch.order_order_lines_view
msgid "Are you sure you want to order these meals?"
msgstr "Você tem certeza de que deseja pedir estas refeições?"

#. module: lunch
#: selection:report.lunch.order.line,month:0
msgid "August"
msgstr "Agosto"

#. module: lunch
#: field:lunch.alert,active_from:0
msgid "Between"
msgstr "Entre"

#. module: lunch
#: view:lunch.cashmove:lunch.view_lunch_cashmove_filter
msgid "By Employee"
msgstr "Por Funcionário"

#. module: lunch
#: view:lunch.order.line:lunch.lunch_order_line_search_view
msgid "By Supplier"
msgstr "Por fornecedor"

#. module: lunch
#: view:lunch.cashmove:lunch.view_lunch_employee_payment_filter
msgid "By User"
msgstr "Por Usuário"

#. module: lunch
#: view:lunch.cancel:lunch.cancel_order_lines_view
#: view:lunch.order.line:lunch.orders_order_lines_tree_view
#: view:lunch.order.order:lunch.order_order_lines_view
#: view:lunch.validation:lunch.validate_order_lines_view
msgid "Cancel"
msgstr "Cancelar"

#. module: lunch
#: view:lunch.cancel:lunch.cancel_order_lines_view
msgid "Cancel Orders"
msgstr "Cancelar Pedidos"

#. module: lunch
#: view:lunch.cancel:lunch.cancel_order_lines_view
msgid "Cancel a meal means that we didn't receive it from the supplier."
msgstr "Cancelar uma refeição significa que nós não recebemos do fornecedor."

#. module: lunch
#: model:ir.actions.act_window,name:lunch.cancel_order_lines
msgid "Cancel meals"
msgstr "Cancelar refeições"

#. module: lunch
#: selection:lunch.order,state:0
#: view:lunch.order.line:lunch.lunch_order_line_search_view
#: selection:lunch.order.line,state:0
msgid "Cancelled"
msgstr "Cancelado"

#. module: lunch
#: field:lunch.order.line,cashmove:0
msgid "Cash Move"
msgstr "Movimentos do Caixa"

#. module: lunch
#: field:lunch.product,category_id:0
#: field:lunch.product.category,name:0
msgid "Category"
msgstr "Categoria"

#. module: lunch
#: model:ir.ui.menu,name:lunch.menu_lunch_config
msgid "Configuration"
msgstr "Configuração"

#. module: lunch
#: view:lunch.order.line:lunch.orders_order_lines_tree_view
msgid "Confirm"
msgstr "Confirmar"

#. module: lunch
#: selection:lunch.order,state:0
msgid "Confirmed"
msgstr "Confirmado"

#. module: lunch
#: model:ir.actions.act_window,name:lunch.action_lunch_control_accounts
#: model:ir.ui.menu,name:lunch.menu_lunch_control_accounts
msgid "Control Accounts"
msgstr "Controlar Contas"

#. module: lunch
#: model:ir.actions.act_window,name:lunch.action_lunch_control_suppliers
msgid "Control Suppliers"
msgstr "Controlar Fornecedores"

#. module: lunch
#: field:lunch.alert,create_uid:0
#: field:lunch.cancel,create_uid:0
#: field:lunch.cashmove,create_uid:0
#: field:lunch.order,create_uid:0
#: field:lunch.order.line,create_uid:0
#: field:lunch.order.order,create_uid:0
#: field:lunch.product,create_uid:0
#: field:lunch.product.category,create_uid:0
#: field:lunch.validation,create_uid:0
msgid "Created by"
msgstr "Criado por"

#. module: lunch
#: field:lunch.alert,create_date:0
#: field:lunch.cancel,create_date:0
#: field:lunch.cashmove,create_date:0
#: field:lunch.order,create_date:0
#: field:lunch.order.line,create_date:0
#: field:lunch.order.order,create_date:0
#: field:lunch.product,create_date:0
#: field:lunch.product.category,create_date:0
#: field:lunch.validation,create_date:0
msgid "Created on"
msgstr "Criado em"

#. module: lunch
#: field:lunch.cashmove,date:0
#: field:lunch.order,date:0
#: field:lunch.order.line,date:0
msgid "Date"
msgstr "Data"

#. module: lunch
#: field:report.lunch.order.line,date:0
msgid "Date Order"
msgstr "Data do Pedido"

#. module: lunch
#: field:lunch.alert,specific_day:0
#: field:report.lunch.order.line,day:0
msgid "Day"
msgstr "Dia"

#. module: lunch
#: selection:report.lunch.order.line,month:0
msgid "December"
msgstr "Dezembro"

#. module: lunch
#: field:lunch.cashmove,description:0
#: field:lunch.product,description:0
#: view:website:lunch.report_lunchorder
msgid "Description"
msgstr "Descrição"

#. module: lunch
#: view:lunch.validation:lunch.validate_order_lines_view
msgid "Did your received these meals?"
msgstr "Você recebeu essas refeições?"

#. module: lunch
#: code:addons/lunch/lunch.py:199
#, python-format
msgid "Don't forget the alerts displayed in the reddish area"
msgstr "Não se esqueça dos alertas mostrados na área avermelhada"

#. module: lunch
#: model:ir.ui.menu,name:lunch.menu_lunch_cashmove
msgid "Employee Payments"
msgstr "Pagamentos de Funcionários"

#. module: lunch
#: selection:lunch.alert,alter_type:0
msgid "Every Day"
msgstr "Diariamente"

#. module: lunch
#: selection:lunch.alert,alter_type:0
msgid "Every Week"
msgstr "A cada Semana"

#. module: lunch
#: selection:report.lunch.order.line,month:0
msgid "February"
msgstr "Fevereiro"

#. module: lunch
#: field:lunch.alert,friday:0
msgid "Friday"
msgstr "Sexta-feira"

#. module: lunch
#: view:lunch.cashmove:lunch.view_lunch_cashmove_filter
#: view:lunch.order.line:lunch.lunch_order_line_search_view
msgid "Group By"
msgstr "Agrupar por"

#. module: lunch
#: model:ir.module.category,description:lunch.module_lunch_category
msgid ""
"Helps you handle your lunch needs, if you are a manager you will be able to "
"create new products, cashmoves and to confirm or cancel orders."
msgstr ""
"Ajuda a lidar com as suas necessidades de almoço, se você é um gerente que "
"você vai ser capaz de criar novos produtos, movimentações de caixa e para "
"confirmar ou cancelar encomendas."

#. module: lunch
#: field:lunch.alert,id:0
#: field:lunch.cancel,id:0
#: field:lunch.cashmove,id:0
#: field:lunch.order,id:0
#: field:lunch.order.line,id:0
#: field:lunch.order.order,id:0
#: field:lunch.product,id:0
#: field:lunch.product.category,id:0
#: field:lunch.validation,id:0
#: field:report.lunch.order.line,id:0
#: field:report.lunch.report_lunchorder,id:0
msgid "ID"
msgstr "ID"

#. module: lunch
#: field:lunch.cashmove,state:0
msgid "Is an order or a Payment"
msgstr "é um pedido ou um Pagamento"

#. module: lunch
#: selection:report.lunch.order.line,month:0
msgid "January"
msgstr "Janeiro"

#. module: lunch
#: selection:report.lunch.order.line,month:0
msgid "July"
msgstr "Julho"

#. module: lunch
#: selection:report.lunch.order.line,month:0
msgid "June"
msgstr "Junho"

#. module: lunch
#: field:lunch.alert,write_uid:0
#: field:lunch.cancel,write_uid:0
#: field:lunch.cashmove,write_uid:0
#: field:lunch.order,write_uid:0
#: field:lunch.order.line,write_uid:0
#: field:lunch.order.order,write_uid:0
#: field:lunch.product,write_uid:0
#: field:lunch.product.category,write_uid:0
#: field:lunch.validation,write_uid:0
msgid "Last Updated by"
msgstr "Última atualização por"

#. module: lunch
#: field:lunch.alert,write_date:0
#: field:lunch.cancel,write_date:0
#: field:lunch.cashmove,write_date:0
#: field:lunch.order,write_date:0
#: field:lunch.order.line,write_date:0
#: field:lunch.order.order,write_date:0
#: field:lunch.product,write_date:0
#: field:lunch.product.category,write_date:0
#: field:lunch.validation,write_date:0
msgid "Last Updated on"
msgstr "Última atualização em"

#. module: lunch
#: view:lunch.order:lunch.orders_form_view
msgid "List"
msgstr "Lista"

#. module: lunch
#: model:ir.module.category,name:lunch.module_lunch_category
#: model:ir.ui.menu,name:lunch.menu_lunch
#: model:ir.ui.menu,name:lunch.menu_lunch_title
msgid "Lunch"
msgstr "Almoço"

#. module: lunch
#: model:ir.model,name:lunch.model_lunch_alert
msgid "Lunch Alert"
msgstr "alerta de almoço"

#. module: lunch
#: code:addons/lunch/lunch.py:43
#: model:ir.actions.report.xml,name:lunch.action_report_lunch_order
#: model:ir.model,name:lunch.model_lunch_order
#: view:website:lunch.report_lunchorder
#, python-format
msgid "Lunch Order"
msgstr "Pedido de Almoço"

#. module: lunch
#: model:ir.model,name:lunch.model_report_lunch_order_line
msgid "Lunch Orders Statistics"
msgstr "Estatísticas de Pedido de Almoço"

#. module: lunch
#: model:res.groups,name:lunch.group_lunch_manager
msgid "Manager"
msgstr "Gerente"

#. module: lunch
#: selection:report.lunch.order.line,month:0
msgid "March"
msgstr "Março"

#. module: lunch
#: selection:report.lunch.order.line,month:0
msgid "May"
msgstr "Maio"

#. module: lunch
#: view:lunch.alert:lunch.alert_form_view
#: field:lunch.alert,message:0
msgid "Message"
msgstr "Mensagem"

#. module: lunch
#: field:lunch.alert,monday:0
msgid "Monday"
msgstr "Segunda-feira"

#. module: lunch
#: field:report.lunch.order.line,month:0
msgid "Month"
msgstr "Mês"

#. module: lunch
#: view:lunch.cashmove:lunch.view_lunch_employee_payment_filter
msgid "My Account grouped"
msgstr "Minha conta agrupada"

#. module: lunch
#: view:lunch.order:lunch.view_search_my_order
msgid "My Orders"
msgstr "Meus Pedidos"

#. module: lunch
#: view:website:lunch.report_lunchorder
msgid "Name/Date"
msgstr "Nome/Data"

#. module: lunch
#: selection:lunch.order,state:0
#: selection:lunch.order.line,state:0
msgid "New"
msgstr "Novo"

#. module: lunch
#: model:ir.actions.act_window,name:lunch.action_lunch_order_form
#: model:ir.ui.menu,name:lunch.menu_lunch_order_form
msgid "New Order"
msgstr "Novo Pedido"

#. module: lunch
#: view:lunch.order.line:lunch.lunch_order_line_search_view
msgid "Not Received"
msgstr "Não Recebido"

#. module: lunch
#: field:lunch.order.line,note:0
#: field:report.lunch.order.line,note:0
msgid "Note"
msgstr "Observação"

#. module: lunch
#: selection:report.lunch.order.line,month:0
msgid "November"
msgstr "Novembro"

#. module: lunch
#: selection:report.lunch.order.line,month:0
msgid "October"
msgstr "Outubro"

#. module: lunch
#: view:lunch.validation:lunch.validate_order_lines_view
msgid "Once a meal is received a new cash move is created for the employee."
msgstr ""
"Assim que a refeição é recebida, um movimento de caixa é criado para o "
"funcionário."

#. module: lunch
#: field:lunch.cashmove,order_id:0
#: selection:lunch.cashmove,state:0
#: view:lunch.order.line:lunch.orders_order_lines_tree_view
#: field:lunch.order.line,order_id:0
#: view:website:lunch.report_lunchorder
msgid "Order"
msgstr "Pedido"

#. module: lunch
#: view:lunch.order.order:lunch.order_order_lines_view
msgid "Order Meals"
msgstr "Pedir Refeições"

#. module: lunch
#: view:lunch.order.line:lunch.lunch_order_line_search_view
msgid "Order Month"
msgstr "Mês do Pedido"

#. module: lunch
#: view:lunch.order.order:lunch.order_order_lines_view
msgid ""
"Order a meal doesn't mean that we have to pay it.\n"
"                        A meal should be paid when it is received."
<<<<<<< HEAD
msgstr ""
"Pedir uma refeição não significa que temos que pagar.\n"
"                         A refeição deve ser paga quando ele é recebida."
=======
msgstr "Pedir uma refeição não significa que temos que pagar.\n                         A refeição deve ser paga quando ele é recebida."
>>>>>>> 5b1beec1

#. module: lunch
#: view:lunch.order.line:lunch.orders_order_lines_tree_view
msgid "Order lines Tree"
msgstr "Árvore de linhas do pedido"

#. module: lunch
#: view:lunch.order.order:lunch.order_order_lines_view
msgid "Order meal"
msgstr "Pedir Refeição"

#. module: lunch
#: model:ir.actions.act_window,name:lunch.order_order_lines
msgid "Order meals"
msgstr "Pedir Refeições"

#. module: lunch
#: selection:lunch.order.line,state:0
msgid "Ordered"
msgstr "Pedido"

#. module: lunch
#: view:lunch.order:lunch.orders_form_view
msgid "Orders Form"
msgstr "Formulário de Pedidos"

#. module: lunch
#: view:lunch.order:lunch.orders_tree_view
msgid "Orders Tree"
msgstr "Árvore de Pedidos"

#. module: lunch
#: model:ir.actions.act_window,name:lunch.action_lunch_order_by_supplier_form
#: model:ir.ui.menu,name:lunch.menu_lunch_control_suppliers
msgid "Orders by Supplier"
msgstr "Pedidos por Fornecedor"

#. module: lunch
#: selection:lunch.order,state:0
msgid "Partially Confirmed"
msgstr "Parcialmente Confirmado"

#. module: lunch
#: view:lunch.cashmove:lunch.view_lunch_employee_payment_filter
#: selection:lunch.cashmove,state:0
msgid "Payment"
msgstr "Pagamento"

#. module: lunch
#: model:ir.ui.menu,name:lunch.menu_lunch_order_tree
msgid "Previous Orders"
msgstr "Pedidos Anteriores"

#. module: lunch
#: field:lunch.order.line,price:0
#: field:lunch.product,price:0
msgid "Price"
msgstr "Preço"

#. module: lunch
#: field:lunch.order.line,product_id:0
#: field:lunch.product,name:0
msgid "Product"
msgstr "Produto"

#. module: lunch
#: model:ir.actions.act_window,name:lunch.action_lunch_product_categories
#: model:ir.ui.menu,name:lunch.menu_lunch_product_categories
msgid "Product Categories"
msgstr "Categorias de Produtos"

#. module: lunch
#: view:lunch.product.category:lunch.product_category_form_view
msgid "Product Category:"
msgstr "Categoria do Produto:"

#. module: lunch
#: model:ir.actions.act_window,name:lunch.action_lunch_products
#: model:ir.ui.menu,name:lunch.menu_lunch_products
#: field:lunch.order,order_line_ids:0
msgid "Products"
msgstr "Produtos"

#. module: lunch
#: view:lunch.product:lunch.products_form_view
#: view:lunch.product.category:lunch.product_category_form_view
msgid "Products Form"
msgstr "Formulário de Produtos"

#. module: lunch
#: view:lunch.product:lunch.products_tree_view
msgid "Products Tree"
msgstr "Árvore de Produtos"

#. module: lunch
#: view:lunch.validation:lunch.validate_order_lines_view
msgid "Receive Meals"
msgstr "Receber Refeições"

#. module: lunch
#: model:ir.actions.act_window,name:lunch.validate_order_lines
msgid "Receive meals"
msgstr "Receber Refeições"

#. module: lunch
#: view:lunch.order.line:lunch.lunch_order_line_search_view
#: selection:lunch.order.line,state:0
msgid "Received"
msgstr "Recebido"

#. module: lunch
#: field:lunch.alert,alter_type:0
msgid "Recurrency"
msgstr "Recorrência"

#. module: lunch
#: model:ir.actions.act_window,name:lunch.action_lunch_cashmove
msgid "Register Cash Moves"
msgstr "Registrar Movimentos de Caixa"

#. module: lunch
#: field:lunch.alert,saturday:0
msgid "Saturday"
msgstr "Sábado"

#. module: lunch
#: view:lunch.alert:lunch.alert_form_view
msgid "Schedule Date"
msgstr "Data Agendada"

#. module: lunch
#: view:lunch.alert:lunch.alert_form_view
msgid "Schedule Hour"
msgstr "Agendar Horário"

#. module: lunch
#: view:lunch.alert:lunch.alert_search_view
#: view:lunch.order.line:lunch.lunch_order_line_search_view
msgid "Search"
msgstr "Procurar"

#. module: lunch
#: code:addons/lunch/lunch.py:193
#, python-format
msgid "Select a product and put your order comments on the note."
msgstr ""
"Escolha um produto e coloque os comentários de seu pedido na observação"

#. module: lunch
#: view:lunch.order:lunch.orders_form_view
msgid "Select your order"
msgstr "Escolha seu pedido"

#. module: lunch
#: selection:report.lunch.order.line,month:0
msgid "September"
msgstr "Setembro"

#. module: lunch
#: selection:lunch.alert,alter_type:0
msgid "Specific Day"
msgstr "Dia Específico"

#. module: lunch
#: field:lunch.order,state:0
#: field:lunch.order.line,state:0
msgid "Status"
msgstr "Situação"

#. module: lunch
#: field:lunch.alert,sunday:0
msgid "Sunday"
msgstr "Domingo"

#. module: lunch
#: field:lunch.order.line,supplier:0
#: field:lunch.product,supplier:0
msgid "Supplier"
msgstr "Fornecedor"

#. module: lunch
#: view:lunch.order.line:lunch.lunch_order_line_search_view
msgid "Supplier Order by Month"
msgstr "Pedidos de Fornecedor por Mês"

#. module: lunch
#: code:addons/lunch/lunch.py:190
#, python-format
msgid "This is the first time you order a meal"
msgstr "Esta é a primeira vez que você pede uma refeição"

#. module: lunch
#: field:lunch.alert,thursday:0
msgid "Thursday"
msgstr "Quinta-feira"

#. module: lunch
#: view:lunch.order.line:lunch.lunch_order_line_search_view
msgid "Today"
msgstr "Hoje"

#. module: lunch
#: model:ir.ui.menu,name:lunch.menu_lunch_order_by_supplier_form
msgid "Today's Orders by Supplier"
msgstr "Pedidos de Hoje por Fornecedor"

#. module: lunch
#: view:lunch.cashmove:lunch.casmove_tree
#: view:lunch.cashmove:lunch.casmove_tree_view
#: view:lunch.order:lunch.orders_tree_view
#: field:lunch.order,total:0
#: view:lunch.order.line:lunch.orders_order_lines_tree_view
#: view:website:lunch.report_lunchorder
msgid "Total"
msgstr "Total"

#. module: lunch
#: field:report.lunch.order.line,price_total:0
msgid "Total Price"
msgstr "Preço Total"

#. module: lunch
#: field:lunch.alert,tuesday:0
msgid "Tuesday"
msgstr "Terça-feira"

#. module: lunch
#: view:website:lunch.report_lunchorder
msgid "Unit Price"
msgstr "Preço Unitário"

#. module: lunch
#: field:lunch.order.line,user_id:0
#: model:res.groups,name:lunch.group_lunch_user
msgid "User"
msgstr "Usuário"

#. module: lunch
#: field:lunch.cashmove,user_id:0
#: field:lunch.order,user_id:0
#: field:report.lunch.order.line,user_id:0
msgid "User Name"
msgstr "Nome do Usuário"

#. module: lunch
#: view:lunch.order:lunch.view_search_my_order
msgid "Users"
msgstr "Usuários"

#. module: lunch
#: field:lunch.alert,wednesday:0
msgid "Wednesday"
msgstr "Quarta-feira"

#. module: lunch
#: model:ir.model,name:lunch.model_lunch_order_order
msgid "Wizard to order a meal"
msgstr "Assistente para pedir refeições"

#. module: lunch
#: view:lunch.alert:lunch.alert_form_view
msgid "Write the message you want to display during the defined period..."
msgstr ""
"Escreva a mensagem que você quer exibir durante o período definido..."

#. module: lunch
#: field:report.lunch.order.line,year:0
msgid "Year"
msgstr "Ano"

#. module: lunch
#: model:ir.actions.act_window,name:lunch.action_lunch_cashmove_form
msgid "Your Account"
msgstr "Sua Conta"

#. module: lunch
#: model:ir.ui.menu,name:lunch.menu_lunch_cashmove_form
msgid "Your Lunch Account"
msgstr "Sua Conta de Almoço"

#. module: lunch
#: model:ir.actions.act_window,name:lunch.action_lunch_order_tree
msgid "Your Orders"
msgstr "Seus Pedidos"

#. module: lunch
#: code:addons/lunch/lunch.py:196
#, python-format
msgid "Your favorite meals will be created based on your last orders."
msgstr ""
"Suas refeições favoritas serão criadas baseada em seus últimos pedidos."

#. module: lunch
#: view:lunch.alert:lunch.alert_form_view
#: view:lunch.alert:lunch.alert_tree_view
msgid "alert tree"
msgstr "árvore de alerta"

#. module: lunch
#: model:ir.model,name:lunch.model_lunch_cancel
msgid "cancel lunch order"
msgstr "cancelar pedido de almoço"

#. module: lunch
#: view:lunch.cancel:lunch.cancel_order_lines_view
msgid "cancel order lines"
msgstr "cancelar linhas do pedido"

#. module: lunch
#: view:lunch.cashmove:lunch.casmove_form_view
msgid "cashmove form"
msgstr "formulário de movimentação do caixa"

#. module: lunch
#: view:lunch.cashmove:lunch.casmove_tree
#: view:lunch.cashmove:lunch.casmove_tree_view
msgid "cashmove tree"
msgstr "árvore de movimentação de caixa"

#. module: lunch
#: model:ir.model,name:lunch.model_lunch_cashmove
#: view:lunch.cashmove:lunch.view_lunch_cashmove_filter
msgid "lunch cashmove"
msgstr "movimentação de caixa de almoço"

#. module: lunch
#: view:lunch.cashmove:lunch.view_lunch_employee_payment_filter
msgid "lunch employee payment"
msgstr "pagamento de almoço do funcionário"

#. module: lunch
#: model:ir.model,name:lunch.model_lunch_order_line
msgid "lunch order line"
msgstr "Linha do pedido de almoço"

#. module: lunch
#: view:lunch.order:lunch.view_search_my_order
msgid "lunch orders"
msgstr "Pedidos de Almoço"

#. module: lunch
#: model:ir.model,name:lunch.model_lunch_product
msgid "lunch product"
msgstr "produto de almoço"

#. module: lunch
#: model:ir.model,name:lunch.model_lunch_product_category
msgid "lunch product category"
msgstr "categoria de produto de almoço"

#. module: lunch
#: model:ir.model,name:lunch.model_lunch_validation
msgid "lunch validation for order"
msgstr "validação de almoço para o pedido"

#. module: lunch
#: field:lunch.order.line,name:0
msgid "unknown"
msgstr "desconhecido"

#. module: lunch
#: view:lunch.validation:lunch.validate_order_lines_view
msgid "validate order lines"
msgstr "validar linhas do pedido"<|MERGE_RESOLUTION|>--- conflicted
+++ resolved
@@ -1,31 +1,22 @@
-# Brazilian Portuguese translation for openobject-addons
-# Copyright (c) 2014 Rosetta Contributors and Canonical Ltd 2014
-# This file is distributed under the same license as the openobject-addons package.
-# FIRST AUTHOR <EMAIL@ADDRESS>, 2014.
-#
+# Translation of Odoo Server.
+# This file contains the translation of the following modules:
+# * lunch
+# 
+# Translators:
+# FIRST AUTHOR <EMAIL@ADDRESS>, 2014
 msgid ""
 msgstr ""
-<<<<<<< HEAD
-"Project-Id-Version: openobject-addons\n"
-"Report-Msgid-Bugs-To: FULL NAME <EMAIL@ADDRESS>\n"
-"POT-Creation-Date: 2014-08-14 13:09+0000\n"
-"PO-Revision-Date: 2014-09-06 19:14+0000\n"
-"Last-Translator: Fábio Martinelli - http://zupy.com.br "
-"<webmaster@zupy.com.br>\n"
-"Language-Team: Brazilian Portuguese <pt_BR@li.org>\n"
-=======
 "Project-Id-Version: Odoo 8.0\n"
 "Report-Msgid-Bugs-To: \n"
 "POT-Creation-Date: 2015-01-21 14:08+0000\n"
 "PO-Revision-Date: 2016-06-13 12:11+0000\n"
 "Last-Translator: Martin Trigaux\n"
 "Language-Team: Portuguese (Brazil) (http://www.transifex.com/odoo/odoo-8/language/pt_BR/)\n"
->>>>>>> 5b1beec1
 "MIME-Version: 1.0\n"
 "Content-Type: text/plain; charset=UTF-8\n"
-"Content-Transfer-Encoding: 8bit\n"
-"X-Launchpad-Export-Date: 2014-09-07 07:48+0000\n"
-"X-Generator: Launchpad (build 17196)\n"
+"Content-Transfer-Encoding: \n"
+"Language: pt_BR\n"
+"Plural-Forms: nplurals=2; plural=(n > 1);\n"
 
 #. module: lunch
 #: model:ir.actions.act_window,help:lunch.action_lunch_alert
@@ -34,11 +25,8 @@
 "                Click to create a lunch alert. \n"
 "            </p>\n"
 "              <p>\n"
-"                Alerts are used to warn employee from possible issues "
-"concerning the lunch orders.\n"
-"                To create a lunch alert you have to define its recurrency, "
-"the time interval during which the alert should be executed and the message "
-"to display.\n"
+"                Alerts are used to warn employee from possible issues concerning the lunch orders.\n"
+"                To create a lunch alert you have to define its recurrency, the time interval during which the alert should be executed and the message to display.\n"
 "            </p>\n"
 "            <p>\n"
 "                Example: <br/>\n"
@@ -47,29 +35,7 @@
 "                - Message: \"You must order before 10h30 am\"\n"
 "              </p>\n"
 "            "
-<<<<<<< HEAD
-msgstr ""
-"<p class=\"oe_view_nocontent_create\">\n"
-"                Clique para criar um alerta de almoço. \n"
-"            </p>\n"
-"              <p>\n"
-"                Alertas são usados ​​para avisar funcionários sobre "
-"possíveis questões sobre os pedidos de almoço.\n"
-"                 Para criar um alerta do almoço, você tem que definir a sua "
-"recorrência, o intervalo de tempo durante o qual o alerta deve ser executado "
-"e a mensagem a ser exibida.\n"
-"            </p>\n"
-"            <p>\n"
-"                Exemplo: <br/>\n"
-"                - Recorrência: Diariamente<br/>\n"
-"                - Intervalo de Tempo: de 00:00 hs até 23:59 hs<br/>\n"
-"                - Mensagem: \"Você precisa pedir o almoço antes de 10:30 "
-"hs\"\n"
-"              </p>\n"
-"            "
-=======
 msgstr "<p class=\"oe_view_nocontent_create\">\n                Clique para criar um alerta de almoço. \n            </p>\n              <p>\n                Alertas são usados ​​para avisar funcionários sobre possíveis questões sobre os pedidos de almoço.\n                 Para criar um alerta do almoço, você tem que definir a sua recorrência, o intervalo de tempo durante o qual o alerta deve ser executado e a mensagem a ser exibida.\n            </p>\n            <p>\n                Exemplo: <br/>\n                - Recorrência: Diariamente<br/>\n                - Intervalo de Tempo: de 00:00 hs até 23:59 hs<br/>\n                - Mensagem: \"Você precisa pedir o almoço antes de 10:30 hs\"\n              </p>\n            "
->>>>>>> 5b1beec1
 
 #. module: lunch
 #: model:ir.actions.act_window,help:lunch.action_lunch_product_categories
@@ -81,15 +47,7 @@
 "                Here you can find every lunch categories for products.\n"
 "              </p>\n"
 "            "
-msgstr ""
-"<p class=\"oe_view_nocontent_create\">\n"
-"                Clique para criar uma categoria de almoço. \n"
-"            </p>\n"
-"              <p>\n"
-"                Aqui você pode definir cada categoria de almoço para os "
-"produtos.\n"
-"              </p>\n"
-"            "
+msgstr "<p class=\"oe_view_nocontent_create\">\n                Clique para criar uma categoria de almoço. \n            </p>\n              <p>\n                Aqui você pode definir cada categoria de almoço para os produtos.\n              </p>\n            "
 
 #. module: lunch
 #: model:ir.actions.act_window,help:lunch.action_lunch_order_tree
@@ -99,25 +57,11 @@
 "            </p>\n"
 "            <p>\n"
 "                A lunch order is defined by its user, date and order lines.\n"
-"                Each order line corresponds to a product, an additional note "
-"and a price.\n"
-"                Before selecting your order lines, don't forget to read the "
-"warnings displayed in the reddish area.\n"
+"                Each order line corresponds to a product, an additional note and a price.\n"
+"                Before selecting your order lines, don't forget to read the warnings displayed in the reddish area.\n"
 "            </p>\n"
 "            "
-msgstr ""
-"<p class=\"oe_view_nocontent_create\">\n"
-"                Clique para criar um pedido de almoço. \n"
-"            </p>\n"
-"            <p>\n"
-"                Um pedido de almoço é definido por usuário, data e linhas do "
-"pedido.\n"
-"                Cada linha do pedido corresponde a um produto, uma "
-"informação adicional e o valor.\n"
-"               Antes de selecionar suas linhas do pedido, não se esqueça de "
-"ler os avisos mostrados na área avermelhada.\n"
-"            </p>\n"
-"            "
+msgstr "<p class=\"oe_view_nocontent_create\">\n                Clique para criar um pedido de almoço. \n            </p>\n            <p>\n                Um pedido de almoço é definido por usuário, data e linhas do pedido.\n                Cada linha do pedido corresponde a um produto, uma informação adicional e o valor.\n               Antes de selecionar suas linhas do pedido, não se esqueça de ler os avisos mostrados na área avermelhada.\n            </p>\n            "
 
 #. module: lunch
 #: model:ir.actions.act_window,help:lunch.action_lunch_control_accounts
@@ -127,25 +71,11 @@
 "            </p>\n"
 "              <p>\n"
 "                A cashmove can either be an expense or a payment.<br/>\n"
-"                An expense is automatically created at the order "
-"receipt.<br/>\n"
-"                A payment represents the employee reimbursement to the "
-"company.\n"
+"                An expense is automatically created at the order receipt.<br/>\n"
+"                A payment represents the employee reimbursement to the company.\n"
 "              </p>\n"
 "            "
-msgstr ""
-"<p class=\"oe_view_nocontent_create\">\n"
-"                Clique para criar um novo pagamento. \n"
-"            </p>\n"
-"              <p>\n"
-"                Um movimento de caixa pode ser tanto uma despesa ou um "
-"pagamento.<br/>\n"
-"                Uma despesa é criada automaticamente no recibo do "
-"pedido.<br/>\n"
-"                Um pagamento representa um reembolso do funcionário para a "
-"empresa.\n"
-"              </p>\n"
-"            "
+msgstr "<p class=\"oe_view_nocontent_create\">\n                Clique para criar um novo pagamento. \n            </p>\n              <p>\n                Um movimento de caixa pode ser tanto uma despesa ou um pagamento.<br/>\n                Uma despesa é criada automaticamente no recibo do pedido.<br/>\n                Um pagamento representa um reembolso do funcionário para a empresa.\n              </p>\n            "
 
 #. module: lunch
 #: model:ir.actions.act_window,help:lunch.action_lunch_cashmove
@@ -154,19 +84,10 @@
 "                Click to create a payment. \n"
 "            </p>\n"
 "              <p>\n"
-"                Here you can see the employees' payment. A payment is a cash "
-"move from the employee to the company.\n"
+"                Here you can see the employees' payment. A payment is a cash move from the employee to the company.\n"
 "              </p>\n"
 "            "
-msgstr ""
-"<p class=\"oe_view_nocontent_create\">\n"
-"                Clique para criar um pagamento. \n"
-"            </p>\n"
-"              <p>\n"
-"                Aqui você pode ver os pagamentos dos funcionários. Um "
-"pagamento é um movimento de caixa do funcionário para a empresa.\n"
-"              </p>\n"
-"            "
+msgstr "<p class=\"oe_view_nocontent_create\">\n                Clique para criar um pagamento. \n            </p>\n              <p>\n                Aqui você pode ver os pagamentos dos funcionários. Um pagamento é um movimento de caixa do funcionário para a empresa.\n              </p>\n            "
 
 #. module: lunch
 #: model:ir.actions.act_window,help:lunch.action_lunch_products
@@ -175,54 +96,24 @@
 "                Click to create a product for lunch. \n"
 "            </p>\n"
 "              <p>\n"
-"                A product is defined by its name, category, price and "
-"supplier.\n"
+"                A product is defined by its name, category, price and supplier.\n"
 "              </p>\n"
 "            "
-msgstr ""
-"<p class=\"oe_view_nocontent_create\">\n"
-"                Clique para criar um produto para almoço. \n"
-"            </p>\n"
+msgstr "<p class=\"oe_view_nocontent_create\">\n                Clique para criar um produto para almoço. \n            </p>\n              <p>\n                Um produto é fefinido por seu nome, categoria, preço e fornecedor.\n              </p>\n            "
+
+#. module: lunch
+#: model:ir.actions.act_window,help:lunch.action_lunch_control_suppliers
+msgid ""
+"<p>\n"
+"                Here you can see every orders grouped by suppliers and by date.\n"
+"              </p>\n"
 "              <p>\n"
-"                Um produto é fefinido por seu nome, categoria, preço e "
-"fornecedor.\n"
+"                - Click on the <img src=\"../../../web/static/src/img/icons/terp-call-start.png\"/> to announce that the order is ordered <br/>\n"
+"                - Click on the <img src=\"../../../web/static/src/img/icons/gtk-apply.png\"/> to announce that the order is received <br/>\n"
+"                - Click on the <img src=\"../../../web/static/src/img/icons/gtk-cancel.png\"/> red X to announce that the order isn't available\n"
 "              </p>\n"
 "            "
-
-#. module: lunch
-#: model:ir.actions.act_window,help:lunch.action_lunch_control_suppliers
-msgid ""
-"<p>\n"
-"                Here you can see every orders grouped by suppliers and by "
-"date.\n"
-"              </p>\n"
-"              <p>\n"
-"                - Click on the <img "
-"src=\"../../../web/static/src/img/icons/terp-call-start.png\"/> to announce "
-"that the order is ordered <br/>\n"
-"                - Click on the <img "
-"src=\"../../../web/static/src/img/icons/gtk-apply.png\"/> to announce that "
-"the order is received <br/>\n"
-"                - Click on the <img "
-"src=\"../../../web/static/src/img/icons/gtk-cancel.png\"/> red X to announce "
-"that the order isn't available\n"
-"              </p>\n"
-"            "
-msgstr ""
-"<p>\n"
-"                Aqui você pode ver cada pedido agrupado por fornecedor e "
-"data.\n"
-"              </p>\n"
-"              <p>\n"
-"                - Clique em <img "
-"src=\"../../../web/static/src/img/icons/terp-call-start.png\"/> para avisar "
-"que o pedido foi efetuado <br/>\n"
-"                - Clique em <img src=\"../../../web/static/src/img/icons/gtk-"
-"apply.png\"/> para avisar que o pedido chegou <br/>\n"
-"                - Clique em <img src=\"../../../web/static/src/img/icons/gtk-"
-"cancel.png\"/> X vermelho para avisar que o pedido não está disponível\n"
-"              </p>\n"
-"            "
+msgstr "<p>\n                Aqui você pode ver cada pedido agrupado por fornecedor e data.\n              </p>\n              <p>\n                - Clique em <img src=\"../../../web/static/src/img/icons/terp-call-start.png\"/> para avisar que o pedido foi efetuado <br/>\n                - Clique em <img src=\"../../../web/static/src/img/icons/gtk-apply.png\"/> para avisar que o pedido chegou <br/>\n                - Clique em <img src=\"../../../web/static/src/img/icons/gtk-cancel.png\"/> X vermelho para avisar que o pedido não está disponível\n              </p>\n            "
 
 #. module: lunch
 #: model:ir.actions.act_window,help:lunch.action_lunch_order_by_supplier_form
@@ -231,57 +122,22 @@
 "                Here you can see today's orders grouped by suppliers.\n"
 "              </p>\n"
 "              <p>\n"
-"                - Click on the <img "
-"src=\"../../../web/static/src/img/icons/terp-call-start.png\"/> to announce "
-"that the order is ordered <br/>\n"
-"                - Click on the <img "
-"src=\"../../../web/static/src/img/icons/gtk-apply.png\"/> to announce that "
-"the order is received <br/>\n"
-"                - Click on the <img "
-"src=\"../../../web/static/src/img/icons/gtk-cancel.png\"/> to announce that "
-"the order isn't available\n"
+"                - Click on the <img src=\"../../../web/static/src/img/icons/terp-call-start.png\"/> to announce that the order is ordered <br/>\n"
+"                - Click on the <img src=\"../../../web/static/src/img/icons/gtk-apply.png\"/> to announce that the order is received <br/>\n"
+"                - Click on the <img src=\"../../../web/static/src/img/icons/gtk-cancel.png\"/> to announce that the order isn't available\n"
 "              </p>\n"
 "            "
-msgstr ""
+msgstr "<p>\n                Aqui você pode ver os pedidos de hoje agrupado por fornecedores.\n              </p>\n              <p>\n                - Clique em <img src=\"../../../web/static/src/img/icons/terp-call-start.png\"/> para avisar que o almoço foi pedido <br/>\n                - Clique em <img src=\"../../../web/static/src/img/icons/gtk-apply.png\"/> para avisar que o almoço chegou <br/>\n                - Clique em <img src=\"../../../web/static/src/img/icons/gtk-cancel.png\"/> para avisar que o pedido não está disponível\n              </p>\n            "
+
+#. module: lunch
+#: model:ir.actions.act_window,help:lunch.action_lunch_cashmove_form
+msgid ""
 "<p>\n"
-"                Aqui você pode ver os pedidos de hoje agrupado por "
-"fornecedores.\n"
-"              </p>\n"
-"              <p>\n"
-"                - Clique em <img "
-"src=\"../../../web/static/src/img/icons/terp-call-start.png\"/> para avisar "
-"que o almoço foi pedido <br/>\n"
-"                - Clique em <img src=\"../../../web/static/src/img/icons/gtk-"
-"apply.png\"/> para avisar que o almoço chegou <br/>\n"
-"                - Clique em <img src=\"../../../web/static/src/img/icons/gtk-"
-"cancel.png\"/> para avisar que o pedido não está disponível\n"
+"                Here you can see your cash moves.<br/>A cash moves can be either an expense or a payment.\n"
+"                An expense is automatically created when an order is received while a payment is a reimbursement to the company encoded by the manager.\n"
 "              </p>\n"
 "            "
-
-#. module: lunch
-#: model:ir.actions.act_window,help:lunch.action_lunch_cashmove_form
-msgid ""
-"<p>\n"
-"                Here you can see your cash moves.<br/>A cash moves can be "
-"either an expense or a payment.\n"
-"                An expense is automatically created when an order is "
-"received while a payment is a reimbursement to the company encoded by the "
-"manager.\n"
-"              </p>\n"
-"            "
-<<<<<<< HEAD
-msgstr ""
-"<p>\n"
-"                 Aqui você pode ver seus movimentos de caixa. <br/> Um "
-"movimento de caixa pode ser uma despesa ou um pagamento.\n"
-"                 Uma despesa é automaticamente criada quando uma ordem é "
-"recebida, enquanto o pagamento é um reembolso para a empresa codificada pelo "
-"gerente.\n"
-"               </ p>\n"
-"            "
-=======
 msgstr "<p>\n                 Aqui você pode ver seus movimentos de caixa. <br/> Um movimento de caixa pode ser uma despesa ou um pagamento.\n                 Uma despesa é automaticamente criada quando uma ordem é recebida, enquanto o pagamento é um reembolso para a empresa codificada pelo gerente.\n               </ p>\n            "
->>>>>>> 5b1beec1
 
 #. module: lunch
 #: view:lunch.cancel:lunch.cancel_order_lines_view
@@ -306,8 +162,7 @@
 
 #. module: lunch
 #: model:ir.actions.act_window,name:lunch.action_lunch_alert
-#: model:ir.ui.menu,name:lunch.menu_lunch_alert
-#: field:lunch.order,alerts:0
+#: model:ir.ui.menu,name:lunch.menu_lunch_alert field:lunch.order,alerts:0
 msgid "Alerts"
 msgstr "Alertas"
 
@@ -397,8 +252,7 @@
 msgstr "Movimentos do Caixa"
 
 #. module: lunch
-#: field:lunch.product,category_id:0
-#: field:lunch.product.category,name:0
+#: field:lunch.product,category_id:0 field:lunch.product.category,name:0
 msgid "Category"
 msgstr "Categoria"
 
@@ -429,25 +283,18 @@
 msgstr "Controlar Fornecedores"
 
 #. module: lunch
-#: field:lunch.alert,create_uid:0
-#: field:lunch.cancel,create_uid:0
-#: field:lunch.cashmove,create_uid:0
-#: field:lunch.order,create_uid:0
-#: field:lunch.order.line,create_uid:0
-#: field:lunch.order.order,create_uid:0
-#: field:lunch.product,create_uid:0
-#: field:lunch.product.category,create_uid:0
+#: field:lunch.alert,create_uid:0 field:lunch.cancel,create_uid:0
+#: field:lunch.cashmove,create_uid:0 field:lunch.order,create_uid:0
+#: field:lunch.order.line,create_uid:0 field:lunch.order.order,create_uid:0
+#: field:lunch.product,create_uid:0 field:lunch.product.category,create_uid:0
 #: field:lunch.validation,create_uid:0
 msgid "Created by"
 msgstr "Criado por"
 
 #. module: lunch
-#: field:lunch.alert,create_date:0
-#: field:lunch.cancel,create_date:0
-#: field:lunch.cashmove,create_date:0
-#: field:lunch.order,create_date:0
-#: field:lunch.order.line,create_date:0
-#: field:lunch.order.order,create_date:0
+#: field:lunch.alert,create_date:0 field:lunch.cancel,create_date:0
+#: field:lunch.cashmove,create_date:0 field:lunch.order,create_date:0
+#: field:lunch.order.line,create_date:0 field:lunch.order.order,create_date:0
 #: field:lunch.product,create_date:0
 #: field:lunch.product.category,create_date:0
 #: field:lunch.validation,create_date:0
@@ -455,8 +302,7 @@
 msgstr "Criado em"
 
 #. module: lunch
-#: field:lunch.cashmove,date:0
-#: field:lunch.order,date:0
+#: field:lunch.cashmove,date:0 field:lunch.order,date:0
 #: field:lunch.order.line,date:0
 msgid "Date"
 msgstr "Data"
@@ -467,8 +313,7 @@
 msgstr "Data do Pedido"
 
 #. module: lunch
-#: field:lunch.alert,specific_day:0
-#: field:report.lunch.order.line,day:0
+#: field:lunch.alert,specific_day:0 field:report.lunch.order.line,day:0
 msgid "Day"
 msgstr "Dia"
 
@@ -478,8 +323,7 @@
 msgstr "Dezembro"
 
 #. module: lunch
-#: field:lunch.cashmove,description:0
-#: field:lunch.product,description:0
+#: field:lunch.cashmove,description:0 field:lunch.product,description:0
 #: view:website:lunch.report_lunchorder
 msgid "Description"
 msgstr "Descrição"
@@ -531,21 +375,13 @@
 msgid ""
 "Helps you handle your lunch needs, if you are a manager you will be able to "
 "create new products, cashmoves and to confirm or cancel orders."
-msgstr ""
-"Ajuda a lidar com as suas necessidades de almoço, se você é um gerente que "
-"você vai ser capaz de criar novos produtos, movimentações de caixa e para "
-"confirmar ou cancelar encomendas."
-
-#. module: lunch
-#: field:lunch.alert,id:0
-#: field:lunch.cancel,id:0
-#: field:lunch.cashmove,id:0
-#: field:lunch.order,id:0
-#: field:lunch.order.line,id:0
-#: field:lunch.order.order,id:0
-#: field:lunch.product,id:0
-#: field:lunch.product.category,id:0
-#: field:lunch.validation,id:0
+msgstr "Ajuda a lidar com as suas necessidades de almoço, se você é um gerente que você vai ser capaz de criar novos produtos, movimentações de caixa e para confirmar ou cancelar encomendas."
+
+#. module: lunch
+#: field:lunch.alert,id:0 field:lunch.cancel,id:0 field:lunch.cashmove,id:0
+#: field:lunch.order,id:0 field:lunch.order.line,id:0
+#: field:lunch.order.order,id:0 field:lunch.product,id:0
+#: field:lunch.product.category,id:0 field:lunch.validation,id:0
 #: field:report.lunch.order.line,id:0
 #: field:report.lunch.report_lunchorder,id:0
 msgid "ID"
@@ -572,27 +408,19 @@
 msgstr "Junho"
 
 #. module: lunch
-#: field:lunch.alert,write_uid:0
-#: field:lunch.cancel,write_uid:0
-#: field:lunch.cashmove,write_uid:0
-#: field:lunch.order,write_uid:0
-#: field:lunch.order.line,write_uid:0
-#: field:lunch.order.order,write_uid:0
-#: field:lunch.product,write_uid:0
-#: field:lunch.product.category,write_uid:0
+#: field:lunch.alert,write_uid:0 field:lunch.cancel,write_uid:0
+#: field:lunch.cashmove,write_uid:0 field:lunch.order,write_uid:0
+#: field:lunch.order.line,write_uid:0 field:lunch.order.order,write_uid:0
+#: field:lunch.product,write_uid:0 field:lunch.product.category,write_uid:0
 #: field:lunch.validation,write_uid:0
 msgid "Last Updated by"
 msgstr "Última atualização por"
 
 #. module: lunch
-#: field:lunch.alert,write_date:0
-#: field:lunch.cancel,write_date:0
-#: field:lunch.cashmove,write_date:0
-#: field:lunch.order,write_date:0
-#: field:lunch.order.line,write_date:0
-#: field:lunch.order.order,write_date:0
-#: field:lunch.product,write_date:0
-#: field:lunch.product.category,write_date:0
+#: field:lunch.alert,write_date:0 field:lunch.cancel,write_date:0
+#: field:lunch.cashmove,write_date:0 field:lunch.order,write_date:0
+#: field:lunch.order.line,write_date:0 field:lunch.order.order,write_date:0
+#: field:lunch.product,write_date:0 field:lunch.product.category,write_date:0
 #: field:lunch.validation,write_date:0
 msgid "Last Updated on"
 msgstr "Última atualização em"
@@ -644,8 +472,7 @@
 msgstr "Maio"
 
 #. module: lunch
-#: view:lunch.alert:lunch.alert_form_view
-#: field:lunch.alert,message:0
+#: view:lunch.alert:lunch.alert_form_view field:lunch.alert,message:0
 msgid "Message"
 msgstr "Mensagem"
 
@@ -675,8 +502,7 @@
 msgstr "Nome/Data"
 
 #. module: lunch
-#: selection:lunch.order,state:0
-#: selection:lunch.order.line,state:0
+#: selection:lunch.order,state:0 selection:lunch.order.line,state:0
 msgid "New"
 msgstr "Novo"
 
@@ -692,8 +518,7 @@
 msgstr "Não Recebido"
 
 #. module: lunch
-#: field:lunch.order.line,note:0
-#: field:report.lunch.order.line,note:0
+#: field:lunch.order.line,note:0 field:report.lunch.order.line,note:0
 msgid "Note"
 msgstr "Observação"
 
@@ -710,16 +535,12 @@
 #. module: lunch
 #: view:lunch.validation:lunch.validate_order_lines_view
 msgid "Once a meal is received a new cash move is created for the employee."
-msgstr ""
-"Assim que a refeição é recebida, um movimento de caixa é criado para o "
-"funcionário."
-
-#. module: lunch
-#: field:lunch.cashmove,order_id:0
-#: selection:lunch.cashmove,state:0
+msgstr "Assim que a refeição é recebida, um movimento de caixa é criado para o funcionário."
+
+#. module: lunch
+#: field:lunch.cashmove,order_id:0 selection:lunch.cashmove,state:0
 #: view:lunch.order.line:lunch.orders_order_lines_tree_view
-#: field:lunch.order.line,order_id:0
-#: view:website:lunch.report_lunchorder
+#: field:lunch.order.line,order_id:0 view:website:lunch.report_lunchorder
 msgid "Order"
 msgstr "Pedido"
 
@@ -738,13 +559,7 @@
 msgid ""
 "Order a meal doesn't mean that we have to pay it.\n"
 "                        A meal should be paid when it is received."
-<<<<<<< HEAD
-msgstr ""
-"Pedir uma refeição não significa que temos que pagar.\n"
-"                         A refeição deve ser paga quando ele é recebida."
-=======
 msgstr "Pedir uma refeição não significa que temos que pagar.\n                         A refeição deve ser paga quando ele é recebida."
->>>>>>> 5b1beec1
 
 #. module: lunch
 #: view:lunch.order.line:lunch.orders_order_lines_tree_view
@@ -799,14 +614,12 @@
 msgstr "Pedidos Anteriores"
 
 #. module: lunch
-#: field:lunch.order.line,price:0
-#: field:lunch.product,price:0
+#: field:lunch.order.line,price:0 field:lunch.product,price:0
 msgid "Price"
 msgstr "Preço"
 
 #. module: lunch
-#: field:lunch.order.line,product_id:0
-#: field:lunch.product,name:0
+#: field:lunch.order.line,product_id:0 field:lunch.product,name:0
 msgid "Product"
 msgstr "Produto"
 
@@ -890,8 +703,7 @@
 #: code:addons/lunch/lunch.py:193
 #, python-format
 msgid "Select a product and put your order comments on the note."
-msgstr ""
-"Escolha um produto e coloque os comentários de seu pedido na observação"
+msgstr "Escolha um produto e coloque os comentários de seu pedido na observação"
 
 #. module: lunch
 #: view:lunch.order:lunch.orders_form_view
@@ -909,8 +721,7 @@
 msgstr "Dia Específico"
 
 #. module: lunch
-#: field:lunch.order,state:0
-#: field:lunch.order.line,state:0
+#: field:lunch.order,state:0 field:lunch.order.line,state:0
 msgid "Status"
 msgstr "Situação"
 
@@ -920,8 +731,7 @@
 msgstr "Domingo"
 
 #. module: lunch
-#: field:lunch.order.line,supplier:0
-#: field:lunch.product,supplier:0
+#: field:lunch.order.line,supplier:0 field:lunch.product,supplier:0
 msgid "Supplier"
 msgstr "Fornecedor"
 
@@ -954,8 +764,7 @@
 #. module: lunch
 #: view:lunch.cashmove:lunch.casmove_tree
 #: view:lunch.cashmove:lunch.casmove_tree_view
-#: view:lunch.order:lunch.orders_tree_view
-#: field:lunch.order,total:0
+#: view:lunch.order:lunch.orders_tree_view field:lunch.order,total:0
 #: view:lunch.order.line:lunch.orders_order_lines_tree_view
 #: view:website:lunch.report_lunchorder
 msgid "Total"
@@ -983,8 +792,7 @@
 msgstr "Usuário"
 
 #. module: lunch
-#: field:lunch.cashmove,user_id:0
-#: field:lunch.order,user_id:0
+#: field:lunch.cashmove,user_id:0 field:lunch.order,user_id:0
 #: field:report.lunch.order.line,user_id:0
 msgid "User Name"
 msgstr "Nome do Usuário"
@@ -1007,8 +815,7 @@
 #. module: lunch
 #: view:lunch.alert:lunch.alert_form_view
 msgid "Write the message you want to display during the defined period..."
-msgstr ""
-"Escreva a mensagem que você quer exibir durante o período definido..."
+msgstr "Escreva a mensagem que você quer exibir durante o período definido..."
 
 #. module: lunch
 #: field:report.lunch.order.line,year:0
@@ -1034,8 +841,7 @@
 #: code:addons/lunch/lunch.py:196
 #, python-format
 msgid "Your favorite meals will be created based on your last orders."
-msgstr ""
-"Suas refeições favoritas serão criadas baseada em seus últimos pedidos."
+msgstr "Suas refeições favoritas serão criadas baseada em seus últimos pedidos."
 
 #. module: lunch
 #: view:lunch.alert:lunch.alert_form_view
@@ -1101,6 +907,13 @@
 msgstr "validação de almoço para o pedido"
 
 #. module: lunch
+#: view:lunch.cancel:lunch.cancel_order_lines_view
+#: view:lunch.order.order:lunch.order_order_lines_view
+#: view:lunch.validation:lunch.validate_order_lines_view
+msgid "or"
+msgstr "ou"
+
+#. module: lunch
 #: field:lunch.order.line,name:0
 msgid "unknown"
 msgstr "desconhecido"
