--- conflicted
+++ resolved
@@ -1,4 +1,3 @@
-<<<<<<< HEAD
 # -*- encoding: utf-8 -*-
 ##############################################################################
 #
@@ -90,9 +89,9 @@
         add_obj=self.pool.get('res.partner.address')
         case_pool=self.pool.get(dictcreate.get('object','crm.case'))
         partner_ids=add_obj.search(cr,user,[('email','=',dictcreate['email_from'])])
-        partner=add_obj.read(cr,user,partner_ids,['partner_id','name'])
+        partner=add_obj.read(cr,user,partner_ids,['partner_id'])
         if partner and partner[0] and partner[0]['partner_id']:
-            dictcreate.update({'partner_id':partner[0]['partner_id'][0],'partner_name':partner[0]['name']})
+            dictcreate.update({'partner_id':partner[0]['partner_id'][0]})
         create_id = case_pool.create(cr, user, dictcreate)
         cases=case_pool.browse(cr,user,[create_id])
         case_pool._history(cr, user, cases, _('Archive'), history=True, email=False)
@@ -199,7 +198,7 @@
         return super(tinythunderbird_partner, self).unlink(cr, uid, ids,context)
 
     def thunderbird_objectsearch(self,cr,user,vals):
-        obj_list= [('crm.lead','Lead'),('project.issue','Project Issue'), ('hr.applicant','HR Recruitment')]
+        obj_list= [('crm.claim', 'Claim'), ('crm.lead','Lead'), ('crm.meeting','Metting'), ('crm.opportunity','Opportunity'), ('crm.phonecall','Phonecall'), ('crm.fundraising','Fund raising'), ('crm.helpdesk','Helpdesk')]
         object=[]
         model_obj = self.pool.get('ir.model')
         for obj in obj_list:
@@ -217,225 +216,4 @@
                 object += "null,"
         return object
 
-tinythunderbird_partner()
-=======
-# -*- encoding: utf-8 -*-
-##############################################################################
-#
-#    OpenERP, Open Source Management Solution    
-#    Copyright (C) 2004-2008 Tiny SPRL (<http://tiny.be>). All Rights Reserved
-#    $Id$
-#
-#    This program is free software: you can redistribute it and/or modify
-#    it under the terms of the GNU General Public License as published by
-#    the Free Software Foundation, either version 3 of the License, or
-#    (at your option) any later version.
-#
-#    This program is distributed in the hope that it will be useful,
-#    but WITHOUT ANY WARRANTY; without even the implied warranty of
-#    MERCHANTABILITY or FITNESS FOR A PARTICULAR PURPOSE.  See the
-#    GNU General Public License for more details.
-#
-#    You should have received a copy of the GNU General Public License
-#    along with this program.  If not, see <http://www.gnu.org/licenses/>.
-#
-##############################################################################
-##############################################################################
-#
-# Copyright (c) 2004 Axelor SPRL. (http://www.axelor.com) All Rights Reserved.
-#
-# WARNING: This program as such is intended to be used by professional
-# programmers who take the whole responsability of assessing all potential
-# consequences resulting from its eventual inadequacies and bugs
-# End users who are looking for a ready-to-use solution with commercial
-# garantees and support are strongly adviced to contract a Free Software
-# Service Company
-#
-# This program is Free Software; you can redistribute it and/or
-# modify it under the terms of the GNU General Public License
-# as published by the Free Software Foundation; either version 2
-# of the License, or (at your option) any later version.
-#
-# This program is distributed in the hope that it will be useful,
-# but WITHOUT ANY WARRANTY; without even the implied warranty of
-# MERCHANTABILITY or FITNESS FOR A PARTICULAR PURPOSE.  See the
-# GNU General Public License for more details.
-#
-# You should have received a copy of the GNU General Public License
-# along with this program; if not, write to the Free Software
-# Foundation, Inc., 59 Temple Place - Suite 330, Boston, MA  02111-1307, USA.
-#
-##############################################################################
-
-import time
-import ir
-from osv import osv,fields
-import base64
-import netsvc
-from tools.translate import _
-
-class tinythunderbird_partner(osv.osv):
-
-    def _links_get(self, cr, uid, context={}):
-        obj = self.pool.get('res.request.link')
-        ids = obj.search(cr, uid, [])
-        res = obj.read(cr, uid, ids, ['object', 'name'], context)
-
-        return [(r['object'], r['name']) for r in res]
-
-    _name = "tinythunderbird.partner"
-    _description="Thunderbid mails"
-    _rec_name="sender"
-    _columns = {
-                'sender':fields.char("Sender",size=128,required=True,select=True),
-                'receiver':fields.text("Receiver"),
-                "copy_to":fields.text("Copy To"),
-                "date":fields.date("Date",select=True),
-                "title":fields.char("Subject",size=128,select=True),
-                "description":fields.text("Description"),
-                "reference":fields.reference("Reference", selection=_links_get, size=128),
-                "res_user_id":fields.many2one("res.users","User"),
-                "attachments":fields.text("Attached Files",readonly=True),
-                }
-    _defaults = {
-                 'res_user_id':lambda obj,cr,uid,context: uid,
-                 'date': lambda *a: time.strftime('%Y-%m-%d')
-                 }
-
-    def thunderbird_mailcreate(self,cr,user,vals):
-        dictcreate = dict(vals)
-        import email
-        header_name = email.Header.decode_header(dictcreate['name'])
-        dictcreate['name'] = header_name and header_name[0] and header_name[0][0] 
-        add_obj=self.pool.get('res.partner.address')
-        case_pool=self.pool.get(dictcreate.get('object','crm.case'))
-        partner_ids=add_obj.search(cr,user,[('email','=',dictcreate['email_from'])])
-        partner=add_obj.read(cr,user,partner_ids,['partner_id'])
-        if partner and partner[0] and partner[0]['partner_id']:
-            dictcreate.update({'partner_id':partner[0]['partner_id'][0]})
-        create_id = case_pool.create(cr, user, dictcreate)
-        cases=case_pool.browse(cr,user,[create_id])
-        case_pool._history(cr, user, cases, _('Archive'), history=True, email=False)
-        return create_id
-
-    def thunderbird_createcontact(self,cr,user,vals):
-        dictcreate = dict(vals)
-        create_id = self.pool.get('res.partner.address').create(cr, user, dictcreate)
-        return create_id
-
-    def thunderbird_createpartner(self,cr,user,vals):
-        dictcreate = dict(vals)
-        address_obj = self.pool.get('res.partner')
-        search_id = address_obj.search(cr, user,[('name','=',dictcreate['name'])])
-        if search_id:
-            return 0
-        create_id = address_obj.create(cr, user, dictcreate)
-        return create_id
-
-    def thunderbird_searchobject(self,cr,user,vals):
-        dictcreate = dict(vals)
-        search_id = self.pool.get('ir.model').search(cr, user,[('model','=',dictcreate['model'])])
-        return (search_id and search_id[0]) or 0
-
-    def thunderbird_searchcontact(self,cr,user,vals):
-        address_obj = self.pool.get('res.partner.address')
-        search_id1 = address_obj.search(cr,user,[('name','ilike',vals)])
-        search_id2 = address_obj.search(cr,user,[('email','=',vals)])
-        if search_id1:
-            return address_obj.name_get(cr, user, search_id1)
-        elif search_id2:
-            return address_obj.name_get(cr, user, search_id2)
-        return []
-
-    def thunderbird_tempsearch(self,cr,user,vals):
-        if vals[0]:
-            value = vals[0][0]
-        if vals[1]:
-            obj = vals[1];
-        name_get=[]
-        er_val=[]
-        for object in obj:
-            dyn_object = self.pool.get(object)
-            if object == 'res.partner.address':
-                search_id1 = dyn_object.search(cr,user,[('name','ilike',value)])
-                search_id2 = dyn_object.search(cr,user,[('email','=',value)])
-                if search_id1:
-                    name_get.append(object)
-                    name_get.append(dyn_object.name_get(cr, user, search_id1))
-                elif search_id2:
-                    name_get.append(object)
-                    name_get.append(dyn_object.name_get(cr, user, search_id2))
-            else:
-                try:
-                    search_id1 = dyn_object.search(cr,user,[('name','ilike',value)])
-                    if search_id1:
-                        name_get.append(object)
-                        name_get.append(dyn_object.name_get(cr, user, search_id1))
-                except:
-                    er_val.append(object)
-                    continue
-        if len(er_val) > 0:
-            name_get.append('error')
-            name_get.append(er_val)
-        return name_get
-
-    def thunderbird_attachment(self,cr,user,vals):
-        dictcreate = dict(vals)
-        datas = [dictcreate['datas']]
-        name = [dictcreate['name']]
-        f_name = [dictcreate['datas_fname']]
-        if(dictcreate['datas'].__contains__(',')):
-            name = dictcreate['name'].split(',')
-            datas = dictcreate['datas'].split(',')
-            f_name = dictcreate['datas_fname'].split(',')
-        for i in range(0,datas.__len__()):
-            dictcreate['name'] = name[i]
-            dictcreate['datas'] = datas[i]
-            dictcreate['datas_fname'] = f_name[i]
-            create_id = self.pool.get('ir.attachment').create(cr,user,dictcreate)
-        return 0
-
-    def thunderbird_login(self,cr,user,vals):
-        dictcreate = dict(vals)
-        service = netsvc.LocalService('common')
-        res = service.login(dictcreate['db'],dictcreate['login'],dictcreate['passwd'])
-        return res or 0
-
-    def read(self, cr, user, ids, fields=None, context={}, load='_classic_read'):
-         ret_read = super(tinythunderbird_partner, self).read(cr, user, ids,fields,context,load)
-         attach_obj = self.pool.get('ir.attachment')
-         for read_data in ret_read:
-             attachments = attach_obj.search(cr,user,[('res_model','=',self._name),('res_id','=',read_data['id'])])
-             attechments_data = sattach_obj.read(cr,user,attachments,['name'])
-             file_names = [a['name'] for a in attechments_data]
-             text_atteched = '\n'.join(file_names)
-             read_data['attachments'] = text_atteched
-         return ret_read
-
-    def unlink(self, cr, uid, ids, context={}):
-        attach_obj = self.pool.get('ir.attachment')
-        attachments = attach_obj.search(cr,uid,[('res_model','=',self._name),('res_id','in',ids)])
-        attach_obj.unlink(cr,uid,attachments)
-        return super(tinythunderbird_partner, self).unlink(cr, uid, ids,context)
-
-    def thunderbird_objectsearch(self,cr,user,vals):
-        obj_list= [('crm.claim', 'Claim'), ('crm.lead','Lead'), ('crm.meeting','Metting'), ('crm.opportunity','Opportunity'), ('crm.phonecall','Phonecall'), ('crm.fundraising','Fund raising'), ('crm.helpdesk','Helpdesk')]
-        object=[]
-        model_obj = self.pool.get('ir.model')
-        for obj in obj_list:
-            if model_obj.search(cr, user, [('model', '=', obj[0])]):
-                object.append(obj)
-        return object
-
-    def thunderbird_list_search_object(self,cr,user,vals):
-        model_obj = self.pool.get('ir.model')
-        object=''
-        for obj in vals[0][1].split(','):
-            if model_obj.search(cr, user, [('model', '=', obj)]):
-                object += obj + ","
-            else:
-                object += "null,"
-        return object
-
-tinythunderbird_partner()
->>>>>>> 78d6e086
+tinythunderbird_partner()