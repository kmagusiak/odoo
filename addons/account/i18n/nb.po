# Norwegian Bokmal translation for openobject-addons
# Copyright (c) 2009 Rosetta Contributors and Canonical Ltd 2009
# This file is distributed under the same license as the openobject-addons package.
# FIRST AUTHOR <EMAIL@ADDRESS>, 2009.
#
msgid ""
msgstr ""
"Project-Id-Version: openobject-addons\n"
"Report-Msgid-Bugs-To: FULL NAME <EMAIL@ADDRESS>\n"
"POT-Creation-Date: 2011-01-11 11:14+0000\n"
<<<<<<< HEAD
"PO-Revision-Date: 2009-09-08 16:43+0000\n"
"Last-Translator: Bjørn Olav Samdal <bjornsam@ulrik.uio.no>\n"
=======
"PO-Revision-Date: 2011-01-20 22:15+0000\n"
"Last-Translator: Terje Nauf <Unknown>\n"
>>>>>>> a8bfe49b
"Language-Team: Norwegian Bokmal <nb@li.org>\n"
"MIME-Version: 1.0\n"
"Content-Type: text/plain; charset=UTF-8\n"
"Content-Transfer-Encoding: 8bit\n"
<<<<<<< HEAD
"X-Launchpad-Export-Date: 2011-01-15 05:22+0000\n"
=======
"X-Launchpad-Export-Date: 2011-01-21 04:40+0000\n"
>>>>>>> a8bfe49b
"X-Generator: Launchpad (build 12177)\n"

#. module: account
#: model:process.transition,name:account.process_transition_supplierreconcilepaid0
msgid "System payment"
msgstr ""

#. module: account
#: view:account.journal:0
msgid "Other Configuration"
msgstr ""

#. module: account
#: code:addons/account/wizard/account_open_closed_fiscalyear.py:40
#, python-format
msgid "No End of year journal defined for the fiscal year"
msgstr ""

#. module: account
#: code:addons/account/account.py:506
#, python-format
msgid ""
"You cannot remove/deactivate an account which is set as a property to any "
"Partner."
msgstr ""

#. module: account
#: view:account.move.reconcile:0
msgid "Journal Entry Reconcile"
msgstr ""

#. module: account
#: field:account.installer.modules,account_voucher:0
msgid "Voucher Management"
msgstr ""

#. module: account
#: view:account.account:0
#: view:account.bank.statement:0
#: view:account.move:0
#: view:account.move.line:0
msgid "Account Statistics"
msgstr "Kontostatestikk"

#. module: account
#: field:account.invoice,residual:0
#: field:report.invoice.created,residual:0
msgid "Residual"
msgstr ""

#. module: account
#: code:addons/account/invoice.py:785
#, python-format
msgid "Please define sequence on invoice journal"
msgstr ""

#. module: account
#: constraint:account.period:0
msgid "Error ! The duration of the Period(s) is/are invalid. "
msgstr ""

#. module: account
#: field:account.analytic.line,currency_id:0
msgid "Account currency"
msgstr "Konto valuta"

#. module: account
#: view:account.tax:0
msgid "Children Definition"
msgstr ""

#. module: account
#: model:ir.model,name:account.model_report_aged_receivable
msgid "Aged Receivable Till Today"
msgstr ""

#. module: account
#: field:account.partner.ledger,reconcil:0
msgid "Include Reconciled Entries"
msgstr "Inkluder Avstemte Poster"

#. module: account
#: view:account.pl.report:0
msgid ""
"The Profit and Loss report gives you an overview of your company profit and "
"loss in a single document"
msgstr ""
"Resultatregnskapsrapporten gir en oversikt over ditt firmas resultatregnskap "
"i et enkelt dokument"

#. module: account
#: model:process.transition,name:account.process_transition_invoiceimport0
msgid "Import from invoice or payment"
msgstr "Importer fra faktura eller betaling"

#. module: account
#: model:ir.model,name:account.model_wizard_multi_charts_accounts
msgid "wizard.multi.charts.accounts"
msgstr "veiviser.multi.diagram.kontoer"

#. module: account
#: view:account.move:0
msgid "Total Debit"
msgstr "Sum Debet"

#. module: account
#: view:account.unreconcile:0
msgid ""
"If you unreconciliate transactions, you must also verify all the actions "
"that are linked to those transactions because they will not be disabled"
msgstr ""

#. module: account
#: report:account.tax.code.entries:0
msgid "Accounting Entries-"
msgstr "Regnskap Oppføringer-"

#. module: account
#: code:addons/account/account.py:1291
#, python-format
msgid "You can not delete posted movement: \"%s\"!"
msgstr "Du kan ikke slette posterte bevegelser: \"%s\"!"

#. module: account
#: report:account.invoice:0
#: field:account.invoice.line,origin:0
msgid "Origin"
msgstr "Opprinnelse"

#. module: account
#: view:account.account:0
#: field:account.account,reconcile:0
#: view:account.automatic.reconcile:0
#: field:account.move.line,reconcile_id:0
#: view:account.move.line.reconcile:0
#: view:account.move.line.reconcile.writeoff:0
msgid "Reconcile"
msgstr "Avstemme"

#. module: account
#: field:account.bank.statement.line,ref:0
#: field:account.entries.report,ref:0
#: field:account.move,ref:0
#: view:account.move.line:0
#: field:account.move.line,ref:0
#: field:account.subscription,ref:0
msgid "Reference"
msgstr "Referanse"

#. module: account
#: view:account.open.closed.fiscalyear:0
msgid "Choose Fiscal Year "
msgstr "Velg Regnskapsår "

#. module: account
#: help:account.payment.term,active:0
msgid ""
"If the active field is set to False, it will allow you to hide the payment "
"term without removing it."
msgstr ""
"Dersom det aktive feltet er satt til Falskt, vil det tillate deg å skjule "
"betalingsbetingelsene uten å fjerne dem."

#. module: account
#: code:addons/account/invoice.py:1421
#, python-format
msgid "Warning!"
msgstr "Advarsel!"

#. module: account
#: field:account.fiscal.position.account,account_src_id:0
#: field:account.fiscal.position.account.template,account_src_id:0
msgid "Account Source"
msgstr "Kontokilde"

#. module: account
#: model:ir.actions.act_window,name:account.act_acc_analytic_acc_5_report_hr_timesheet_invoice_journal
msgid "All Analytic Entries"
msgstr "Alle Analytiske Oppføringer"

#. module: account
#: model:ir.actions.act_window,name:account.action_view_created_invoice_dashboard
msgid "Invoices Created Within Past 15 Days"
msgstr "Fakturaer Opprettet innefor de siste 15 dager"

#. module: account
#: selection:account.account.type,sign:0
msgid "Negative"
msgstr "Negativ"

#. module: account
#: code:addons/account/wizard/account_move_journal.py:95
#, python-format
msgid "Journal: %s"
msgstr "Journal: %s"

#. module: account
#: help:account.analytic.journal,type:0
msgid ""
"Gives the type of the analytic journal. When it needs for a document (eg: an "
"invoice) to create analytic entries, OpenERP will look for a matching "
"journal of the same type."
msgstr ""
"Gir deg Typen analytisk journal. Når det behøves av et dokument (f.eks: en "
"faktura) for å opprette analytiske oppføringer, vil OpenERP se etter en "
"matchende journal av samme type."

#. module: account
#: model:ir.actions.act_window,name:account.action_account_tax_template_form
#: model:ir.ui.menu,name:account.menu_action_account_tax_template_form
msgid "Tax Templates"
msgstr "Skattemaler"

#. module: account
#: model:ir.model,name:account.model_account_tax
msgid "account.tax"
msgstr "konto.skatt"

#. module: account
#: code:addons/account/account.py:901
#, python-format
msgid ""
"No period defined for this date: %s !\n"
"Please create a fiscal year."
msgstr ""
"Ingen periode er definert for denne datoen: %s !\n"
"Vennligst opprett et regnskapsår."

#. module: account
#: model:ir.model,name:account.model_account_move_line_reconcile_select
msgid "Move line reconcile select"
msgstr ""

#. module: account
#: help:account.model.line,sequence:0
msgid ""
"The sequence field is used to order the resources from lower sequences to "
"higher ones"
msgstr ""

#. module: account
#: help:account.tax.code,notprintable:0
#: help:account.tax.code.template,notprintable:0
msgid ""
"Check this box if you don't want any VAT related to this Tax Code to appear "
"on invoices"
msgstr ""
"Merk av denne boksen dersom du ikke ønsker at noen MVA relatert til denne "
"Skattekoden skal vises på fakturaer"

#. module: account
#: code:addons/account/invoice.py:1210
#, python-format
msgid "Invoice '%s' is paid partially: %s%s of %s%s (%s%s remaining)"
msgstr "Faktura '%s' er delbetalt:%s%s av %s%s (%s%s gjenstår)"

#. module: account
#: model:process.transition,note:account.process_transition_supplierentriesreconcile0
msgid "Accounting entries are an input of the reconciliation."
msgstr "Regnskaps oppføringer er en input fra avstemmingen."

#. module: account
#: model:ir.ui.menu,name:account.menu_finance_management_belgian_reports
msgid "Belgian Reports"
msgstr "Belgiske rapporter"

#. module: account
#: code:addons/account/account_move_line.py:1176
#, python-format
msgid "You can not add/modify entries in a closed journal."
msgstr "Du kan ikke legge til/endre oppføringer i en avsluttet journal."

#. module: account
#: view:account.bank.statement:0
msgid "Calculated Balance"
msgstr "Beregn Balanse"

#. module: account
#: model:ir.actions.act_window,name:account.action_account_use_model_create_entry
#: model:ir.actions.act_window,name:account.action_view_account_use_model
#: model:ir.ui.menu,name:account.menu_action_manual_recurring
msgid "Manual Recurring"
msgstr "Manuell Gjentagende"

#. module: account
#: view:account.fiscalyear.close.state:0
msgid "Close Fiscalyear"
msgstr "Avslutt regnskapsår"

#. module: account
#: field:account.automatic.reconcile,allow_write_off:0
msgid "Allow write off"
msgstr ""

#. module: account
#: view:account.analytic.chart:0
msgid "Select the Period for Analysis"
msgstr "Velg Perioden for Analyse"

#. module: account
#: view:account.move.line:0
msgid "St."
msgstr ""

#. module: account
#: code:addons/account/invoice.py:529
#, python-format
msgid "Invoice line account company does not match with invoice company."
msgstr "Fakturalinje konto firma stemmer ikke med faktura firma."

#. module: account
#: field:account.journal.column,field:0
msgid "Field Name"
msgstr "Feltnavn"

#. module: account
#: help:account.installer,charts:0
msgid ""
"Installs localized accounting charts to match as closely as possible the "
"accounting needs of your company based on your country."
msgstr ""
"Installerer lokaliserte kontoplaner som stemmer best mulig med regnskaps "
"behovet til ditt firma basert på ditt land."

#. module: account
#: code:addons/account/wizard/account_move_journal.py:63
#, python-format
msgid ""
"Can't find any account journal of %s type for this company.\n"
"\n"
"You can create one in the menu: \n"
"Configuration/Financial Accounting/Accounts/Journals."
msgstr ""
"Kan ikke finne noen kontojournal av typen %s for dette firmaet.\n"
"\n"
"Du kan opprette en i menyen: \n"
"Konfigurasjon/Regnskap/Kontoer/Journaler."

#. module: account
#: model:ir.model,name:account.model_account_unreconcile
msgid "Account Unreconcile"
msgstr ""

#. module: account
#: view:product.product:0
#: view:product.template:0
msgid "Purchase Properties"
msgstr "Innkjøpsegenskaper"

#. module: account
#: view:account.installer:0
#: view:account.installer.modules:0
msgid "Configure"
msgstr "Konfigurer"

#. module: account
#: selection:account.entries.report,month:0
#: selection:account.invoice.report,month:0
#: selection:analytic.entries.report,month:0
#: selection:report.account.sales,month:0
#: selection:report.account_type.sales,month:0
msgid "June"
msgstr "Juni"

#. module: account
#: model:ir.actions.act_window,help:account.action_account_moves_bank
msgid ""
"This view is used by accountants in order to record entries massively in "
"OpenERP. Journal items are created by OpenERP if you use Bank Statements, "
"Cash Registers, or Customer/Supplier payments."
msgstr ""
"Denne visningen er brukt av regnskapsførere for å masseregistrere "
"oppføringer i OpenERP. Journal elementer er opprettet av OpenERP dersom du "
"bruker kontoutskrifter, Kasseapparater, eller Kunde/Leverandør betalinger."

#. module: account
#: model:ir.model,name:account.model_account_tax_template
msgid "account.tax.template"
msgstr "konto.skatt.mal"

#. module: account
#: model:ir.model,name:account.model_account_bank_accounts_wizard
msgid "account.bank.accounts.wizard"
msgstr "konto.bank.kontoer.veiviser"

#. module: account
#: field:account.move.line,date_created:0
#: field:account.move.reconcile,create_date:0
msgid "Creation date"
msgstr "Opprettelsesdato"

#. module: account
#: selection:account.journal,type:0
msgid "Purchase Refund"
msgstr "Innkjøp Refundering"

#. module: account
#: selection:account.journal,type:0
msgid "Opening/Closing Situation"
msgstr ""

#. module: account
#: help:account.journal,currency:0
msgid "The currency used to enter statement"
msgstr "Valutaen brukt til oppføringen"

#. module: account
#: field:account.open.closed.fiscalyear,fyear_id:0
msgid "Fiscal Year to Open"
msgstr "Regnskapsår å åpne"

#. module: account
#: help:account.journal,sequence_id:0
msgid ""
"This field contains the informatin related to the numbering of the journal "
"entries of this journal."
msgstr ""
"Dette feltet inneholder informasjon relatert til nummereringen av "
"journaloppføringene i denne journalen."

#. module: account
#: field:account.journal,default_debit_account_id:0
msgid "Default Debit Account"
msgstr "Standard Debet Konto"

#. module: account
#: view:account.move:0
msgid "Total Credit"
msgstr "Total kreditt"

#. module: account
#: selection:account.account.type,sign:0
msgid "Positive"
msgstr "Positiv"

#. module: account
#: view:account.move.line.unreconcile.select:0
msgid "Open For Unreconciliation"
msgstr ""

#. module: account
#: field:account.fiscal.position.template,chart_template_id:0
#: field:account.tax.template,chart_template_id:0
#: field:wizard.multi.charts.accounts,chart_template_id:0
msgid "Chart Template"
msgstr ""

#. module: account
#: help:account.model.line,amount_currency:0
msgid "The amount expressed in an optional other currency."
msgstr "Beløpet vist i en valgfri annen valuta."

#. module: account
#: help:account.journal.period,state:0
msgid ""
"When journal period is created. The state is 'Draft'. If a report is printed "
"it comes to 'Printed' state. When all transactions are done, it comes in "
"'Done' state."
msgstr ""

#. module: account
#: model:ir.actions.act_window,help:account.action_account_tax_chart
msgid ""
"Chart of Taxes is a tree view reflecting the structure of the Tax Cases (or "
"tax codes) and shows the current tax situation. The tax chart represents the "
"amount of each area of the tax declaration for your country. It’s presented "
"in a hierarchical structure, which can be modified to fit your needs."
msgstr ""

#. module: account
#: view:account.analytic.line:0
#: field:account.automatic.reconcile,journal_id:0
#: view:account.bank.statement:0
#: field:account.bank.statement,journal_id:0
#: report:account.central.journal:0
#: view:account.entries.report:0
#: field:account.entries.report,journal_id:0
#: report:account.general.ledger:0
#: view:account.invoice:0
#: field:account.invoice,journal_id:0
#: view:account.invoice.report:0
#: field:account.invoice.report,journal_id:0
#: field:account.journal.period,journal_id:0
#: report:account.journal.period.print:0
#: view:account.model:0
#: field:account.model,journal_id:0
#: view:account.move:0
#: field:account.move,journal_id:0
#: field:account.move.bank.reconcile,journal_id:0
#: view:account.move.line:0
#: field:account.move.line,journal_id:0
#: report:account.third_party_ledger:0
#: report:account.third_party_ledger_other:0
#: code:addons/account/account_move_line.py:983
#: view:analytic.entries.report:0
#: field:analytic.entries.report,journal_id:0
#: model:ir.actions.report.xml,name:account.account_journal
#: model:ir.model,name:account.model_account_journal
#: field:validate.account.move,journal_id:0
#, python-format
msgid "Journal"
msgstr "Journal"

#. module: account
#: model:ir.model,name:account.model_account_invoice_confirm
msgid "Confirm the selected invoices"
msgstr "Bekrefte valgte fakturaer"

#. module: account
#: field:account.addtmpl.wizard,cparent_id:0
msgid "Parent target"
msgstr "Overordnet mål"

#. module: account
#: field:account.bank.statement,account_id:0
msgid "Account used in this journal"
msgstr "Konto brukt i denne journalen"

#. module: account
#: help:account.aged.trial.balance,chart_account_id:0
#: help:account.balance.report,chart_account_id:0
#: help:account.bs.report,chart_account_id:0
#: help:account.central.journal,chart_account_id:0
#: help:account.common.account.report,chart_account_id:0
#: help:account.common.journal.report,chart_account_id:0
#: help:account.common.partner.report,chart_account_id:0
#: help:account.common.report,chart_account_id:0
#: help:account.general.journal,chart_account_id:0
#: help:account.partner.balance,chart_account_id:0
#: help:account.partner.ledger,chart_account_id:0
#: help:account.pl.report,chart_account_id:0
#: help:account.print.journal,chart_account_id:0
#: help:account.report.general.ledger,chart_account_id:0
#: help:account.vat.declaration,chart_account_id:0
msgid "Select Charts of Accounts"
msgstr "Velg Kontoplan"

#. module: account
#: view:product.product:0
msgid "Purchase Taxes"
msgstr "Inkjøpsskatter"

#. module: account
#: model:ir.model,name:account.model_account_invoice_refund
msgid "Invoice Refund"
msgstr "Faktura Refundering"

#. module: account
#: report:account.overdue:0
msgid "Li."
msgstr ""

#. module: account
#: field:account.automatic.reconcile,unreconciled:0
msgid "Not reconciled transactions"
msgstr "Ingen avstemte transaksjoner"

#. module: account
#: code:addons/account/account_cash_statement.py:348
#, python-format
msgid "CashBox Balance is not matching with Calculated Balance !"
msgstr "Kontantkassenbalansen stemmer ikke med kalkulert balanse !"

#. module: account
#: view:account.fiscal.position:0
#: field:account.fiscal.position,tax_ids:0
#: field:account.fiscal.position.template,tax_ids:0
msgid "Tax Mapping"
msgstr ""

#. module: account
#: model:ir.actions.act_window,name:account.action_account_fiscalyear_close_state
#: model:ir.ui.menu,name:account.menu_wizard_fy_close_state
msgid "Close a Fiscal Year"
msgstr "Avslutt et regnskapsår"

#. module: account
#: model:process.transition,note:account.process_transition_confirmstatementfromdraft0
msgid "The accountant confirms the statement."
msgstr ""

#. module: account
#: selection:account.balance.report,display_account:0
#: selection:account.bs.report,display_account:0
#: selection:account.common.account.report,display_account:0
#: selection:account.pl.report,display_account:0
#: selection:account.report.general.ledger,display_account:0
#: selection:account.tax,type_tax_use:0
#: selection:account.tax.template,type_tax_use:0
msgid "All"
msgstr "Alle"

#. module: account
#: field:account.invoice.report,address_invoice_id:0
msgid "Invoice Address Name"
msgstr "Fakturaadresse navn"

#. module: account
#: selection:account.installer,period:0
msgid "3 Monthly"
msgstr "3 månedlig"

#. module: account
#: view:account.unreconcile.reconcile:0
msgid ""
"If you unreconciliate transactions, you must also verify all the actions "
"that are linked to those transactions because they will not be disable"
msgstr ""

#. module: account
#: view:analytic.entries.report:0
msgid "   30 Days   "
msgstr "   30 Dager   "

#. module: account
#: field:ir.sequence,fiscal_ids:0
msgid "Sequences"
msgstr "Sekvenser"

#. module: account
#: view:account.fiscal.position.template:0
msgid "Taxes Mapping"
msgstr ""

#. module: account
#: report:account.central.journal:0
msgid "Centralized Journal"
msgstr "Sentralisert Journal"

#. module: account
#: sql_constraint:account.sequence.fiscalyear:0
msgid "Main Sequence must be different from current !"
msgstr "Hovedsekvensen må være anderledes en gjeldende"

#. module: account
#: field:account.invoice.tax,tax_amount:0
msgid "Tax Code Amount"
msgstr "Skattekode beløp"

#. module: account
#: code:addons/account/account.py:2779
#: code:addons/account/installer.py:434
#, python-format
msgid "SAJ"
msgstr ""

#. module: account
#: help:account.bank.statement,balance_end_real:0
msgid "closing balance entered by the cashbox verifier"
msgstr ""

#. module: account
#: view:account.period:0
#: view:account.period.close:0
msgid "Close Period"
msgstr "Avslutt periode"

#. module: account
#: model:ir.model,name:account.model_account_common_partner_report
msgid "Account Common Partner Report"
msgstr ""

#. module: account
#: field:account.fiscalyear.close,period_id:0
msgid "Opening Entries Period"
msgstr ""

#. module: account
#: model:ir.model,name:account.model_account_journal_period
msgid "Journal Period"
msgstr "Journal Periode"

#. module: account
#: code:addons/account/account_move_line.py:732
#: code:addons/account/account_move_line.py:776
#, python-format
msgid "To reconcile the entries company should be the same for all entries"
msgstr ""
"For å avstemme oppføringene bør firma være det samme for alle oppføringer"

#. module: account
#: view:account.account:0
#: selection:account.aged.trial.balance,result_selection:0
#: selection:account.common.partner.report,result_selection:0
#: selection:account.partner.balance,result_selection:0
#: selection:account.partner.ledger,result_selection:0
#: code:addons/account/report/account_partner_balance.py:302
#: model:ir.actions.act_window,name:account.action_aged_receivable
#, python-format
msgid "Receivable Accounts"
msgstr "Fordringer Kontoer"

#. module: account
#: model:ir.model,name:account.model_account_report_general_ledger
msgid "General Ledger Report"
msgstr "Hovedbokrapport"

#. module: account
#: view:account.invoice:0
msgid "Re-Open"
msgstr "Gjen-åpne"

#. module: account
#: view:account.use.model:0
msgid "Are you sure you want to create entries?"
msgstr "Er du sikker på at du vil opprette oppføringene?"

#. module: account
#: selection:account.bank.accounts.wizard,account_type:0
msgid "Check"
msgstr "Sjekk"

#. module: account
#: field:account.partner.reconcile.process,today_reconciled:0
msgid "Partners Reconciled Today"
msgstr "Partnere avstemt i dag"

#. module: account
#: code:addons/account/account_bank_statement.py:306
#, python-format
msgid "The statement balance is incorrect !\n"
msgstr ""

#. module: account
#: selection:account.payment.term.line,value:0
#: selection:account.tax.template,type:0
msgid "Percent"
msgstr "Prosent"

#. module: account
#: model:ir.ui.menu,name:account.menu_finance_charts
msgid "Charts"
msgstr "Grafer"

#. module: account
#: code:addons/account/project/wizard/project_account_analytic_line.py:47
#: model:ir.model,name:account.model_project_account_analytic_line
#, python-format
msgid "Analytic Entries by line"
msgstr "Analyse Oppføringer per linje"

#. module: account
#: code:addons/account/wizard/account_change_currency.py:39
#, python-format
msgid "You can only change currency for Draft Invoice !"
msgstr "Dukan bare endre valuta for fakturakladder !"

#. module: account
#: view:account.analytic.journal:0
#: field:account.analytic.journal,type:0
#: field:account.bank.statement.line,type:0
#: field:account.invoice,type:0
#: view:account.invoice.report:0
#: field:account.invoice.report,type:0
#: view:account.journal:0
#: field:account.journal,type:0
#: field:account.move.reconcile,type:0
#: field:report.invoice.created,type:0
msgid "Type"
msgstr "Type"

#. module: account
#: model:ir.model,name:account.model_account_subscription_line
msgid "Account Subscription Line"
msgstr ""

#. module: account
#: help:account.invoice,reference:0
msgid "The partner reference of this invoice."
msgstr "Partnerreferansen på denne fakturaen."

#. module: account
#: view:account.move.line.unreconcile.select:0
#: view:account.unreconcile:0
#: view:account.unreconcile.reconcile:0
#: model:ir.model,name:account.model_account_move_line_unreconcile_select
msgid "Unreconciliation"
msgstr ""

#. module: account
#: model:ir.model,name:account.model_account_analytic_Journal_report
msgid "Account Analytic Journal"
msgstr "Kontoanalyse Journal"

#. module: account
#: model:ir.model,name:account.model_account_automatic_reconcile
msgid "Automatic Reconcile"
msgstr "Automatisk Avstemming"

#. module: account
#: view:account.payment.term.line:0
msgid "Due date Computation"
msgstr "Forfallsdato Beregning"

#. module: account
#: report:account.analytic.account.quantity_cost_ledger:0
msgid "J.C./Move name"
msgstr ""

#. module: account
#: selection:account.entries.report,month:0
#: selection:account.invoice.report,month:0
#: selection:analytic.entries.report,month:0
#: selection:report.account.sales,month:0
#: selection:report.account_type.sales,month:0
msgid "September"
msgstr "September"

#. module: account
#: selection:account.subscription,period_type:0
msgid "days"
msgstr "dager"

#. module: account
#: help:account.account.template,nocreate:0
msgid ""
"If checked, the new chart of accounts will not contain this by default."
msgstr "Hvis avmerket vil ikke kontoplanen inneholde dette som standard."

#. module: account
#: code:addons/account/wizard/account_invoice_refund.py:102
#, python-format
msgid ""
"Can not %s invoice which is already reconciled, invoice should be "
"unreconciled first. You can only Refund this invoice"
msgstr ""

#. module: account
#: model:ir.actions.act_window,name:account.action_subscription_form_new
msgid "New Subscription"
msgstr ""

#. module: account
#: view:account.payment.term:0
msgid "Computation"
msgstr "Beregning"

#. module: account
#: view:account.move.line:0
msgid "Next Partner to reconcile"
msgstr "Neste Partner å Avstemme"

#. module: account
#: code:addons/account/account_move_line.py:1191
#, python-format
msgid ""
"You can not do this modification on a confirmed entry ! Please note that you "
"can just change some non important fields !"
msgstr ""
"Du kan ikke utføre disse endringene på en bekreftet oppføring ! Vennligst "
"merk deg at du kun kan endre noen ikke kritiske felt !"

#. module: account
#: view:account.invoice.report:0
#: field:account.invoice.report,delay_to_pay:0
msgid "Avg. Delay To Pay"
msgstr "Gj.snittlig Forsinkelse til betaling"

#. module: account
#: model:ir.actions.act_window,name:account.action_account_tax_chart
#: model:ir.actions.act_window,name:account.action_tax_code_tree
#: model:ir.ui.menu,name:account.menu_action_tax_code_tree
msgid "Chart of Taxes"
msgstr ""

#. module: account
#: view:account.fiscalyear:0
msgid "Create 3 Months Periods"
msgstr "Opprett 3 Måneders perioder"

#. module: account
#: report:account.overdue:0
msgid "Due"
msgstr "Forfaller"

#. module: account
#: view:account.invoice.report:0
#: field:account.invoice.report,price_total_tax:0
msgid "Total With Tax"
msgstr "Sum med Mva"

#. module: account
#: view:account.invoice:0
#: view:account.move:0
#: view:validate.account.move:0
#: view:validate.account.move.lines:0
msgid "Approve"
msgstr "Godkjenn"

#. module: account
#: view:account.invoice:0
#: view:account.move:0
#: view:report.invoice.created:0
msgid "Total Amount"
msgstr "Totalt beløp"

#. module: account
#: selection:account.account,type:0
#: selection:account.account.template,type:0
#: selection:account.entries.report,type:0
msgid "Consolidation"
msgstr "Konsolidering"

#. module: account
#: view:account.analytic.line:0
#: view:account.entries.report:0
#: view:account.invoice.report:0
#: view:account.move.line:0
msgid "Extended Filters..."
msgstr "Utvidede filter..."

#. module: account
#: model:ir.ui.menu,name:account.menu_account_central_journal
msgid "Centralizing Journal"
msgstr "Sentralisert Journal"

#. module: account
#: selection:account.journal,type:0
msgid "Sale Refund"
msgstr "Salgs refundering"

#. module: account
#: model:process.node,note:account.process_node_accountingstatemententries0
msgid "Bank statement"
msgstr "Kontoutskrift"

#. module: account
#: field:account.analytic.line,move_id:0
msgid "Move Line"
msgstr "Flytt linje"

#. module: account
#: help:account.move.line,tax_amount:0
msgid ""
"If the Tax account is a tax code account, this field will contain the taxed "
"amount.If the tax account is base tax code, this field will contain the "
"basic amount(without tax)."
msgstr ""

#. module: account
#: view:account.analytic.line:0
msgid "Purchases"
msgstr "Innkjøp"

#. module: account
#: field:account.model,lines_id:0
msgid "Model Entries"
msgstr ""

#. module: account
#: field:account.account,code:0
#: report:account.account.balance:0
#: field:account.account.template,code:0
#: field:account.account.type,code:0
#: report:account.analytic.account.balance:0
#: report:account.analytic.account.inverted.balance:0
#: report:account.analytic.account.journal:0
#: field:account.analytic.line,code:0
#: field:account.fiscalyear,code:0
#: report:account.general.journal:0
#: field:account.journal,code:0
#: report:account.partner.balance:0
#: field:account.period,code:0
msgid "Code"
msgstr "Kode"

#. module: account
#: code:addons/account/account.py:2083
#: code:addons/account/account_bank_statement.py:350
#: code:addons/account/account_move_line.py:170
#: code:addons/account/invoice.py:73
#: code:addons/account/invoice.py:670
#: code:addons/account/wizard/account_use_model.py:81
#, python-format
msgid "No Analytic Journal !"
msgstr "Ingen Analytisk Journal !"

#. module: account
#: report:account.partner.balance:0
#: view:account.partner.balance:0
#: model:ir.actions.act_window,name:account.action_account_partner_balance
#: model:ir.actions.report.xml,name:account.account_3rdparty_account_balance
#: model:ir.ui.menu,name:account.menu_account_partner_balance_report
msgid "Partner Balance"
msgstr "Partner Balanse"

#. module: account
#: field:account.bank.accounts.wizard,acc_name:0
msgid "Account Name."
msgstr "Kontonavn."

#. module: account
#: field:account.chart.template,property_reserve_and_surplus_account:0
#: field:res.company,property_reserve_and_surplus_account:0
msgid "Reserve and Profit/Loss Account"
msgstr "Reserver og resultat Konto"

#. module: account
#: field:report.account.receivable,name:0
msgid "Week of Year"
msgstr "Uke i året"

#. module: account
#: field:account.bs.report,display_type:0
#: field:account.pl.report,display_type:0
#: field:account.report.general.ledger,landscape:0
msgid "Landscape Mode"
msgstr "Landskap modus"

#. module: account
#: view:board.board:0
msgid "Customer Invoices to Approve"
msgstr "Kundefaktura til godkjenning"

#. module: account
#: help:account.fiscalyear.close,fy_id:0
msgid "Select a Fiscal year to close"
msgstr "Velg et regnskapsår å avslutte"

#. module: account
#: help:account.account,user_type:0
#: help:account.account.template,user_type:0
msgid ""
"These types are defined according to your country. The type contains more "
"information about the account and its specificities."
msgstr ""

#. module: account
#: view:account.tax:0
msgid "Applicability Options"
msgstr ""

#. module: account
#: report:account.partner.balance:0
msgid "In dispute"
msgstr ""

#. module: account
#: model:ir.actions.act_window,name:account.action_view_bank_statement_tree
#: model:ir.ui.menu,name:account.journal_cash_move_lines
msgid "Cash Registers"
msgstr ""

#. module: account
#: selection:account.account.type,report_type:0
msgid "Profit & Loss (Expense Accounts)"
msgstr ""

#. module: account
#: report:account.analytic.account.journal:0
#: report:account.move.voucher:0
#: report:account.third_party_ledger:0
#: report:account.third_party_ledger_other:0
msgid "-"
msgstr "-"

#. module: account
#: view:account.analytic.account:0
msgid "Manager"
msgstr "Leder"

#. module: account
#: view:account.subscription.generate:0
msgid "Generate Entries before:"
msgstr "Opprett Oppføringer før:"

#. module: account
#: selection:account.bank.accounts.wizard,account_type:0
msgid "Bank"
msgstr "Bank"

#. module: account
#: field:account.period,date_start:0
msgid "Start of Period"
msgstr "Periodestart"

#. module: account
#: model:process.transition,name:account.process_transition_confirmstatementfromdraft0
msgid "Confirm statement"
msgstr ""

#. module: account
#: field:account.fiscal.position.tax,tax_dest_id:0
#: field:account.fiscal.position.tax.template,tax_dest_id:0
msgid "Replacement Tax"
msgstr ""

#. module: account
#: selection:account.move.line,centralisation:0
msgid "Credit Centralisation"
msgstr ""

#. module: account
#: model:ir.actions.act_window,help:account.action_invoice_tree2
msgid ""
"With Supplier Invoices you can enter and manage invoices issued by your "
"suppliers. OpenERP can also generate draft invoices automatically from "
"purchase orders or receipts. This way, you can control the invoice from your "
"supplier according to what you purchased or received."
msgstr ""

#. module: account
#: view:account.invoice.cancel:0
msgid "Cancel Invoices"
msgstr "Avbryt Fakturaer"

#. module: account
#: view:account.unreconcile.reconcile:0
msgid "Unreconciliation transactions"
msgstr ""

#. module: account
#: field:account.invoice.tax,tax_code_id:0
#: field:account.tax,description:0
#: field:account.tax.template,tax_code_id:0
#: model:ir.model,name:account.model_account_tax_code
msgid "Tax Code"
msgstr "Skattekode"

#. module: account
#: field:account.account,currency_mode:0
msgid "Outgoing Currencies Rate"
msgstr "Utgående valutakurs"

#. module: account
#: help:account.move.line,move_id:0
msgid "The move of this entry line."
msgstr ""

#. module: account
#: field:account.move.line.reconcile,trans_nbr:0
msgid "# of Transaction"
msgstr ""

#. module: account
#: report:account.general.ledger:0
#: report:account.tax.code.entries:0
#: report:account.third_party_ledger:0
#: report:account.third_party_ledger_other:0
msgid "Entry Label"
msgstr ""

#. module: account
#: code:addons/account/account.py:976
#, python-format
msgid "You can not modify/delete a journal with entries for this period !"
msgstr ""

#. module: account
#: help:account.invoice,origin:0
#: help:account.invoice.line,origin:0
msgid "Reference of the document that produced this invoice."
msgstr ""

#. module: account
#: view:account.analytic.line:0
#: view:account.journal:0
msgid "Others"
msgstr "Andre"

#. module: account
#: view:account.account:0
#: report:account.account.balance:0
#: view:account.analytic.line:0
#: field:account.automatic.reconcile,writeoff_acc_id:0
#: field:account.bank.statement.line,account_id:0
#: view:account.entries.report:0
#: field:account.entries.report,account_id:0
#: field:account.invoice,account_id:0
#: field:account.invoice.line,account_id:0
#: field:account.invoice.report,account_id:0
#: field:account.journal,account_control_ids:0
#: report:account.journal.period.print:0
#: field:account.model.line,account_id:0
#: view:account.move.line:0
#: field:account.move.line,account_id:0
#: field:account.move.line.reconcile.select,account_id:0
#: field:account.move.line.unreconcile.select,account_id:0
#: report:account.third_party_ledger:0
#: report:account.third_party_ledger_other:0
#: view:analytic.entries.report:0
#: field:analytic.entries.report,account_id:0
#: model:ir.model,name:account.model_account_account
#: field:report.account.sales,account_id:0
msgid "Account"
msgstr "Konto"

#. module: account
#: field:account.tax,include_base_amount:0
msgid "Included in base amount"
msgstr "Inkludert i grunnbeløp"

#. module: account
#: view:account.entries.report:0
#: model:ir.actions.act_window,name:account.action_account_entries_report_all
#: model:ir.ui.menu,name:account.menu_action_account_entries_report_all
msgid "Entries Analysis"
msgstr ""

#. module: account
#: field:account.account,level:0
msgid "Level"
msgstr "Nivå"

#. module: account
#: report:account.invoice:0
#: view:account.invoice:0
#: view:account.invoice.line:0
#: field:account.invoice.line,invoice_line_tax_id:0
#: view:account.move:0
#: view:account.move.line:0
#: model:ir.actions.act_window,name:account.action_tax_form
#: model:ir.ui.menu,name:account.account_template_taxes
#: model:ir.ui.menu,name:account.menu_action_tax_form
#: model:ir.ui.menu,name:account.menu_tax_report
#: model:ir.ui.menu,name:account.next_id_27
msgid "Taxes"
msgstr "Skatter"

#. module: account
#: code:addons/account/wizard/account_report_common.py:120
#, python-format
msgid "Select a starting and an ending period"
msgstr "Velg start og slutt på periode"

#. module: account
#: model:ir.model,name:account.model_account_account_template
msgid "Templates for Accounts"
msgstr "Kontomaler"

#. module: account
#: view:account.tax.code.template:0
msgid "Search tax template"
msgstr "Søk skattemal"

#. module: account
#: report:account.invoice:0
msgid "Your Reference"
msgstr "Din Referanse"

#. module: account
#: view:account.move.reconcile:0
#: model:ir.actions.act_window,name:account.action_account_reconcile_select
#: model:ir.actions.act_window,name:account.action_view_account_move_line_reconcile
msgid "Reconcile Entries"
msgstr "Avstem Oppføringer"

#. module: account
#: model:ir.actions.report.xml,name:account.account_overdue
#: view:res.company:0
msgid "Overdue Payments"
msgstr "Forfalte Betalinger"

#. module: account
#: report:account.third_party_ledger:0
#: report:account.third_party_ledger_other:0
msgid "Initial Balance"
msgstr "Inngående Balanse"

#. module: account
#: view:account.invoice:0
msgid "Reset to Draft"
msgstr "Nullstill til Kladd"

#. module: account
#: view:wizard.multi.charts.accounts:0
msgid "Bank Information"
msgstr "Bankinformasjon"

#. module: account
#: view:account.aged.trial.balance:0
#: view:account.common.report:0
msgid "Report Options"
msgstr "Innstillinger for rapporter"

#. module: account
#: model:ir.model,name:account.model_account_entries_report
msgid "Journal Items Analysis"
msgstr ""

#. module: account
#: model:ir.actions.act_window,name:account.action_partner_all
#: model:ir.ui.menu,name:account.next_id_22
msgid "Partners"
msgstr "Partnere"

#. module: account
#: view:account.bank.statement:0
#: model:ir.model,name:account.model_account_bank_statement
#: model:process.node,name:account.process_node_accountingstatemententries0
#: model:process.node,name:account.process_node_bankstatement0
#: model:process.node,name:account.process_node_supplierbankstatement0
msgid "Bank Statement"
msgstr "Kontoutskrift"

#. module: account
#: view:res.partner:0
msgid "Bank account owner"
msgstr "Bankkonto eier"

#. module: account
#: field:res.partner,property_account_receivable:0
msgid "Account Receivable"
msgstr "Fordringer"

#. module: account
#: model:ir.actions.report.xml,name:account.account_central_journal
msgid "Central Journal"
msgstr "Sentral Journal"

#. module: account
#: code:addons/account/account_move_line.py:1271
#, python-format
msgid "You can not use this general account in this journal !"
msgstr "Du kan ikke bruke denne generelle kontoen i denne journalen !"

#. module: account
#: selection:account.balance.report,display_account:0
#: selection:account.bs.report,display_account:0
#: selection:account.common.account.report,display_account:0
#: selection:account.partner.balance,display_partner:0
#: selection:account.pl.report,display_account:0
#: selection:account.report.general.ledger,display_account:0
msgid "With balance is not equal to 0"
msgstr "Med en balanse ikke lik 0"

#. module: account
#: view:account.tax:0
msgid "Search Taxes"
msgstr "Søk Skatter"

#. module: account
#: model:ir.model,name:account.model_account_analytic_cost_ledger
msgid "Account Analytic Cost Ledger"
msgstr ""

#. module: account
#: view:account.model:0
msgid "Create entries"
msgstr "Opprett oppføringer"

#. module: account
#: field:account.entries.report,nbr:0
msgid "# of Items"
msgstr "# Elementer"

#. module: account
#: field:account.automatic.reconcile,max_amount:0
msgid "Maximum write-off amount"
msgstr "Maksimalt avskrivnings beløp"

#. module: account
#: view:account.invoice:0
msgid "Compute Taxes"
msgstr "Beregn Skatter"

#. module: account
#: field:wizard.multi.charts.accounts,code_digits:0
msgid "# of Digits"
msgstr "# Sifre"

#. module: account
#: field:account.journal,entry_posted:0
msgid "Skip 'Draft' State for Manual Entries"
msgstr "Hopp over 'Kladd' Status på Manuelle Oppføringer"

#. module: account
#: view:account.invoice.report:0
#: field:account.invoice.report,price_total:0
msgid "Total Without Tax"
msgstr "Totalt eks mva"

#. module: account
#: model:ir.actions.act_window,help:account.action_move_journal_line
msgid ""
"A journal entry consists of several journal items, each of which is either a "
"debit or a credit transaction. OpenERP automatically creates one journal "
"entry per accounting document: invoice, refund, supplier payment, bank "
"statements, etc."
msgstr ""

#. module: account
#: view:account.entries.report:0
msgid "# of Entries "
msgstr "# Oppføringer "

#. module: account
#: model:ir.model,name:account.model_temp_range
msgid "A Temporary table used for Dashboard view"
msgstr ""

#. module: account
#: model:ir.actions.act_window,name:account.action_invoice_tree4
#: model:ir.ui.menu,name:account.menu_action_invoice_tree4
msgid "Supplier Refunds"
msgstr "Leverandør Refunderinger"

#. module: account
#: view:account.payment.term.line:0
msgid ""
"Example: at 14 net days 2 percents, remaining amount at 30 days end of month."
msgstr ""

#. module: account
#: code:addons/account/invoice.py:815
#, python-format
msgid ""
"Cannot create the invoice !\n"
"The payment term defined gives a computed amount greater than the total "
"invoiced amount."
msgstr ""

#. module: account
#: field:account.installer.modules,account_anglo_saxon:0
msgid "Anglo-Saxon Accounting"
msgstr ""

#. module: account
#: selection:account.account,type:0
#: selection:account.account.template,type:0
#: selection:account.bank.statement,state:0
#: selection:account.entries.report,type:0
#: view:account.fiscalyear:0
#: selection:account.fiscalyear,state:0
#: selection:account.period,state:0
msgid "Closed"
msgstr "Lukket"

#. module: account
#: model:ir.ui.menu,name:account.menu_finance_recurrent_entries
msgid "Recurring Entries"
msgstr "Gjentakende Oppføringer"

#. module: account
#: model:ir.model,name:account.model_account_fiscal_position_template
msgid "Template for Fiscal Position"
msgstr ""

#. module: account
#: model:account.tax.code,name:account.account_tax_code_0
msgid "Tax Code Test"
msgstr ""

#. module: account
#: field:account.automatic.reconcile,reconciled:0
msgid "Reconciled transactions"
msgstr "Avstemte transaksjoner"

#. module: account
#: field:account.journal.view,columns_id:0
msgid "Columns"
msgstr "Kolonner"

#. module: account
#: report:account.overdue:0
msgid "."
msgstr "."

#. module: account
#: view:account.analytic.cost.ledger.journal.report:0
msgid "and Journals"
msgstr ""

#. module: account
#: field:account.journal,groups_id:0
msgid "Groups"
msgstr ""

#. module: account
#: field:account.invoice,amount_untaxed:0
#: field:report.invoice.created,amount_untaxed:0
msgid "Untaxed"
msgstr ""

#. module: account
#: view:account.partner.reconcile.process:0
msgid "Go to next partner"
msgstr ""

#. module: account
#: view:account.bank.statement:0
msgid "Search Bank Statements"
msgstr ""

#. module: account
#: sql_constraint:account.model.line:0
msgid ""
"Wrong credit or debit value in model (Credit + Debit Must Be greater \"0\")!"
msgstr ""

#. module: account
#: view:account.chart.template:0
#: field:account.chart.template,property_account_payable:0
msgid "Payable Account"
msgstr ""

#. module: account
#: field:account.tax,account_paid_id:0
#: field:account.tax.template,account_paid_id:0
msgid "Refund Tax Account"
msgstr ""

#. module: account
#: view:account.bank.statement:0
#: field:account.bank.statement,line_ids:0
msgid "Statement lines"
msgstr ""

#. module: account
#: model:ir.actions.act_window,help:account.action_bank_statement_tree
msgid ""
"A bank statement is a summary of all financial transactions occurring over a "
"given period of time on a deposit account, a credit card or any other type "
"of financial account. The starting balance will be proposed automatically "
"and the closing balance is to be found on your statement. When you are in "
"the Payment column of a line, you can press F1 to open the reconciliation "
"form."
msgstr ""

#. module: account
#: report:account.analytic.account.cost_ledger:0
msgid "Date/Code"
msgstr ""

#. module: account
#: field:account.analytic.line,general_account_id:0
#: view:analytic.entries.report:0
#: field:analytic.entries.report,general_account_id:0
msgid "General Account"
msgstr ""

#. module: account
#: field:res.partner,debit_limit:0
msgid "Payable Limit"
msgstr ""

#. module: account
#: report:account.invoice:0
#: view:account.invoice:0
#: view:account.invoice.report:0
#: field:account.move.line,invoice:0
#: model:ir.model,name:account.model_account_invoice
#: model:res.request.link,name:account.req_link_invoice
msgid "Invoice"
msgstr ""

#. module: account
#: model:process.node,note:account.process_node_analytic0
#: model:process.node,note:account.process_node_analyticcost0
msgid "Analytic costs to invoice"
msgstr ""

#. module: account
#: view:ir.sequence:0
msgid "Fiscal Year Sequence"
msgstr ""

#. module: account
#: field:wizard.multi.charts.accounts,seq_journal:0
msgid "Separated Journal Sequences"
msgstr ""

#. module: account
#: field:account.bank.statement,user_id:0
#: view:account.invoice:0
msgid "Responsible"
msgstr ""

#. module: account
#: report:account.overdue:0
msgid "Sub-Total :"
msgstr ""

#. module: account
#: model:ir.actions.act_window,name:account.action_report_account_type_sales_tree_all
msgid "Sales by Account Type"
msgstr ""

#. module: account
#: view:account.invoice.refund:0
msgid ""
"Cancel Invoice: Creates the refund invoice, validate and reconcile it to "
"cancel the current invoice."
msgstr ""

#. module: account
#: model:ir.ui.menu,name:account.periodical_processing_invoicing
msgid "Invoicing"
msgstr ""

#. module: account
#: field:account.chart.template,tax_code_root_id:0
msgid "Root Tax Code"
msgstr ""

#. module: account
#: field:account.partner.ledger,initial_balance:0
#: field:account.report.general.ledger,initial_balance:0
msgid "Include initial balances"
msgstr ""

#. module: account
#: field:account.tax.code,sum:0
msgid "Year Sum"
msgstr ""

#. module: account
#: model:ir.actions.report.xml,name:account.report_account_voucher_new
msgid "Print Voucher"
msgstr ""

#. module: account
#: view:account.change.currency:0
msgid "This wizard will change the currency of the invoice"
msgstr ""

#. module: account
#: model:ir.actions.act_window,help:account.action_account_chart
msgid ""
"Display your company chart of accounts per fiscal year and filter by period. "
"Have a complete tree view of all journal items per account code by clicking "
"on an account."
msgstr ""

#. module: account
#: constraint:account.fiscalyear:0
msgid "Error! You cannot define overlapping fiscal years"
msgstr ""

#. module: account
#: code:addons/account/account_move_line.py:808
#, python-format
msgid "The account is not defined to be reconciled !"
msgstr ""

#. module: account
#: field:account.cashbox.line,pieces:0
msgid "Values"
msgstr ""

#. module: account
#: help:account.journal.period,active:0
msgid ""
"If the active field is set to False, it will allow you to hide the journal "
"period without removing it."
msgstr ""

#. module: account
#: view:res.partner:0
msgid "Supplier Debit"
msgstr ""

#. module: account
#: help:account.model.line,quantity:0
msgid "The optional quantity on entries"
msgstr ""

#. module: account
#: model:ir.actions.act_window,name:account.act_account_partner_account_move_all
msgid "Receivables & Payables"
msgstr ""

#. module: account
#: code:addons/account/account_move_line.py:815
#, python-format
msgid "You have to provide an account for the write off entry !"
msgstr ""

#. module: account
#: model:ir.model,name:account.model_account_common_journal_report
msgid "Account Common Journal Report"
msgstr ""

#. module: account
#: selection:account.partner.balance,display_partner:0
msgid "All Partners"
msgstr ""

#. module: account
#: report:account.move.voucher:0
msgid "Ref. :"
msgstr ""

#. module: account
#: view:account.analytic.chart:0
msgid "Analytic Account Charts"
msgstr ""

#. module: account
#: view:account.analytic.line:0
msgid "My Entries"
msgstr ""

#. module: account
#: report:account.overdue:0
msgid "Customer Ref:"
msgstr ""

#. module: account
#: code:addons/account/account_cash_statement.py:328
#, python-format
msgid "User %s does not have rights to access %s journal !"
msgstr ""

#. module: account
#: help:account.period,special:0
msgid "These periods can overlap."
msgstr ""

#. module: account
#: model:process.node,name:account.process_node_draftstatement0
msgid "Draft statement"
msgstr ""

#. module: account
#: view:account.tax:0
msgid "Tax Declaration: Credit Notes"
msgstr ""

#. module: account
#: code:addons/account/account.py:499
#, python-format
msgid "You cannot deactivate an account that contains account moves."
msgstr ""

#. module: account
#: field:account.move.line.reconcile,credit:0
msgid "Credit amount"
msgstr ""

#. module: account
#: constraint:account.move.line:0
msgid "You can not create move line on closed account."
msgstr ""

#. module: account
#: code:addons/account/account.py:519
#, python-format
msgid ""
"You cannot change the type of account from 'Closed' to any other type which "
"contains account entries!"
msgstr ""

#. module: account
#: view:res.company:0
msgid "Reserve And Profit/Loss Account"
msgstr ""

#. module: account
#: sql_constraint:account.move.line:0
msgid "Wrong credit or debit value in accounting entry !"
msgstr ""

#. module: account
#: view:account.invoice.report:0
#: model:ir.actions.act_window,name:account.action_account_invoice_report_all
#: model:ir.ui.menu,name:account.menu_action_account_invoice_report_all
msgid "Invoices Analysis"
msgstr ""

#. module: account
#: model:ir.model,name:account.model_account_period_close
msgid "period close"
msgstr ""

#. module: account
#: view:account.installer:0
msgid "Configure Fiscal Year"
msgstr ""

#. module: account
#: model:ir.actions.act_window,name:account.action_project_account_analytic_line_form
msgid "Entries By Line"
msgstr ""

#. module: account
#: report:account.tax.code.entries:0
msgid "A/c Code"
msgstr ""

#. module: account
#: field:account.invoice,move_id:0
#: field:account.invoice,move_name:0
msgid "Journal Entry"
msgstr ""

#. module: account
#: view:account.tax:0
msgid "Tax Declaration: Invoices"
msgstr ""

#. module: account
#: field:account.cashbox.line,subtotal:0
msgid "Sub Total"
msgstr ""

#. module: account
#: view:account.account:0
msgid "Treasury Analysis"
msgstr ""

#. module: account
#: constraint:res.company:0
msgid "Error! You can not create recursive companies."
msgstr ""

#. module: account
#: view:account.analytic.account:0
msgid "Analytic account"
msgstr ""

#. module: account
#: code:addons/account/account_bank_statement.py:332
#, python-format
msgid "Please verify that an account is defined in the journal."
msgstr ""

#. module: account
#: selection:account.entries.report,move_line_state:0
#: selection:account.move.line,state:0
msgid "Valid"
msgstr ""

#. module: account
#: model:ir.actions.act_window,name:account.action_account_print_journal
#: model:ir.model,name:account.model_account_print_journal
msgid "Account Print Journal"
msgstr ""

#. module: account
#: model:ir.model,name:account.model_product_category
msgid "Product Category"
msgstr ""

#. module: account
#: selection:account.account.type,report_type:0
msgid "/"
msgstr ""

#. module: account
#: field:account.bs.report,reserve_account_id:0
msgid "Reserve & Profit/Loss Account"
msgstr ""

#. module: account
#: help:account.bank.statement,balance_end:0
msgid "Closing balance based on Starting Balance and Cash Transactions"
msgstr ""

#. module: account
#: model:process.node,note:account.process_node_reconciliation0
#: model:process.node,note:account.process_node_supplierreconciliation0
msgid "Comparison between accounting and payment entries"
msgstr ""

#. module: account
#: view:account.tax:0
#: view:account.tax.template:0
msgid "Tax Definition"
msgstr ""

#. module: account
#: help:wizard.multi.charts.accounts,seq_journal:0
msgid ""
"Check this box if you want to use a different sequence for each created "
"journal. Otherwise, all will use the same sequence."
msgstr ""

#. module: account
#: help:account.partner.ledger,amount_currency:0
#: help:account.report.general.ledger,amount_currency:0
msgid ""
"It adds the currency column if the currency is different then the company "
"currency"
msgstr ""

#. module: account
#: help:account.journal,allow_date:0
msgid ""
"If set to True then do not accept the entry if the entry date is not into "
"the period dates"
msgstr ""

#. module: account
#: model:ir.actions.act_window,name:account.action_account_pl_report
msgid "Account Profit And Loss"
msgstr ""

#. module: account
#: field:account.installer,config_logo:0
#: field:account.installer.modules,config_logo:0
#: field:wizard.multi.charts.accounts,config_logo:0
msgid "Image"
msgstr ""

#. module: account
#: report:account.move.voucher:0
msgid "Canceled"
msgstr ""

#. module: account
#: view:account.invoice:0
#: view:report.invoice.created:0
msgid "Untaxed Amount"
msgstr ""

#. module: account
#: help:account.tax,active:0
msgid ""
"If the active field is set to False, it will allow you to hide the tax "
"without removing it."
msgstr ""

#. module: account
#: help:account.bank.statement,name:0
msgid ""
"if you give the Name other then /, its created Accounting Entries Move will "
"be with same name as statement name. This allows the statement entries to "
"have the same references than the statement itself"
msgstr ""

#. module: account
#: model:ir.actions.act_window,name:account.action_account_unreconcile
#: model:ir.actions.act_window,name:account.action_account_unreconcile_reconcile
#: model:ir.actions.act_window,name:account.action_account_unreconcile_select
msgid "Unreconcile Entries"
msgstr ""

#. module: account
#: field:account.move.reconcile,line_partial_ids:0
msgid "Partial Entry lines"
msgstr ""

#. module: account
#: view:account.fiscalyear:0
msgid "Fiscalyear"
msgstr ""

#. module: account
#: view:account.journal.select:0
#: view:project.account.analytic.line:0
msgid "Open Entries"
msgstr ""

#. module: account
#: field:account.automatic.reconcile,account_ids:0
msgid "Accounts to Reconcile"
msgstr ""

#. module: account
#: model:process.transition,note:account.process_transition_filestatement0
msgid "Import of the statement in the system from an electronic file"
msgstr ""

#. module: account
#: model:process.node,name:account.process_node_importinvoice0
msgid "Import from invoice"
msgstr ""

#. module: account
#: selection:account.entries.report,month:0
#: selection:account.invoice.report,month:0
#: selection:analytic.entries.report,month:0
#: selection:report.account.sales,month:0
#: selection:report.account_type.sales,month:0
msgid "January"
msgstr ""

#. module: account
#: view:account.journal:0
msgid "Validations"
msgstr ""

#. module: account
#: view:account.entries.report:0
msgid "This F.Year"
msgstr ""

#. module: account
#: view:account.tax.chart:0
msgid "Account tax charts"
msgstr ""

#. module: account
#: constraint:account.period:0
msgid ""
"Invalid period ! Some periods overlap or the date period is not in the scope "
"of the fiscal year. "
msgstr ""

#. module: account
#: selection:account.invoice,state:0
#: view:account.invoice.report:0
#: selection:account.invoice.report,state:0
#: selection:report.invoice.created,state:0
msgid "Pro-forma"
msgstr ""

#. module: account
#: code:addons/account/installer.py:348
#, python-format
msgid " Journal"
msgstr ""

#. module: account
#: code:addons/account/account.py:1319
#, python-format
msgid ""
"There is no default default debit account defined \n"
"on journal \"%s\""
msgstr ""

#. module: account
#: help:account.account,type:0
#: help:account.account.template,type:0
#: help:account.entries.report,type:0
msgid ""
"This type is used to differentiate types with special effects in OpenERP: "
"view can not have entries, consolidation are accounts that can have children "
"accounts for multi-company consolidations, payable/receivable are for "
"partners accounts (for debit/credit computations), closed for depreciated "
"accounts."
msgstr ""

#. module: account
#: view:account.chart.template:0
msgid "Search Chart of Account Templates"
msgstr ""

#. module: account
#: view:account.installer:0
msgid ""
"The default Chart of Accounts is matching your country selection. If no "
"certified Chart of Accounts exists for your specified country, a generic one "
"can be installed and will be selected by default."
msgstr ""

#. module: account
#: view:account.account.type:0
#: field:account.account.type,note:0
#: view:account.analytic.account:0
#: report:account.invoice:0
#: field:account.invoice,name:0
#: field:account.invoice.line,name:0
#: field:account.invoice.refund,description:0
#: report:account.overdue:0
#: field:account.payment.term,note:0
#: view:account.tax.code:0
#: field:account.tax.code,info:0
#: view:account.tax.code.template:0
#: field:account.tax.code.template,info:0
#: field:analytic.entries.report,name:0
#: field:report.invoice.created,name:0
msgid "Description"
msgstr ""

#. module: account
#: code:addons/account/account.py:2844
#: code:addons/account/installer.py:498
#, python-format
msgid "ECNJ"
msgstr ""

#. module: account
#: view:account.subscription:0
#: selection:account.subscription,state:0
msgid "Running"
msgstr ""

#. module: account
#: view:account.chart.template:0
#: field:product.category,property_account_income_categ:0
#: field:product.template,property_account_income:0
msgid "Income Account"
msgstr ""

#. module: account
#: code:addons/account/invoice.py:352
#, python-format
msgid "There is no Accounting Journal of type Sale/Purchase defined!"
msgstr ""

#. module: account
#: view:product.category:0
msgid "Accounting Properties"
msgstr ""

#. module: account
#: report:account.journal.period.print:0
#: field:account.print.journal,sort_selection:0
msgid "Entries Sorted By"
msgstr ""

#. module: account
#: field:account.change.currency,currency_id:0
msgid "Change to"
msgstr ""

#. module: account
#: view:account.entries.report:0
msgid "# of Products Qty "
msgstr ""

#. module: account
#: model:ir.model,name:account.model_product_template
msgid "Product Template"
msgstr ""

#. module: account
#: report:account.account.balance:0
#: report:account.central.journal:0
#: view:account.entries.report:0
#: field:account.entries.report,fiscalyear_id:0
#: field:account.fiscalyear,name:0
#: report:account.general.journal:0
#: report:account.general.ledger:0
#: field:account.journal.period,fiscalyear_id:0
#: report:account.journal.period.print:0
#: report:account.partner.balance:0
#: field:account.period,fiscalyear_id:0
#: field:account.sequence.fiscalyear,fiscalyear_id:0
#: report:account.third_party_ledger:0
#: report:account.third_party_ledger_other:0
#: report:account.vat.declaration:0
#: model:ir.model,name:account.model_account_fiscalyear
msgid "Fiscal Year"
msgstr ""

#. module: account
#: help:account.aged.trial.balance,fiscalyear_id:0
#: help:account.balance.report,fiscalyear_id:0
#: help:account.bs.report,fiscalyear_id:0
#: help:account.central.journal,fiscalyear_id:0
#: help:account.common.account.report,fiscalyear_id:0
#: help:account.common.journal.report,fiscalyear_id:0
#: help:account.common.partner.report,fiscalyear_id:0
#: help:account.common.report,fiscalyear_id:0
#: help:account.general.journal,fiscalyear_id:0
#: help:account.partner.balance,fiscalyear_id:0
#: help:account.partner.ledger,fiscalyear_id:0
#: help:account.pl.report,fiscalyear_id:0
#: help:account.print.journal,fiscalyear_id:0
#: help:account.report.general.ledger,fiscalyear_id:0
#: help:account.vat.declaration,fiscalyear_id:0
msgid "Keep empty for all open fiscal year"
msgstr ""

#. module: account
#: model:ir.model,name:account.model_account_move
msgid "Account Entry"
msgstr ""

#. module: account
#: field:account.sequence.fiscalyear,sequence_main_id:0
msgid "Main Sequence"
msgstr ""

#. module: account
#: field:account.invoice,payment_term:0
#: field:account.invoice.report,payment_term:0
#: view:account.payment.term:0
#: field:account.payment.term,name:0
#: view:account.payment.term.line:0
#: field:account.payment.term.line,payment_id:0
#: model:ir.model,name:account.model_account_payment_term
#: field:res.partner,property_payment_term:0
msgid "Payment Term"
msgstr ""

#. module: account
#: model:ir.actions.act_window,name:account.action_account_fiscal_position_form
#: model:ir.ui.menu,name:account.menu_action_account_fiscal_position_form
msgid "Fiscal Positions"
msgstr ""

#. module: account
#: field:account.period.close,sure:0
msgid "Check this box"
msgstr ""

#. module: account
#: view:account.common.report:0
msgid "Filters"
msgstr ""

#. module: account
#: view:account.bank.statement:0
#: selection:account.bank.statement,state:0
#: view:account.fiscalyear:0
#: selection:account.fiscalyear,state:0
#: selection:account.invoice,state:0
#: selection:account.invoice.report,state:0
#: view:account.open.closed.fiscalyear:0
#: selection:account.period,state:0
#: code:addons/account/wizard/account_move_journal.py:106
#: selection:report.invoice.created,state:0
#, python-format
msgid "Open"
msgstr ""

#. module: account
#: model:process.node,note:account.process_node_draftinvoices0
#: model:process.node,note:account.process_node_supplierdraftinvoices0
msgid "Draft state of an invoice"
msgstr ""

#. module: account
#: help:account.account,reconcile:0
msgid ""
"Check this if the user is allowed to reconcile entries in this account."
msgstr ""

#. module: account
#: view:account.partner.reconcile.process:0
msgid "Partner Reconciliation"
msgstr ""

#. module: account
#: field:account.tax,tax_code_id:0
#: view:account.tax.code:0
msgid "Account Tax Code"
msgstr ""

#. module: account
#: code:addons/account/invoice.py:545
#, python-format
msgid ""
"Can't find any account journal of %s type for this company.\n"
"\n"
"You can create one in the menu: \n"
"Configuration\\Financial Accounting\\Accounts\\Journals."
msgstr ""

#. module: account
#: field:account.invoice.tax,base_code_id:0
#: field:account.tax.template,base_code_id:0
msgid "Base Code"
msgstr "Basis Kode"

#. module: account
#: help:account.invoice.tax,sequence:0
msgid "Gives the sequence order when displaying a list of invoice tax."
msgstr ""

#. module: account
#: field:account.tax,base_sign:0
#: field:account.tax,ref_base_sign:0
#: field:account.tax.template,base_sign:0
#: field:account.tax.template,ref_base_sign:0
msgid "Base Code Sign"
msgstr ""

#. module: account
#: view:account.vat.declaration:0
msgid ""
"This menu prints a VAT declaration based on invoices or payments. Select one "
"or several periods of the fiscal year. The information required for a tax "
"declaration is automatically generated by OpenERP from invoices (or "
"payments, in some countries). This data is updated in real time. That’s very "
"useful because it enables you to preview at any time the tax that you owe at "
"the start and end of the month or quarter."
msgstr ""

#. module: account
#: selection:account.move.line,centralisation:0
msgid "Debit Centralisation"
msgstr ""

#. module: account
#: view:account.invoice.confirm:0
#: model:ir.actions.act_window,name:account.action_account_invoice_confirm
msgid "Confirm Draft Invoices"
msgstr ""

#. module: account
#: field:account.entries.report,day:0
#: view:account.invoice.report:0
#: field:account.invoice.report,day:0
#: view:analytic.entries.report:0
#: field:analytic.entries.report,day:0
msgid "Day"
msgstr ""

#. module: account
#: model:ir.actions.act_window,name:account.act_account_renew_view
msgid "Accounts to Renew"
msgstr ""

#. module: account
#: model:ir.model,name:account.model_account_model_line
msgid "Account Model Entries"
msgstr ""

#. module: account
#: code:addons/account/account.py:2796
#: code:addons/account/installer.py:454
#, python-format
msgid "EXJ"
msgstr ""

#. module: account
#: field:product.template,supplier_taxes_id:0
msgid "Supplier Taxes"
msgstr ""

#. module: account
#: help:account.invoice,date_due:0
#: help:account.invoice,payment_term:0
msgid ""
"If you use payment terms, the due date will be computed automatically at the "
"generation of accounting entries. If you keep the payment term and the due "
"date empty, it means direct payment. The payment term may compute several "
"due dates, for example 50% now, 50% in one month."
msgstr ""

#. module: account
#: view:account.analytic.cost.ledger.journal.report:0
msgid "Select period"
msgstr ""

#. module: account
#: model:ir.ui.menu,name:account.menu_account_pp_statements
msgid "Statements"
msgstr ""

#. module: account
#: report:account.analytic.account.journal:0
msgid "Move Name"
msgstr ""

#. module: account
#: help:res.partner,property_account_position:0
msgid ""
"The fiscal position will determine taxes and the accounts used for the "
"partner."
msgstr ""

#. module: account
#: view:account.print.journal:0
msgid ""
"This report gives you an overview of the situation of a specific journal"
msgstr ""

#. module: account
#: constraint:product.category:0
msgid "Error ! You can not create recursive categories."
msgstr ""

#. module: account
#: report:account.invoice:0
#: field:account.invoice,amount_tax:0
#: field:account.move.line,account_tax_id:0
msgid "Tax"
msgstr ""

#. module: account
#: view:account.analytic.account:0
#: field:account.bank.statement.line,analytic_account_id:0
#: field:account.entries.report,analytic_account_id:0
#: field:account.invoice.line,account_analytic_id:0
#: field:account.model.line,analytic_account_id:0
#: field:account.move.line,analytic_account_id:0
#: field:account.move.line.reconcile.writeoff,analytic_id:0
msgid "Analytic Account"
msgstr ""

#. module: account
#: view:account.account:0
#: view:account.journal:0
#: model:ir.actions.act_window,name:account.action_account_form
#: model:ir.ui.menu,name:account.account_account_menu
#: model:ir.ui.menu,name:account.account_template_accounts
#: model:ir.ui.menu,name:account.menu_action_account_form
#: model:ir.ui.menu,name:account.menu_analytic
msgid "Accounts"
msgstr ""

#. module: account
#: code:addons/account/invoice.py:351
#, python-format
msgid "Configuration Error!"
msgstr ""

#. module: account
#: view:account.invoice.report:0
#: field:account.invoice.report,price_average:0
msgid "Average Price"
msgstr ""

#. module: account
#: report:account.move.voucher:0
#: report:account.overdue:0
msgid "Date:"
msgstr ""

#. module: account
#: code:addons/account/account.py:640
#, python-format
msgid ""
"You cannot modify company of this journal as its related record exist in "
"Entry Lines"
msgstr ""

#. module: account
#: report:account.journal.period.print:0
msgid "Label"
msgstr ""

#. module: account
#: view:account.tax:0
msgid "Accounting Information"
msgstr ""

#. module: account
#: view:account.tax:0
#: view:account.tax.template:0
msgid "Special Computation"
msgstr ""

#. module: account
#: view:account.move.bank.reconcile:0
#: model:ir.actions.act_window,name:account.action_account_bank_reconcile_tree
msgid "Bank reconciliation"
msgstr ""

#. module: account
#: report:account.invoice:0
msgid "Disc.(%)"
msgstr ""

#. module: account
#: report:account.general.ledger:0
#: report:account.journal.period.print:0
#: report:account.overdue:0
#: report:account.third_party_ledger:0
#: report:account.third_party_ledger_other:0
msgid "Ref"
msgstr ""

#. module: account
#: help:account.move.line,tax_code_id:0
msgid "The Account can either be a base tax code or a tax code account."
msgstr ""

#. module: account
#: model:ir.ui.menu,name:account.menu_automatic_reconcile
msgid "Automatic Reconciliation"
msgstr ""

#. module: account
#: field:account.invoice,reconciled:0
msgid "Paid/Reconciled"
msgstr ""

#. module: account
#: field:account.tax,ref_base_code_id:0
#: field:account.tax.template,ref_base_code_id:0
msgid "Refund Base Code"
msgstr ""

#. module: account
#: model:ir.actions.act_window,name:account.action_bank_statement_periodic_tree
#: model:ir.actions.act_window,name:account.action_bank_statement_tree
#: model:ir.ui.menu,name:account.menu_bank_statement_tree
msgid "Bank Statements"
msgstr ""

#. module: account
#: selection:account.tax.template,applicable_type:0
msgid "True"
msgstr ""

#. module: account
#: view:account.bank.statement:0
#: view:account.common.report:0
#: view:account.move:0
#: view:account.move.line:0
msgid "Dates"
msgstr ""

#. module: account
#: field:account.tax,parent_id:0
#: field:account.tax.template,parent_id:0
msgid "Parent Tax Account"
msgstr ""

#. module: account
#: view:account.subscription.generate:0
msgid ""
"Automatically generate entries based on what has been entered in the  system "
"before a specific date."
msgstr ""

#. module: account
#: view:account.aged.trial.balance:0
#: model:ir.actions.act_window,name:account.action_account_aged_balance_view
#: model:ir.ui.menu,name:account.menu_aged_trial_balance
msgid "Aged Partner Balance"
msgstr ""

#. module: account
#: model:process.transition,name:account.process_transition_entriesreconcile0
#: model:process.transition,name:account.process_transition_supplierentriesreconcile0
msgid "Accounting entries"
msgstr ""

#. module: account
#: field:account.invoice.line,discount:0
msgid "Discount (%)"
msgstr ""

#. module: account
#: help:account.journal,entry_posted:0
msgid ""
"Check this box if you don't want new journal entries to pass through the "
"'draft' state and instead goes directly to the 'posted state' without any "
"manual validation. \n"
"Note that journal entries that are automatically created by the system are "
"always skipping that state."
msgstr ""

#. module: account
#: model:ir.actions.server,name:account.ir_actions_server_action_wizard_multi_chart
#: model:ir.ui.menu,name:account.menu_act_ir_actions_bleble
msgid "New Company Financial Setting"
msgstr ""

#. module: account
#: model:ir.actions.act_window,name:account.action_report_account_sales_tree_all
#: view:report.account.sales:0
#: view:report.account_type.sales:0
msgid "Sales by Account"
msgstr ""

#. module: account
#: view:account.use.model:0
msgid "This wizard will create recurring accounting entries"
msgstr ""

#. module: account
#: code:addons/account/account.py:1181
#, python-format
msgid "No sequence defined on the journal !"
msgstr ""

#. module: account
#: code:addons/account/account.py:2083
#: code:addons/account/account_bank_statement.py:350
#: code:addons/account/account_move_line.py:170
#: code:addons/account/invoice.py:670
#: code:addons/account/wizard/account_use_model.py:81
#, python-format
msgid "You have to define an analytic journal on the '%s' journal!"
msgstr ""

#. module: account
#: view:account.invoice.tax:0
#: model:ir.actions.act_window,name:account.action_tax_code_list
#: model:ir.ui.menu,name:account.menu_action_tax_code_list
msgid "Tax codes"
msgstr ""

#. module: account
#: model:ir.ui.menu,name:account.menu_account_customer
#: model:ir.ui.menu,name:account.menu_finance_receivables
msgid "Customers"
msgstr ""

#. module: account
#: report:account.analytic.account.cost_ledger:0
#: report:account.analytic.account.journal:0
#: report:account.analytic.account.quantity_cost_ledger:0
msgid "Period to"
msgstr ""

#. module: account
#: selection:account.entries.report,month:0
#: selection:account.invoice.report,month:0
#: selection:analytic.entries.report,month:0
#: selection:report.account.sales,month:0
#: selection:report.account_type.sales,month:0
msgid "August"
msgstr ""

#. module: account
#: code:addons/account/account_bank_statement.py:307
#, python-format
msgid ""
"The expected balance (%.2f) is different than the computed one. (%.2f)"
msgstr ""

#. module: account
#: model:process.transition,note:account.process_transition_paymentreconcile0
msgid "Payment entries are the second input of the reconciliation."
msgstr ""

#. module: account
#: report:account.move.voucher:0
msgid "Number:"
msgstr ""

#. module: account
#: selection:account.print.journal,sort_selection:0
msgid "Reference Number"
msgstr ""

#. module: account
#: selection:account.entries.report,month:0
#: selection:account.invoice.report,month:0
#: selection:analytic.entries.report,month:0
#: selection:report.account.sales,month:0
#: selection:report.account_type.sales,month:0
msgid "October"
msgstr ""

#. module: account
#: help:account.move.line,quantity:0
msgid ""
"The optional quantity expressed by this line, eg: number of product sold. "
"The quantity is not a legal requirement but is very useful for some reports."
msgstr ""

#. module: account
#: view:account.payment.term.line:0
msgid "Line 2:"
msgstr ""

#. module: account
#: field:account.journal.column,required:0
msgid "Required"
msgstr ""

#. module: account
#: view:account.chart.template:0
#: field:product.category,property_account_expense_categ:0
#: field:product.template,property_account_expense:0
msgid "Expense Account"
msgstr ""

#. module: account
#: help:account.invoice,period_id:0
msgid "Keep empty to use the period of the validation(invoice) date."
msgstr ""

#. module: account
#: help:account.bank.statement,account_id:0
msgid ""
"used in statement reconciliation domain, but shouldn't be used elswhere."
msgstr ""

#. module: account
#: field:account.invoice.tax,base_amount:0
msgid "Base Code Amount"
msgstr ""

#. module: account
#: field:wizard.multi.charts.accounts,sale_tax:0
msgid "Default Sale Tax"
msgstr ""

#. module: account
#: help:account.model.line,date_maturity:0
msgid ""
"The maturity date of the generated entries for this model. You can choose "
"between the creation date or the creation date of the entries plus the "
"partner payment terms."
msgstr ""

#. module: account
#: model:ir.ui.menu,name:account.menu_finance_accounting
msgid "Financial Accounting"
msgstr ""

#. module: account
#: view:account.pl.report:0
#: model:ir.ui.menu,name:account.menu_account_pl_report
msgid "Profit And Loss"
msgstr ""

#. module: account
#: view:account.fiscal.position:0
#: field:account.fiscal.position,name:0
#: field:account.fiscal.position.account,position_id:0
#: field:account.fiscal.position.tax,position_id:0
#: field:account.fiscal.position.tax.template,position_id:0
#: view:account.fiscal.position.template:0
#: field:account.invoice,fiscal_position:0
#: field:account.invoice.report,fiscal_position:0
#: model:ir.model,name:account.model_account_fiscal_position
#: field:res.partner,property_account_position:0
msgid "Fiscal Position"
msgstr ""

#. module: account
#: help:account.partner.ledger,initial_balance:0
#: help:account.report.general.ledger,initial_balance:0
msgid ""
"It adds initial balance row on report which display previous sum amount of "
"debit/credit/balance"
msgstr ""

#. module: account
#: view:account.analytic.line:0
#: model:ir.actions.act_window,name:account.action_account_analytic_line_form
msgid "Analytic Entries"
msgstr ""

#. module: account
#: code:addons/account/account.py:822
#, python-format
msgid ""
"No fiscal year defined for this date !\n"
"Please create one."
msgstr ""

#. module: account
#: selection:account.invoice,type:0
#: selection:account.invoice.report,type:0
#: model:process.process,name:account.process_process_invoiceprocess0
#: selection:report.invoice.created,type:0
msgid "Customer Invoice"
msgstr ""

#. module: account
#: help:account.tax.template,include_base_amount:0
msgid ""
"Set if the amount of tax must be included in the base amount before "
"computing the next taxes."
msgstr ""

#. module: account
#: help:account.journal,user_id:0
msgid "The user responsible for this journal"
msgstr ""

#. module: account
#: view:account.period:0
msgid "Search Period"
msgstr ""

#. module: account
#: view:account.change.currency:0
msgid "Invoice Currency"
msgstr ""

#. module: account
#: field:account.payment.term,line_ids:0
msgid "Terms"
msgstr ""

#. module: account
#: field:account.bank.statement,total_entry_encoding:0
msgid "Cash Transaction"
msgstr ""

#. module: account
#: view:res.partner:0
msgid "Bank account"
msgstr ""

#. module: account
#: field:account.chart.template,tax_template_ids:0
msgid "Tax Template List"
msgstr ""

#. module: account
#: help:account.account,currency_mode:0
msgid ""
"This will select how the current currency rate for outgoing transactions is "
"computed. In most countries the legal method is \"average\" but only a few "
"software systems are able to manage this. So if you import from another "
"software system you may have to use the rate at date. Incoming transactions "
"always use the rate at date."
msgstr ""

#. module: account
#: help:wizard.multi.charts.accounts,code_digits:0
msgid "No. of Digits to use for account code"
msgstr ""

#. module: account
#: field:account.payment.term.line,name:0
msgid "Line Name"
msgstr ""

#. module: account
#: view:account.fiscalyear:0
msgid "Search Fiscalyear"
msgstr ""

#. module: account
#: selection:account.tax,applicable_type:0
msgid "Always"
msgstr ""

#. module: account
#: view:account.analytic.line:0
msgid "Total Quantity"
msgstr ""

#. module: account
#: field:account.move.line.reconcile.writeoff,writeoff_acc_id:0
msgid "Write-Off account"
msgstr ""

#. module: account
#: field:account.model.line,model_id:0
#: view:account.subscription:0
#: field:account.subscription,model_id:0
msgid "Model"
msgstr ""

#. module: account
#: help:account.invoice.tax,base_code_id:0
msgid "The account basis of the tax declaration."
msgstr ""

#. module: account
#: selection:account.account,type:0
#: selection:account.account.template,type:0
#: selection:account.entries.report,type:0
msgid "View"
msgstr ""

#. module: account
#: code:addons/account/account.py:2906
#: code:addons/account/installer.py:296
#, python-format
msgid "BNK"
msgstr ""

#. module: account
#: field:account.move.line,analytic_lines:0
msgid "Analytic lines"
msgstr ""

#. module: account
#: model:process.node,name:account.process_node_electronicfile0
msgid "Electronic File"
msgstr ""

#. module: account
#: view:res.partner:0
msgid "Customer Credit"
msgstr ""

#. module: account
#: model:ir.model,name:account.model_account_tax_code_template
msgid "Tax Code Template"
msgstr ""

#. module: account
#: view:account.subscription:0
msgid "Starts on"
msgstr ""

#. module: account
#: model:ir.model,name:account.model_account_partner_ledger
msgid "Account Partner Ledger"
msgstr ""

#. module: account
#: help:account.journal.column,sequence:0
msgid "Gives the sequence order to journal column."
msgstr ""

#. module: account
#: view:account.tax.template:0
msgid "Tax Declaration"
msgstr ""

#. module: account
#: help:account.account,currency_id:0
#: help:account.account.template,currency_id:0
#: help:account.bank.accounts.wizard,currency_id:0
msgid "Forces all moves for this account to have this secondary currency."
msgstr ""

#. module: account
#: model:ir.actions.act_window,help:account.action_validate_account_move_line
msgid ""
"This wizard will validate all journal entries of a particular journal and "
"period. Once journal entries are validated, you can not update them anymore."
msgstr ""

#. module: account
#: model:ir.actions.act_window,name:account.action_account_chart_template_form
#: model:ir.ui.menu,name:account.menu_action_account_chart_template_form
msgid "Chart of Accounts Templates"
msgstr ""

#. module: account
#: model:ir.actions.act_window,name:account.action_wizard_multi_chart
msgid "Generate Chart of Accounts from a Chart Template"
msgstr ""

#. module: account
#: model:ir.model,name:account.model_account_unreconcile_reconcile
msgid "Account Unreconcile Reconcile"
msgstr ""

#. module: account
#: help:account.account.type,close_method:0
msgid ""
"Set here the method that will be used to generate the end of year journal "
"entries for all the accounts of this type.\n"
"\n"
" 'None' means that nothing will be done.\n"
" 'Balance' will generally be used for cash accounts.\n"
" 'Detail' will copy each existing journal item of the previous year, even "
"the reconciled ones.\n"
" 'Unreconciled' will copy only the journal items that were unreconciled on "
"the first day of the new fiscal year."
msgstr ""

#. module: account
#: view:account.tax:0
#: view:account.tax.template:0
msgid "Keep empty to use the expense account"
msgstr ""

#. module: account
#: field:account.aged.trial.balance,journal_ids:0
#: field:account.analytic.cost.ledger.journal.report,journal:0
#: field:account.balance.report,journal_ids:0
#: field:account.bs.report,journal_ids:0
#: field:account.central.journal,journal_ids:0
#: field:account.common.account.report,journal_ids:0
#: field:account.common.journal.report,journal_ids:0
#: field:account.common.partner.report,journal_ids:0
#: view:account.common.report:0
#: field:account.common.report,journal_ids:0
#: report:account.general.journal:0
#: field:account.general.journal,journal_ids:0
#: view:account.journal.period:0
#: report:account.partner.balance:0
#: field:account.partner.balance,journal_ids:0
#: field:account.partner.ledger,journal_ids:0
#: field:account.pl.report,journal_ids:0
#: view:account.print.journal:0
#: field:account.print.journal,journal_ids:0
#: field:account.report.general.ledger,journal_ids:0
#: field:account.vat.declaration,journal_ids:0
#: model:ir.actions.act_window,name:account.action_account_journal_form
#: model:ir.actions.act_window,name:account.action_account_journal_period_tree
#: model:ir.ui.menu,name:account.menu_account_print_journal
#: model:ir.ui.menu,name:account.menu_action_account_journal_form
#: model:ir.ui.menu,name:account.menu_journals
#: model:ir.ui.menu,name:account.menu_journals_report
msgid "Journals"
msgstr ""

#. module: account
#: field:account.partner.reconcile.process,to_reconcile:0
msgid "Remaining Partners"
msgstr ""

#. module: account
#: view:account.subscription:0
#: field:account.subscription,lines_id:0
msgid "Subscription Lines"
msgstr ""

#. module: account
#: selection:account.analytic.journal,type:0
#: view:account.journal:0
#: selection:account.journal,type:0
#: view:account.model:0
#: selection:account.tax,type_tax_use:0
#: view:account.tax.template:0
#: selection:account.tax.template,type_tax_use:0
msgid "Purchase"
msgstr ""

#. module: account
#: view:account.installer:0
#: view:account.installer.modules:0
#: model:ir.actions.act_window,name:account.action_account_installer
#: view:wizard.multi.charts.accounts:0
msgid "Accounting Application Configuration"
msgstr ""

#. module: account
#: model:ir.actions.act_window,name:account.open_board_account
#: model:ir.ui.menu,name:account.menu_board_account
msgid "Accounting Dashboard"
msgstr ""

#. module: account
#: field:account.bank.statement,balance_start:0
msgid "Starting Balance"
msgstr ""

#. module: account
#: code:addons/account/invoice.py:1284
#, python-format
msgid "No Partner Defined !"
msgstr ""

#. module: account
#: model:ir.actions.act_window,name:account.action_account_period_close
#: model:ir.actions.act_window,name:account.action_account_period_tree
#: model:ir.ui.menu,name:account.menu_action_account_period_close_tree
msgid "Close a Period"
msgstr ""

#. module: account
#: field:account.analytic.balance,empty_acc:0
msgid "Empty Accounts ? "
msgstr ""

#. module: account
#: report:account.overdue:0
msgid "VAT:"
msgstr ""

#. module: account
#: help:account.analytic.line,amount_currency:0
msgid ""
"The amount expressed in the related account currency if not equal to the "
"company one."
msgstr ""

#. module: account
#: report:account.move.voucher:0
msgid "Journal:"
msgstr ""

#. module: account
#: view:account.bank.statement:0
#: selection:account.bank.statement,state:0
#: view:account.invoice:0
#: selection:account.invoice,state:0
#: view:account.invoice.report:0
#: selection:account.invoice.report,state:0
#: selection:account.journal.period,state:0
#: report:account.move.voucher:0
#: view:account.subscription:0
#: selection:account.subscription,state:0
#: selection:report.invoice.created,state:0
msgid "Draft"
msgstr ""

#. module: account
#: model:ir.actions.act_window,name:account.action_account_configuration_installer
msgid "Accounting Chart Configuration"
msgstr ""

#. module: account
#: field:account.tax.code,notprintable:0
#: field:account.tax.code.template,notprintable:0
msgid "Not Printable in Invoice"
msgstr ""

#. module: account
#: report:account.vat.declaration:0
#: field:account.vat.declaration,chart_tax_id:0
msgid "Chart of Tax"
msgstr ""

#. module: account
#: view:account.journal:0
msgid "Search Account Journal"
msgstr ""

#. module: account
#: model:ir.actions.act_window,name:account.action_invoice_tree_pending_invoice
msgid "Pending Invoice"
msgstr ""

#. module: account
#: selection:account.subscription,period_type:0
msgid "year"
msgstr ""

#. module: account
#: report:account.move.voucher:0
msgid "Authorised Signatory"
msgstr ""

#. module: account
#: view:validate.account.move.lines:0
msgid ""
"All selected journal entries will be validated and posted. It means you "
"won't be able to modify their accounting fields anymore."
msgstr ""

#. module: account
#: code:addons/account/invoice.py:370
#, python-format
msgid "Cannot delete invoice(s) that are already opened or paid !"
msgstr ""

#. module: account
#: report:account.account.balance.landscape:0
msgid "Total :"
msgstr ""

#. module: account
#: model:ir.actions.report.xml,name:account.account_transfers
msgid "Transfers"
msgstr ""

#. module: account
#: view:account.payment.term.line:0
msgid "  value amount: n.a"
msgstr ""

#. module: account
#: view:account.chart:0
msgid "Account charts"
msgstr ""

#. module: account
#: report:account.vat.declaration:0
msgid "Tax Amount"
msgstr ""

#. module: account
#: view:account.installer:0
msgid "Your bank and cash accounts"
msgstr ""

#. module: account
#: view:account.move:0
msgid "Search Move"
msgstr ""

#. module: account
#: field:account.tax.code,name:0
#: field:account.tax.code.template,name:0
msgid "Tax Case Name"
msgstr ""

#. module: account
#: report:account.invoice:0
#: model:process.node,name:account.process_node_draftinvoices0
msgid "Draft Invoice"
msgstr ""

#. module: account
#: code:addons/account/wizard/account_invoice_state.py:68
#, python-format
msgid ""
"Selected Invoice(s) cannot be cancelled as they are already in 'Cancelled' "
"or 'Done' state!"
msgstr ""

#. module: account
#: code:addons/account/account.py:522
#, python-format
msgid ""
"You cannot change the type of account from '%s' to '%s' type as it contains "
"account entries!"
msgstr ""

#. module: account
#: report:account.general.ledger:0
msgid "Counterpart"
msgstr ""

#. module: account
#: view:account.journal:0
msgid "Invoicing Data"
msgstr ""

#. module: account
#: field:account.invoice.report,state:0
msgid "Invoice State"
msgstr ""

#. module: account
#: view:account.invoice.report:0
#: field:account.invoice.report,categ_id:0
msgid "Category of Product"
msgstr ""

#. module: account
#: view:account.move:0
#: field:account.move,narration:0
#: view:account.move.line:0
#: field:account.move.line,narration:0
msgid "Narration"
msgstr ""

#. module: account
#: view:account.addtmpl.wizard:0
#: model:ir.actions.act_window,name:account.action_account_addtmpl_wizard_form
msgid "Create Account"
msgstr ""

#. module: account
#: model:ir.model,name:account.model_report_account_type_sales
msgid "Report of the Sales by Account Type"
msgstr ""

#. module: account
#: selection:account.account.type,close_method:0
msgid "Detail"
msgstr ""

#. module: account
#: field:account.installer,bank_accounts_id:0
msgid "Your Bank and Cash Accounts"
msgstr ""

#. module: account
#: report:account.invoice:0
msgid "VAT :"
msgstr ""

#. module: account
#: field:account.installer,charts:0
#: model:ir.actions.act_window,name:account.action_account_chart
#: model:ir.actions.act_window,name:account.action_account_tree
#: model:ir.ui.menu,name:account.menu_action_account_tree2
msgid "Chart of Accounts"
msgstr ""

#. module: account
#: view:account.tax.chart:0
msgid "(If you do not select period it will take all open periods)"
msgstr ""

#. module: account
#: field:account.journal,centralisation:0
msgid "Centralised counterpart"
msgstr ""

#. module: account
#: model:ir.model,name:account.model_account_partner_reconcile_process
msgid "Reconcilation Process partner by partner"
msgstr ""

#. module: account
#: selection:account.automatic.reconcile,power:0
msgid "2"
msgstr ""

#. module: account
#: view:account.chart:0
msgid "(If you do not select Fiscal year it will take all open fiscal years)"
msgstr ""

#. module: account
#: selection:account.aged.trial.balance,filter:0
#: report:account.analytic.account.journal:0
#: selection:account.balance.report,filter:0
#: field:account.bank.statement,date:0
#: field:account.bank.statement.line,date:0
#: selection:account.bs.report,filter:0
#: selection:account.central.journal,filter:0
#: selection:account.common.account.report,filter:0
#: selection:account.common.journal.report,filter:0
#: selection:account.common.partner.report,filter:0
#: selection:account.common.report,filter:0
#: view:account.entries.report:0
#: field:account.entries.report,date:0
#: selection:account.general.journal,filter:0
#: report:account.general.ledger:0
#: field:account.invoice.report,date:0
#: report:account.journal.period.print:0
#: view:account.move:0
#: field:account.move,date:0
#: field:account.move.line.reconcile.writeoff,date_p:0
#: report:account.overdue:0
#: selection:account.partner.balance,filter:0
#: selection:account.partner.ledger,filter:0
#: selection:account.pl.report,filter:0
#: selection:account.print.journal,filter:0
#: selection:account.print.journal,sort_selection:0
#: selection:account.report.general.ledger,filter:0
#: selection:account.report.general.ledger,sortby:0
#: field:account.subscription.generate,date:0
#: field:account.subscription.line,date:0
#: report:account.tax.code.entries:0
#: report:account.third_party_ledger:0
#: report:account.third_party_ledger_other:0
#: selection:account.vat.declaration,filter:0
#: code:addons/account/report/common_report_header.py:97
#: field:analytic.entries.report,date:0
#, python-format
msgid "Date"
msgstr ""

#. module: account
#: view:account.unreconcile:0
#: view:account.unreconcile.reconcile:0
msgid "Unreconcile"
msgstr ""

#. module: account
#: code:addons/account/wizard/account_fiscalyear_close.py:79
#, python-format
msgid "The journal must have default credit and debit account"
msgstr ""

#. module: account
#: view:account.chart.template:0
msgid "Chart of Accounts Template"
msgstr ""

#. module: account
#: code:addons/account/account.py:2095
#, python-format
msgid ""
"Maturity date of entry line generated by model line '%s' of model '%s' is "
"based on partner payment term!\n"
"Please define partner on it!"
msgstr ""

#. module: account
#: code:addons/account/account_move_line.py:810
#, python-format
msgid "Some entries are already reconciled !"
msgstr ""

#. module: account
#: code:addons/account/account.py:1204
#, python-format
msgid ""
"You cannot validate a Journal Entry unless all journal items are in same "
"chart of accounts !"
msgstr ""

#. module: account
#: view:account.tax:0
msgid "Account Tax"
msgstr ""

#. module: account
#: model:ir.ui.menu,name:account.menu_finance_reporting_budgets
msgid "Budgets"
msgstr ""

#. module: account
#: selection:account.aged.trial.balance,filter:0
#: selection:account.balance.report,filter:0
#: selection:account.bs.report,filter:0
#: selection:account.central.journal,filter:0
#: selection:account.common.account.report,filter:0
#: selection:account.common.journal.report,filter:0
#: selection:account.common.partner.report,filter:0
#: selection:account.common.report,filter:0
#: selection:account.general.journal,filter:0
#: selection:account.partner.balance,filter:0
#: selection:account.partner.ledger,filter:0
#: selection:account.pl.report,filter:0
#: selection:account.print.journal,filter:0
#: selection:account.report.general.ledger,filter:0
#: selection:account.vat.declaration,filter:0
msgid "No Filters"
msgstr ""

#. module: account
#: selection:account.analytic.journal,type:0
msgid "Situation"
msgstr ""

#. module: account
#: view:res.partner:0
msgid "History"
msgstr ""

#. module: account
#: help:account.tax,applicable_type:0
#: help:account.tax.template,applicable_type:0
msgid ""
"If not applicable (computed through a Python code), the tax won't appear on "
"the invoice."
msgstr ""

#. module: account
#: view:account.tax:0
#: view:account.tax.template:0
msgid "Applicable Code (if type=code)"
msgstr ""

#. module: account
#: view:account.invoice.report:0
#: field:account.invoice.report,product_qty:0
msgid "Qty"
msgstr ""

#. module: account
#: field:account.invoice.report,address_contact_id:0
msgid "Contact Address Name"
msgstr ""

#. module: account
#: field:account.move.line,blocked:0
msgid "Litigation"
msgstr ""

#. module: account
#: view:account.analytic.line:0
msgid "Search Analytic Lines"
msgstr ""

#. module: account
#: field:res.partner,property_account_payable:0
msgid "Account Payable"
msgstr ""

#. module: account
#: constraint:account.move:0
msgid ""
"You cannot create entries on different periods/journals in the same move"
msgstr ""

#. module: account
#: model:process.node,name:account.process_node_supplierpaymentorder0
msgid "Payment Order"
msgstr ""

#. module: account
#: help:account.account.template,reconcile:0
msgid ""
"Check this option if you want the user to reconcile entries in this account."
msgstr ""

#. module: account
#: model:ir.actions.report.xml,name:account.account_account_balance_landscape
msgid "Account balance"
msgstr ""

#. module: account
#: report:account.invoice:0
#: field:account.invoice.line,price_unit:0
msgid "Unit Price"
msgstr ""

#. module: account
#: model:ir.actions.act_window,name:account.action_account_tree1
msgid "Analytic Items"
msgstr ""

#. module: account
#: code:addons/account/account_move_line.py:1128
#, python-format
msgid "Unable to change tax !"
msgstr ""

#. module: account
#: field:analytic.entries.report,nbr:0
msgid "#Entries"
msgstr ""

#. module: account
#: code:addons/account/invoice.py:1422
#, python-format
msgid ""
"You selected an Unit of Measure which is not compatible with the product."
msgstr ""

#. module: account
#: code:addons/account/invoice.py:473
#, python-format
msgid ""
"The Payment Term of Supplier does not have Payment Term Lines(Computation) "
"defined !"
msgstr ""

#. module: account
#: view:account.state.open:0
msgid "Open Invoice"
msgstr ""

#. module: account
#: field:account.invoice.tax,factor_tax:0
msgid "Multipication factor Tax code"
msgstr ""

#. module: account
#: view:account.fiscal.position:0
msgid "Mapping"
msgstr ""

#. module: account
#: field:account.account,name:0
#: field:account.account.template,name:0
#: report:account.analytic.account.inverted.balance:0
#: field:account.bank.statement,name:0
#: field:account.chart.template,name:0
#: field:account.model.line,name:0
#: field:account.move.line,name:0
#: field:account.move.reconcile,name:0
#: field:account.subscription,name:0
msgid "Name"
msgstr ""

#. module: account
#: model:ir.model,name:account.model_account_aged_trial_balance
msgid "Account Aged Trial balance Report"
msgstr ""

#. module: account
#: field:account.move.line,date:0
msgid "Effective date"
msgstr ""

#. module: account
#: code:addons/account/wizard/account_move_bank_reconcile.py:53
#, python-format
msgid "Standard Encoding"
msgstr ""

#. module: account
#: help:account.journal,analytic_journal_id:0
msgid "Journal for analytic entries"
msgstr ""

#. module: account
#: model:ir.ui.menu,name:account.menu_finance
#: model:process.node,name:account.process_node_accountingentries0
#: model:process.node,name:account.process_node_supplieraccountingentries0
#: view:product.product:0
#: view:product.template:0
#: view:res.partner:0
msgid "Accounting"
msgstr ""

#. module: account
#: help:account.central.journal,amount_currency:0
#: help:account.common.journal.report,amount_currency:0
#: help:account.general.journal,amount_currency:0
#: help:account.print.journal,amount_currency:0
msgid ""
"Print Report with the currency column if the currency is different then the "
"company currency"
msgstr ""

#. module: account
#: view:account.analytic.line:0
msgid "General Accounting"
msgstr ""

#. module: account
#: report:account.overdue:0
msgid "Balance :"
msgstr ""

#. module: account
#: help:account.fiscalyear.close,journal_id:0
msgid ""
"The best practice here is to use a journal dedicated to contain the opening "
"entries of all fiscal years. Note that you should define it with default "
"debit/credit accounts, of type 'situation' and with a centralized "
"counterpart."
msgstr ""

#. module: account
#: view:account.installer:0
#: view:account.installer.modules:0
#: view:wizard.multi.charts.accounts:0
msgid "title"
msgstr ""

#. module: account
#: view:account.invoice:0
#: view:account.period:0
#: view:account.subscription:0
msgid "Set to Draft"
msgstr ""

#. module: account
#: model:ir.actions.act_window,name:account.action_subscription_form
msgid "Recurring Lines"
msgstr ""

#. module: account
#: field:account.partner.balance,display_partner:0
msgid "Display Partners"
msgstr ""

#. module: account
#: view:account.invoice:0
msgid "Validate"
msgstr ""

#. module: account
#: sql_constraint:account.model.line:0
msgid "Wrong credit or debit value in model (Credit Or Debit Must Be \"0\")!"
msgstr ""

#. module: account
#: model:ir.actions.act_window,help:account.action_account_invoice_report_all
msgid ""
"From this report, you can have an overview of the amount invoiced to your "
"customer as well as payment delays. The tool search can also be used to "
"personalise your Invoices reports and so, match this analysis to your needs."
msgstr ""

#. module: account
#: view:account.invoice.confirm:0
msgid "Confirm Invoices"
msgstr ""

#. module: account
#: selection:account.account,currency_mode:0
msgid "Average Rate"
msgstr ""

#. module: account
#: view:account.state.open:0
msgid "(Invoice should be unreconciled if you want to open it)"
msgstr ""

#. module: account
#: field:account.aged.trial.balance,period_from:0
#: field:account.balance.report,period_from:0
#: field:account.bs.report,period_from:0
#: field:account.central.journal,period_from:0
#: field:account.chart,period_from:0
#: field:account.common.account.report,period_from:0
#: field:account.common.journal.report,period_from:0
#: field:account.common.partner.report,period_from:0
#: field:account.common.report,period_from:0
#: field:account.general.journal,period_from:0
#: field:account.partner.balance,period_from:0
#: field:account.partner.ledger,period_from:0
#: field:account.pl.report,period_from:0
#: field:account.print.journal,period_from:0
#: field:account.report.general.ledger,period_from:0
#: field:account.vat.declaration,period_from:0
msgid "Start period"
msgstr ""

#. module: account
#: field:account.tax,name:0
#: field:account.tax.template,name:0
#: report:account.vat.declaration:0
msgid "Tax Name"
msgstr ""

#. module: account
#: model:ir.ui.menu,name:account.menu_finance_configuration
#: view:res.company:0
msgid "Configuration"
msgstr ""

#. module: account
#: model:account.payment.term,name:account.account_payment_term
#: model:account.payment.term,note:account.account_payment_term
msgid "30 Days End of Month"
msgstr ""

#. module: account
#: model:ir.actions.act_window,name:account.action_account_analytic_balance
#: model:ir.actions.report.xml,name:account.account_analytic_account_balance
msgid "Analytic Balance"
msgstr ""

#. module: account
#: code:addons/account/report/account_balance_sheet.py:76
#: code:addons/account/report/account_balance_sheet.py:122
#: code:addons/account/report/account_profit_loss.py:76
#: code:addons/account/report/account_profit_loss.py:124
#, python-format
msgid "Net Loss"
msgstr ""

#. module: account
#: help:account.account,active:0
msgid ""
"If the active field is set to False, it will allow you to hide the account "
"without removing it."
msgstr ""

#. module: account
#: view:account.tax.template:0
msgid "Search Tax Templates"
msgstr ""

#. module: account
#: model:ir.ui.menu,name:account.periodical_processing_journal_entries_validation
msgid "Draft Entries"
msgstr ""

#. module: account
#: field:account.account,shortcut:0
#: field:account.account.template,shortcut:0
msgid "Shortcut"
msgstr ""

#. module: account
#: view:account.account:0
#: field:account.account,user_type:0
#: view:account.account.template:0
#: field:account.account.template,user_type:0
#: view:account.account.type:0
#: field:account.bank.accounts.wizard,account_type:0
#: field:account.entries.report,user_type:0
#: model:ir.model,name:account.model_account_account_type
#: field:report.account.receivable,type:0
#: field:report.account_type.sales,user_type:0
msgid "Account Type"
msgstr ""

#. module: account
#: report:account.account.balance:0
#: view:account.balance.report:0
#: model:ir.actions.act_window,name:account.action_account_balance_menu
#: model:ir.actions.report.xml,name:account.account_account_balance
#: model:ir.ui.menu,name:account.menu_general_Balance_report
msgid "Trial Balance"
msgstr ""

#. module: account
#: model:ir.model,name:account.model_account_invoice_cancel
msgid "Cancel the Selected Invoices"
msgstr ""

#. module: account
#: help:product.category,property_account_income_categ:0
#: help:product.template,property_account_income:0
msgid ""
"This account will be used to value outgoing stock for the current product "
"category using sale price"
msgstr ""

#. module: account
#: selection:account.automatic.reconcile,power:0
msgid "3"
msgstr ""

#. module: account
#: model:process.transition,note:account.process_transition_supplieranalyticcost0
msgid ""
"Analytic costs (timesheets, some purchased products, ...) come from analytic "
"accounts. These generate draft supplier invoices."
msgstr ""

#. module: account
#: view:account.bank.statement:0
msgid "Close CashBox"
msgstr ""

#. module: account
#: view:account.invoice.report:0
#: field:account.invoice.report,due_delay:0
msgid "Avg. Due Delay"
msgstr ""

#. module: account
#: view:account.entries.report:0
msgid "Acc.Type"
msgstr ""

#. module: account
#: code:addons/account/invoice.py:714
#, python-format
msgid "Global taxes defined, but are not in invoice lines !"
msgstr ""

#. module: account
#: field:account.entries.report,month:0
#: view:account.invoice.report:0
#: field:account.invoice.report,month:0
#: view:analytic.entries.report:0
#: field:analytic.entries.report,month:0
#: field:report.account.sales,month:0
#: field:report.account_type.sales,month:0
msgid "Month"
msgstr ""

#. module: account
#: field:account.invoice.report,uom_name:0
msgid "Reference UoM"
msgstr ""

#. module: account
#: field:account.account,note:0
#: field:account.account.template,note:0
msgid "Note"
msgstr ""

#. module: account
#: view:account.analytic.account:0
msgid "Overdue Account"
msgstr ""

#. module: account
#: selection:account.invoice,state:0
#: report:account.overdue:0
msgid "Paid"
msgstr ""

#. module: account
#: field:account.invoice,tax_line:0
msgid "Tax Lines"
msgstr ""

#. module: account
#: field:account.tax,base_code_id:0
msgid "Account Base Code"
msgstr ""

#. module: account
#: help:account.move,state:0
msgid ""
"All manually created new journal entry are usually in the state 'Unposted', "
"but you can set the option to skip that state on the related journal. In "
"that case, they will be behave as journal entries automatically created by "
"the system on document validation (invoices, bank statements...) and will be "
"created in 'Posted' state."
msgstr ""

#. module: account
#: code:addons/account/account_analytic_line.py:91
#, python-format
msgid "There is no expense account defined for this product: \"%s\" (id:%d)"
msgstr ""

#. module: account
#: view:res.partner:0
msgid "Customer Accounting Properties"
msgstr ""

#. module: account
#: field:account.invoice.tax,name:0
msgid "Tax Description"
msgstr ""

#. module: account
#: selection:account.aged.trial.balance,target_move:0
#: selection:account.balance.report,target_move:0
#: selection:account.bs.report,target_move:0
#: selection:account.central.journal,target_move:0
#: selection:account.chart,target_move:0
#: selection:account.common.account.report,target_move:0
#: selection:account.common.journal.report,target_move:0
#: selection:account.common.partner.report,target_move:0
#: selection:account.common.report,target_move:0
#: selection:account.general.journal,target_move:0
#: selection:account.move.journal,target_move:0
#: selection:account.partner.balance,target_move:0
#: selection:account.partner.ledger,target_move:0
#: selection:account.pl.report,target_move:0
#: selection:account.print.journal,target_move:0
#: selection:account.report.general.ledger,target_move:0
#: selection:account.tax.chart,target_move:0
#: selection:account.vat.declaration,target_move:0
#: code:addons/account/report/common_report_header.py:68
#, python-format
msgid "All Posted Entries"
msgstr ""

#. module: account
#: code:addons/account/account_bank_statement.py:357
#, python-format
msgid "Statement %s is confirmed, journal items are created."
msgstr ""

#. module: account
#: constraint:account.fiscalyear:0
msgid "Error! The duration of the Fiscal Year is invalid. "
msgstr ""

#. module: account
#: field:report.aged.receivable,name:0
msgid "Month Range"
msgstr ""

#. module: account
#: help:account.analytic.balance,empty_acc:0
msgid "Check if you want to display Accounts with 0 balance too."
msgstr ""

#. module: account
#: view:account.tax:0
msgid "Compute Code"
msgstr ""

#. module: account
#: view:account.account.template:0
msgid "Default taxes"
msgstr ""

#. module: account
#: code:addons/account/invoice.py:88
#, python-format
msgid "Free Reference"
msgstr ""

#. module: account
#: model:ir.ui.menu,name:account.menu_finance_periodical_processing
msgid "Periodical Processing"
msgstr ""

#. module: account
#: help:account.move.line,state:0
msgid ""
"When new move line is created the state will be 'Draft'.\n"
"* When all the payments are done it will be in 'Valid' state."
msgstr ""

#. module: account
#: field:account.journal,view_id:0
msgid "Display Mode"
msgstr ""

#. module: account
#: model:process.node,note:account.process_node_importinvoice0
msgid "Statement from invoice or payment"
msgstr ""

#. module: account
#: view:account.payment.term.line:0
msgid "  day of the month: 0"
msgstr ""

#. module: account
#: model:ir.model,name:account.model_account_chart
msgid "Account chart"
msgstr ""

#. module: account
#: report:account.account.balance.landscape:0
#: report:account.analytic.account.balance:0
#: report:account.central.journal:0
msgid "Account Name"
msgstr ""

#. module: account
#: help:account.fiscalyear.close,report_name:0
msgid "Give name of the new entries"
msgstr ""

#. module: account
#: model:ir.model,name:account.model_account_invoice_report
msgid "Invoices Statistics"
msgstr ""

#. module: account
#: model:process.transition,note:account.process_transition_paymentorderreconcilation0
msgid "Bank statements are entered in the system."
msgstr ""

#. module: account
#: code:addons/account/wizard/account_reconcile.py:133
#, python-format
msgid "Reconcile Writeoff"
msgstr ""

#. module: account
#: field:account.model.line,date_maturity:0
#: report:account.overdue:0
msgid "Maturity date"
msgstr ""

#. module: account
#: view:report.account.receivable:0
msgid "Accounts by type"
msgstr ""

#. module: account
#: view:account.bank.statement:0
#: field:account.bank.statement,balance_end_real:0
msgid "Closing Balance"
msgstr ""

#. module: account
#: code:addons/account/report/common_report_header.py:92
#, python-format
msgid "Not implemented"
msgstr ""

#. module: account
#: model:ir.model,name:account.model_account_journal_select
msgid "Account Journal Select"
msgstr ""

#. module: account
#: view:account.invoice:0
msgid "Print Invoice"
msgstr ""

#. module: account
#: view:account.tax.template:0
msgid "Credit Notes"
msgstr ""

#. module: account
#: code:addons/account/account.py:2067
#: code:addons/account/wizard/account_use_model.py:69
#, python-format
msgid "Unable to find a valid period !"
msgstr ""

#. module: account
#: report:account.tax.code.entries:0
msgid "Voucher No"
msgstr ""

#. module: account
#: view:wizard.multi.charts.accounts:0
msgid "res_config_contents"
msgstr ""

#. module: account
#: view:account.unreconcile:0
msgid "Unreconciliate transactions"
msgstr ""

#. module: account
#: view:account.use.model:0
msgid "Create Entries From Models"
msgstr ""

#. module: account
#: field:account.account.template,reconcile:0
msgid "Allow Reconciliation"
msgstr ""

#. module: account
#: view:account.analytic.account:0
msgid "Analytic Account Statistics"
msgstr ""

#. module: account
#: view:wizard.multi.charts.accounts:0
msgid ""
"This will automatically configure your chart of accounts, bank accounts, "
"taxes and journals according to the selected template"
msgstr ""

#. module: account
#: field:account.tax,price_include:0
#: field:account.tax.template,price_include:0
msgid "Tax Included in Price"
msgstr ""

#. module: account
#: model:ir.model,name:account.model_account_analytic_cost_ledger_journal_report
msgid "Account Analytic Cost Ledger For Journal Report"
msgstr ""

#. module: account
#: model:ir.actions.act_window,name:account.action_model_form
#: model:ir.ui.menu,name:account.menu_action_model_form
msgid "Recurring Models"
msgstr ""

#. module: account
#: selection:account.automatic.reconcile,power:0
msgid "4"
msgstr ""

#. module: account
#: view:account.invoice:0
msgid "Change"
msgstr ""

#. module: account
#: code:addons/account/account.py:1290
#: code:addons/account/account.py:1318
#: code:addons/account/account.py:1325
#: code:addons/account/account_move_line.py:1055
#: code:addons/account/invoice.py:896
#: code:addons/account/wizard/account_automatic_reconcile.py:152
#: code:addons/account/wizard/account_fiscalyear_close.py:78
#: code:addons/account/wizard/account_fiscalyear_close.py:81
#: code:addons/account/wizard/account_move_journal.py:165
#: code:addons/account/wizard/account_report_aged_partner_balance.py:55
#: code:addons/account/wizard/account_report_aged_partner_balance.py:57
#, python-format
msgid "UserError"
msgstr ""

#. module: account
#: field:account.journal,type_control_ids:0
msgid "Type Controls"
msgstr ""

#. module: account
#: help:account.journal,default_credit_account_id:0
msgid "It acts as a default account for credit amount"
msgstr ""

#. module: account
#: help:account.partner.ledger,reconcil:0
msgid "Consider reconciled entries"
msgstr ""

#. module: account
#: model:ir.actions.act_window,name:account.action_validate_account_move_line
#: model:ir.ui.menu,name:account.menu_validate_account_moves
#: view:validate.account.move:0
#: view:validate.account.move.lines:0
msgid "Post Journal Entries"
msgstr ""

#. module: account
#: selection:account.invoice,state:0
#: selection:account.invoice.report,state:0
#: selection:report.invoice.created,state:0
msgid "Cancelled"
msgstr ""

#. module: account
#: help:account.bank.statement,balance_end_cash:0
msgid "Closing balance based on cashBox"
msgstr ""

#. module: account
#: constraint:account.account:0
#: constraint:account.tax.code:0
msgid "Error ! You can not create recursive accounts."
msgstr ""

#. module: account
#: constraint:account.account:0
msgid ""
"You cannot create an account! \n"
"Make sure if the account has children then it should be type \"View\"!"
msgstr ""

#. module: account
#: view:account.subscription.generate:0
#: model:ir.actions.act_window,name:account.action_account_subscription_generate
#: model:ir.ui.menu,name:account.menu_generate_subscription
msgid "Generate Entries"
msgstr ""

#. module: account
#: help:account.vat.declaration,chart_tax_id:0
msgid "Select Charts of Taxes"
msgstr ""

#. module: account
#: view:account.fiscal.position:0
#: field:account.fiscal.position,account_ids:0
#: field:account.fiscal.position.template,account_ids:0
msgid "Account Mapping"
msgstr ""

#. module: account
#: selection:account.bank.statement.line,type:0
#: view:account.invoice:0
#: view:account.invoice.report:0
#: code:addons/account/invoice.py:320
#, python-format
msgid "Customer"
msgstr ""

#. module: account
#: view:account.bank.statement:0
msgid "Confirmed"
msgstr ""

#. module: account
#: report:account.invoice:0
msgid "Cancelled Invoice"
msgstr ""

#. module: account
#: code:addons/account/invoice.py:73
#, python-format
msgid "You must define an analytic journal of type '%s' !"
msgstr ""

#. module: account
#: code:addons/account/account.py:1397
#, python-format
msgid ""
"Couldn't create move with currency different from the secondary currency of "
"the account \"%s - %s\". Clear the secondary currency field of the account "
"definition if you want to accept all currencies."
msgstr ""

#. module: account
#: field:account.invoice.refund,date:0
msgid "Operation date"
msgstr ""

#. module: account
#: field:account.tax,ref_tax_code_id:0
#: field:account.tax.template,ref_tax_code_id:0
msgid "Refund Tax Code"
msgstr ""

#. module: account
#: view:validate.account.move:0
msgid ""
"All draft account entries in this journal and period will be validated. It "
"means you won't be able to modify their accounting fields anymore."
msgstr ""

#. module: account
#: report:account.account.balance.landscape:0
msgid "Account Balance -"
msgstr ""

#. module: account
#: code:addons/account/invoice.py:989
#, python-format
msgid "Invoice "
msgstr ""

#. module: account
#: field:account.automatic.reconcile,date1:0
msgid "Starting Date"
msgstr ""

#. module: account
#: field:account.chart.template,property_account_income:0
msgid "Income Account on Product Template"
msgstr ""

#. module: account
#: help:res.partner,last_reconciliation_date:0
msgid ""
"Date on which the partner accounting entries were reconciled last time"
msgstr ""

#. module: account
#: field:account.fiscalyear.close,fy2_id:0
msgid "New Fiscal Year"
msgstr ""

#. module: account
#: view:account.invoice:0
#: view:account.tax.template:0
#: selection:account.vat.declaration,based_on:0
#: model:ir.actions.act_window,name:account.act_res_partner_2_account_invoice_opened
#: model:ir.actions.act_window,name:account.action_invoice_tree
#: model:ir.actions.report.xml,name:account.account_invoices
#: view:report.invoice.created:0
#: field:res.partner,invoice_ids:0
msgid "Invoices"
msgstr ""

#. module: account
#: code:addons/account/invoice.py:804
#, python-format
msgid ""
"Please verify the price of the invoice !\n"
"The real total does not match the computed total."
msgstr ""

#. module: account
#: view:account.invoice:0
#: field:account.invoice,user_id:0
#: view:account.invoice.report:0
#: field:account.invoice.report,user_id:0
msgid "Salesman"
msgstr ""

#. module: account
#: view:account.invoice.report:0
msgid "Invoiced"
msgstr ""

#. module: account
#: view:account.use.model:0
msgid "Use Model"
msgstr ""

#. module: account
#: view:account.state.open:0
msgid "No"
msgstr ""

#. module: account
#: help:account.invoice.tax,tax_code_id:0
msgid "The tax basis of the tax declaration."
msgstr ""

#. module: account
#: view:account.addtmpl.wizard:0
msgid "Add"
msgstr ""

#. module: account
#: help:account.invoice,date_invoice:0
msgid "Keep empty to use the current date"
msgstr ""

#. module: account
#: selection:account.journal,type:0
msgid "Bank and Cheques"
msgstr ""

#. module: account
#: view:account.period.close:0
msgid "Are you sure ?"
msgstr ""

#. module: account
#: help:account.move.line,statement_id:0
msgid "The bank statement used for bank reconciliation"
msgstr ""

#. module: account
#: model:process.transition,note:account.process_transition_suppliercustomerinvoice0
msgid "Draft invoices are validated. "
msgstr ""

#. module: account
#: view:account.bank.statement:0
#: view:account.subscription:0
msgid "Compute"
msgstr ""

#. module: account
#: field:account.tax,type_tax_use:0
msgid "Tax Application"
msgstr ""

#. module: account
#: view:account.move:0
#: view:account.move.line:0
#: code:addons/account/wizard/account_move_journal.py:153
#: model:ir.actions.act_window,name:account.act_account_journal_2_account_move_line
#: model:ir.actions.act_window,name:account.act_account_move_to_account_move_line_open
#: model:ir.actions.act_window,name:account.act_account_partner_account_move
#: model:ir.actions.act_window,name:account.action_account_manual_reconcile
#: model:ir.actions.act_window,name:account.action_account_moves_all_a
#: model:ir.actions.act_window,name:account.action_account_moves_bank
#: model:ir.actions.act_window,name:account.action_account_moves_purchase
#: model:ir.actions.act_window,name:account.action_account_moves_sale
#: model:ir.actions.act_window,name:account.action_move_line_search
#: model:ir.actions.act_window,name:account.action_move_line_select
#: model:ir.actions.act_window,name:account.action_move_line_tree1
#: model:ir.actions.act_window,name:account.action_tax_code_line_open
#: model:ir.model,name:account.model_account_move_line
#: model:ir.ui.menu,name:account.menu_action_account_moves_all
#: model:ir.ui.menu,name:account.menu_action_account_moves_bank
#: model:ir.ui.menu,name:account.menu_eaction_account_moves_purchase
#: model:ir.ui.menu,name:account.menu_eaction_account_moves_sale
#, python-format
msgid "Journal Items"
msgstr ""

#. module: account
#: selection:account.account.type,report_type:0
msgid "Balance Sheet (Assets Accounts)"
msgstr ""

#. module: account
#: report:account.tax.code.entries:0
msgid "Third Party (Country)"
msgstr ""

#. module: account
#: code:addons/account/account.py:938
#: code:addons/account/account.py:940
#: code:addons/account/account.py:1181
#: code:addons/account/account.py:1393
#: code:addons/account/account.py:1397
#: code:addons/account/account_cash_statement.py:249
#: code:addons/account/account_move_line.py:780
#: code:addons/account/account_move_line.py:803
#: code:addons/account/account_move_line.py:805
#: code:addons/account/account_move_line.py:808
#: code:addons/account/account_move_line.py:810
#: code:addons/account/account_move_line.py:1117
#: code:addons/account/report/common_report_header.py:92
#: code:addons/account/wizard/account_change_currency.py:39
#: code:addons/account/wizard/account_change_currency.py:60
#: code:addons/account/wizard/account_change_currency.py:65
#: code:addons/account/wizard/account_change_currency.py:71
#: code:addons/account/wizard/account_move_bank_reconcile.py:49
#: code:addons/account/wizard/account_open_closed_fiscalyear.py:40
#: code:addons/account/wizard/account_report_common.py:120
#: code:addons/account/wizard/account_report_common.py:126
#, python-format
msgid "Error"
msgstr ""

#. module: account
#: field:account.analytic.Journal.report,date2:0
#: field:account.analytic.balance,date2:0
#: field:account.analytic.cost.ledger,date2:0
#: field:account.analytic.cost.ledger.journal.report,date2:0
#: field:account.analytic.inverted.balance,date2:0
msgid "End of period"
msgstr ""

#. module: account
#: view:res.partner:0
msgid "Bank Details"
msgstr ""

#. module: account
#: code:addons/account/invoice.py:720
#, python-format
msgid "Taxes missing !"
msgstr ""

#. module: account
#: model:ir.actions.act_window,help:account.action_account_analytic_journal_tree
msgid ""
"To print an analytics (or costs) journal for a given period. The report give "
"code, move name, account number, general amount and analytic amount."
msgstr ""

#. module: account
#: help:account.journal,refund_journal:0
msgid "Fill this if the journal is to be used for refunds of invoices."
msgstr ""

#. module: account
#: view:account.fiscalyear.close:0
msgid "Generate Fiscal Year Opening Entries"
msgstr ""

#. module: account
#: field:account.journal,group_invoice_lines:0
msgid "Group Invoice Lines"
msgstr ""

#. module: account
#: view:account.invoice.cancel:0
#: view:account.invoice.confirm:0
msgid "Close"
msgstr ""

#. module: account
#: field:account.bank.statement.line,move_ids:0
msgid "Moves"
msgstr ""

#. module: account
#: model:ir.actions.act_window,name:account.action_account_vat_declaration
#: model:ir.model,name:account.model_account_vat_declaration
msgid "Account Vat Declaration"
msgstr ""

#. module: account
#: view:account.period:0
msgid "To Close"
msgstr ""

#. module: account
#: field:account.journal,allow_date:0
msgid "Check Date not in the Period"
msgstr ""

#. module: account
#: code:addons/account/account.py:1210
#, python-format
msgid ""
"You can not modify a posted entry of this journal !\n"
"You should set the journal to allow cancelling entries if you want to do "
"that."
msgstr ""

#. module: account
#: model:ir.ui.menu,name:account.account_template_folder
msgid "Templates"
msgstr ""

#. module: account
#: field:account.tax,child_ids:0
msgid "Child Tax Accounts"
msgstr ""

#. module: account
#: code:addons/account/account.py:940
#, python-format
msgid "Start period should be smaller then End period"
msgstr ""

#. module: account
#: selection:account.automatic.reconcile,power:0
msgid "5"
msgstr ""

#. module: account
#: report:account.analytic.account.balance:0
msgid "Analytic Balance -"
msgstr ""

#. module: account
#: report:account.account.balance:0
#: field:account.aged.trial.balance,target_move:0
#: field:account.balance.report,target_move:0
#: field:account.bs.report,target_move:0
#: report:account.central.journal:0
#: field:account.central.journal,target_move:0
#: field:account.chart,target_move:0
#: field:account.common.account.report,target_move:0
#: field:account.common.journal.report,target_move:0
#: field:account.common.partner.report,target_move:0
#: field:account.common.report,target_move:0
#: report:account.general.journal:0
#: field:account.general.journal,target_move:0
#: report:account.general.ledger:0
#: report:account.journal.period.print:0
#: field:account.move.journal,target_move:0
#: report:account.partner.balance:0
#: field:account.partner.balance,target_move:0
#: field:account.partner.ledger,target_move:0
#: field:account.pl.report,target_move:0
#: field:account.print.journal,target_move:0
#: field:account.report.general.ledger,target_move:0
#: field:account.tax.chart,target_move:0
#: report:account.third_party_ledger:0
#: report:account.third_party_ledger_other:0
#: field:account.vat.declaration,target_move:0
msgid "Target Moves"
msgstr ""

#. module: account
#: field:account.subscription,period_type:0
msgid "Period Type"
msgstr ""

#. module: account
#: view:account.invoice:0
#: field:account.invoice,payment_ids:0
#: selection:account.vat.declaration,based_on:0
msgid "Payments"
msgstr ""

#. module: account
#: view:account.tax:0
msgid "Reverse Compute Code"
msgstr ""

#. module: account
#: field:account.subscription.line,move_id:0
msgid "Entry"
msgstr ""

#. module: account
#: field:account.tax,python_compute_inv:0
#: field:account.tax.template,python_compute_inv:0
msgid "Python Code (reverse)"
msgstr ""

#. module: account
#: model:ir.actions.act_window,name:account.action_payment_term_form
#: model:ir.ui.menu,name:account.menu_action_payment_term_form
msgid "Payment Terms"
msgstr ""

#. module: account
#: field:account.journal.column,name:0
msgid "Column Name"
msgstr ""

#. module: account
#: view:account.general.journal:0
msgid ""
"This report gives you an overview of the situation of your general journals"
msgstr ""

#. module: account
#: field:account.entries.report,year:0
#: view:account.invoice.report:0
#: field:account.invoice.report,year:0
#: view:analytic.entries.report:0
#: field:analytic.entries.report,year:0
#: field:report.account.sales,name:0
#: field:report.account_type.sales,name:0
msgid "Year"
msgstr ""

#. module: account
#: field:account.bank.statement,starting_details_ids:0
msgid "Opening Cashbox"
msgstr ""

#. module: account
#: view:account.payment.term.line:0
msgid "Line 1:"
msgstr ""

#. module: account
#: code:addons/account/account.py:1167
#, python-format
msgid "Integrity Error !"
msgstr "Integreringsfeil!"

#. module: account
#: field:account.tax.template,description:0
msgid "Internal Name"
msgstr "Internt Navn"

#. module: account
#: selection:account.subscription,period_type:0
msgid "month"
msgstr ""

#. module: account
#: code:addons/account/account_bank_statement.py:293
#, python-format
msgid "Journal Item \"%s\" is not valid"
msgstr ""

#. module: account
#: view:account.payment.term:0
msgid "Description on invoices"
msgstr ""

#. module: account
#: field:account.partner.reconcile.process,next_partner_id:0
msgid "Next Partner to Reconcile"
msgstr ""

#. module: account
#: field:account.invoice.tax,account_id:0
#: field:account.move.line,tax_code_id:0
msgid "Tax Account"
msgstr ""

#. module: account
#: view:account.automatic.reconcile:0
msgid "Reconciliation result"
msgstr ""

#. module: account
#: view:account.bs.report:0
#: model:ir.actions.act_window,name:account.action_account_bs_report
#: model:ir.ui.menu,name:account.menu_account_bs_report
msgid "Balance Sheet"
msgstr ""

#. module: account
#: model:ir.ui.menu,name:account.final_accounting_reports
msgid "Accounting Reports"
msgstr ""

#. module: account
#: field:account.move,line_id:0
#: view:analytic.entries.report:0
#: model:ir.actions.act_window,name:account.act_account_acount_move_line_open
#: model:ir.actions.act_window,name:account.action_move_line_form
msgid "Entries"
msgstr ""

#. module: account
#: view:account.entries.report:0
msgid "This Period"
msgstr ""

#. module: account
#: field:account.analytic.line,product_uom_id:0
#: field:account.move.line,product_uom_id:0
msgid "UoM"
msgstr ""

#. module: account
#: code:addons/account/wizard/account_invoice_refund.py:138
#, python-format
msgid "No Period found on Invoice!"
msgstr ""

#. module: account
#: view:account.tax.template:0
msgid "Compute Code (if type=code)"
msgstr ""

#. module: account
#: selection:account.analytic.journal,type:0
#: view:account.journal:0
#: selection:account.journal,type:0
#: view:account.model:0
#: selection:account.tax,type_tax_use:0
#: view:account.tax.template:0
#: selection:account.tax.template,type_tax_use:0
msgid "Sale"
msgstr ""

#. module: account
#: view:account.analytic.line:0
#: field:account.bank.statement.line,amount:0
#: report:account.invoice:0
#: field:account.invoice.tax,amount:0
#: view:account.move:0
#: field:account.move,amount:0
#: view:account.move.line:0
#: field:account.tax,amount:0
#: field:account.tax.template,amount:0
#: view:analytic.entries.report:0
#: field:analytic.entries.report,amount:0
msgid "Amount"
msgstr ""

#. module: account
#: code:addons/account/wizard/account_fiscalyear_close.py:41
#, python-format
msgid "End of Fiscal Year Entry"
msgstr ""

#. module: account
#: model:process.transition,name:account.process_transition_customerinvoice0
#: model:process.transition,name:account.process_transition_paymentorderreconcilation0
#: model:process.transition,name:account.process_transition_statemententries0
#: model:process.transition,name:account.process_transition_suppliercustomerinvoice0
#: model:process.transition,name:account.process_transition_suppliervalidentries0
#: model:process.transition,name:account.process_transition_validentries0
msgid "Validation"
msgstr ""

#. module: account
#: help:account.invoice,reconciled:0
msgid ""
"The Journal Entry of the invoice have been totally reconciled with one or "
"several Journal Entries of payment."
msgstr ""

#. module: account
#: field:account.tax,child_depend:0
#: field:account.tax.template,child_depend:0
msgid "Tax on Children"
msgstr ""

#. module: account
#: constraint:account.move.line:0
msgid ""
"You can not create move line on receivable/payable account without partner"
msgstr ""

#. module: account
#: code:addons/account/account.py:2067
#: code:addons/account/wizard/account_use_model.py:69
#, python-format
msgid "No period found !"
msgstr ""

#. module: account
#: field:account.journal,update_posted:0
msgid "Allow Cancelling Entries"
msgstr ""

#. module: account
#: field:account.tax.code,sign:0
msgid "Coefficent for parent"
msgstr ""

#. module: account
#: report:account.partner.balance:0
msgid "(Account/Partner) Name"
msgstr ""

#. module: account
#: view:account.bank.statement:0
msgid "Transaction"
msgstr ""

#. module: account
#: help:account.tax,base_code_id:0
#: help:account.tax,ref_base_code_id:0
#: help:account.tax,ref_tax_code_id:0
#: help:account.tax,tax_code_id:0
#: help:account.tax.template,base_code_id:0
#: help:account.tax.template,ref_base_code_id:0
#: help:account.tax.template,ref_tax_code_id:0
#: help:account.tax.template,tax_code_id:0
msgid "Use this code for the VAT declaration."
msgstr ""

#. module: account
#: view:account.move.line:0
msgid "Debit/Credit"
msgstr ""

#. module: account
#: view:report.hr.timesheet.invoice.journal:0
msgid "Analytic Entries Stats"
msgstr ""

#. module: account
#: model:ir.actions.act_window,name:account.action_account_tax_code_template_form
#: model:ir.ui.menu,name:account.menu_action_account_tax_code_template_form
msgid "Tax Code Templates"
msgstr ""

#. module: account
#: model:ir.model,name:account.model_account_installer
msgid "account.installer"
msgstr ""

#. module: account
#: field:account.tax.template,include_base_amount:0
msgid "Include in Base Amount"
msgstr ""

#. module: account
#: help:account.payment.term.line,days:0
msgid ""
"Number of days to add before computation of the day of month.If Date=15/01, "
"Number of Days=22, Day of Month=-1, then the due date is 28/02."
msgstr ""

#. module: account
#: code:addons/account/account.py:2896
#: code:addons/account/installer.py:283
#: code:addons/account/installer.py:295
#, python-format
msgid "Bank Journal "
msgstr ""

#. module: account
#: view:account.journal:0
msgid "Entry Controls"
msgstr ""

#. module: account
#: view:account.analytic.chart:0
#: view:project.account.analytic.line:0
msgid "(Keep empty to open the current situation)"
msgstr ""

#. module: account
#: field:account.analytic.Journal.report,date1:0
#: field:account.analytic.balance,date1:0
#: field:account.analytic.cost.ledger,date1:0
#: field:account.analytic.cost.ledger.journal.report,date1:0
#: field:account.analytic.inverted.balance,date1:0
msgid "Start of period"
msgstr ""

#. module: account
#: code:addons/account/account_move_line.py:1193
#, python-format
msgid ""
"You can not do this modification on a reconciled entry ! Please note that "
"you can just change some non important fields !"
msgstr ""

#. module: account
#: model:ir.model,name:account.model_account_common_account_report
msgid "Account Common Account Report"
msgstr ""

#. module: account
#: field:account.bank.statement.line,name:0
msgid "Communication"
msgstr ""

#. module: account
#: model:ir.ui.menu,name:account.menu_analytic_accounting
msgid "Analytic Accounting"
msgstr ""

#. module: account
#: selection:account.invoice,type:0
#: selection:account.invoice.report,type:0
#: selection:report.invoice.created,type:0
msgid "Customer Refund"
msgstr ""

#. module: account
#: view:account.account:0
#: field:account.account,tax_ids:0
#: field:account.account.template,tax_ids:0
msgid "Default Taxes"
msgstr ""

#. module: account
#: field:account.tax,ref_tax_sign:0
#: field:account.tax,tax_sign:0
#: field:account.tax.template,ref_tax_sign:0
#: field:account.tax.template,tax_sign:0
msgid "Tax Code Sign"
msgstr ""

#. module: account
#: model:ir.model,name:account.model_report_invoice_created
msgid "Report of Invoices Created within Last 15 days"
msgstr ""

#. module: account
#: field:account.fiscalyear,end_journal_period_id:0
msgid "End of Year Entries Journal"
msgstr ""

#. module: account
#: code:addons/account/account_bank_statement.py:331
#: code:addons/account/invoice.py:405
#: code:addons/account/invoice.py:505
#: code:addons/account/invoice.py:520
#: code:addons/account/invoice.py:528
#: code:addons/account/invoice.py:545
#: code:addons/account/invoice.py:1347
#: code:addons/account/wizard/account_move_journal.py:63
#, python-format
msgid "Configuration Error !"
msgstr ""

#. module: account
#: help:account.partner.reconcile.process,to_reconcile:0
msgid ""
"This is the remaining partners for who you should check if there is "
"something to reconcile or not. This figure already count the current partner "
"as reconciled."
msgstr ""

#. module: account
#: view:account.subscription.line:0
msgid "Subscription lines"
msgstr ""

#. module: account
#: field:account.entries.report,quantity:0
msgid "Products Quantity"
msgstr ""

#. module: account
#: view:account.entries.report:0
#: selection:account.entries.report,move_state:0
#: view:account.move:0
#: selection:account.move,state:0
#: view:account.move.line:0
msgid "Unposted"
msgstr ""

#. module: account
#: view:account.change.currency:0
#: model:ir.actions.act_window,name:account.action_account_change_currency
#: model:ir.model,name:account.model_account_change_currency
msgid "Change Currency"
msgstr ""

#. module: account
#: model:process.node,note:account.process_node_accountingentries0
#: model:process.node,note:account.process_node_supplieraccountingentries0
msgid "Accounting entries."
msgstr ""

#. module: account
#: view:account.invoice:0
msgid "Payment Date"
msgstr ""

#. module: account
#: selection:account.automatic.reconcile,power:0
msgid "6"
msgstr ""

#. module: account
#: view:account.analytic.account:0
#: model:ir.actions.act_window,name:account.action_account_analytic_account_form
#: model:ir.actions.act_window,name:account.action_analytic_open
#: model:ir.ui.menu,name:account.account_analytic_def_account
msgid "Analytic Accounts"
msgstr ""

#. module: account
#: help:account.account.type,report_type:0
msgid ""
"According value related accounts will be display on respective reports "
"(Balance Sheet Profit & Loss Account)"
msgstr ""

#. module: account
#: field:account.report.general.ledger,sortby:0
msgid "Sort By"
msgstr ""

#. module: account
#: code:addons/account/account.py:1326
#, python-format
msgid ""
"There is no default default credit account defined \n"
"on journal \"%s\""
msgstr ""

#. module: account
#: field:account.entries.report,amount_currency:0
#: field:account.model.line,amount_currency:0
#: field:account.move.line,amount_currency:0
msgid "Amount Currency"
msgstr ""

#. module: account
#: code:addons/account/wizard/account_validate_account_move.py:39
#, python-format
msgid ""
"Specified Journal does not have any account move entries in draft state for "
"this period"
msgstr ""

#. module: account
#: model:ir.actions.act_window,name:account.action_view_move_line
msgid "Lines to reconcile"
msgstr ""

#. module: account
#: report:account.analytic.account.balance:0
#: report:account.analytic.account.inverted.balance:0
#: report:account.analytic.account.quantity_cost_ledger:0
#: report:account.invoice:0
#: field:account.invoice.line,quantity:0
#: field:account.model.line,quantity:0
#: field:account.move.line,quantity:0
#: view:analytic.entries.report:0
#: field:analytic.entries.report,unit_amount:0
#: field:report.account.sales,quantity:0
#: field:report.account_type.sales,quantity:0
msgid "Quantity"
msgstr ""

#. module: account
#: view:account.move.line:0
msgid "Number (Move)"
msgstr ""

#. module: account
#: view:account.invoice.refund:0
msgid "Refund Invoice Options"
msgstr ""

#. module: account
#: help:account.automatic.reconcile,power:0
msgid ""
"Number of partial amounts that can be combined to find a balance point can "
"be chosen as the power of the automatic reconciliation"
msgstr ""

#. module: account
#: help:account.payment.term.line,sequence:0
msgid ""
"The sequence field is used to order the payment term lines from the lowest "
"sequences to the higher ones"
msgstr ""

#. module: account
#: view:account.fiscal.position.template:0
#: field:account.fiscal.position.template,name:0
msgid "Fiscal Position Template"
msgstr ""

#. module: account
#: view:account.analytic.chart:0
#: view:account.chart:0
#: view:account.tax.chart:0
msgid "Open Charts"
msgstr ""

#. module: account
#: view:account.fiscalyear.close.state:0
msgid ""
"If no additional entries should be recorded on a fiscal year, you can close "
"it from here. It will close all opened periods in this year that will make "
"impossible any new entry record. Close a fiscal year when you need to "
"finalize your end of year results definitive "
msgstr ""

#. module: account
#: field:account.central.journal,amount_currency:0
#: field:account.common.journal.report,amount_currency:0
#: field:account.general.journal,amount_currency:0
#: field:account.partner.ledger,amount_currency:0
#: field:account.print.journal,amount_currency:0
#: field:account.report.general.ledger,amount_currency:0
msgid "With Currency"
msgstr ""

#. module: account
#: view:account.bank.statement:0
msgid "Open CashBox"
msgstr ""

#. module: account
#: view:account.move.line.reconcile:0
msgid "Reconcile With Write-Off"
msgstr ""

#. module: account
#: selection:account.payment.term.line,value:0
#: selection:account.tax,type:0
msgid "Fixed Amount"
msgstr ""

#. module: account
#: view:account.subscription:0
msgid "Valid Up to"
msgstr ""

#. module: account
#: view:board.board:0
msgid "Aged Receivables"
msgstr ""

#. module: account
#: model:ir.actions.act_window,name:account.action_account_automatic_reconcile
msgid "Account Automatic Reconcile"
msgstr ""

#. module: account
#: view:account.move:0
#: view:account.move.line:0
msgid "Journal Item"
msgstr ""

#. module: account
#: model:ir.model,name:account.model_account_move_journal
msgid "Move journal"
msgstr ""

#. module: account
#: model:ir.actions.act_window,name:account.action_account_fiscalyear_close
#: model:ir.ui.menu,name:account.menu_wizard_fy_close
msgid "Generate Opening Entries"
msgstr ""

#. module: account
#: code:addons/account/account_move_line.py:738
#, python-format
msgid "Already Reconciled!"
msgstr ""

#. module: account
#: help:account.tax,type:0
msgid "The computation method for the tax amount."
msgstr ""

#. module: account
#: help:account.installer.modules,account_anglo_saxon:0
msgid ""
"This module will support the Anglo-Saxons accounting methodology by changing "
"the accounting logic with stock transactions."
msgstr ""

#. module: account
#: field:report.invoice.created,create_date:0
msgid "Create Date"
msgstr ""

#. module: account
#: view:account.analytic.journal:0
#: model:ir.actions.act_window,name:account.action_account_analytic_journal_form
#: model:ir.ui.menu,name:account.account_def_analytic_journal
msgid "Analytic Journals"
msgstr ""

#. module: account
#: field:account.account,child_id:0
msgid "Child Accounts"
msgstr ""

#. module: account
#: view:account.move.line.reconcile:0
#: code:addons/account/account_move_line.py:830
#, python-format
msgid "Write-Off"
msgstr ""

#. module: account
#: field:res.partner,debit:0
msgid "Total Payable"
msgstr ""

#. module: account
#: model:ir.actions.act_window,name:account.action_account_analytic_account_line_extended_form
msgid "account.analytic.line.extended"
msgstr ""

#. module: account
#: selection:account.bank.statement.line,type:0
#: view:account.invoice:0
#: view:account.invoice.report:0
#: code:addons/account/invoice.py:322
#, python-format
msgid "Supplier"
msgstr ""

#. module: account
#: selection:account.entries.report,month:0
#: selection:account.invoice.report,month:0
#: selection:analytic.entries.report,month:0
#: selection:report.account.sales,month:0
#: selection:report.account_type.sales,month:0
msgid "March"
msgstr ""

#. module: account
#: view:account.account.template:0
msgid "Account Template"
msgstr ""

#. module: account
#: report:account.analytic.account.journal:0
msgid "Account n°"
msgstr ""

#. module: account
#: help:account.installer.modules,account_payment:0
msgid ""
"Streamlines invoice payment and creates hooks to plug automated payment "
"systems in."
msgstr ""

#. module: account
#: field:account.payment.term.line,value:0
msgid "Valuation"
msgstr ""

#. module: account
#: selection:account.aged.trial.balance,result_selection:0
#: selection:account.common.partner.report,result_selection:0
#: selection:account.partner.balance,result_selection:0
#: selection:account.partner.ledger,result_selection:0
#: code:addons/account/report/account_partner_balance.py:306
#, python-format
msgid "Receivable and Payable Accounts"
msgstr ""

#. module: account
#: field:account.fiscal.position.account.template,position_id:0
msgid "Fiscal Mapping"
msgstr ""

#. module: account
#: model:ir.actions.act_window,name:account.action_account_state_open
#: model:ir.model,name:account.model_account_state_open
msgid "Account State Open"
msgstr ""

#. module: account
#: report:account.analytic.account.quantity_cost_ledger:0
msgid "Max Qty:"
msgstr ""

#. module: account
#: view:account.invoice.refund:0
msgid "Refund Invoice"
msgstr ""

#. module: account
#: field:account.invoice,address_invoice_id:0
msgid "Invoice Address"
msgstr ""

#. module: account
#: model:ir.actions.act_window,help:account.action_account_entries_report_all
msgid ""
"From this view, have an analysis of your different financial accounts. The "
"document shows your debit and credit taking in consideration some criteria "
"you can choose by using the search tool."
msgstr ""

#. module: account
#: model:ir.actions.act_window,help:account.action_tax_code_list
msgid ""
"The tax code definition depends on the tax declaration of your country. "
"OpenERP allows you to define the tax structure and manage it from this menu. "
"You can define both numeric and alphanumeric tax codes."
msgstr ""

#. module: account
#: help:account.partner.reconcile.process,progress:0
msgid ""
"Shows you the progress made today on the reconciliation process. Given by \n"
"Partners Reconciled Today \\ (Remaining Partners + Partners Reconciled Today)"
msgstr ""

#. module: account
#: help:account.payment.term.line,value:0
msgid ""
"Select here the kind of valuation related to this payment term line. Note "
"that you should have your last line with the type 'Balance' to ensure that "
"the whole amount will be threated."
msgstr ""

#. module: account
#: field:account.invoice,period_id:0
#: field:account.invoice.report,period_id:0
#: field:report.account.sales,period_id:0
#: field:report.account_type.sales,period_id:0
msgid "Force Period"
msgstr ""

#. module: account
#: view:account.invoice.report:0
#: field:account.invoice.report,nbr:0
msgid "# of Lines"
msgstr ""

#. module: account
#: code:addons/account/wizard/account_change_currency.py:60
#, python-format
msgid "New currency is not confirured properly !"
msgstr ""

#. module: account
#: field:account.aged.trial.balance,filter:0
#: field:account.balance.report,filter:0
#: field:account.bs.report,filter:0
#: field:account.central.journal,filter:0
#: field:account.common.account.report,filter:0
#: field:account.common.journal.report,filter:0
#: field:account.common.partner.report,filter:0
#: field:account.common.report,filter:0
#: field:account.general.journal,filter:0
#: field:account.partner.balance,filter:0
#: field:account.partner.ledger,filter:0
#: field:account.pl.report,filter:0
#: field:account.print.journal,filter:0
#: field:account.report.general.ledger,filter:0
#: field:account.vat.declaration,filter:0
msgid "Filter by"
msgstr ""

#. module: account
#: code:addons/account/account_move_line.py:1131
#: code:addons/account/account_move_line.py:1214
#, python-format
msgid "You can not use an inactive account!"
msgstr ""

#. module: account
#: code:addons/account/account_move_line.py:803
#, python-format
msgid "Entries are not of the same account or already reconciled ! "
msgstr ""

#. module: account
#: field:account.tax,account_collected_id:0
#: field:account.tax.template,account_collected_id:0
msgid "Invoice Tax Account"
msgstr ""

#. module: account
#: model:ir.actions.act_window,name:account.action_account_general_journal
#: model:ir.model,name:account.model_account_general_journal
msgid "Account General Journal"
msgstr ""

#. module: account
#: code:addons/account/report/common_report_header.py:100
#, python-format
msgid "No Filter"
msgstr ""

#. module: account
#: field:account.payment.term.line,days:0
msgid "Number of Days"
msgstr ""

#. module: account
#: selection:account.automatic.reconcile,power:0
msgid "7"
msgstr ""

#. module: account
#: code:addons/account/account_bank_statement.py:391
#: code:addons/account/invoice.py:370
#, python-format
msgid "Invalid action !"
msgstr ""

#. module: account
#: code:addons/account/wizard/account_move_journal.py:102
#, python-format
msgid "Period: %s"
msgstr ""

#. module: account
#: model:ir.model,name:account.model_account_fiscal_position_tax_template
msgid "Template Tax Fiscal Position"
msgstr ""

#. module: account
#: help:account.tax,name:0
msgid "This name will be displayed on reports"
msgstr ""

#. module: account
#: report:account.analytic.account.cost_ledger:0
#: report:account.analytic.account.quantity_cost_ledger:0
msgid "Printing date"
msgstr ""

#. module: account
#: selection:account.account.type,close_method:0
#: selection:account.tax,type:0
#: selection:account.tax.template,type:0
msgid "None"
msgstr ""

#. module: account
#: view:analytic.entries.report:0
msgid "  365 Days  "
msgstr ""

#. module: account
#: model:ir.actions.act_window,name:account.action_invoice_tree3
#: model:ir.ui.menu,name:account.menu_action_invoice_tree3
msgid "Customer Refunds"
msgstr ""

#. module: account
#: view:account.payment.term.line:0
msgid "Amount Computation"
msgstr ""

#. module: account
#: field:account.journal.period,name:0
msgid "Journal-Period Name"
msgstr ""

#. module: account
#: field:account.invoice.tax,factor_base:0
msgid "Multipication factor for Base code"
msgstr ""

#. module: account
#: code:addons/account/wizard/account_report_common.py:126
#, python-format
msgid "not implemented"
msgstr ""

#. module: account
#: help:account.journal,company_id:0
msgid "Company related to this journal"
msgstr ""

#. module: account
#: code:addons/account/wizard/account_invoice_state.py:44
#, python-format
msgid ""
"Selected Invoice(s) cannot be confirmed as they are not in 'Draft' or 'Pro-"
"Forma' state!"
msgstr ""

#. module: account
#: report:account.invoice:0
msgid "Fiscal Position Remark :"
msgstr ""

#. module: account
#: view:analytic.entries.report:0
#: model:ir.actions.act_window,name:account.action_analytic_entries_report
#: model:ir.ui.menu,name:account.menu_action_analytic_entries_report
msgid "Analytic Entries Analysis"
msgstr ""

#. module: account
#: selection:account.aged.trial.balance,direction_selection:0
msgid "Past"
msgstr ""

#. module: account
#: view:account.analytic.line:0
msgid "Analytic Entry"
msgstr ""

#. module: account
#: view:res.company:0
#: field:res.company,overdue_msg:0
msgid "Overdue Payments Message"
msgstr ""

#. module: account
#: model:ir.actions.act_window,help:account.action_account_moves_all_a
msgid ""
"This view can be used by accountants in order to quickly record entries in "
"OpenERP. If you want to record a supplier invoice, start by recording the "
"line of the expense account. OpenERP will propose to you automatically the "
"Tax related to this account and the counterpart \"Account Payable\"."
msgstr ""

#. module: account
#: field:account.entries.report,date_created:0
msgid "Date Created"
msgstr ""

#. module: account
#: field:account.payment.term.line,value_amount:0
msgid "Value Amount"
msgstr ""

#. module: account
#: help:account.journal,code:0
msgid ""
"The code will be used to generate the numbers of the journal entries of this "
"journal."
msgstr ""

#. module: account
#: view:account.invoice:0
msgid "(keep empty to use the current period)"
msgstr ""

#. module: account
#: model:process.transition,note:account.process_transition_supplierreconcilepaid0
msgid ""
"As soon as the reconciliation is done, the invoice's state turns to “done” "
"(i.e. paid) in the system."
msgstr ""

#. module: account
#: code:addons/account/invoice.py:989
#, python-format
msgid "is validated."
msgstr ""

#. module: account
#: view:account.chart.template:0
#: field:account.chart.template,account_root_id:0
msgid "Root Account"
msgstr ""

#. module: account
#: field:res.partner,last_reconciliation_date:0
msgid "Latest Reconciliation Date"
msgstr ""

#. module: account
#: model:ir.model,name:account.model_account_analytic_line
msgid "Analytic Line"
msgstr ""

#. module: account
#: field:product.template,taxes_id:0
msgid "Customer Taxes"
msgstr ""

#. module: account
#: view:account.addtmpl.wizard:0
msgid "Create an Account based on this template"
msgstr ""

#. module: account
#: view:account.account.type:0
#: view:account.tax.code:0
msgid "Reporting Configuration"
msgstr ""

#. module: account
#: constraint:account.move.line:0
msgid "Company must be same for its related account and period."
msgstr ""

#. module: account
#: field:account.tax,type:0
#: field:account.tax.template,type:0
msgid "Tax Type"
msgstr ""

#. module: account
#: model:ir.actions.act_window,name:account.action_account_template_form
#: model:ir.ui.menu,name:account.menu_action_account_template_form
msgid "Account Templates"
msgstr ""

#. module: account
#: report:account.vat.declaration:0
msgid "Tax Statement"
msgstr ""

#. module: account
#: model:ir.model,name:account.model_res_company
msgid "Companies"
msgstr ""

#. module: account
#: code:addons/account/account.py:532
#, python-format
msgid ""
"You cannot modify Company of account as its related record exist in Entry "
"Lines"
msgstr ""

#. module: account
#: help:account.fiscalyear.close.state,fy_id:0
msgid "Select a fiscal year to close"
msgstr ""

#. module: account
#: help:account.chart.template,tax_template_ids:0
msgid "List of all the taxes that have to be installed by the wizard"
msgstr ""

#. module: account
#: model:ir.actions.report.xml,name:account.account_intracom
msgid "IntraCom"
msgstr ""

#. module: account
#: view:account.move.line.reconcile.writeoff:0
msgid "Information addendum"
msgstr ""

#. module: account
#: field:account.aged.trial.balance,fiscalyear_id:0
#: field:account.balance.report,fiscalyear_id:0
#: field:account.bs.report,fiscalyear_id:0
#: field:account.central.journal,fiscalyear_id:0
#: field:account.chart,fiscalyear:0
#: field:account.common.account.report,fiscalyear_id:0
#: field:account.common.journal.report,fiscalyear_id:0
#: field:account.common.partner.report,fiscalyear_id:0
#: field:account.common.report,fiscalyear_id:0
#: field:account.general.journal,fiscalyear_id:0
#: field:account.partner.balance,fiscalyear_id:0
#: field:account.partner.ledger,fiscalyear_id:0
#: field:account.pl.report,fiscalyear_id:0
#: field:account.print.journal,fiscalyear_id:0
#: field:account.report.general.ledger,fiscalyear_id:0
#: field:account.vat.declaration,fiscalyear_id:0
msgid "Fiscal year"
msgstr ""

#. module: account
#: view:account.move.reconcile:0
msgid "Partial Reconcile Entries"
msgstr ""

#. module: account
#: view:account.addtmpl.wizard:0
#: view:account.aged.trial.balance:0
#: view:account.analytic.Journal.report:0
#: view:account.analytic.balance:0
#: view:account.analytic.chart:0
#: view:account.analytic.cost.ledger:0
#: view:account.analytic.cost.ledger.journal.report:0
#: view:account.analytic.inverted.balance:0
#: view:account.automatic.reconcile:0
#: view:account.bank.statement:0
#: view:account.change.currency:0
#: view:account.chart:0
#: view:account.common.report:0
#: view:account.fiscalyear.close:0
#: view:account.fiscalyear.close.state:0
#: view:account.invoice:0
#: view:account.invoice.refund:0
#: selection:account.invoice.refund,filter_refund:0
#: view:account.journal.select:0
#: view:account.move:0
#: view:account.move.bank.reconcile:0
#: view:account.move.line.reconcile:0
#: view:account.move.line.reconcile.select:0
#: view:account.move.line.reconcile.writeoff:0
#: view:account.move.line.unreconcile.select:0
#: view:account.open.closed.fiscalyear:0
#: view:account.partner.reconcile.process:0
#: view:account.period.close:0
#: view:account.subscription.generate:0
#: view:account.tax.chart:0
#: view:account.unreconcile:0
#: view:account.unreconcile.reconcile:0
#: view:account.use.model:0
#: view:account.vat.declaration:0
#: code:addons/account/wizard/account_move_journal.py:105
#: view:project.account.analytic.line:0
#: view:validate.account.move:0
#: view:validate.account.move.lines:0
#, python-format
msgid "Cancel"
msgstr ""

#. module: account
#: field:account.account.type,name:0
msgid "Acc. Type Name"
msgstr ""

#. module: account
#: selection:account.account,type:0
#: selection:account.account.template,type:0
#: selection:account.entries.report,type:0
msgid "Receivable"
msgstr ""

#. module: account
#: view:account.invoice:0
msgid "Other Info"
msgstr ""

#. module: account
#: field:account.journal,default_credit_account_id:0
msgid "Default Credit Account"
msgstr ""

#. module: account
#: view:account.installer:0
msgid "Configure Your Accounting Chart"
msgstr ""

#. module: account
#: view:account.payment.term.line:0
msgid "  number of days: 30"
msgstr ""

#. module: account
#: help:account.analytic.line,currency_id:0
msgid "The related account currency if not equal to the company one."
msgstr ""

#. module: account
#: view:account.analytic.account:0
msgid "Current"
msgstr ""

#. module: account
#: view:account.bank.statement:0
msgid "CashBox"
msgstr ""

#. module: account
#: selection:account.tax,type:0
msgid "Percentage"
msgstr ""

#. module: account
#: selection:account.report.general.ledger,sortby:0
msgid "Journal & Partner"
msgstr ""

#. module: account
#: field:account.automatic.reconcile,power:0
msgid "Power"
msgstr ""

#. module: account
#: field:account.invoice.refund,filter_refund:0
msgid "Refund Type"
msgstr ""

#. module: account
#: report:account.invoice:0
msgid "Price"
msgstr ""

#. module: account
#: view:project.account.analytic.line:0
msgid "View Account Analytic Lines"
msgstr ""

#. module: account
#: selection:account.account.type,report_type:0
msgid "Balance Sheet (Liability Accounts)"
msgstr ""

#. module: account
#: field:account.invoice,internal_number:0
#: field:report.invoice.created,number:0
msgid "Invoice Number"
msgstr ""

#. module: account
#: help:account.tax,include_base_amount:0
msgid ""
"Indicates if the amount of tax must be included in the base amount for the "
"computation of the next taxes"
msgstr ""

#. module: account
#: model:ir.actions.act_window,name:account.action_account_partner_reconcile
msgid "Reconciliation: Go to Next Partner"
msgstr ""

#. module: account
#: model:ir.actions.act_window,name:account.action_account_analytic_invert_balance
#: model:ir.actions.report.xml,name:account.account_analytic_account_inverted_balance
msgid "Inverted Analytic Balance"
msgstr ""

#. module: account
#: field:account.tax.template,applicable_type:0
msgid "Applicable Type"
msgstr ""

#. module: account
#: field:account.invoice,reference:0
#: field:account.invoice.line,invoice_id:0
msgid "Invoice Reference"
msgstr ""

#. module: account
#: help:account.tax.template,sequence:0
msgid ""
"The sequence field is used to order the taxes lines from lower sequences to "
"higher ones. The order is important if you have a tax that has several tax "
"children. In this case, the evaluation order is important."
msgstr ""

#. module: account
#: selection:account.account,type:0
#: selection:account.account.template,type:0
#: view:account.journal:0
msgid "Liquidity"
msgstr ""

#. module: account
#: model:ir.actions.act_window,name:account.action_account_analytic_journal_open_form
#: model:ir.ui.menu,name:account.account_analytic_journal_entries
msgid "Analytic Journal Items"
msgstr ""

#. module: account
#: view:account.fiscalyear.close:0
msgid ""
"This wizard will generate the end of year journal entries of selected fiscal "
"year. Note that you can run this wizard many times for the same fiscal year: "
"it will simply replace the old opening entries with the new ones."
msgstr ""

#. module: account
#: model:ir.ui.menu,name:account.menu_finance_bank_and_cash
msgid "Bank and Cash"
msgstr ""

#. module: account
#: model:ir.actions.act_window,help:account.action_analytic_entries_report
msgid ""
"From this view, have an analysis of your different analytic entries "
"following the analytic account you defined matching your business need. Use "
"the tool search to analyse information about analytic entries generated in "
"the system."
msgstr ""

#. module: account
#: sql_constraint:account.journal:0
msgid "The name of the journal must be unique per company !"
msgstr ""

#. module: account
#: field:account.account.template,nocreate:0
msgid "Optional create"
msgstr ""

#. module: account
#: code:addons/account/invoice.py:406
#: code:addons/account/invoice.py:506
#: code:addons/account/invoice.py:1348
#, python-format
msgid "Can not find account chart for this company, Please Create account."
msgstr ""

#. module: account
#: code:addons/account/wizard/account_report_aged_partner_balance.py:57
#, python-format
msgid "Enter a Start date !"
msgstr ""

#. module: account
#: report:account.invoice:0
#: selection:account.invoice,type:0
#: selection:account.invoice.report,type:0
#: selection:report.invoice.created,type:0
msgid "Supplier Refund"
msgstr ""

#. module: account
#: model:ir.ui.menu,name:account.menu_dashboard_acc
msgid "Dashboard"
msgstr ""

#. module: account
#: field:account.bank.statement,move_line_ids:0
msgid "Entry lines"
msgstr ""

#. module: account
#: field:account.move.line,centralisation:0
msgid "Centralisation"
msgstr ""

#. module: account
#: view:wizard.multi.charts.accounts:0
msgid "Generate Your Accounting Chart from a Chart Template"
msgstr ""

#. module: account
#: view:account.account:0
#: view:account.account.template:0
#: view:account.analytic.account:0
#: view:account.analytic.journal:0
#: view:account.analytic.line:0
#: view:account.bank.statement:0
#: view:account.chart.template:0
#: view:account.entries.report:0
#: view:account.fiscalyear:0
#: view:account.invoice:0
#: view:account.invoice.report:0
#: view:account.journal:0
#: view:account.model:0
#: view:account.move:0
#: view:account.move.line:0
#: view:account.subscription:0
#: view:account.tax.code.template:0
#: view:analytic.entries.report:0
msgid "Group By..."
msgstr ""

#. module: account
#: field:account.journal.column,readonly:0
msgid "Readonly"
msgstr ""

#. module: account
#: model:ir.model,name:account.model_account_pl_report
msgid "Account Profit And Loss Report"
msgstr ""

#. module: account
#: field:account.invoice.line,uos_id:0
msgid "Unit of Measure"
msgstr ""

#. module: account
#: constraint:account.payment.term.line:0
msgid ""
"Percentages for Payment Term Line must be between 0 and 1, Example: 0.02 for "
"2% "
msgstr ""

#. module: account
#: model:ir.model,name:account.model_account_sequence_fiscalyear
msgid "account.sequence.fiscalyear"
msgstr ""

#. module: account
#: report:account.analytic.account.journal:0
#: view:account.analytic.journal:0
#: field:account.analytic.line,journal_id:0
#: field:account.journal,analytic_journal_id:0
#: model:ir.actions.act_window,name:account.action_account_analytic_journal
#: model:ir.actions.report.xml,name:account.analytic_journal_print
#: model:ir.model,name:account.model_account_analytic_journal
msgid "Analytic Journal"
msgstr ""

#. module: account
#: view:account.entries.report:0
msgid "Reconciled"
msgstr ""

#. module: account
#: report:account.invoice:0
#: field:account.invoice.tax,base:0
msgid "Base"
msgstr ""

#. module: account
#: field:account.model,name:0
msgid "Model Name"
msgstr ""

#. module: account
#: field:account.chart.template,property_account_expense_categ:0
msgid "Expense Category Account"
msgstr ""

#. module: account
#: view:account.bank.statement:0
msgid "Cash Transactions"
msgstr ""

#. module: account
#: code:addons/account/wizard/account_state_open.py:37
#, python-format
msgid "Invoice is already reconciled"
msgstr ""

#. module: account
#: view:account.account:0
#: view:account.account.template:0
#: view:account.bank.statement:0
#: field:account.bank.statement.line,note:0
#: view:account.fiscal.position:0
#: field:account.fiscal.position,note:0
#: view:account.invoice.line:0
#: field:account.invoice.line,note:0
msgid "Notes"
msgstr ""

#. module: account
#: model:ir.model,name:account.model_analytic_entries_report
msgid "Analytic Entries Statistics"
msgstr ""

#. module: account
#: code:addons/account/account_analytic_line.py:143
#: code:addons/account/account_move_line.py:905
#, python-format
msgid "Entries: "
msgstr ""

#. module: account
#: view:account.use.model:0
msgid "Create manual recurring entries in a chosen journal."
msgstr ""

#. module: account
#: code:addons/account/account.py:1393
#, python-format
msgid "Couldn't create move between different companies"
msgstr ""

#. module: account
#: model:ir.actions.act_window,help:account.action_account_type_form
msgid ""
"An account type is used to determine how an account is used in each journal. "
"The deferral method of an account type determines the process for the annual "
"closing. Reports such as the Balance Sheet and the Profit and Loss report "
"use the category (profit/loss or balance sheet). For example, the account "
"type could be linked to an asset account, expense account or payable "
"account. From this view, you can create and manage the account types you "
"need for your company."
msgstr ""

#. module: account
#: model:ir.actions.act_window,help:account.action_account_bank_reconcile_tree
msgid ""
"Bank Reconciliation consists of verifying that your bank statement "
"corresponds with the entries (or records) of that account in your accounting "
"system."
msgstr ""

#. module: account
#: model:process.node,note:account.process_node_draftstatement0
msgid "State is draft"
msgstr ""

#. module: account
#: view:account.move.line:0
#: code:addons/account/account_move_line.py:1003
#, python-format
msgid "Total debit"
msgstr ""

#. module: account
#: code:addons/account/account_move_line.py:781
#, python-format
msgid "Entry \"%s\" is not valid !"
msgstr ""

#. module: account
#: report:account.invoice:0
msgid "Fax :"
msgstr ""

#. module: account
#: report:account.vat.declaration:0
#: field:account.vat.declaration,based_on:0
msgid "Based On"
msgstr ""

#. module: account
#: help:res.partner,property_account_receivable:0
msgid ""
"This account will be used instead of the default one as the receivable "
"account for the current partner"
msgstr ""

#. module: account
#: field:account.tax,python_applicable:0
#: field:account.tax,python_compute:0
#: selection:account.tax,type:0
#: selection:account.tax.template,applicable_type:0
#: field:account.tax.template,python_applicable:0
#: field:account.tax.template,python_compute:0
#: selection:account.tax.template,type:0
msgid "Python Code"
msgstr ""

#. module: account
#: code:addons/account/wizard/account_report_balance_sheet.py:70
#, python-format
msgid ""
"Please define the Reserve and Profit/Loss account for current user company !"
msgstr ""

#. module: account
#: help:account.journal,update_posted:0
msgid ""
"Check this box if you want to allow the cancellation the entries related to "
"this journal or of the invoice related to this journal"
msgstr ""

#. module: account
#: view:account.fiscalyear.close:0
msgid "Create"
msgstr ""

#. module: account
#: model:process.transition.action,name:account.process_transition_action_createentries0
msgid "Create entry"
msgstr ""

#. module: account
#: view:account.payment.term.line:0
msgid "  valuation: percent"
msgstr ""

#. module: account
#: code:addons/account/account.py:499
#: code:addons/account/account.py:501
#: code:addons/account/account.py:822
#: code:addons/account/account.py:901
#: code:addons/account/account.py:976
#: code:addons/account/account.py:1204
#: code:addons/account/account.py:1210
#: code:addons/account/account.py:2095
#: code:addons/account/account.py:2333
#: code:addons/account/account_analytic_line.py:90
#: code:addons/account/account_analytic_line.py:99
#: code:addons/account/account_bank_statement.py:292
#: code:addons/account/account_bank_statement.py:305
#: code:addons/account/account_bank_statement.py:345
#: code:addons/account/account_cash_statement.py:328
#: code:addons/account/account_cash_statement.py:348
#: code:addons/account/account_move_line.py:1176
#: code:addons/account/account_move_line.py:1191
#: code:addons/account/account_move_line.py:1193
#: code:addons/account/invoice.py:785
#: code:addons/account/invoice.py:815
#: code:addons/account/invoice.py:1008
#: code:addons/account/wizard/account_invoice_refund.py:100
#: code:addons/account/wizard/account_invoice_refund.py:102
#: code:addons/account/wizard/account_use_model.py:44
#, python-format
msgid "Error !"
msgstr ""

#. module: account
#: view:account.vat.declaration:0
#: model:ir.actions.report.xml,name:account.account_vat_declaration
#: model:ir.ui.menu,name:account.menu_account_vat_declaration
msgid "Taxes Report"
msgstr ""

#. module: account
#: selection:account.journal.period,state:0
msgid "Printed"
msgstr ""

#. module: account
#: view:account.analytic.line:0
msgid "Project line"
msgstr ""

#. module: account
#: field:account.invoice.tax,manual:0
msgid "Manual"
msgstr ""

#. module: account
#: view:account.automatic.reconcile:0
msgid ""
"For an invoice to be considered as paid, the invoice entries must be "
"reconciled with counterparts, usually payments. With the automatic "
"reconciliation functionality, OpenERP makes its own search for entries to "
"reconcile in a series of accounts. It finds entries for each partner where "
"the amounts correspond."
msgstr ""

#. module: account
#: view:account.move:0
#: field:account.move,to_check:0
msgid "To Review"
msgstr ""

#. module: account
#: view:account.bank.statement:0
#: view:account.move:0
#: model:ir.actions.act_window,name:account.action_move_journal_line
#: model:ir.ui.menu,name:account.menu_action_move_journal_line_form
#: model:ir.ui.menu,name:account.menu_finance_entries
msgid "Journal Entries"
msgstr ""

#. module: account
#: help:account.partner.ledger,page_split:0
msgid "Display Ledger Report with One partner per page"
msgstr ""

#. module: account
#: view:account.partner.balance:0
#: view:account.partner.ledger:0
msgid ""
"This report is an analysis done by a partner. It is a PDF report containing "
"one line per partner representing the cumulative credit balance"
msgstr ""

#. module: account
#: code:addons/account/wizard/account_validate_account_move.py:61
#, python-format
msgid ""
"Selected Entry Lines does not have any account move enties in draft state"
msgstr ""

#. module: account
#: selection:account.aged.trial.balance,target_move:0
#: selection:account.balance.report,target_move:0
#: selection:account.bs.report,target_move:0
#: selection:account.central.journal,target_move:0
#: selection:account.chart,target_move:0
#: selection:account.common.account.report,target_move:0
#: selection:account.common.journal.report,target_move:0
#: selection:account.common.partner.report,target_move:0
#: selection:account.common.report,target_move:0
#: selection:account.general.journal,target_move:0
#: selection:account.move.journal,target_move:0
#: selection:account.partner.balance,target_move:0
#: selection:account.partner.ledger,target_move:0
#: selection:account.pl.report,target_move:0
#: selection:account.print.journal,target_move:0
#: selection:account.report.general.ledger,target_move:0
#: selection:account.tax.chart,target_move:0
#: selection:account.vat.declaration,target_move:0
#: code:addons/account/report/common_report_header.py:67
#: model:ir.actions.report.xml,name:account.account_move_line_list
#, python-format
msgid "All Entries"
msgstr ""

#. module: account
#: constraint:product.template:0
msgid ""
"Error: The default UOM and the purchase UOM must be in the same category."
msgstr ""

#. module: account
#: view:account.journal.select:0
msgid "Journal Select"
msgstr ""

#. module: account
#: code:addons/account/wizard/account_change_currency.py:65
#, python-format
msgid "Currnt currency is not confirured properly !"
msgstr ""

#. module: account
#: model:ir.model,name:account.model_account_move_reconcile
msgid "Account Reconciliation"
msgstr ""

#. module: account
#: model:ir.model,name:account.model_account_fiscal_position_tax
msgid "Taxes Fiscal Position"
msgstr ""

#. module: account
#: report:account.general.ledger:0
#: view:account.report.general.ledger:0
#: model:ir.actions.act_window,name:account.action_account_general_ledger_menu
#: model:ir.actions.report.xml,name:account.account_general_ledger
#: model:ir.ui.menu,name:account.menu_general_ledger
msgid "General Ledger"
msgstr ""

#. module: account
#: model:process.transition,note:account.process_transition_paymentorderbank0
msgid "The payment order is sent to the bank."
msgstr ""

#. module: account
#: view:account.balance.report:0
#: view:account.bs.report:0
msgid ""
"This report allows you to print or generate a pdf of your trial balance "
"allowing you to quickly check the balance of each of your accounts in a "
"single report"
msgstr ""

#. module: account
#: help:account.move,to_check:0
msgid ""
"Check this box if you are unsure of that journal entry and if you want to "
"note it as 'to be reviewed' by an accounting expert."
msgstr ""

#. module: account
#: help:account.installer.modules,account_voucher:0
msgid ""
"Account Voucher module includes all the basic requirements of Voucher "
"Entries for Bank, Cash, Sales, Purchase, Expenses, Contra, etc... "
msgstr ""

#. module: account
#: view:account.chart.template:0
msgid "Properties"
msgstr ""

#. module: account
#: model:ir.model,name:account.model_account_tax_chart
msgid "Account tax chart"
msgstr ""

#. module: account
#: report:account.analytic.account.cost_ledger:0
#: report:account.analytic.account.quantity_cost_ledger:0
#: report:account.central.journal:0
#: report:account.general.journal:0
#: report:account.invoice:0
#: report:account.partner.balance:0
msgid "Total:"
msgstr ""

#. module: account
#: code:addons/account/account.py:2050
#, python-format
msgid ""
"You can specify year, month and date in the name of the model using the "
"following labels:\n"
"\n"
"%(year)s: To Specify Year \n"
"%(month)s: To Specify Month \n"
"%(date)s: Current Date\n"
"\n"
"e.g. My model on %(date)s"
msgstr ""

#. module: account
#: model:ir.actions.act_window,name:account.action_aged_income
msgid "Income Accounts"
msgstr ""

#. module: account
#: help:report.invoice.created,origin:0
msgid "Reference of the document that generated this invoice report."
msgstr ""

#. module: account
#: field:account.tax.code,child_ids:0
#: field:account.tax.code.template,child_ids:0
msgid "Child Codes"
msgstr ""

#. module: account
#: code:addons/account/invoice.py:473
#: code:addons/account/wizard/account_invoice_refund.py:137
#, python-format
msgid "Data Insufficient !"
msgstr ""

#. module: account
#: model:ir.actions.act_window,name:account.action_invoice_tree1
#: model:ir.ui.menu,name:account.menu_action_invoice_tree1
msgid "Customer Invoices"
msgstr ""

#. module: account
#: field:account.move.line.reconcile,writeoff:0
msgid "Write-Off amount"
msgstr ""

#. module: account
#: view:account.analytic.line:0
msgid "Sales"
msgstr ""

#. module: account
#: view:account.journal.column:0
#: model:ir.model,name:account.model_account_journal_column
msgid "Journal Column"
msgstr ""

#. module: account
#: selection:account.invoice.report,state:0
#: selection:account.journal.period,state:0
#: selection:account.subscription,state:0
#: selection:report.invoice.created,state:0
msgid "Done"
msgstr ""

#. module: account
#: model:process.transition,note:account.process_transition_invoicemanually0
msgid "A statement with manual entries becomes a draft statement."
msgstr ""

#. module: account
#: view:account.aged.trial.balance:0
msgid ""
"Aged Partner Balance is a more detailed report of your receivables by "
"intervals. When opening that report, OpenERP asks for the name of the "
"company, the fiscal period and the size of the interval to be analyzed (in "
"days). OpenERP then calculates a table of credit balance by period. So if "
"you request an interval of 30 days OpenERP generates an analysis of "
"creditors for the past month, past two months, and so on. "
msgstr ""

#. module: account
#: field:account.invoice,origin:0
#: field:report.invoice.created,origin:0
msgid "Source Document"
msgstr ""

#. module: account
#: help:account.account.type,sign:0
msgid ""
"Allows you to change the sign of the balance amount displayed in the "
"reports, so that you can see positive figures instead of negative ones in "
"expenses accounts."
msgstr ""

#. module: account
#: model:ir.actions.act_window,name:account.act_account_acount_move_line_open_unreconciled
msgid "Unreconciled Entries"
msgstr ""

#. module: account
#: model:ir.ui.menu,name:account.menu_menu_Bank_process
msgid "Statements Reconciliation"
msgstr ""

#. module: account
#: report:account.invoice:0
msgid "Taxes:"
msgstr ""

#. module: account
#: help:account.tax,amount:0
msgid "For taxes of type percentage, enter % ratio between 0-1."
msgstr ""

#. module: account
#: model:ir.actions.act_window,help:account.action_subscription_form
msgid ""
"A recurring entry is a miscellaneous entry that occurs on a recurrent basis "
"from a specific date, i.e. corresponding to the signature of a contract or "
"an agreement with a customer or a supplier. With Define Recurring Entries, "
"you can create such entries to automate the postings in the system."
msgstr ""

#. module: account
#: field:account.entries.report,product_uom_id:0
#: view:analytic.entries.report:0
#: field:analytic.entries.report,product_uom_id:0
msgid "Product UOM"
msgstr ""

#. module: account
#: model:ir.actions.act_window,help:account.action_view_bank_statement_tree
msgid ""
"A Cash Register allows you to manage cash entries in your cash journals. "
"This feature provides an easy way to follow up cash payments on a daily "
"basis. You can enter the coins that are in your cash box, and then post "
"entries when money comes in or goes out of the cash box."
msgstr ""

#. module: account
#: selection:account.automatic.reconcile,power:0
msgid "9"
msgstr ""

#. module: account
#: help:account.invoice.refund,date:0
msgid ""
"This date will be used as the invoice date for Refund Invoice and Period "
"will be chosen accordingly!"
msgstr ""

#. module: account
#: field:account.aged.trial.balance,period_length:0
msgid "Period length (days)"
msgstr ""

#. module: account
#: model:ir.actions.act_window,name:account.act_account_invoice_partner_relation
msgid "Monthly Turnover"
msgstr ""

#. module: account
#: view:account.move:0
#: view:account.move.line:0
msgid "Analytic Lines"
msgstr ""

#. module: account
#: model:ir.actions.act_window,help:account.action_account_analytic_account_tree2
msgid ""
"The normal chart of accounts has a structure defined by the legal "
"requirement of the country. The analytic chart of account structure should "
"reflect your own business needs in term of costs/revenues reporting. They "
"are usually structured by contracts, projects, products or departements. "
"Most of the OpenERP operations (invoices, timesheets, expenses, etc) "
"generate analytic entries on the related account."
msgstr ""

#. module: account
#: field:account.analytic.journal,line_ids:0
#: field:account.tax.code,line_ids:0
msgid "Lines"
msgstr ""

#. module: account
#: code:addons/account/invoice.py:521
#, python-format
msgid ""
"Can not find account chart for this company in invoice line account, Please "
"Create account."
msgstr ""

#. module: account
#: view:account.tax.template:0
msgid "Account Tax Template"
msgstr ""

#. module: account
#: view:account.journal.select:0
msgid "Are you sure you want to open Journal Entries?"
msgstr ""

#. module: account
#: view:account.state.open:0
msgid "Are you sure you want to open this invoice ?"
msgstr ""

#. module: account
#: code:addons/account/account_move_line.py:963
#, python-format
msgid "Accounting Entries"
msgstr ""

#. module: account
#: field:account.account.template,parent_id:0
msgid "Parent Account Template"
msgstr ""

#. module: account
#: view:account.bank.statement:0
#: field:account.bank.statement.line,statement_id:0
#: field:account.move.line,statement_id:0
#: model:process.process,name:account.process_process_statementprocess0
msgid "Statement"
msgstr ""

#. module: account
#: help:account.journal,default_debit_account_id:0
msgid "It acts as a default account for debit amount"
msgstr ""

#. module: account
#: model:ir.module.module,description:account.module_meta_information
msgid ""
"Financial and accounting module that covers:\n"
"    General accountings\n"
"    Cost / Analytic accounting\n"
"    Third party accounting\n"
"    Taxes management\n"
"    Budgets\n"
"    Customer and Supplier Invoices\n"
"    Bank statements\n"
"    Reconciliation process by partner\n"
"    Creates a dashboard for accountants that includes:\n"
"    * List of uninvoiced quotations\n"
"    * Graph of aged receivables\n"
"    * Graph of aged incomes\n"
"\n"
"The processes like maintaining of general ledger is done through the defined "
"financial Journals (entry move line or\n"
"grouping is maintained through journal) for a particular financial year and "
"for preparation of vouchers there is a\n"
"module named account_voucher.\n"
"    "
msgstr ""

#. module: account
#: model:ir.actions.act_window,help:account.action_account_journal_period_tree
msgid ""
"You can search for individual account entries through useful information. To "
"search for account entries, open a journal, then select a record line."
msgstr ""

#. module: account
#: report:account.invoice:0
#: view:account.invoice:0
#: field:account.invoice,date_invoice:0
#: view:account.invoice.report:0
#: field:report.invoice.created,date_invoice:0
msgid "Invoice Date"
msgstr ""

#. module: account
#: help:res.partner,credit:0
msgid "Total amount this customer owes you."
msgstr ""

#. module: account
#: model:ir.model,name:account.model_ir_sequence
msgid "ir.sequence"
msgstr ""

#. module: account
#: field:account.journal.period,icon:0
msgid "Icon"
msgstr ""

#. module: account
#: view:account.automatic.reconcile:0
#: view:account.use.model:0
msgid "Ok"
msgstr ""

#. module: account
#: code:addons/account/report/account_partner_balance.py:115
#, python-format
msgid "Unknown Partner"
msgstr ""

#. module: account
#: view:account.bank.statement:0
msgid "Opening Balance"
msgstr ""

#. module: account
#: help:account.journal,centralisation:0
msgid ""
"Check this box to determine that each entry of this journal won't create a "
"new counterpart but will share the same counterpart. This is used in fiscal "
"year closing."
msgstr ""

#. module: account
#: field:account.bank.statement,closing_date:0
msgid "Closed On"
msgstr ""

#. module: account
#: model:ir.model,name:account.model_account_bank_statement_line
msgid "Bank Statement Line"
msgstr ""

#. module: account
#: field:account.automatic.reconcile,date2:0
msgid "Ending Date"
msgstr ""

#. module: account
#: field:wizard.multi.charts.accounts,purchase_tax:0
msgid "Default Purchase Tax"
msgstr ""

#. module: account
#: view:account.bank.statement:0
msgid "Confirm"
msgstr ""

#. module: account
#: help:account.invoice,partner_bank_id:0
msgid ""
"Bank Account Number, Company bank account if Invoice is customer or supplier "
"refund, otherwise Partner bank account number."
msgstr ""

#. module: account
#: help:account.tax,domain:0
#: help:account.tax.template,domain:0
msgid ""
"This field is only used if you develop your own module allowing developers "
"to create specific taxes in a custom domain."
msgstr ""

#. module: account
#: code:addons/account/account.py:938
#, python-format
msgid "You should have chosen periods that belongs to the same company"
msgstr ""

#. module: account
#: field:account.fiscalyear.close,report_name:0
msgid "Name of new entries"
msgstr ""

#. module: account
#: view:account.use.model:0
msgid "Create Entries"
msgstr ""

#. module: account
#: model:ir.ui.menu,name:account.menu_finance_reporting
msgid "Reporting"
msgstr ""

#. module: account
#: sql_constraint:account.journal:0
msgid "The code of the journal must be unique per company !"
msgstr ""

#. module: account
#: field:account.bank.statement,ending_details_ids:0
msgid "Closing Cashbox"
msgstr ""

#. module: account
#: view:account.journal:0
msgid "Account Journal"
msgstr ""

#. module: account
#: model:process.node,name:account.process_node_paidinvoice0
#: model:process.node,name:account.process_node_supplierpaidinvoice0
msgid "Paid invoice"
msgstr ""

#. module: account
#: help:account.partner.reconcile.process,next_partner_id:0
msgid ""
"This field shows you the next partner that will be automatically chosen by "
"the system to go through the reconciliation process, based on the latest day "
"it have been reconciled."
msgstr ""

#. module: account
#: field:account.move.line.reconcile.writeoff,comment:0
msgid "Comment"
msgstr ""

#. module: account
#: field:account.tax,domain:0
#: field:account.tax.template,domain:0
msgid "Domain"
msgstr ""

#. module: account
#: model:ir.model,name:account.model_account_use_model
msgid "Use model"
msgstr ""

#. module: account
#: model:ir.actions.act_window,help:account.action_account_moves_purchase
msgid ""
"This view is used by accountants in order to record entries massively in "
"OpenERP. If you want to record a supplier invoice, start by recording the "
"line of the expense account, OpenERP will propose to you automatically the "
"Tax related to this account and the counter-part \"Account Payable\"."
msgstr ""

#. module: account
#: help:res.company,property_reserve_and_surplus_account:0
msgid ""
"This Account is used for transferring Profit/Loss(If It is Profit: Amount "
"will be added, Loss : Amount will be deducted.), Which is calculated from "
"Profit & Loss Report"
msgstr ""

#. module: account
#: view:account.invoice.line:0
#: field:account.invoice.tax,invoice_id:0
#: model:ir.model,name:account.model_account_invoice_line
msgid "Invoice Line"
msgstr ""

#. module: account
#: field:account.balance.report,display_account:0
#: field:account.bs.report,display_account:0
#: field:account.common.account.report,display_account:0
#: field:account.pl.report,display_account:0
#: field:account.report.general.ledger,display_account:0
msgid "Display accounts"
msgstr ""

#. module: account
#: field:account.account.type,sign:0
msgid "Sign on Reports"
msgstr ""

#. module: account
#: code:addons/account/account_cash_statement.py:249
#, python-format
msgid "You can not have two open register for the same journal"
msgstr ""

#. module: account
#: view:account.payment.term.line:0
msgid "  day of the month= -1"
msgstr ""

#. module: account
#: constraint:res.partner:0
msgid "Error ! You can not create recursive associated members."
msgstr ""

#. module: account
#: help:account.journal,type:0
msgid ""
"Select 'Sale' for Sale journal to be used at the time of making invoice. "
"Select 'Purchase' for Purchase Journal to be used at the time of approving "
"purchase order. Select 'Cash' to be used at the time of making payment. "
"Select 'General' for miscellaneous operations. Select 'Opening/Closing "
"Situation' to be used at the time of new fiscal year creation or end of year "
"entries generation."
msgstr ""

#. module: account
#: report:account.invoice:0
#: view:account.invoice:0
#: report:account.move.voucher:0
msgid "PRO-FORMA"
msgstr ""

#. module: account
#: help:account.installer.modules,account_followup:0
msgid ""
"Helps you generate reminder letters for unpaid invoices, including multiple "
"levels of reminding and customized per-partner policies."
msgstr ""

#. module: account
#: selection:account.entries.report,move_line_state:0
#: view:account.move.line:0
#: selection:account.move.line,state:0
msgid "Unbalanced"
msgstr ""

#. module: account
#: selection:account.move.line,centralisation:0
msgid "Normal"
msgstr ""

#. module: account
#: view:account.move.line:0
msgid "Optional Information"
msgstr ""

#. module: account
#: view:account.analytic.line:0
#: view:account.journal:0
#: field:account.journal,user_id:0
#: view:analytic.entries.report:0
#: field:analytic.entries.report,user_id:0
msgid "User"
msgstr ""

#. module: account
#: report:account.general.journal:0
msgid ":"
msgstr ""

#. module: account
#: selection:account.account,currency_mode:0
msgid "At Date"
msgstr ""

#. module: account
#: help:account.move.line,date_maturity:0
msgid ""
"This field is used for payable and receivable journal entries. You can put "
"the limit date for the payment of this line."
msgstr ""

#. module: account
#: code:addons/account/account_move_line.py:1271
#, python-format
msgid "Bad account !"
msgstr ""

#. module: account
#: code:addons/account/account.py:2777
#: code:addons/account/installer.py:432
#, python-format
msgid "Sales Journal"
msgstr ""

#. module: account
#: code:addons/account/wizard/account_move_journal.py:104
#, python-format
msgid "Open Journal Items !"
msgstr ""

#. module: account
#: model:ir.model,name:account.model_account_invoice_tax
msgid "Invoice Tax"
msgstr ""

#. module: account
#: code:addons/account/account_move_line.py:1246
#, python-format
msgid "No piece number !"
msgstr ""

#. module: account
#: view:product.product:0
#: view:product.template:0
msgid "Sales Properties"
msgstr ""

#. module: account
#: model:ir.ui.menu,name:account.menu_manual_reconcile
msgid "Manual Reconciliation"
msgstr ""

#. module: account
#: report:account.overdue:0
msgid "Total amount due:"
msgstr ""

#. module: account
#: field:account.analytic.chart,to_date:0
#: field:project.account.analytic.line,to_date:0
msgid "To"
msgstr ""

#. module: account
#: field:account.fiscalyear.close,fy_id:0
#: field:account.fiscalyear.close.state,fy_id:0
msgid "Fiscal Year to close"
msgstr ""

#. module: account
#: view:account.invoice.cancel:0
#: model:ir.actions.act_window,name:account.action_account_invoice_cancel
msgid "Cancel Selected Invoices"
msgstr ""

#. module: account
#: selection:account.entries.report,month:0
#: selection:account.invoice.report,month:0
#: selection:analytic.entries.report,month:0
#: selection:report.account.sales,month:0
#: selection:report.account_type.sales,month:0
msgid "May"
msgstr ""

#. module: account
#: view:account.account:0
#: view:account.account.template:0
#: selection:account.aged.trial.balance,result_selection:0
#: selection:account.common.partner.report,result_selection:0
#: selection:account.partner.balance,result_selection:0
#: selection:account.partner.ledger,result_selection:0
#: code:addons/account/report/account_partner_balance.py:304
#, python-format
msgid "Payable Accounts"
msgstr ""

#. module: account
#: model:ir.model,name:account.model_account_chart_template
msgid "Templates for Account Chart"
msgstr ""

#. module: account
#: field:account.tax.code,code:0
#: field:account.tax.code.template,code:0
msgid "Case Code"
msgstr ""

#. module: account
#: view:validate.account.move:0
msgid "Post Journal Entries of a Journal"
msgstr ""

#. module: account
#: view:product.product:0
msgid "Sale Taxes"
msgstr ""

#. module: account
#: selection:account.analytic.journal,type:0
#: selection:account.bank.accounts.wizard,account_type:0
#: selection:account.entries.report,type:0
#: selection:account.journal,type:0
msgid "Cash"
msgstr ""

#. module: account
#: field:account.fiscal.position.account,account_dest_id:0
#: field:account.fiscal.position.account.template,account_dest_id:0
msgid "Account Destination"
msgstr ""

#. module: account
#: model:process.node,note:account.process_node_supplierpaymentorder0
msgid "Payment of invoices"
msgstr ""

#. module: account
#: field:account.bank.statement.line,sequence:0
#: field:account.invoice.tax,sequence:0
#: view:account.journal:0
#: field:account.journal.column,sequence:0
#: field:account.model.line,sequence:0
#: field:account.payment.term.line,sequence:0
#: field:account.sequence.fiscalyear,sequence_id:0
#: field:account.tax,sequence:0
#: field:account.tax.template,sequence:0
msgid "Sequence"
msgstr ""

#. module: account
#: model:ir.model,name:account.model_account_bs_report
msgid "Account Balance Sheet Report"
msgstr ""

#. module: account
#: help:account.tax,price_include:0
#: help:account.tax.template,price_include:0
msgid ""
"Check this if the price you use on the product and invoices includes this "
"tax."
msgstr ""

#. module: account
#: view:account.state.open:0
msgid "Yes"
msgstr ""

#. module: account
#: view:report.account_type.sales:0
msgid "Sales by Account type"
msgstr ""

#. module: account
#: help:account.invoice,move_id:0
msgid "Link to the automatically generated Journal Items."
msgstr ""

#. module: account
#: selection:account.installer,period:0
msgid "Monthly"
msgstr ""

#. module: account
#: model:ir.actions.act_window,help:account.action_account_journal_view
msgid ""
"Here you can customize an existing journal view or create a new view. "
"Journal views determine the way you can record entries in your journal. "
"Select the fields you want to appear in a journal and determine the sequence "
"in which they will appear. Then you can create a new journal and link your "
"view to it."
msgstr ""

#. module: account
#: view:account.payment.term.line:0
msgid "  number of days: 14"
msgstr ""

#. module: account
#: view:analytic.entries.report:0
msgid "    7 Days    "
msgstr ""

#. module: account
#: field:account.partner.reconcile.process,progress:0
msgid "Progress"
msgstr ""

#. module: account
#: field:account.account,parent_id:0
#: view:account.analytic.account:0
msgid "Parent"
msgstr "Opphav"

#. module: account
#: field:account.installer.modules,account_analytic_plans:0
msgid "Multiple Analytic Plans"
msgstr ""

#. module: account
#: help:account.payment.term.line,days2:0
msgid ""
"Day of the month, set -1 for the last day of the current month. If it's "
"positive, it gives the day of the next month. Set 0 for net days (otherwise "
"it's based on the beginning of the month)."
msgstr ""

#. module: account
#: model:ir.ui.menu,name:account.menu_finance_legal_statement
msgid "Legal Reports"
msgstr ""

#. module: account
#: field:account.tax.code,sum_period:0
msgid "Period Sum"
msgstr ""

#. module: account
#: help:account.tax,sequence:0
msgid ""
"The sequence field is used to order the tax lines from the lowest sequences "
"to the higher ones. The order is important if you have a tax with several "
"tax children. In this case, the evaluation order is important."
msgstr ""

#. module: account
#: model:ir.model,name:account.model_account_cashbox_line
msgid "CashBox Line"
msgstr ""

#. module: account
#: view:account.partner.ledger:0
#: report:account.third_party_ledger:0
#: report:account.third_party_ledger_other:0
#: model:ir.actions.report.xml,name:account.account_3rdparty_ledger
#: model:ir.actions.report.xml,name:account.account_3rdparty_ledger_other
#: model:ir.ui.menu,name:account.menu_account_partner_ledger
msgid "Partner Ledger"
msgstr ""

#. module: account
#: report:account.account.balance.landscape:0
msgid "Year :"
msgstr ""

#. module: account
#: selection:account.tax.template,type:0
msgid "Fixed"
msgstr ""

#. module: account
#: code:addons/account/account.py:506
#: code:addons/account/account.py:519
#: code:addons/account/account.py:522
#: code:addons/account/account.py:532
#: code:addons/account/account.py:640
#: code:addons/account/account.py:927
#: code:addons/account/account_move_line.py:732
#: code:addons/account/account_move_line.py:776
#: code:addons/account/invoice.py:714
#: code:addons/account/invoice.py:717
#: code:addons/account/invoice.py:720
#, python-format
msgid "Warning !"
msgstr ""

#. module: account
#: field:account.entries.report,move_line_state:0
msgid "State of Move Line"
msgstr ""

#. module: account
#: model:ir.model,name:account.model_account_move_line_reconcile
#: model:ir.model,name:account.model_account_move_line_reconcile_writeoff
msgid "Account move line reconcile"
msgstr ""

#. module: account
#: view:account.subscription.generate:0
#: model:ir.model,name:account.model_account_subscription_generate
msgid "Subscription Compute"
msgstr ""

#. module: account
#: report:account.move.voucher:0
msgid "Amount (in words) :"
msgstr ""

#. module: account
#: field:account.bank.statement.line,partner_id:0
#: view:account.entries.report:0
#: field:account.entries.report,partner_id:0
#: report:account.general.ledger:0
#: view:account.invoice:0
#: field:account.invoice,partner_id:0
#: field:account.invoice.line,partner_id:0
#: view:account.invoice.report:0
#: field:account.invoice.report,partner_id:0
#: report:account.journal.period.print:0
#: field:account.model.line,partner_id:0
#: view:account.move:0
#: field:account.move,partner_id:0
#: view:account.move.line:0
#: field:account.move.line,partner_id:0
#: view:analytic.entries.report:0
#: field:analytic.entries.report,partner_id:0
#: model:ir.model,name:account.model_res_partner
#: field:report.invoice.created,partner_id:0
msgid "Partner"
msgstr ""

#. module: account
#: help:account.change.currency,currency_id:0
msgid "Select a currency to apply on the invoice"
msgstr ""

#. module: account
#: code:addons/account/wizard/account_invoice_refund.py:100
#, python-format
msgid "Can not %s draft/proforma/cancel invoice."
msgstr ""

#. module: account
#: code:addons/account/invoice.py:787
#, python-format
msgid "No Invoice Lines !"
msgstr ""

#. module: account
#: view:account.bank.statement:0
#: field:account.bank.statement,state:0
#: field:account.entries.report,move_state:0
#: view:account.fiscalyear:0
#: field:account.fiscalyear,state:0
#: view:account.invoice:0
#: field:account.invoice,state:0
#: view:account.invoice.report:0
#: field:account.journal.period,state:0
#: field:account.move,state:0
#: view:account.move.line:0
#: field:account.move.line,state:0
#: field:account.period,state:0
#: view:account.subscription:0
#: field:account.subscription,state:0
#: field:report.invoice.created,state:0
msgid "State"
msgstr ""

#. module: account
#: help:account.open.closed.fiscalyear,fyear_id:0
msgid ""
"Select Fiscal Year which you want to remove entries for its End of year "
"entries journal"
msgstr ""

#. module: account
#: field:account.tax.template,type_tax_use:0
msgid "Tax Use In"
msgstr ""

#. module: account
#: code:addons/account/account_bank_statement.py:346
#, python-format
msgid "The account entries lines are not in valid state."
msgstr ""

#. module: account
#: field:account.account.type,close_method:0
msgid "Deferral Method"
msgstr ""

#. module: account
#: code:addons/account/invoice.py:359
#, python-format
msgid "Invoice '%s' is paid."
msgstr ""

#. module: account
#: model:process.node,note:account.process_node_electronicfile0
msgid "Automatic entry"
msgstr ""

#. module: account
#: constraint:account.tax.code.template:0
msgid "Error ! You can not create recursive Tax Codes."
msgstr ""

#. module: account
#: view:account.invoice.line:0
msgid "Line"
msgstr ""

#. module: account
#: help:account.journal,group_invoice_lines:0
msgid ""
"If this box is checked, the system will try to group the accounting lines "
"when generating them from invoices."
msgstr ""

#. module: account
#: help:account.period,state:0
msgid ""
"When monthly periods are created. The state is 'Draft'. At the end of "
"monthly period it is in 'Done' state."
msgstr ""

#. module: account
#: report:account.analytic.account.inverted.balance:0
msgid "Inverted Analytic Balance -"
msgstr ""

#. module: account
#: view:account.move.bank.reconcile:0
msgid "Open for bank reconciliation"
msgstr ""

#. module: account
#: field:account.partner.ledger,page_split:0
msgid "One Partner Per Page"
msgstr ""

#. module: account
#: field:account.account,child_parent_ids:0
#: field:account.account.template,child_parent_ids:0
msgid "Children"
msgstr ""

#. module: account
#: view:account.analytic.account:0
msgid "Associated Partner"
msgstr ""

#. module: account
#: code:addons/account/invoice.py:1284
#, python-format
msgid "You must first select a partner !"
msgstr ""

#. module: account
#: view:account.invoice:0
#: field:account.invoice,comment:0
msgid "Additional Information"
msgstr ""

#. module: account
#: view:account.installer:0
msgid "Bank and Cash Accounts"
msgstr ""

#. module: account
#: view:account.invoice.report:0
#: field:account.invoice.report,residual:0
msgid "Total Residual"
msgstr ""

#. module: account
#: model:process.node,note:account.process_node_invoiceinvoice0
#: model:process.node,note:account.process_node_supplierinvoiceinvoice0
msgid "Invoice's state is Open"
msgstr ""

#. module: account
#: model:ir.actions.act_window,help:account.action_tax_code_tree
msgid ""
"The chart of taxes is used to generate your periodical tax statement. You "
"will see the taxes with codes related to your legal statement according to "
"your country."
msgstr ""

#. module: account
#: view:account.installer.modules:0
msgid "Add extra Accounting functionalities to the ones already installed."
msgstr ""

#. module: account
#: report:account.analytic.account.cost_ledger:0
#: report:account.analytic.account.quantity_cost_ledger:0
#: model:ir.actions.act_window,name:account.action_account_analytic_cost
#: model:ir.actions.report.xml,name:account.account_analytic_account_cost_ledger
msgid "Cost Ledger"
msgstr ""

#. module: account
#: view:account.invoice:0
msgid "Proforma"
msgstr ""

#. module: account
#: report:account.analytic.account.cost_ledger:0
msgid "J.C. /Move name"
msgstr ""

#. module: account
#: model:ir.model,name:account.model_account_open_closed_fiscalyear
msgid "Choose Fiscal Year"
msgstr ""

#. module: account
#: code:addons/account/account.py:2841
#: code:addons/account/installer.py:495
#, python-format
msgid "Purchase Refund Journal"
msgstr ""

#. module: account
#: help:account.tax.template,amount:0
msgid "For Tax Type percent enter % ratio between 0-1."
msgstr ""

#. module: account
#: selection:account.automatic.reconcile,power:0
msgid "8"
msgstr ""

#. module: account
#: view:account.invoice.refund:0
msgid ""
"Modify Invoice: Cancels the current invoice and creates a new copy of it "
"ready for editing."
msgstr ""

#. module: account
#: model:ir.module.module,shortdesc:account.module_meta_information
msgid "Accounting and Financial Management"
msgstr ""

#. module: account
#: field:account.automatic.reconcile,period_id:0
#: view:account.bank.statement:0
#: field:account.bank.statement,period_id:0
#: view:account.entries.report:0
#: field:account.entries.report,period_id:0
#: view:account.fiscalyear:0
#: view:account.invoice:0
#: view:account.invoice.report:0
#: field:account.journal.period,period_id:0
#: view:account.move:0
#: field:account.move,period_id:0
#: view:account.move.line:0
#: field:account.move.line,period_id:0
#: view:account.period:0
#: field:account.subscription,period_nbr:0
#: field:account.tax.chart,period_id:0
#: code:addons/account/account_move_line.py:982
#: field:validate.account.move,period_id:0
#, python-format
msgid "Period"
msgstr ""

#. module: account
#: report:account.invoice:0
msgid "Net Total:"
msgstr ""

#. module: account
#: model:ir.ui.menu,name:account.menu_finance_generic_reporting
msgid "Generic Reporting"
msgstr ""

#. module: account
#: field:account.move.line.reconcile.writeoff,journal_id:0
msgid "Write-Off Journal"
msgstr ""

#. module: account
#: help:res.partner,property_payment_term:0
msgid ""
"This payment term will be used instead of the default one for the current "
"partner"
msgstr ""

#. module: account
#: view:account.tax.template:0
msgid "Compute Code for Taxes included prices"
msgstr ""

#. module: account
#: field:account.chart.template,property_account_income_categ:0
msgid "Income Category Account"
msgstr ""

#. module: account
#: model:ir.actions.act_window,name:account.action_account_fiscal_position_template_form
#: model:ir.ui.menu,name:account.menu_action_account_fiscal_position_form_template
msgid "Fiscal Position Templates"
msgstr ""

#. module: account
#: view:account.entries.report:0
msgid "Int.Type"
msgstr ""

#. module: account
#: field:account.move.line,tax_amount:0
msgid "Tax/Base Amount"
msgstr ""

#. module: account
#: model:ir.actions.act_window,help:account.action_invoice_tree3
msgid ""
"With Customer Refunds you can manage the credit notes for your customers. A "
"refund is a document that credits an invoice completely or partially. You "
"can easily generate refunds and reconcile them directly from the invoice "
"form."
msgstr ""

#. module: account
#: model:ir.actions.act_window,help:account.action_account_vat_declaration
msgid ""
"This menu print a VAT declaration based on invoices or payments. You can "
"select one or several periods of the fiscal year. Information required for a "
"tax declaration is automatically generated by OpenERP from invoices (or "
"payments, in some countries). This data is updated in real time. That’s very "
"useful because it enables you to preview at any time the tax that you owe at "
"the start and end of the month or quarter."
msgstr ""

#. module: account
#: report:account.invoice:0
msgid "Tel. :"
msgstr ""

#. module: account
#: field:account.account,company_currency_id:0
msgid "Company Currency"
msgstr ""

#. module: account
#: report:account.general.ledger:0
#: report:account.partner.balance:0
#: report:account.third_party_ledger:0
#: report:account.third_party_ledger_other:0
msgid "Chart of Account"
msgstr ""

#. module: account
#: model:process.node,name:account.process_node_paymententries0
#: model:process.transition,name:account.process_transition_reconcilepaid0
msgid "Payment"
msgstr ""

#. module: account
#: help:account.bs.report,reserve_account_id:0
msgid ""
"This Account is used for transfering Profit/Loss (Profit: Amount will be "
"added, Loss: Amount will be duducted), which is calculated from Profilt & "
"Loss Report"
msgstr ""

#. module: account
#: help:account.move.line,blocked:0
msgid ""
"You can check this box to mark this journal item as a litigation with the "
"associated partner"
msgstr ""

#. module: account
#: field:account.move.line,reconcile_partial_id:0
#: view:account.move.line.reconcile:0
msgid "Partial Reconcile"
msgstr ""

#. module: account
#: model:ir.model,name:account.model_account_analytic_inverted_balance
msgid "Account Analytic Inverted Balance"
msgstr ""

#. module: account
#: model:ir.model,name:account.model_account_common_report
msgid "Account Common Report"
msgstr ""

#. module: account
#: model:process.transition,name:account.process_transition_filestatement0
msgid "Automatic import of the bank sta"
msgstr ""

#. module: account
#: model:ir.actions.act_window,name:account.action_account_journal_view
#: model:ir.ui.menu,name:account.menu_action_account_journal_view
msgid "Journal Views"
msgstr ""

#. module: account
#: model:ir.model,name:account.model_account_move_bank_reconcile
msgid "Move bank reconcile"
msgstr ""

#. module: account
#: model:ir.actions.act_window,name:account.action_account_type_form
#: model:ir.ui.menu,name:account.menu_action_account_type_form
msgid "Account Types"
msgstr ""

#. module: account
#: code:addons/account/invoice.py:897
#, python-format
msgid "Cannot create invoice move on centralised journal"
msgstr ""

#. module: account
#: field:account.account.type,report_type:0
msgid "P&L / BS Category"
msgstr ""

#. module: account
#: view:account.automatic.reconcile:0
#: view:account.move:0
#: view:account.move.line:0
#: view:account.move.line.reconcile:0
#: view:account.move.line.reconcile.select:0
#: code:addons/account/wizard/account_move_line_reconcile_select.py:45
#: model:ir.ui.menu,name:account.periodical_processing_reconciliation
#: model:process.node,name:account.process_node_reconciliation0
#: model:process.node,name:account.process_node_supplierreconciliation0
#, python-format
msgid "Reconciliation"
msgstr ""

#. module: account
#: view:account.chart.template:0
#: field:account.chart.template,property_account_receivable:0
msgid "Receivable Account"
msgstr ""

#. module: account
#: view:account.bank.statement:0
msgid "CashBox Balance"
msgstr ""

#. module: account
#: model:ir.model,name:account.model_account_fiscalyear_close_state
msgid "Fiscalyear Close state"
msgstr ""

#. module: account
#: field:account.invoice.refund,journal_id:0
#: field:account.journal,refund_journal:0
msgid "Refund Journal"
msgstr ""

#. module: account
#: report:account.account.balance:0
#: report:account.central.journal:0
#: report:account.general.journal:0
#: report:account.partner.balance:0
msgid "Filter By"
msgstr ""

#. module: account
#: model:ir.actions.act_window,help:account.action_invoice_tree1
msgid ""
"With Customer Invoices you can create and manage sales invoices issued to "
"your customers. OpenERP can also generate draft invoices automatically from "
"sales orders or deliveries. You should only confirm them before sending them "
"to your customers."
msgstr ""

#. module: account
#: view:account.entries.report:0
#: view:board.board:0
#: model:ir.actions.act_window,name:account.action_company_analysis_tree
msgid "Company Analysis"
msgstr ""

#. module: account
#: help:account.invoice,account_id:0
msgid "The partner account used for this invoice."
msgstr ""

#. module: account
#: field:account.tax.code,parent_id:0
#: view:account.tax.code.template:0
#: field:account.tax.code.template,parent_id:0
msgid "Parent Code"
msgstr ""

#. module: account
#: model:ir.model,name:account.model_account_payment_term_line
msgid "Payment Term Line"
msgstr ""

#. module: account
#: code:addons/account/account.py:2794
#: code:addons/account/installer.py:452
#, python-format
msgid "Purchase Journal"
msgstr ""

#. module: account
#: view:account.invoice.refund:0
msgid "Refund Invoice: Creates the refund invoice, ready for editing."
msgstr ""

#. module: account
#: field:account.invoice.line,price_subtotal:0
msgid "Subtotal"
msgstr ""

#. module: account
#: view:account.vat.declaration:0
msgid "Print Tax Statement"
msgstr ""

#. module: account
#: view:account.model.line:0
msgid "Journal Entry Model Line"
msgstr ""

#. module: account
#: view:account.invoice:0
#: field:account.invoice,date_due:0
#: view:account.invoice.report:0
#: field:account.invoice.report,date_due:0
#: field:report.invoice.created,date_due:0
msgid "Due Date"
msgstr ""

#. module: account
#: model:ir.ui.menu,name:account.menu_account_supplier
#: model:ir.ui.menu,name:account.menu_finance_payables
msgid "Suppliers"
msgstr ""

#. module: account
#: constraint:account.move:0
msgid ""
"You cannot create more than one move per period on centralized journal"
msgstr ""

#. module: account
#: view:account.journal:0
msgid "Accounts Type Allowed (empty for no control)"
msgstr ""

#. module: account
#: view:res.partner:0
msgid "Supplier Accounting Properties"
msgstr ""

#. module: account
#: help:account.move.line,amount_residual:0
msgid ""
"The residual amount on a receivable or payable of a journal entry expressed "
"in the company currency."
msgstr ""

#. module: account
#: view:account.payment.term.line:0
msgid "  valuation: balance"
msgstr ""

#. module: account
#: view:account.tax.code:0
msgid "Statistics"
msgstr ""

#. module: account
#: field:account.analytic.chart,from_date:0
#: field:project.account.analytic.line,from_date:0
msgid "From"
msgstr ""

#. module: account
#: model:ir.model,name:account.model_account_fiscalyear_close
msgid "Fiscalyear Close"
msgstr ""

#. module: account
#: sql_constraint:account.account:0
msgid "The code of the account must be unique per company !"
msgstr ""

#. module: account
#: model:ir.actions.act_window,name:account.act_account_journal_2_account_invoice_opened
msgid "Unpaid Invoices"
msgstr ""

#. module: account
#: field:account.move.line.reconcile,debit:0
msgid "Debit amount"
msgstr ""

#. module: account
#: view:board.board:0
#: model:ir.actions.act_window,name:account.action_treasory_graph
msgid "Treasury"
msgstr ""

#. module: account
#: view:account.aged.trial.balance:0
#: view:account.analytic.Journal.report:0
#: view:account.analytic.balance:0
#: view:account.analytic.cost.ledger:0
#: view:account.analytic.cost.ledger.journal.report:0
#: view:account.analytic.inverted.balance:0
#: view:account.common.report:0
msgid "Print"
msgstr ""

#. module: account
#: view:account.journal:0
msgid "Accounts Allowed (empty for no control)"
msgstr ""

#. module: account
#: model:ir.actions.act_window,name:account.action_account_analytic_account_tree2
#: model:ir.actions.act_window,name:account.action_account_analytic_chart
#: model:ir.ui.menu,name:account.menu_action_analytic_account_tree2
msgid "Chart of Analytic Accounts"
msgstr ""

#. module: account
#: model:ir.ui.menu,name:account.menu_configuration_misc
msgid "Miscellaneous"
msgstr ""

#. module: account
#: help:res.partner,debit:0
msgid "Total amount you have to pay to this supplier."
msgstr ""

#. module: account
#: model:process.node,name:account.process_node_analytic0
#: model:process.node,name:account.process_node_analyticcost0
msgid "Analytic Costs"
msgstr ""

#. module: account
#: field:account.analytic.journal,name:0
#: report:account.general.journal:0
#: field:account.journal,name:0
msgid "Journal Name"
msgstr ""

#. module: account
#: help:account.invoice,internal_number:0
msgid ""
"Unique number of the invoice, computed automatically when the invoice is "
"created."
msgstr ""

#. module: account
#: constraint:account.bank.statement.line:0
msgid ""
"The amount of the voucher must be the same amount as the one on the "
"statement line"
msgstr ""

#. module: account
#: code:addons/account/account_move_line.py:1131
#: code:addons/account/account_move_line.py:1214
#, python-format
msgid "Bad account!"
msgstr ""

#. module: account
#: help:account.chart,fiscalyear:0
msgid "Keep empty for all open fiscal years"
msgstr ""

#. module: account
#: code:addons/account/account_move_line.py:1056
#, python-format
msgid "The account move (%s) for centralisation has been confirmed!"
msgstr ""

#. module: account
#: help:account.move.line,amount_currency:0
msgid ""
"The amount expressed in an optional other currency if it is a multi-currency "
"entry."
msgstr ""

#. module: account
#: view:account.account:0
#: report:account.analytic.account.journal:0
#: field:account.bank.statement,currency:0
#: report:account.central.journal:0
#: view:account.entries.report:0
#: field:account.entries.report,currency_id:0
#: report:account.general.journal:0
#: report:account.general.ledger:0
#: field:account.invoice,currency_id:0
#: field:account.invoice.report,currency_id:0
#: field:account.journal,currency:0
#: report:account.journal.period.print:0
#: field:account.model.line,currency_id:0
#: view:account.move:0
#: view:account.move.line:0
#: field:account.move.line,currency_id:0
#: report:account.third_party_ledger:0
#: report:account.third_party_ledger_other:0
#: field:analytic.entries.report,currency_id:0
#: model:ir.model,name:account.model_res_currency
#: field:report.account.sales,currency_id:0
#: field:report.account_type.sales,currency_id:0
#: field:report.invoice.created,currency_id:0
msgid "Currency"
msgstr ""

#. module: account
#: help:account.bank.statement.line,sequence:0
msgid ""
"Gives the sequence order when displaying a list of bank statement lines."
msgstr ""

#. module: account
#: model:process.transition,note:account.process_transition_validentries0
msgid "Accountant validates the accounting entries coming from the invoice."
msgstr ""

#. module: account
#: model:ir.actions.act_window,help:account.action_account_fiscalyear_form
msgid ""
"Define your company's financial year according to your needs. A financial "
"year is a period at the end of which a company's accounts are made up "
"(usually 12 months). The financial year is usually referred to by the date "
"in which it ends. For example, if a company's financial year ends November "
"30, 2011, then everything between December 1, 2010 and November 30, 2011  "
"would be referred to as FY 2011. You are not obliged to follow the actual "
"calendar year."
msgstr ""

#. module: account
#: model:ir.actions.act_window,name:account.act_account_acount_move_line_reconcile_open
msgid "Reconciled entries"
msgstr ""

#. module: account
#: field:account.invoice,address_contact_id:0
msgid "Contact Address"
msgstr ""

#. module: account
#: help:account.invoice,state:0
msgid ""
" * The 'Draft' state is used when a user is encoding a new and unconfirmed "
"Invoice.             \n"
"* The 'Pro-forma' when invoice is in Pro-forma state,invoice does not have "
"an invoice number.             \n"
"* The 'Open' state is used when user create invoice,a invoice number is "
"generated.Its in open state till user does not pay invoice.             \n"
"* The 'Paid' state is set automatically when invoice is paid.            \n"
"* The 'Cancelled' state is used when user cancel invoice."
msgstr ""

#. module: account
#: field:account.invoice.refund,period:0
msgid "Force period"
msgstr ""

#. module: account
#: model:ir.model,name:account.model_account_partner_balance
msgid "Print Account Partner Balance"
msgstr ""

#. module: account
#: field:res.partner,contract_ids:0
msgid "Contracts"
msgstr ""

#. module: account
#: field:account.cashbox.line,ending_id:0
#: field:account.cashbox.line,starting_id:0
#: field:account.entries.report,reconcile_id:0
msgid "unknown"
msgstr ""

#. module: account
#: field:account.fiscalyear.close,journal_id:0
msgid "Opening Entries Journal"
msgstr ""

#. module: account
#: model:process.transition,note:account.process_transition_customerinvoice0
msgid "Draft invoices are checked, validated and printed."
msgstr ""

#. module: account
#: help:account.chart.template,property_reserve_and_surplus_account:0
msgid ""
"This Account is used for transferring Profit/Loss(If It is Profit: Amount "
"will be added, Loss: Amount will be deducted.), Which is calculated from "
"Profilt & Loss Report"
msgstr ""

#. module: account
#: field:account.invoice,reference_type:0
msgid "Reference Type"
msgstr ""

#. module: account
#: view:account.analytic.cost.ledger.journal.report:0
msgid "Cost Ledger for period"
msgstr ""

#. module: account
#: help:account.tax,child_depend:0
#: help:account.tax.template,child_depend:0
msgid ""
"Set if the tax computation is based on the computation of child taxes rather "
"than on the total amount."
msgstr ""

#. module: account
#: selection:account.tax,applicable_type:0
msgid "Given by Python Code"
msgstr ""

#. module: account
#: field:account.analytic.journal,code:0
msgid "Journal Code"
msgstr ""

#. module: account
#: help:account.tax.code,sign:0
msgid ""
"You can specify here the coefficient that will be used when consolidating "
"the amount of this case into its parent. For example, set 1/-1 if you want "
"to add/substract it."
msgstr ""

#. module: account
#: view:account.invoice:0
#: field:account.move.line,amount_residual:0
#: field:account.move.line,amount_residual_currency:0
msgid "Residual Amount"
msgstr ""

#. module: account
#: field:account.invoice,move_lines:0
#: field:account.move.reconcile,line_id:0
msgid "Entry Lines"
msgstr ""

#. module: account
#: model:ir.actions.act_window,name:account.action_open_journal_button
#: model:ir.actions.act_window,name:account.action_validate_account_move
msgid "Open Journal"
msgstr ""

#. module: account
#: report:account.analytic.account.journal:0
msgid "KI"
msgstr ""

#. module: account
#: report:account.analytic.account.cost_ledger:0
#: report:account.analytic.account.journal:0
#: report:account.analytic.account.quantity_cost_ledger:0
msgid "Period from"
msgstr ""

#. module: account
#: code:addons/account/account.py:2817
#: code:addons/account/installer.py:476
#, python-format
msgid "Sales Refund Journal"
msgstr ""

#. module: account
#: code:addons/account/account.py:927
#, python-format
msgid ""
"You cannot modify company of this period as its related record exist in "
"Entry Lines"
msgstr ""

#. module: account
#: view:account.move:0
#: view:account.move.line:0
#: view:account.payment.term:0
msgid "Information"
msgstr ""

#. module: account
#: model:process.node,note:account.process_node_bankstatement0
msgid "Registered payment"
msgstr ""

#. module: account
#: view:account.fiscalyear.close.state:0
msgid "Close states of Fiscal year and periods"
msgstr ""

#. module: account
#: view:account.analytic.line:0
msgid "Product Information"
msgstr ""

#. module: account
#: report:account.analytic.account.journal:0
#: view:account.move:0
#: view:account.move.line:0
#: model:ir.ui.menu,name:account.next_id_40
msgid "Analytic"
msgstr ""

#. module: account
#: model:process.node,name:account.process_node_invoiceinvoice0
#: model:process.node,name:account.process_node_supplierinvoiceinvoice0
msgid "Create Invoice"
msgstr ""

#. module: account
#: field:account.installer,purchase_tax:0
msgid "Purchase Tax(%)"
msgstr ""

#. module: account
#: code:addons/account/invoice.py:787
#, python-format
msgid "Please create some invoice lines."
msgstr ""

#. module: account
#: report:account.overdue:0
msgid "Dear Sir/Madam,"
msgstr ""

#. module: account
#: view:account.installer.modules:0
msgid "Configure Your Accounting Application"
msgstr ""

#. module: account
#: code:addons/account/account.py:2820
#: code:addons/account/installer.py:479
#, python-format
msgid "SCNJ"
msgstr ""

#. module: account
#: model:process.transition,note:account.process_transition_analyticinvoice0
msgid ""
"Analytic costs (timesheets, some purchased products, ...) come from analytic "
"accounts. These generate draft invoices."
msgstr ""

#. module: account
#: help:account.journal,view_id:0
msgid ""
"Gives the view used when writing or browsing entries in this journal. The "
"view tells OpenERP which fields should be visible, required or readonly and "
"in which order. You can create your own view for a faster encoding in each "
"journal."
msgstr ""

#. module: account
#: field:account.period,date_stop:0
#: model:ir.ui.menu,name:account.menu_account_end_year_treatments
msgid "End of Period"
msgstr ""

#. module: account
#: field:account.installer.modules,account_followup:0
msgid "Followups Management"
msgstr ""

#. module: account
#: report:account.account.balance:0
#: report:account.central.journal:0
#: report:account.general.journal:0
#: report:account.general.ledger:0
#: report:account.journal.period.print:0
#: report:account.partner.balance:0
#: report:account.third_party_ledger:0
#: report:account.third_party_ledger_other:0
#: report:account.vat.declaration:0
msgid "Start Period"
msgstr ""

#. module: account
#: code:addons/account/account.py:2333
#, python-format
msgid "Cannot locate parent code for template account!"
msgstr ""

#. module: account
#: field:account.aged.trial.balance,direction_selection:0
msgid "Analysis Direction"
msgstr ""

#. module: account
#: field:res.partner,ref_companies:0
msgid "Companies that refers to partner"
msgstr ""

#. module: account
#: view:account.journal:0
#: field:account.journal.column,view_id:0
#: view:account.journal.view:0
#: field:account.journal.view,name:0
#: model:ir.model,name:account.model_account_journal_view
msgid "Journal View"
msgstr ""

#. module: account
#: view:account.move.line:0
#: code:addons/account/account_move_line.py:1006
#, python-format
msgid "Total credit"
msgstr ""

#. module: account
#: model:process.transition,note:account.process_transition_suppliervalidentries0
msgid "Accountant validates the accounting entries coming from the invoice. "
msgstr ""

#. module: account
#: code:addons/account/invoice.py:1008
#, python-format
msgid ""
"You cannot cancel the Invoice which is Partially Paid! You need to "
"unreconcile concerned payment entries!"
msgstr ""

#. module: account
#: report:account.overdue:0
msgid "Best regards."
msgstr ""

#. module: account
#: view:account.invoice:0
msgid "Unpaid"
msgstr ""

#. module: account
#: report:account.overdue:0
msgid "Document: Customer account statement"
msgstr ""

#. module: account
#: constraint:account.move.line:0
msgid "You can not create move line on view account."
msgstr ""

#. module: account
#: code:addons/account/wizard/account_change_currency.py:71
#, python-format
msgid "Current currency is not confirured properly !"
msgstr ""

#. module: account
#: model:ir.actions.act_window,help:account.action_invoice_tree4
msgid ""
"With Supplier Refunds you can manage the credit notes you receive from your "
"suppliers. A refund is a document that credits an invoice completely or "
"partially. You can easily generate refunds and reconcile them directly from "
"the invoice form."
msgstr ""

#. module: account
#: view:account.account.template:0
msgid "Receivale Accounts"
msgstr ""

#. module: account
#: report:account.move.voucher:0
msgid "Particulars"
msgstr ""

#. module: account
#: selection:account.account.type,report_type:0
msgid "Profit & Loss (Income Accounts)"
msgstr ""

#. module: account
#: view:account.tax:0
#: view:account.tax.template:0
msgid "Keep empty to use the income account"
msgstr ""

#. module: account
#: field:account.account,balance:0
#: report:account.account.balance:0
#: report:account.account.balance.landscape:0
#: selection:account.account.type,close_method:0
#: report:account.analytic.account.balance:0
#: report:account.analytic.account.cost_ledger:0
#: report:account.analytic.account.inverted.balance:0
#: field:account.bank.statement,balance_end:0
#: field:account.bank.statement,balance_end_cash:0
#: report:account.central.journal:0
#: field:account.entries.report,balance:0
#: report:account.general.journal:0
#: report:account.general.ledger:0
#: field:account.move.line,balance:0
#: report:account.partner.balance:0
#: selection:account.payment.term.line,value:0
#: selection:account.tax,type:0
#: report:account.third_party_ledger:0
#: report:account.third_party_ledger_other:0
#: field:report.account.receivable,balance:0
#: field:report.aged.receivable,balance:0
msgid "Balance"
msgstr ""

#. module: account
#: model:process.node,note:account.process_node_supplierbankstatement0
msgid "Manually or automatically entered in the system"
msgstr ""

#. module: account
#: report:account.account.balance:0
msgid "Display Account"
msgstr ""

#. module: account
#: report:account.tax.code.entries:0
msgid "("
msgstr ""

#. module: account
#: selection:account.invoice.refund,filter_refund:0
msgid "Modify"
msgstr ""

#. module: account
#: view:account.account.type:0
msgid "Closing Method"
msgstr ""

#. module: account
#: model:ir.actions.act_window,help:account.action_account_partner_balance
msgid ""
"This report is analysis by partner. It is a PDF report containing one line "
"per partner representing the cumulative credit balance."
msgstr ""

#. module: account
#: selection:account.account,type:0
#: selection:account.account.template,type:0
#: selection:account.entries.report,type:0
msgid "Payable"
msgstr ""

#. module: account
#: view:report.account.sales:0
#: view:report.account_type.sales:0
#: view:report.hr.timesheet.invoice.journal:0
msgid "This Year"
msgstr ""

#. module: account
#: view:board.board:0
msgid "Account Board"
msgstr ""

#. module: account
#: view:account.model:0
#: field:account.model,legend:0
msgid "Legend"
msgstr ""

#. module: account
#: model:ir.actions.act_window,help:account.action_account_moves_sale
msgid ""
"This view is used by accountants in order to record entries massively in "
"OpenERP. If you want to record a customer invoice, select the journal and "
"the period in the search toolbar. Then, start by recording the entry line of "
"the income account. OpenERP will propose to you automatically the Tax "
"related to this account and the counter-part \"Account receivable\"."
msgstr ""

#. module: account
#: code:addons/account/account_bank_statement.py:391
#, python-format
msgid "Cannot delete bank statement(s) which are already confirmed !"
msgstr ""

#. module: account
#: code:addons/account/wizard/account_automatic_reconcile.py:152
#, python-format
msgid "You must select accounts to reconcile"
msgstr ""

#. module: account
#: model:ir.actions.act_window,name:account.action_account_receivable_graph
msgid "Balance by Type of Account"
msgstr ""

#. module: account
#: model:process.transition,note:account.process_transition_entriesreconcile0
msgid "Accounting entries are the first input of the reconciliation."
msgstr ""

#. module: account
#: model:ir.actions.act_window,help:account.action_account_period_form
msgid ""
"Here you can define a financial period, an interval of time in your "
"company's financial year. An accounting period typically is a month or a "
"quarter. It usually corresponds to the periods of the tax declaration. "
"Create and manage periods from here and decide whether a period should be "
"closed or left open depending on your company's activities over a specific "
"period."
msgstr ""

#. module: account
#: report:account.move.voucher:0
msgid "Receiver's Signature"
msgstr ""

#. module: account
#: report:account.general.ledger:0
#: report:account.journal.period.print:0
#: report:account.third_party_ledger:0
#: report:account.third_party_ledger_other:0
msgid "Filters By"
msgstr ""

#. module: account
#: model:process.node,note:account.process_node_manually0
#: model:process.transition,name:account.process_transition_invoicemanually0
msgid "Manual entry"
msgstr ""

#. module: account
#: report:account.general.ledger:0
#: report:account.journal.period.print:0
#: field:account.move.line,move_id:0
#: field:analytic.entries.report,move_id:0
msgid "Move"
msgstr ""

#. module: account
#: code:addons/account/account_move_line.py:1128
#, python-format
msgid "You can not change the tax, you should remove and recreate lines !"
msgstr ""

#. module: account
#: report:account.central.journal:0
msgid "A/C No."
msgstr ""

#. module: account
#: model:ir.actions.act_window,name:account.act_account_journal_2_account_bank_statement
msgid "Bank statements"
msgstr ""

#. module: account
#: help:account.addtmpl.wizard,cparent_id:0
msgid ""
"Creates an account with the selected template under this existing parent."
msgstr ""

#. module: account
#: selection:account.model.line,date_maturity:0
msgid "Date of the day"
msgstr ""

#. module: account
#: code:addons/account/wizard/account_move_bank_reconcile.py:49
#, python-format
msgid ""
"You have to define the bank account\n"
"in the journal definition for reconciliation."
msgstr ""

#. module: account
#: view:account.move.line.reconcile:0
msgid "Reconciliation transactions"
msgstr ""

#. module: account
#: model:ir.actions.act_window,name:account.action_account_common_menu
msgid "Common Report"
msgstr ""

#. module: account
#: view:account.account:0
#: field:account.account,child_consol_ids:0
msgid "Consolidated Children"
msgstr ""

#. module: account
#: code:addons/account/wizard/account_fiscalyear_close.py:82
#, python-format
msgid ""
"The journal must have centralised counterpart without the Skipping draft "
"state option checked!"
msgstr ""

#. module: account
#: model:process.node,note:account.process_node_paymententries0
#: model:process.transition,name:account.process_transition_paymentorderbank0
#: model:process.transition,name:account.process_transition_paymentreconcile0
msgid "Payment entries"
msgstr ""

#. module: account
#: selection:account.entries.report,month:0
#: selection:account.invoice.report,month:0
#: selection:analytic.entries.report,month:0
#: selection:report.account.sales,month:0
#: selection:report.account_type.sales,month:0
msgid "July"
msgstr ""

#. module: account
#: view:account.account:0
msgid "Chart of accounts"
msgstr ""

#. module: account
#: field:account.subscription.line,subscription_id:0
msgid "Subscription"
msgstr ""

#. module: account
#: model:ir.model,name:account.model_account_analytic_balance
msgid "Account Analytic Balance"
msgstr ""

#. module: account
#: report:account.account.balance:0
#: report:account.central.journal:0
#: report:account.general.journal:0
#: report:account.general.ledger:0
#: report:account.journal.period.print:0
#: report:account.partner.balance:0
#: report:account.third_party_ledger:0
#: report:account.third_party_ledger_other:0
#: report:account.vat.declaration:0
msgid "End Period"
msgstr ""

#. module: account
#: field:account.aged.trial.balance,chart_account_id:0
#: field:account.balance.report,chart_account_id:0
#: field:account.bs.report,chart_account_id:0
#: field:account.central.journal,chart_account_id:0
#: field:account.common.account.report,chart_account_id:0
#: field:account.common.journal.report,chart_account_id:0
#: field:account.common.partner.report,chart_account_id:0
#: field:account.common.report,chart_account_id:0
#: field:account.general.journal,chart_account_id:0
#: field:account.partner.balance,chart_account_id:0
#: field:account.partner.ledger,chart_account_id:0
#: field:account.pl.report,chart_account_id:0
#: field:account.print.journal,chart_account_id:0
#: field:account.report.general.ledger,chart_account_id:0
#: field:account.vat.declaration,chart_account_id:0
msgid "Chart of account"
msgstr ""

#. module: account
#: field:account.move.line,date_maturity:0
msgid "Due date"
msgstr ""

#. module: account
#: view:account.move.journal:0
msgid "Standard entries"
msgstr ""

#. module: account
#: model:ir.model,name:account.model_account_subscription
msgid "Account Subscription"
msgstr ""

#. module: account
#: code:addons/account/invoice.py:717
#, python-format
msgid ""
"Tax base different !\n"
"Click on compute to update tax base"
msgstr ""

#. module: account
#: view:account.subscription:0
msgid "Entry Subscription"
msgstr ""

#. module: account
#: report:account.account.balance:0
#: field:account.aged.trial.balance,date_from:0
#: field:account.balance.report,date_from:0
#: field:account.bs.report,date_from:0
#: report:account.central.journal:0
#: field:account.central.journal,date_from:0
#: field:account.common.account.report,date_from:0
#: field:account.common.journal.report,date_from:0
#: field:account.common.partner.report,date_from:0
#: field:account.common.report,date_from:0
#: field:account.fiscalyear,date_start:0
#: report:account.general.journal:0
#: field:account.general.journal,date_from:0
#: report:account.general.ledger:0
#: field:account.installer,date_start:0
#: report:account.journal.period.print:0
#: report:account.partner.balance:0
#: field:account.partner.balance,date_from:0
#: field:account.partner.ledger,date_from:0
#: field:account.pl.report,date_from:0
#: field:account.print.journal,date_from:0
#: field:account.report.general.ledger,date_from:0
#: field:account.subscription,date_start:0
#: report:account.third_party_ledger:0
#: report:account.third_party_ledger_other:0
#: field:account.vat.declaration,date_from:0
msgid "Start Date"
msgstr ""

#. module: account
#: model:process.node,name:account.process_node_supplierdraftinvoices0
msgid "Draft Invoices"
msgstr ""

#. module: account
#: selection:account.account.type,close_method:0
#: view:account.entries.report:0
#: view:account.move.line:0
msgid "Unreconciled"
msgstr ""

#. module: account
#: code:addons/account/invoice.py:804
#, python-format
msgid "Bad total !"
msgstr ""

#. module: account
#: field:account.journal,sequence_id:0
msgid "Entry Sequence"
msgstr ""

#. module: account
#: model:ir.actions.act_window,help:account.action_account_period_tree
msgid ""
"A period is a fiscal period of time during which accounting entries should "
"be recorded for accounting related activities. Monthly period is the norm "
"but depending on your countries or company needs, you could also have "
"quarterly periods. Closing a period will make it impossible to record new "
"accounting entries, all new entries should then be made on the following "
"open period. Close a period when you do not want to record new entries and "
"want to lock this period for tax related calculation."
msgstr ""

#. module: account
#: view:account.analytic.account:0
msgid "Pending"
msgstr ""

#. module: account
#: model:process.transition,name:account.process_transition_analyticinvoice0
#: model:process.transition,name:account.process_transition_supplieranalyticcost0
msgid "From analytic accounts"
msgstr ""

#. module: account
#: field:account.installer.modules,account_payment:0
msgid "Suppliers Payment Management"
msgstr ""

#. module: account
#: field:account.period,name:0
msgid "Period Name"
msgstr ""

#. module: account
#: report:account.analytic.account.quantity_cost_ledger:0
msgid "Code/Date"
msgstr ""

#. module: account
#: field:account.account,active:0
#: field:account.analytic.journal,active:0
#: field:account.journal.period,active:0
#: field:account.payment.term,active:0
#: field:account.tax,active:0
msgid "Active"
msgstr ""

#. module: account
#: code:addons/account/invoice.py:354
#, python-format
msgid "Unknown Error"
msgstr ""

#. module: account
#: code:addons/account/account.py:1167
#, python-format
msgid ""
"You cannot validate a non-balanced entry !\n"
"Make sure you have configured Payment Term properly !\n"
"It should contain atleast one Payment Term Line with type \"Balance\" !"
msgstr ""

#. module: account
#: help:res.partner,property_account_payable:0
msgid ""
"This account will be used instead of the default one as the payable account "
"for the current partner"
msgstr ""

#. module: account
#: field:account.period,special:0
msgid "Opening/Closing Period"
msgstr ""

#. module: account
#: field:account.account,currency_id:0
#: field:account.account.template,currency_id:0
#: field:account.bank.accounts.wizard,currency_id:0
msgid "Secondary Currency"
msgstr ""

#. module: account
#: model:ir.model,name:account.model_validate_account_move
msgid "Validate Account Move"
msgstr ""

#. module: account
#: field:account.account,credit:0
#: report:account.account.balance:0
#: report:account.account.balance.landscape:0
#: report:account.analytic.account.balance:0
#: report:account.analytic.account.cost_ledger:0
#: report:account.analytic.account.inverted.balance:0
#: report:account.central.journal:0
#: field:account.entries.report,credit:0
#: report:account.general.journal:0
#: report:account.general.ledger:0
#: report:account.journal.period.print:0
#: field:account.model.line,credit:0
#: field:account.move.line,credit:0
#: report:account.move.voucher:0
#: report:account.partner.balance:0
#: report:account.tax.code.entries:0
#: report:account.third_party_ledger:0
#: report:account.third_party_ledger_other:0
#: report:account.vat.declaration:0
#: field:report.account.receivable,credit:0
msgid "Credit"
msgstr ""

#. module: account
#: help:account.invoice.refund,journal_id:0
msgid ""
"You can select here the journal to use for the refund invoice that will be "
"created. If you leave that field empty, it will use the same journal as the "
"current invoice."
msgstr ""

#. module: account
#: report:account.move.voucher:0
msgid "Through :"
msgstr ""

#. module: account
#: view:account.general.journal:0
#: model:ir.ui.menu,name:account.menu_account_general_journal
msgid "General Journals"
msgstr ""

#. module: account
#: view:account.model:0
msgid "Journal Entry Model"
msgstr ""

#. module: account
#: code:addons/account/wizard/account_use_model.py:44
#, python-format
msgid ""
"Maturity date of entry line generated by model line '%s' is based on partner "
"payment term!\n"
"Please define partner on it!"
msgstr ""

#. module: account
#: field:account.cashbox.line,number:0
#: field:account.invoice,number:0
#: field:account.move,name:0
msgid "Number"
msgstr ""

#. module: account
#: report:account.analytic.account.journal:0
#: selection:account.analytic.journal,type:0
#: selection:account.bank.statement.line,type:0
#: selection:account.journal,type:0
msgid "General"
msgstr ""

#. module: account
#: selection:account.aged.trial.balance,filter:0
#: selection:account.balance.report,filter:0
#: selection:account.bs.report,filter:0
#: selection:account.central.journal,filter:0
#: view:account.chart:0
#: selection:account.common.account.report,filter:0
#: selection:account.common.journal.report,filter:0
#: selection:account.common.partner.report,filter:0
#: view:account.common.report:0
#: selection:account.common.report,filter:0
#: view:account.fiscalyear:0
#: field:account.fiscalyear,period_ids:0
#: selection:account.general.journal,filter:0
#: field:account.installer,period:0
#: selection:account.partner.balance,filter:0
#: selection:account.partner.ledger,filter:0
#: selection:account.pl.report,filter:0
#: selection:account.print.journal,filter:0
#: selection:account.report.general.ledger,filter:0
#: report:account.vat.declaration:0
#: view:account.vat.declaration:0
#: selection:account.vat.declaration,filter:0
#: code:addons/account/report/common_report_header.py:99
#: model:ir.actions.act_window,name:account.action_account_period_form
#: model:ir.ui.menu,name:account.menu_action_account_period_form
#: model:ir.ui.menu,name:account.next_id_23
#, python-format
msgid "Periods"
msgstr ""

#. module: account
#: field:account.invoice.report,currency_rate:0
msgid "Currency Rate"
msgstr ""

#. module: account
#: help:account.payment.term.line,value_amount:0
msgid "For Value percent enter % ratio between 0-1."
msgstr ""

#. module: account
#: selection:account.entries.report,month:0
#: selection:account.invoice.report,month:0
#: selection:analytic.entries.report,month:0
#: selection:report.account.sales,month:0
#: selection:report.account_type.sales,month:0
msgid "April"
msgstr ""

#. module: account
#: view:account.move.line.reconcile.select:0
msgid "Open for Reconciliation"
msgstr ""

#. module: account
#: field:account.account,parent_left:0
msgid "Parent Left"
msgstr ""

#. module: account
#: help:account.invoice.refund,filter_refund:0
msgid ""
"Refund invoice base on this type. You can not Modify and Cancel if the "
"invoice is already reconciled"
msgstr ""

#. module: account
#: help:account.installer.modules,account_analytic_plans:0
msgid ""
"Allows invoice lines to impact multiple analytic accounts simultaneously."
msgstr ""

#. module: account
#: field:account.installer,sale_tax:0
msgid "Sale Tax(%)"
msgstr ""

#. module: account
#: model:ir.actions.act_window,name:account.action_invoice_tree2
#: model:ir.ui.menu,name:account.menu_action_invoice_tree2
msgid "Supplier Invoices"
msgstr ""

#. module: account
#: view:account.analytic.line:0
#: field:account.analytic.line,product_id:0
#: view:account.entries.report:0
#: field:account.entries.report,product_id:0
#: field:account.invoice.line,product_id:0
#: view:account.invoice.report:0
#: field:account.invoice.report,product_id:0
#: field:account.move.line,product_id:0
#: view:analytic.entries.report:0
#: field:analytic.entries.report,product_id:0
#: field:report.account.sales,product_id:0
#: field:report.account_type.sales,product_id:0
msgid "Product"
msgstr ""

#. module: account
#: model:ir.actions.act_window,help:account.action_validate_account_move
msgid ""
"The validation of journal entries process is also called 'ledger posting' "
"and is the process of transferring debit and credit amounts from a journal "
"of original entry to a ledger book."
msgstr ""

#. module: account
#: report:account.tax.code.entries:0
msgid ")"
msgstr ""

#. module: account
#: model:ir.model,name:account.model_account_period
msgid "Account period"
msgstr ""

#. module: account
#: view:account.subscription:0
msgid "Remove Lines"
msgstr ""

#. module: account
#: view:account.report.general.ledger:0
msgid ""
"This report allows you to print or generate a pdf of your general ledger "
"with details of all your account journals"
msgstr ""

#. module: account
#: selection:account.account,type:0
#: selection:account.account.template,type:0
#: selection:account.entries.report,type:0
msgid "Regular"
msgstr ""

#. module: account
#: view:account.account:0
#: field:account.account,type:0
#: view:account.account.template:0
#: field:account.account.template,type:0
#: field:account.entries.report,type:0
msgid "Internal Type"
msgstr ""

#. module: account
#: report:account.move.voucher:0
msgid "State:"
msgstr ""

#. module: account
#: model:ir.actions.act_window,name:account.action_subscription_form_running
msgid "Running Subscriptions"
msgstr ""

#. module: account
#: view:report.account.sales:0
#: view:report.account_type.sales:0
#: view:report.hr.timesheet.invoice.journal:0
msgid "This Month"
msgstr ""

#. module: account
#: view:account.analytic.Journal.report:0
#: view:account.analytic.balance:0
#: view:account.analytic.cost.ledger:0
#: view:account.analytic.inverted.balance:0
#: model:ir.actions.act_window,name:account.action_account_partner_ledger
msgid "Select Period"
msgstr ""

#. module: account
#: view:account.entries.report:0
#: selection:account.entries.report,move_state:0
#: view:account.move:0
#: selection:account.move,state:0
#: view:account.move.line:0
#: report:account.move.voucher:0
msgid "Posted"
msgstr ""

#. module: account
#: report:account.account.balance:0
#: field:account.aged.trial.balance,date_to:0
#: field:account.balance.report,date_to:0
#: field:account.bs.report,date_to:0
#: report:account.central.journal:0
#: field:account.central.journal,date_to:0
#: field:account.common.account.report,date_to:0
#: field:account.common.journal.report,date_to:0
#: field:account.common.partner.report,date_to:0
#: field:account.common.report,date_to:0
#: field:account.fiscalyear,date_stop:0
#: report:account.general.journal:0
#: field:account.general.journal,date_to:0
#: report:account.general.ledger:0
#: field:account.installer,date_stop:0
#: report:account.journal.period.print:0
#: report:account.partner.balance:0
#: field:account.partner.balance,date_to:0
#: field:account.partner.ledger,date_to:0
#: field:account.pl.report,date_to:0
#: field:account.print.journal,date_to:0
#: field:account.report.general.ledger,date_to:0
#: report:account.third_party_ledger:0
#: report:account.third_party_ledger_other:0
#: field:account.vat.declaration,date_to:0
msgid "End Date"
msgstr ""

#. module: account
#: model:ir.actions.act_window,name:account.action_account_open_closed_fiscalyear
#: model:ir.ui.menu,name:account.menu_wizard_account_open_closed_fiscalyear
msgid "Cancel Opening Entries"
msgstr ""

#. module: account
#: field:account.payment.term.line,days2:0
msgid "Day of the Month"
msgstr ""

#. module: account
#: field:account.fiscal.position.tax,tax_src_id:0
#: field:account.fiscal.position.tax.template,tax_src_id:0
msgid "Tax Source"
msgstr ""

#. module: account
#: code:addons/account/report/account_balance_sheet.py:71
#: code:addons/account/report/account_balance_sheet.py:116
#: code:addons/account/report/account_balance_sheet.py:119
#: code:addons/account/report/account_balance_sheet.py:120
#: code:addons/account/report/account_profit_loss.py:71
#: code:addons/account/report/account_profit_loss.py:127
#, python-format
msgid "Net Profit"
msgstr ""

#. module: account
#: view:ir.sequence:0
msgid "Fiscal Year Sequences"
msgstr ""

#. module: account
#: help:account.model,name:0
msgid "This is a model for recurring accounting entries"
msgstr ""

#. module: account
#: code:addons/account/account_analytic_line.py:100
#, python-format
msgid "There is no income account defined for this product: \"%s\" (id:%d)"
msgstr ""

#. module: account
#: report:account.general.ledger:0
#: report:account.third_party_ledger:0
#: report:account.third_party_ledger_other:0
msgid "JNRL"
msgstr ""

#. module: account
#: view:account.payment.term.line:0
msgid "  value amount: 0.02"
msgstr ""

#. module: account
#: view:account.fiscalyear:0
#: view:account.move:0
#: view:account.move.line:0
#: view:account.period:0
msgid "States"
msgstr ""

#. module: account
#: report:account.analytic.account.balance:0
#: report:account.analytic.account.inverted.balance:0
#: report:account.analytic.account.quantity_cost_ledger:0
#: view:account.analytic.line:0
#: view:account.bank.statement:0
#: field:account.invoice,amount_total:0
#: field:account.invoice,check_total:0
#: field:report.account.sales,amount_total:0
#: field:report.account_type.sales,amount_total:0
#: field:report.invoice.created,amount_total:0
msgid "Total"
msgstr ""

#. module: account
#: code:addons/account/wizard/account_move_journal.py:97
#, python-format
msgid "Journal: All"
msgstr ""

#. module: account
#: field:account.account,company_id:0
#: field:account.analytic.journal,company_id:0
#: field:account.bank.statement,company_id:0
#: field:account.bank.statement.line,company_id:0
#: view:account.entries.report:0
#: field:account.entries.report,company_id:0
#: field:account.fiscal.position,company_id:0
#: field:account.fiscalyear,company_id:0
#: field:account.installer,company_id:0
#: field:account.invoice,company_id:0
#: field:account.invoice.line,company_id:0
#: view:account.invoice.report:0
#: field:account.invoice.report,company_id:0
#: field:account.invoice.tax,company_id:0
#: view:account.journal:0
#: field:account.journal,company_id:0
#: field:account.journal.period,company_id:0
#: field:account.model,company_id:0
#: field:account.move,company_id:0
#: field:account.move.line,company_id:0
#: field:account.period,company_id:0
#: field:account.tax,company_id:0
#: field:account.tax.code,company_id:0
#: view:analytic.entries.report:0
#: field:analytic.entries.report,company_id:0
#: field:wizard.multi.charts.accounts,company_id:0
msgid "Company"
msgstr ""

#. module: account
#: model:ir.ui.menu,name:account.menu_action_subscription_form
msgid "Define Recurring Entries"
msgstr ""

#. module: account
#: field:account.entries.report,date_maturity:0
msgid "Date Maturity"
msgstr ""

#. module: account
#: help:account.bank.statement,total_entry_encoding:0
msgid "Total cash transactions"
msgstr ""

#. module: account
#: help:account.partner.reconcile.process,today_reconciled:0
msgid ""
"This figure depicts the total number of partners that have gone throught the "
"reconciliation process today. The current partner is counted as already "
"processed."
msgstr ""

#. module: account
#: view:account.fiscalyear:0
msgid "Create Monthly Periods"
msgstr ""

#. module: account
#: field:account.tax.code.template,sign:0
msgid "Sign For Parent"
msgstr ""

#. module: account
#: model:ir.model,name:account.model_account_balance_report
msgid "Trial Balance Report"
msgstr ""

#. module: account
#: model:ir.actions.act_window,name:account.action_bank_statement_draft_tree
msgid "Draft statements"
msgstr ""

#. module: account
#: model:process.transition,note:account.process_transition_statemententries0
msgid ""
"Manual or automatic creation of payment entries according to the statements"
msgstr ""

#. module: account
#: view:account.invoice:0
msgid "Invoice lines"
msgstr ""

#. module: account
#: field:account.aged.trial.balance,period_to:0
#: field:account.balance.report,period_to:0
#: field:account.bs.report,period_to:0
#: field:account.central.journal,period_to:0
#: field:account.chart,period_to:0
#: field:account.common.account.report,period_to:0
#: field:account.common.journal.report,period_to:0
#: field:account.common.partner.report,period_to:0
#: field:account.common.report,period_to:0
#: field:account.general.journal,period_to:0
#: field:account.partner.balance,period_to:0
#: field:account.partner.ledger,period_to:0
#: field:account.pl.report,period_to:0
#: field:account.print.journal,period_to:0
#: field:account.report.general.ledger,period_to:0
#: field:account.vat.declaration,period_to:0
msgid "End period"
msgstr ""

#. module: account
#: code:addons/account/account_move_line.py:738
#: code:addons/account/account_move_line.py:815
#: code:addons/account/wizard/account_invoice_state.py:44
#: code:addons/account/wizard/account_invoice_state.py:68
#: code:addons/account/wizard/account_report_balance_sheet.py:70
#: code:addons/account/wizard/account_state_open.py:37
#: code:addons/account/wizard/account_validate_account_move.py:39
#: code:addons/account/wizard/account_validate_account_move.py:61
#, python-format
msgid "Warning"
msgstr ""

#. module: account
#: help:product.category,property_account_expense_categ:0
#: help:product.template,property_account_expense:0
msgid ""
"This account will be used to value outgoing stock for the current product "
"category using cost price"
msgstr ""

#. module: account
#: report:account.move.voucher:0
msgid "On Account of :"
msgstr ""

#. module: account
#: view:account.automatic.reconcile:0
#: view:account.move.line.reconcile.writeoff:0
msgid "Write-Off Move"
msgstr ""

#. module: account
#: model:process.node,note:account.process_node_paidinvoice0
msgid "Invoice's state is Done"
msgstr ""

#. module: account
#: model:ir.model,name:account.model_report_account_sales
msgid "Report of the Sales by Account"
msgstr ""

#. module: account
#: model:ir.model,name:account.model_account_fiscal_position_account
msgid "Accounts Fiscal Position"
msgstr ""

#. module: account
#: report:account.invoice:0
#: view:account.invoice:0
#: selection:account.invoice,type:0
#: selection:account.invoice.report,type:0
#: model:process.process,name:account.process_process_supplierinvoiceprocess0
#: selection:report.invoice.created,type:0
msgid "Supplier Invoice"
msgstr ""

#. module: account
#: field:account.account,debit:0
#: report:account.account.balance:0
#: report:account.account.balance.landscape:0
#: report:account.analytic.account.balance:0
#: report:account.analytic.account.cost_ledger:0
#: report:account.analytic.account.inverted.balance:0
#: report:account.central.journal:0
#: field:account.entries.report,debit:0
#: report:account.general.journal:0
#: report:account.general.ledger:0
#: report:account.journal.period.print:0
#: field:account.model.line,debit:0
#: field:account.move.line,debit:0
#: report:account.move.voucher:0
#: report:account.partner.balance:0
#: report:account.tax.code.entries:0
#: report:account.third_party_ledger:0
#: report:account.third_party_ledger_other:0
#: report:account.vat.declaration:0
#: field:report.account.receivable,debit:0
msgid "Debit"
msgstr ""

#. module: account
#: field:account.invoice,invoice_line:0
msgid "Invoice Lines"
msgstr ""

#. module: account
#: constraint:account.account.template:0
msgid "Error ! You can not create recursive account templates."
msgstr ""

#. module: account
#: constraint:account.account.template:0
msgid ""
"You cannot create an account template! \n"
"Make sure if the account template has parent then it should be type "
"\"View\"! "
msgstr ""

#. module: account
#: view:account.subscription:0
msgid "Recurring"
msgstr ""

#. module: account
#: code:addons/account/account_move_line.py:805
#, python-format
msgid "Entry is already reconciled"
msgstr ""

#. module: account
#: model:ir.model,name:account.model_report_account_receivable
msgid "Receivable accounts"
msgstr ""

#. module: account
#: selection:account.model.line,date_maturity:0
msgid "Partner Payment Term"
msgstr ""

#. module: account
#: field:temp.range,name:0
msgid "Range"
msgstr ""

#. module: account
#: code:addons/account/account_move_line.py:1246
#, python-format
msgid ""
"Can not create an automatic sequence for this piece !\n"
"\n"
"Put a sequence in the journal definition for automatic numbering or create a "
"sequence manually for this piece."
msgstr ""

#. module: account
#: selection:account.balance.report,display_account:0
#: selection:account.bs.report,display_account:0
#: selection:account.common.account.report,display_account:0
#: selection:account.pl.report,display_account:0
#: selection:account.report.general.ledger,display_account:0
msgid "With movements"
msgstr ""

#. module: account
#: view:account.analytic.account:0
msgid "Account Data"
msgstr ""

#. module: account
#: view:account.tax.code.template:0
msgid "Account Tax Code Template"
msgstr ""

#. module: account
#: model:process.node,name:account.process_node_manually0
msgid "Manually"
msgstr ""

#. module: account
#: selection:account.entries.report,month:0
#: selection:account.invoice.report,month:0
#: selection:analytic.entries.report,month:0
#: selection:report.account.sales,month:0
#: selection:report.account_type.sales,month:0
msgid "December"
msgstr ""

#. module: account
#: model:ir.actions.act_window,name:account.action_account_analytic_journal_tree
#: model:ir.ui.menu,name:account.account_analytic_journal_print
msgid "Print Analytic Journals"
msgstr ""

#. module: account
#: view:account.analytic.line:0
msgid "Fin.Account"
msgstr ""

#. module: account
#: model:ir.actions.act_window,name:account.action_aged_receivable_graph
#: view:report.aged.receivable:0
msgid "Aged Receivable"
msgstr ""

#. module: account
#: field:account.tax,applicable_type:0
msgid "Applicability"
msgstr ""

#. module: account
#: code:addons/account/wizard/account_move_journal.py:165
#, python-format
msgid "This period is already closed !"
msgstr ""

#. module: account
#: help:account.move.line,currency_id:0
msgid "The optional other currency if it is a multi-currency entry."
msgstr ""

#. module: account
#: model:process.transition,note:account.process_transition_invoiceimport0
msgid ""
"Import of the statement in the system from a supplier or customer invoice"
msgstr ""

#. module: account
#: model:ir.ui.menu,name:account.menu_finance_periodical_processing_billing
msgid "Billing"
msgstr ""

#. module: account
#: view:account.account:0
msgid "Parent Account"
msgstr ""

#. module: account
#: model:ir.actions.act_window,help:account.action_account_journal_form
msgid ""
"Create and manage your company's journals from this menu. A journal is used "
"to record transactions of all accounting data related to the day-to-day "
"business of your company using double-entry bookkeeping system. Depending on "
"the nature of its activities and the number of daily transactions, a company "
"may keep several types of specialized journals such as a cash journal, "
"purchase journal, sales journal..."
msgstr ""

#. module: account
#: model:ir.model,name:account.model_account_analytic_chart
msgid "Account Analytic Chart"
msgstr ""

#. module: account
#: help:account.invoice,residual:0
msgid "Remaining amount due."
msgstr ""

#. module: account
#: model:ir.ui.menu,name:account.menu_finance_statistic_report_statement
msgid "Statistic Reports"
msgstr ""

#. module: account
#: field:account.installer,progress:0
#: field:account.installer.modules,progress:0
#: field:wizard.multi.charts.accounts,progress:0
msgid "Configuration Progress"
msgstr ""

#. module: account
#: view:account.fiscal.position.template:0
msgid "Accounts Mapping"
msgstr ""

#. module: account
#: code:addons/account/invoice.py:346
#, python-format
msgid "Invoice '%s' is waiting for validation."
msgstr ""

#. module: account
#: selection:account.entries.report,month:0
#: selection:account.invoice.report,month:0
#: selection:analytic.entries.report,month:0
#: selection:report.account.sales,month:0
#: selection:report.account_type.sales,month:0
msgid "November"
msgstr ""

#. module: account
#: model:ir.model,name:account.model_account_installer_modules
msgid "account.installer.modules"
msgstr ""

#. module: account
#: help:account.invoice.line,account_id:0
msgid "The income or expense account related to the selected product."
msgstr ""

#. module: account
#: code:addons/account/account_move_line.py:1117
#, python-format
msgid "The date of your Journal Entry is not in the defined period!"
msgstr ""

#. module: account
#: field:account.subscription,period_total:0
msgid "Number of Periods"
msgstr ""

#. module: account
#: report:account.general.journal:0
#: model:ir.actions.report.xml,name:account.account_general_journal
msgid "General Journal"
msgstr ""

#. module: account
#: view:account.invoice:0
msgid "Search Invoice"
msgstr ""

#. module: account
#: report:account.invoice:0
#: view:account.invoice:0
#: view:account.invoice.refund:0
#: selection:account.invoice.refund,filter_refund:0
#: view:account.invoice.report:0
#: model:ir.actions.act_window,name:account.action_account_invoice_refund
msgid "Refund"
msgstr ""

#. module: account
#: field:wizard.multi.charts.accounts,bank_accounts_id:0
msgid "Bank Accounts"
msgstr ""

#. module: account
#: field:res.partner,credit:0
msgid "Total Receivable"
msgstr ""

#. module: account
#: view:account.account:0
#: view:account.account.template:0
#: view:account.journal:0
#: view:account.move.line:0
msgid "General Information"
msgstr ""

#. module: account
#: view:account.move:0
#: view:account.move.line:0
msgid "Accounting Documents"
msgstr ""

#. module: account
#: model:ir.model,name:account.model_validate_account_move_lines
msgid "Validate Account Move Lines"
msgstr ""

#. module: account
#: model:ir.actions.act_window,name:account.action_account_analytic_cost_ledger_journal
#: model:ir.actions.report.xml,name:account.account_analytic_account_quantity_cost_ledger
msgid "Cost Ledger (Only quantities)"
msgstr ""

#. module: account
#: model:process.node,note:account.process_node_supplierpaidinvoice0
msgid "Invoice's state is Done."
msgstr ""

#. module: account
#: model:process.transition,note:account.process_transition_reconcilepaid0
msgid "As soon as the reconciliation is done, the invoice can be paid."
msgstr ""

#. module: account
#: view:account.account.template:0
msgid "Search Account Templates"
msgstr ""

#. module: account
#: view:account.invoice.tax:0
msgid "Manual Invoice Taxes"
msgstr ""

#. module: account
#: field:account.account,parent_right:0
msgid "Parent Right"
msgstr ""

#. module: account
#: model:ir.model,name:account.model_account_addtmpl_wizard
msgid "account.addtmpl.wizard"
msgstr ""

#. module: account
#: field:account.aged.trial.balance,result_selection:0
#: field:account.common.partner.report,result_selection:0
#: report:account.partner.balance:0
#: field:account.partner.balance,result_selection:0
#: field:account.partner.ledger,result_selection:0
#: report:account.third_party_ledger:0
#: report:account.third_party_ledger_other:0
msgid "Partner's"
msgstr ""

#. module: account
#: model:ir.actions.act_window,name:account.action_account_fiscalyear_form
#: view:ir.sequence:0
#: model:ir.ui.menu,name:account.menu_action_account_fiscalyear_form
msgid "Fiscal Years"
msgstr ""

#. module: account
#: help:account.analytic.journal,active:0
msgid ""
"If the active field is set to False, it will allow you to hide the analytic "
"journal without removing it."
msgstr ""

#. module: account
#: field:account.analytic.line,ref:0
msgid "Ref."
msgstr ""

#. module: account
#: field:account.use.model,model:0
#: model:ir.model,name:account.model_account_model
msgid "Account Model"
msgstr ""

#. module: account
#: selection:account.entries.report,month:0
#: selection:account.invoice.report,month:0
#: selection:analytic.entries.report,month:0
#: selection:report.account.sales,month:0
#: selection:report.account_type.sales,month:0
msgid "February"
msgstr ""

#. module: account
#: field:account.bank.accounts.wizard,bank_account_id:0
#: view:account.chart.template:0
#: field:account.chart.template,bank_account_view_id:0
#: field:account.invoice,partner_bank_id:0
#: field:account.invoice.report,partner_bank_id:0
msgid "Bank Account"
msgstr ""

#. module: account
#: model:ir.actions.act_window,name:account.action_account_central_journal
#: model:ir.model,name:account.model_account_central_journal
msgid "Account Central Journal"
msgstr ""

#. module: account
#: report:account.overdue:0
msgid "Maturity"
msgstr ""

#. module: account
#: selection:account.aged.trial.balance,direction_selection:0
msgid "Future"
msgstr ""

#. module: account
#: view:account.move.line:0
msgid "Search Journal Items"
msgstr ""

#. module: account
#: help:account.tax,base_sign:0
#: help:account.tax,ref_base_sign:0
#: help:account.tax,ref_tax_sign:0
#: help:account.tax,tax_sign:0
#: help:account.tax.template,base_sign:0
#: help:account.tax.template,ref_base_sign:0
#: help:account.tax.template,ref_tax_sign:0
#: help:account.tax.template,tax_sign:0
msgid "Usually 1 or -1."
msgstr ""

#. module: account
#: model:ir.model,name:account.model_account_fiscal_position_account_template
msgid "Template Account Fiscal Mapping"
msgstr ""

#. module: account
#: field:account.chart.template,property_account_expense:0
msgid "Expense Account on Product Template"
msgstr ""

#. module: account
#: field:account.analytic.line,amount_currency:0
msgid "Amount currency"
msgstr ""

#. module: account
#: code:addons/account/wizard/account_report_aged_partner_balance.py:55
#, python-format
msgid "You must enter a period length that cannot be 0 or below !"
msgstr ""

#. module: account
#: code:addons/account/account.py:501
#, python-format
msgid "You cannot remove an account which has account entries!. "
msgstr ""

#. module: account
#: model:ir.actions.act_window,help:account.action_account_form
msgid ""
"Create and manage the accounts you need to record journal entries. An "
"account is part of a ledger allowing your company to register all kinds of "
"debit and credit transactions. Companies present their annual accounts in "
"two main parts: the balance sheet and the income statement (profit and loss "
"account). The annual accounts of a company are required by law to disclose a "
"certain amount of information. They have to be certified by an external "
"auditor annually."
msgstr ""

#. module: account
#: help:account.move.line,amount_residual_currency:0
msgid ""
"The residual amount on a receivable or payable of a journal entry expressed "
"in its currency (maybe different of the company currency)."
msgstr ""

#~ msgid "Asset"
#~ msgstr "Eiendel"

#~ msgid "Select Message"
#~ msgstr "Velg melding"<|MERGE_RESOLUTION|>--- conflicted
+++ resolved
@@ -8,22 +8,13 @@
 "Project-Id-Version: openobject-addons\n"
 "Report-Msgid-Bugs-To: FULL NAME <EMAIL@ADDRESS>\n"
 "POT-Creation-Date: 2011-01-11 11:14+0000\n"
-<<<<<<< HEAD
-"PO-Revision-Date: 2009-09-08 16:43+0000\n"
-"Last-Translator: Bjørn Olav Samdal <bjornsam@ulrik.uio.no>\n"
-=======
 "PO-Revision-Date: 2011-01-20 22:15+0000\n"
 "Last-Translator: Terje Nauf <Unknown>\n"
->>>>>>> a8bfe49b
 "Language-Team: Norwegian Bokmal <nb@li.org>\n"
 "MIME-Version: 1.0\n"
 "Content-Type: text/plain; charset=UTF-8\n"
 "Content-Transfer-Encoding: 8bit\n"
-<<<<<<< HEAD
-"X-Launchpad-Export-Date: 2011-01-15 05:22+0000\n"
-=======
 "X-Launchpad-Export-Date: 2011-01-21 04:40+0000\n"
->>>>>>> a8bfe49b
 "X-Generator: Launchpad (build 12177)\n"
 
 #. module: account
@@ -34,13 +25,13 @@
 #. module: account
 #: view:account.journal:0
 msgid "Other Configuration"
-msgstr ""
+msgstr "Annen Konfigurasjon"
 
 #. module: account
 #: code:addons/account/wizard/account_open_closed_fiscalyear.py:40
 #, python-format
 msgid "No End of year journal defined for the fiscal year"
-msgstr ""
+msgstr "Ingen Årslutt journal er definert for regnskapsåret"
 
 #. module: account
 #: code:addons/account/account.py:506
@@ -58,7 +49,7 @@
 #. module: account
 #: field:account.installer.modules,account_voucher:0
 msgid "Voucher Management"
-msgstr ""
+msgstr "Bilags Administrasjon"
 
 #. module: account
 #: view:account.account:0
@@ -78,12 +69,12 @@
 #: code:addons/account/invoice.py:785
 #, python-format
 msgid "Please define sequence on invoice journal"
-msgstr ""
+msgstr "Venligst definer sekvensen på fakturajournalen"
 
 #. module: account
 #: constraint:account.period:0
 msgid "Error ! The duration of the Period(s) is/are invalid. "
-msgstr ""
+msgstr "Feil ! Varigheten på perioden(e) er ugyldige. "
 
 #. module: account
 #: field:account.analytic.line,currency_id:0
