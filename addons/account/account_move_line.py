--- conflicted
+++ resolved
@@ -783,13 +783,9 @@
             ret_line = {
                 'id': line.id,
                 'name': line.name != '/' and line.move_id.name + ': ' + line.name or line.move_id.name,
-<<<<<<< HEAD
-                'ref': line.move_id.ref,
+                'ref': line.move_id.ref or '',
                 # For reconciliation between statement transactions and already registered payments (eg. checks)
                 'already_paid': line.account_id.type == 'liquidity',
-=======
-                'ref': line.move_id.ref or '',
->>>>>>> 222b2d33
                 'account_code': line.account_id.code,
                 'account_name': line.account_id.name,
                 'account_type': line.account_id.type,
