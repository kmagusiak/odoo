# encoding: utf-8
##############################################################################
#
#    OpenERP, Open Source Management Solution
#    Copyright (C) 2004-2008 PC Solutions (<http://pcsol.be>). All Rights Reserved
#    $Id$
#
#    This program is free software: you can redistribute it and/or modify
#    it under the terms of the GNU General Public License as published by
#    the Free Software Foundation, either version 3 of the License, or
#    (at your option) any later version.
#
#    This program is distributed in the hope that it will be useful,
#    but WITHOUT ANY WARRANTY; without even the implied warranty of
#    MERCHANTABILITY or FITNESS FOR A PARTICULAR PURPOSE.  See the
#    GNU General Public License for more details.
#
#    You should have received a copy of the GNU General Public License
#    along with this program.  If not, see <http://www.gnu.org/licenses/>.
#
##############################################################################

import time

from osv import osv, fields
from tools.translate import _
import decimal_precision as dp

class account_cashbox_line(osv.osv):

    """ Cash Box Details """

    _name = 'account.cashbox.line'
    _description = 'CashBox Line'

    def _sub_total(self, cr, uid, ids, name, arg, context=None):

        """ Calculates Sub total
        @param name: Names of fields.
        @param arg: User defined arguments
        @return: Dictionary of values.
        """
        res = {}
        context = context or {}
        for obj in self.browse(cr, uid, ids, context=context):
            res[obj.id] = obj.pieces * obj.number
        return res

    def on_change_sub(self, cr, uid, ids, pieces, number, *a):

        """ Calculates Sub total on change of number
        @param pieces: Names of fields.
        @param number:
        """
        sub = pieces * number
        return {'value': {'subtotal': sub or 0.0}}

    _columns = {
        'pieces': fields.float('Values', digits_compute=dp.get_precision('Account')),
        'number': fields.integer('Number'),
        'subtotal': fields.function(_sub_total, method=True, string='Sub Total', type='float', digits_compute=dp.get_precision('Account')),
        'starting_id': fields.many2one('account.bank.statement', ondelete='cascade'),
        'ending_id': fields.many2one('account.bank.statement', ondelete='cascade'),
     }

account_cashbox_line()

class account_cash_statement(osv.osv):

    _inherit = 'account.bank.statement'

    def _get_starting_balance(self, cr, uid, ids, context=None):

        """ Find starting balance
        @param name: Names of fields.
        @param arg: User defined arguments
        @return: Dictionary of values.
        """
        res = {}
        context = context or {}
        for statement in self.browse(cr, uid, ids, context=context):
            amount_total = 0.0

            if statement.journal_id.type not in('cash'):
                continue

            for line in statement.starting_details_ids:
                amount_total+= line.pieces * line.number
            res[statement.id] = {
                'balance_start': amount_total
            }
        return res

    def _balance_end_cash(self, cr, uid, ids, name, arg, context=None):
        """ Find ending balance  "
        @param name: Names of fields.
        @param arg: User defined arguments
        @return: Dictionary of values.
        """
<<<<<<< HEAD
        res ={}
        context = context or {}
        for statement in self.browse(cr, uid, ids, context=context):
=======
        res = {}
        for statement in self.browse(cr, uid, ids):
>>>>>>> c4dcf78c
            amount_total = 0.0
            for line in statement.ending_details_ids:
                amount_total += line.pieces * line.number
            res[statement.id] = amount_total
        return res

    def _get_sum_entry_encoding(self, cr, uid, ids, name, arg, context=None):

        """ Find encoding total of statements "
        @param name: Names of fields.
        @param arg: User defined arguments
        @return: Dictionary of values.
        """
<<<<<<< HEAD
        res2={}
        context = context or {}
        for statement in self.browse(cr, uid, ids, context=context):
=======
        res2 = {}
        for statement in self.browse(cr, uid, ids):
>>>>>>> c4dcf78c
            encoding_total=0.0
            for line in statement.line_ids:
               encoding_total += line.amount
            res2[statement.id] = encoding_total
        return res2

    def _end_balance(self, cursor, user, ids, name, attr, context=None):
        context = context or {}
        res_currency_obj = self.pool.get('res.currency')
        res_users_obj = self.pool.get('res.users')
        res = {}

        company_currency_id = res_users_obj.browse(cursor, user, user,
                context=context).company_id.currency_id.id

        statements = self.browse(cursor, user, ids, context=context)
        for statement in statements:
            res[statement.id] = statement.balance_start
            currency_id = statement.currency.id
            for line in statement.move_line_ids:
                if line.debit > 0:
                    if line.account_id.id == \
                            statement.journal_id.default_debit_account_id.id:
                        res[statement.id] += res_currency_obj.compute(cursor,
                                user, company_currency_id, currency_id,
                                line.debit, context=context)
                else:
                    if line.account_id.id == \
                            statement.journal_id.default_credit_account_id.id:
                        res[statement.id] -= res_currency_obj.compute(cursor,
                                user, company_currency_id, currency_id,
                                line.credit, context=context)

            if statement.state in ('draft', 'open'):
                for line in statement.line_ids:
                    res[statement.id] += line.amount
        for r in res:
            res[r] = round(res[r], 2)
        return res

    def _get_company(self, cr, uid, context=None):
        context = context or {}
        user_pool = self.pool.get('res.users')
        company_pool = self.pool.get('res.company')
        user = user_pool.browse(cr, uid, uid, context=context)
        company_id = user.company_id
        if not company_id:
            company_id = company_pool.search(cr, uid, [])
        return company_id and company_id[0] or False

    def _get_cash_open_box_lines(self, cr, uid, context=None):
        res = []
        curr = [1, 2, 5, 10, 20, 50, 100, 500]
        for rs in curr:
            dct = {
                'pieces': rs,
                'number': 0
            }
            res.append(dct)
        journal_ids = self.pool.get('account.journal').search(cr, uid, [('type', '=', 'cash')], context=context)
        if journal_ids:
            results = self.search(cr, uid, [('journal_id', 'in', journal_ids),('state', '=', 'confirm')], context=context)
            if results:
                cash_st = self.browse(cr, uid, results, context=context)[0]
                for cash_line in cash_st.ending_details_ids:
                    for r in res:
                        if cash_line.pieces == r['pieces']:
                            r['number'] = cash_line.number
        return res

    def _get_default_cash_close_box_lines(self, cr, uid, context=None):
        res = []
        curr = [1, 2, 5, 10, 20, 50, 100, 500]
        for rs in curr:
            dct = {
                'pieces': rs,
                'number': 0
            }
            res.append(dct)
        return res

    def _get_cash_close_box_lines(self, cr, uid, context=None):
        res = []
        curr = [1, 2, 5, 10, 20, 50, 100, 500]
        for rs in curr:
            dct = {
                'pieces': rs,
                'number': 0
            }
            res.append((0, 0, dct))
        return res

    def _get_cash_open_close_box_lines(self, cr, uid, context=None):
        res = {}
        start_l = []
        end_l = []
        starting_details = self._get_cash_open_box_lines(cr, uid, context=context)
        ending_details = self._get_default_cash_close_box_lines(cr, uid, context)
        for start in starting_details:
            start_l.append((0, 0, start))
        for end in ending_details:
            end_l.append((0, 0, end))
        res['start'] = start_l
        res['end'] = end_l
        return res

    _columns = {
        'balance_end_real': fields.float('Closing Balance', digits_compute=dp.get_precision('Account'), states={'confirm': [('readonly', True)]}, help="closing balance entered by the cashbox verifier"),
        'state': fields.selection(
            [('draft', 'Draft'),
            ('confirm', 'Closed'),
            ('open','Open')], 'State', required=True, states={'confirm': [('readonly', True)]}, readonly="1"),
        'total_entry_encoding': fields.function(_get_sum_entry_encoding, method=True, store=True, string="Cash Transaction", help="Total cash transactions"),
        'closing_date': fields.datetime("Closed On"),
        'balance_end': fields.function(_end_balance, method=True, store=True, string='Balance', help="Closing balance based on Starting Balance and Cash Transactions"),
        'balance_end_cash': fields.function(_balance_end_cash, method=True, store=True, string='Balance', help="Closing balance based on cashBox"),
        'starting_details_ids': fields.one2many('account.cashbox.line', 'starting_id', string='Opening Cashbox'),
        'ending_details_ids': fields.one2many('account.cashbox.line', 'ending_id', string='Closing Cashbox'),
        'name': fields.char('Name', size=64, required=True, states={'draft': [('readonly', False)]}, readonly=True, help='if you give the Name other then /, its created Accounting Entries Move will be with same name as statement name. This allows the statement entries to have the same references than the statement itself'),
        'user_id': fields.many2one('res.users', 'Responsible', required=False),
    }
    _defaults = {
        'state': 'draft',
        'date': lambda *a: time.strftime("%Y-%m-%d %H:%M:%S"),
        'user_id': lambda self, cr, uid, context=None: uid,
        'starting_details_ids': _get_cash_open_box_lines,
        'ending_details_ids': _get_default_cash_close_box_lines
     }

    def create(self, cr, uid, vals, context=None):
        context = context or {}
        sql = [
                ('journal_id', '=', vals.get('journal_id', False)),
                ('state', '=', 'open')
        ]
        open_jrnl = self.search(cr, uid, sql)
        if open_jrnl:
            raise osv.except_osv('Error', _('You can not have two open register for the same journal'))

        if self.pool.get('account.journal').browse(cr, uid, vals['journal_id'], context=context).type == 'cash':
            open_close = self._get_cash_open_close_box_lines(cr, uid, context)
            if vals.get('starting_details_ids', False):
                for start in vals.get('starting_details_ids'):
                    dict_val = start[2]
                    for end in open_close['end']:
                       if end[2]['pieces'] == dict_val['pieces']:
                           end[2]['number'] += dict_val['number']
            vals.update({
#                'ending_details_ids': open_close['start'],
                'starting_details_ids': open_close['end']
            })
        else:
            vals.update({
                'ending_details_ids': False,
                'starting_details_ids': False
            })
        res_id = super(account_cash_statement, self).create(cr, uid, vals, context=context)
        self.write(cr, uid, [res_id], {})
        return res_id

    def write(self, cr, uid, ids, vals, context=None):
        """
        Update redord(s) comes in {ids}, with new value comes as {vals}
        return True on success, False otherwise

        @param cr: cursor to database
        @param user: id of current user
        @param ids: list of record ids to be update
        @param vals: dict of new values to be set
        @param context: context arguments, like lang, time zone

        @return: True on success, False otherwise
        """

        super(account_cash_statement, self).write(cr, uid, ids, vals)
        res = self._get_starting_balance(cr, uid, ids)
        for rs in res:
            super(account_cash_statement, self).write(cr, uid, [rs], res.get(rs))
        return True

    def onchange_journal_id(self, cr, uid, statement_id, journal_id, context=None):
        """ Changes balance start and starting details if journal_id changes"
        @param statement_id: Changed statement_id
        @param journal_id: Changed journal_id
        @return:  Dictionary of changed values
        """
        res = {}
        balance_start = 0.0
        if not journal_id:
            res.update({
                'balance_start': balance_start
            })
            return res
        return super(account_cash_statement, self).onchange_journal_id(cr, uid, statement_id, journal_id, context=context)

    def _equal_balance(self, cr, uid, cash_id, context=None):
        statement = self.browse(cr, uid, cash_id, context=context)
        self.write(cr, uid, [cash_id], {'balance_end_real': statement.balance_end})
        statement.balance_end_real = statement.balance_end
        if statement.balance_end != statement.balance_end_cash:
            return False
        return True

    def _user_allow(self, cr, uid, statement_id, context=None):
        return True

    def button_open(self, cr, uid, ids, context=None):
        """ Changes statement state to Running.
        @return: True
        """
        if context is None:
            context = {}
        statement_pool = self.pool.get('account.bank.statement')
        for statement in statement_pool.browse(cr, uid, ids, context=context):
            vals = {}
            if not self._user_allow(cr, uid, statement.id, context=context):
                raise osv.except_osv(_('Error !'), (_('User %s does not have rights to access %s journal !') % (statement.user_id.name, statement.journal_id.name)))

            if statement.name and statement.name == '/':
                number = self.pool.get('ir.sequence').get(cr, uid, 'account.cash.statement')
                vals.update({
                    'name': number
                })

            vals.update({
                'date': time.strftime("%Y-%m-%d %H:%M:%S"),
                'state': 'open',

            })
            self.write(cr, uid, [statement.id], vals)
        return True

    def balance_check(self, cr, uid, cash_id, journal_type='bank', context=None):
        if journal_type == 'bank':
            return super(account_cash_statement, self).balance_check(cr, uid, cash_id, journal_type, context)
        if not self._equal_balance(cr, uid, cash_id, context):
            raise osv.except_osv(_('Error !'), _('CashBox Balance is not matching with Calculated Balance !'))
        return True

    def statement_close(self, cr, uid, ids, journal_type='bank', context=None):
        if journal_type == 'bank':
            return super(account_cash_statement, self).statement_close(cr, uid, ids, journal_type, context)
        vals = {
            'state':'confirm',
            'closing_date': time.strftime("%Y-%m-%d %H:%M:%S")
        }
        return self.write(cr, uid, ids, vals, context=context)

    def check_status_condition(self, cr, uid, state, journal_type='bank'):
        if journal_type == 'bank':
            return super(account_cash_statement, self).check_status_condition(cr, uid, state, journal_type)
        return state=='open'

    def button_confirm_cash(self, cr, uid, ids, context=None):
        super(account_cash_statement, self).button_confirm_bank(cr, uid, ids, context=context)
        return self.write(cr, uid, ids, {'closing_date': time.strftime("%Y-%m-%d %H:%M:%S")}, context=context)

    def button_cancel(self, cr, uid, ids, context=None):
        cash_box_line_pool = self.pool.get('account.cashbox.line')
        super(account_cash_statement, self).button_cancel(cr, uid, ids, context=context)
        for st in self.browse(cr, uid, ids, context):
            for end in st.ending_details_ids:
                cash_box_line_pool.write(cr, uid, [end.id], {'number': 0})
        return True

account_cash_statement()

# vim:expandtab:smartindent:tabstop=4:softtabstop=4:shiftwidth=4:<|MERGE_RESOLUTION|>--- conflicted
+++ resolved
@@ -97,14 +97,9 @@
         @param arg: User defined arguments
         @return: Dictionary of values.
         """
-<<<<<<< HEAD
         res ={}
         context = context or {}
         for statement in self.browse(cr, uid, ids, context=context):
-=======
-        res = {}
-        for statement in self.browse(cr, uid, ids):
->>>>>>> c4dcf78c
             amount_total = 0.0
             for line in statement.ending_details_ids:
                 amount_total += line.pieces * line.number
@@ -118,14 +113,9 @@
         @param arg: User defined arguments
         @return: Dictionary of values.
         """
-<<<<<<< HEAD
         res2={}
         context = context or {}
         for statement in self.browse(cr, uid, ids, context=context):
-=======
-        res2 = {}
-        for statement in self.browse(cr, uid, ids):
->>>>>>> c4dcf78c
             encoding_total=0.0
             for line in statement.line_ids:
                encoding_total += line.amount
