--- conflicted
+++ resolved
@@ -92,25 +92,24 @@
         }
     }
 
-<<<<<<< HEAD
-    .notification_area {
-        margin: 0 $actionColWidth;
-    }
-
-    .interface_options {
-        margin-bottom: 25px;
-        padding-left: $actionColWidth;
-
-        .oe_radio_input {
-            border: none;
-            display: inline;
-=======
     .show_more_container {
         text-align: center;
         
         .show_more {
             display: none;
->>>>>>> 0aab81cd
+        }
+    }
+    .notification_area {
+        margin: 0 $actionColWidth;
+    }
+
+    .interface_options {
+        margin-bottom: 25px;
+        padding-left: $actionColWidth;
+
+        .oe_radio_input {
+            border: none;
+            display: inline;
         }
     }
 
