<?xml version="1.0"?>
<document filename="test.pdf">
   <template pageSize="(1120.5,767.8)" title="General Ledger" author="OpenERP S.A. (sales@openerp.com)" allowSplitting="20" >
    <pageTemplate id="first">
      <frame id="first" x1="22.0" y1="31.0" width="1080" height="680"/>
    </pageTemplate>
  </template>
   <stylesheet>
    <blockTableStyle id="tbl_header">
      <lineStyle kind="LINEBELOW" colorName="#000000" start="0,0" stop="-1,0"/>
      <blockValign value="TOP"/>
    </blockTableStyle>
    <blockTableStyle id="Table_Subheader_Content_detail">
      <blockAlignment value="LEFT"/>
      <blockValign value="TOP"/>
      <lineStyle kind="LINEBEFORE" colorName="#cccccc" start="0,0" stop="0,-1"/>
      <lineStyle kind="LINEABOVE" colorName="#cccccc" start="0,0" stop="0,0"/>
      <lineStyle kind="LINEBELOW" colorName="#cccccc" start="0,-1" stop="0,-1"/>
      <lineStyle kind="LINEBEFORE" colorName="#cccccc" start="1,0" stop="1,-1"/>
      <lineStyle kind="LINEABOVE" colorName="#cccccc" start="1,0" stop="1,0"/>
      <lineStyle kind="LINEBELOW" colorName="#cccccc" start="1,-1" stop="1,-1"/>
      <lineStyle kind="LINEBEFORE" colorName="#cccccc" start="2,0" stop="2,-1"/>
      <lineStyle kind="LINEAFTER" colorName="#cccccc" start="2,0" stop="2,-1"/>
      <lineStyle kind="LINEABOVE" colorName="#cccccc" start="2,0" stop="2,0"/>
      <lineStyle kind="LINEBELOW" colorName="#cccccc" start="2,-1" stop="2,-1"/>
      <lineStyle kind="LINEBEFORE" colorName="#cccccc" start="3,0" stop="3,-1"/>
      <lineStyle kind="LINEAFTER" colorName="#cccccc" start="3,0" stop="3,-1"/>
      <lineStyle kind="LINEABOVE" colorName="#cccccc" start="3,0" stop="3,0"/>
      <lineStyle kind="LINEBELOW" colorName="#cccccc" start="3,-1" stop="3,-1"/>
      <lineStyle kind="LINEBEFORE" colorName="#cccccc" start="4,0" stop="4,-1"/>
      <lineStyle kind="LINEABOVE" colorName="#cccccc" start="4,0" stop="4,0"/>
      <lineStyle kind="LINEBELOW" colorName="#cccccc" start="4,-1" stop="4,-1"/>
      <lineStyle kind="LINEBEFORE" colorName="#cccccc" start="5,0" stop="5,-1"/>
      <lineStyle kind="LINEABOVE" colorName="#cccccc" start="5,0" stop="5,0"/>
      <lineStyle kind="LINEBELOW" colorName="#cccccc" start="5,-1" stop="5,-1"/>
      <lineStyle kind="LINEBEFORE" colorName="#cccccc" start="6,0" stop="6,-1"/>
      <lineStyle kind="LINEAFTER" colorName="#cccccc" start="6,0" stop="6,-1"/>
      <lineStyle kind="LINEABOVE" colorName="#cccccc" start="6,0" stop="6,0"/>
      <lineStyle kind="LINEBELOW" colorName="#cccccc" start="6,-1" stop="6,-1"/>
      <lineStyle kind="LINEBEFORE" colorName="#cccccc" start="7,0" stop="7,-1"/>
      <lineStyle kind="LINEAFTER" colorName="#cccccc" start="7,0" stop="7,-1"/>
      <lineStyle kind="LINEABOVE" colorName="#cccccc" start="7,0" stop="7,0"/>
      <lineStyle kind="LINEBELOW" colorName="#cccccc" start="7,-1" stop="7,-1"/>
      <lineStyle kind="LINEBEFORE" colorName="#cccccc" start="8,0" stop="8,-1"/>
      <lineStyle kind="LINEAFTER" colorName="#cccccc" start="8,0" stop="8,-1"/>
      <lineStyle kind="LINEABOVE" colorName="#cccccc" start="8,0" stop="8,0"/>
      <lineStyle kind="LINEBELOW" colorName="#cccccc" start="8,-1" stop="8,-1"/>
    </blockTableStyle>
    <blockTableStyle id="Table_Company_Name">
      <blockAlignment value="LEFT"/>
      <blockValign value="TOP"/>
    </blockTableStyle>
    <blockTableStyle id="Table_Sub_Header_Content">
      <blockAlignment value="LEFT"/>
      <blockValign value="TOP"/>
      <lineStyle kind="LINEBEFORE" colorName="#cccccc" start="0,0" stop="0,-1"/>
      <lineStyle kind="LINEABOVE" colorName="#cccccc" start="0,0" stop="0,0"/>
      <lineStyle kind="LINEBELOW" colorName="#cccccc" start="0,-1" stop="0,-1"/>
      <lineStyle kind="LINEBEFORE" colorName="#cccccc" start="1,0" stop="1,-1"/>
      <lineStyle kind="LINEABOVE" colorName="#cccccc" start="1,0" stop="1,0"/>
      <lineStyle kind="LINEBELOW" colorName="#cccccc" start="1,-1" stop="1,-1"/>
      <lineStyle kind="LINEBEFORE" colorName="#cccccc" start="2,0" stop="2,-1"/>
      <lineStyle kind="LINEAFTER" colorName="#cccccc" start="2,0" stop="2,-1"/>
      <lineStyle kind="LINEABOVE" colorName="#cccccc" start="2,0" stop="2,0"/>
      <lineStyle kind="LINEBELOW" colorName="#cccccc" start="2,-1" stop="2,-1"/>
      <lineStyle kind="LINEBEFORE" colorName="#cccccc" start="3,0" stop="3,-1"/>
      <lineStyle kind="LINEAFTER" colorName="#cccccc" start="3,0" stop="3,-1"/>
      <lineStyle kind="LINEABOVE" colorName="#cccccc" start="3,0" stop="3,0"/>
      <lineStyle kind="LINEBELOW" colorName="#cccccc" start="3,-1" stop="3,-1"/>
      <lineStyle kind="LINEBEFORE" colorName="#cccccc" start="4,0" stop="4,-1"/>
      <lineStyle kind="LINEABOVE" colorName="#cccccc" start="4,0" stop="4,0"/>
      <lineStyle kind="LINEBELOW" colorName="#cccccc" start="4,-1" stop="4,-1"/>
      <lineStyle kind="LINEBEFORE" colorName="#cccccc" start="5,0" stop="5,-1"/>
      <lineStyle kind="LINEABOVE" colorName="#cccccc" start="5,0" stop="5,0"/>
      <lineStyle kind="LINEBELOW" colorName="#cccccc" start="5,-1" stop="5,-1"/>
      <lineStyle kind="LINEBEFORE" colorName="#cccccc" start="6,0" stop="6,-1"/>
      <lineStyle kind="LINEAFTER" colorName="#cccccc" start="6,0" stop="6,-1"/>
      <lineStyle kind="LINEABOVE" colorName="#cccccc" start="6,0" stop="6,0"/>
      <lineStyle kind="LINEBELOW" colorName="#cccccc" start="6,-1" stop="6,-1"/>
      <lineStyle kind="LINEBEFORE" colorName="#cccccc" start="7,0" stop="7,-1"/>
      <lineStyle kind="LINEAFTER" colorName="#cccccc" start="7,0" stop="7,-1"/>
      <lineStyle kind="LINEABOVE" colorName="#cccccc" start="7,0" stop="7,0"/>
      <lineStyle kind="LINEBELOW" colorName="#cccccc" start="7,-1" stop="7,-1"/>
      <lineStyle kind="LINEBEFORE" colorName="#cccccc" start="8,0" stop="8,-1"/>
      <lineStyle kind="LINEAFTER" colorName="#cccccc" start="8,0" stop="8,-1"/>
      <lineStyle kind="LINEABOVE" colorName="#cccccc" start="8,0" stop="8,0"/>
      <lineStyle kind="LINEBELOW" colorName="#cccccc" start="8,-1" stop="8,-1"/>
    </blockTableStyle>
    <blockTableStyle id="tbl_content">
      <lineStyle kind="LINEBELOW" colorName="#e6e6e6" start="0,1" stop="-1,-1"/>
      <blockValign value="TOP"/>
    </blockTableStyle>
    <blockTableStyle id="Table5">
      <blockAlignment value="LEFT"/>
      <lineStyle kind="LINEBELOW" colorName="#777777" start="0,0" stop="0,0"/>
      <blockValign value="TOP"/>
    </blockTableStyle>
    <blockTableStyle id="Table2">
      <blockAlignment value="LEFT"/>
      <blockValign value="TOP"/>
    <lineStyle kind="LINEBELOW" colorName="#cccccc" start="0,0" stop="-1,0"/>
      <lineStyle kind="LINEBEFORE" colorName="#cccccc" start="0,0" stop="0,-1"/>
      <lineStyle kind="LINEABOVE" colorName="#cccccc" start="0,0" stop="0,0"/>
      <lineStyle kind="LINEBELOW" colorName="#cccccc" start="0,-1" stop="0,-1"/>
      <lineStyle kind="LINEBEFORE" colorName="#cccccc" start="1,0" stop="1,-1"/>
      <lineStyle kind="LINEABOVE" colorName="#cccccc" start="1,0" stop="1,0"/>
      <lineStyle kind="LINEBELOW" colorName="#cccccc" start="1,-1" stop="1,-1"/>
      <lineStyle kind="LINEBEFORE" colorName="#cccccc" start="2,0" stop="2,-1"/>
      <lineStyle kind="LINEAFTER" colorName="#cccccc" start="2,0" stop="2,-1"/>
      <lineStyle kind="LINEABOVE" colorName="#cccccc" start="2,0" stop="2,0"/>
      <lineStyle kind="LINEBELOW" colorName="#cccccc" start="2,-1" stop="2,-1"/>
      <lineStyle kind="LINEBEFORE" colorName="#cccccc" start="3,0" stop="3,-1"/>
      <lineStyle kind="LINEAFTER" colorName="#cccccc" start="3,0" stop="3,-1"/>
      <lineStyle kind="LINEABOVE" colorName="#cccccc" start="3,0" stop="3,0"/>
      <lineStyle kind="LINEBELOW" colorName="#cccccc" start="3,-1" stop="3,-1"/>
      <lineStyle kind="LINEBEFORE" colorName="#cccccc" start="4,0" stop="4,-1"/>
      <lineStyle kind="LINEABOVE" colorName="#cccccc" start="4,0" stop="4,0"/>
      <lineStyle kind="LINEBELOW" colorName="#cccccc" start="4,-1" stop="4,-1"/>
      <lineStyle kind="LINEBEFORE" colorName="#cccccc" start="5,0" stop="5,-1"/>
      <lineStyle kind="LINEABOVE" colorName="#cccccc" start="5,0" stop="5,0"/>
      <lineStyle kind="LINEBELOW" colorName="#cccccc" start="5,-1" stop="5,-1"/>
      <lineStyle kind="LINEBEFORE" colorName="#cccccc" start="6,0" stop="6,-1"/>
      <lineStyle kind="LINEAFTER" colorName="#cccccc" start="6,0" stop="6,-1"/>
      <lineStyle kind="LINEABOVE" colorName="#cccccc" start="6,0" stop="6,0"/>
      <lineStyle kind="LINEBELOW" colorName="#cccccc" start="6,-1" stop="6,-1"/>
      <lineStyle kind="LINEBEFORE" colorName="#cccccc" start="7,0" stop="7,-1"/>
      <lineStyle kind="LINEAFTER" colorName="#cccccc" start="7,0" stop="7,-1"/>
      <lineStyle kind="LINEABOVE" colorName="#cccccc" start="7,0" stop="7,0"/>
    </blockTableStyle>
     <blockTableStyle id="Table3">
      <blockAlignment value="LEFT"/>
      <lineStyle kind="LINEBEFORE" colorName="#cccccc" start="1,0" stop="1,-1"/>
    </blockTableStyle>
     <blockTableStyle id="Table_Company_Name">
      <blockAlignment value="LEFT"/>
      <blockValign value="TOP"/>
    </blockTableStyle>
    <initialize>
      <paraStyle name="all" alignment="justify"/>
    </initialize>
    <paraStyle name="P1" fontName="Helvetica" fontSize="20.0" leading="25" alignment="CENTER" spaceBefore="0.0" spaceAfter="6.0"/>
    <paraStyle name="P2" fontName="Helvetica-Bold" fontSize="9.0" leading="10" spaceBefore="0.0" spaceAfter="6.0"/>
    <paraStyle name="date" fontName="Helvetica-Bold" fontSize="9.0" leading="10" spaceBefore="0.0" spaceAfter="6.0" alignment="CENTER"/>
    <paraStyle name="P2_content" fontName="Helvetica" fontSize="8.0" leading="10" spaceBefore="0.0" spaceAfter="6.0"/>
    <paraStyle name="P3" fontName="Helvetica-Bold" fontSize="9.0" leading="10" alignment="LEFT" spaceBefore="0.0" spaceAfter="6.0"/>
    <paraStyle name="P3_center" fontName="Helvetica-Bold" fontSize="9.0" leading="10" alignment="CENTER" spaceBefore="0.0" spaceAfter="6.0"/>
    <paraStyle name="P3_content" fontName="Helvetica" fontSize="8.0" leading="10" alignment="LEFT" spaceBefore="0.0" spaceAfter="6.0"/>
    <paraStyle name="P3_content_center" fontName="Helvetica" fontSize="8.0" leading="10" alignment="CENTER" spaceBefore="0.0" spaceAfter="6.0"/>
    <paraStyle name="P4" fontName="Helvetica-Bold" fontSize="9.0" leading="10" alignment="RIGHT" spaceBefore="0.0" spaceAfter="6.0"/>
    <paraStyle name="P4_content" fontName="Helvetica" fontSize="8.0" leading="10" alignment="RIGHT" spaceBefore="0.0" spaceAfter="6.0"/>
    <paraStyle name="P5" fontName="Helvetica" fontSize="10.0" leading="13" alignment="RIGHT" spaceBefore="0.0" spaceAfter="6.0"/>
    <paraStyle name="P6" fontName="Helvetica" alignment="CENTER" spaceBefore="0.0" spaceAfter="6.0"/>
    <paraStyle name="P7" fontName="Helvetica" fontSize="11.0" leading="14" alignment="RIGHT" spaceBefore="0.0" spaceAfter="6.0"/>
    <paraStyle name="P8" fontName="Helvetica" fontSize="11.0" leading="14" alignment="RIGHT" spaceBefore="0.0" spaceAfter="6.0"/>
    <paraStyle name="P9" fontName="Helvetica" fontSize="8.0" leading="10" alignment="RIGHT" spaceBefore="0.0" spaceAfter="6.0"/>
    <paraStyle name="P9b" fontName="Helvetica-Bold" fontSize="8.5" leading="10" alignment="RIGHT" spaceBefore="0.0" spaceAfter="6.0"/>
    <paraStyle name="P10" fontName="Helvetica" alignment="CENTER"/>
    <paraStyle name="terp_default_Centre_8" fontName="Helvetica" fontSize="8.0" leading="10" alignment="CENTER" spaceBefore="0.0" spaceAfter="0.0"/>
    <paraStyle name="terp_default_Centre_8a" fontName="Helvetica" fontSize="8.0" leading="10" alignment="LEFT" spaceBefore="0.0" spaceAfter="0.0"/>
    <paraStyle name="terp_tblheader_General_Centre" fontName="Helvetica-Bold" fontSize="8.0" leading="10" alignment="CENTER" spaceBefore="6.0" spaceAfter="6.0"/>
    <paraStyle name="P11" fontName="Helvetica" fontSize="11.0" leading="14"/>
    <paraStyle name="P12" fontName="Helvetica-Bold" fontSize="9.0" leading="0"/>
    <paraStyle name="P13" fontName="Helvetica-Bold" fontSize="10.0" leading="8" alignment="CENTER" spaceBefore="0.0" spaceAfter="6.0"/>
    <paraStyle name="P14" fontName="Helvetica" fontSize="8.0" leading="10" spaceBefore="0.0" spaceAfter="6.0"/>
    <paraStyle name="P15" fontName="Helvetica-Bold" spaceBefore="0.0" spaceAfter="6.0"/>
    <paraStyle name="P16" rightIndent="17.0" leftIndent="-0.0" fontName="Times-Roman" fontSize="8.0" leading="10" spaceBefore="0.0" spaceAfter="6.0"/>
    <paraStyle name="P17" fontName="Helvetica" alignment="LEFT" fontSize="12.0"  spaceAfter="0.0"/>
    <paraStyle name="Standard" fontName="Helvetica-Bold" fontSize="8.5"/>
    <paraStyle name="Account" fontName="Helvetica"/>
    <paraStyle name="Text body" fontName="Helvetica" spaceBefore="0.0" spaceAfter="6.0"/>
    <paraStyle name="List" fontName="Helvetica" spaceBefore="0.0" spaceAfter="6.0"/>
    <paraStyle name="Table Contents" fontName="Helvetica" spaceBefore="0.0" spaceAfter="6.0"/>
    <paraStyle name="Table Heading" fontName="Helvetica" alignment="CENTER" spaceBefore="0.0" spaceAfter="6.0"/>
    <paraStyle name="Caption" fontName="Helvetica" fontSize="10.0" leading="13" spaceBefore="6.0" spaceAfter="6.0"/>
    <paraStyle name="terp_header_Centre" fontName="Helvetica-Bold" fontSize="15.0" leading="19" alignment="CENTER" spaceBefore="12.0" spaceAfter="6.0"/>
    <paraStyle name="Index" fontName="Helvetica"/>
    <paraStyle name="terp_default_8" fontName="Helvetica" fontSize="8.0" leading="10" spaceBefore="0.0" spaceAfter="0.0"/>
  <paraStyle name="terp_tblheader_General_Right" fontName="Helvetica-Bold" fontSize="8.0" leading="10" alignment="RIGHT" spaceBefore="6.0" spaceAfter="6.0"/>
  </stylesheet>
  <story>
    <blockTable colWidths="539.0" style="Table_Company_Name">
      <tr>
        <td>
          <para style="terp_header_Centre">General Ledger </para>
        </td>
      </tr>
    </blockTable>
   <para>[[ repeatIn(objects, 'a') ]]</para>

    <para style="terp_default_8">
      <font color="white"> </font>
    </para>
      <blockTable colWidths="200.0,130.0,200.0,150.0,150.0,100.0,110.0" style="Table2">
      <tr>
      <td><para style="terp_tblheader_General_Centre">[[ data['model']=='account.account' and 'Company' or removeParentNode('para') ]]</para>
        <para style="terp_tblheader_General_Centre"> [[ data['model']=='ir.ui.menu' and 'Chart of Account' or removeParentNode('para') ]]</para></td>
        <td><para style="terp_tblheader_General_Centre">Fiscal Year</para></td>
         <td><para style="terp_tblheader_General_Centre">Journals</para></td>
    <td><para style="terp_tblheader_General_Centre">Display Account</para></td>
        <td><para style="terp_tblheader_General_Centre">Filter By  [[ get_filter(data)!='No Filter' and get_filter(data) ]]</para></td>
         <td><para style="terp_tblheader_General_Centre">Entries Sorted By</para></td>
        <td><para style="terp_tblheader_General_Centre">Printing Date</para></td>
      </tr>
  <tr>
     <td><para style="terp_default_Centre_8">[[ get_account(data) or removeParentNode('para') ]]</para></td>
       <td><para style="terp_default_Centre_8">[[ get_fiscalyear(data)  or '' ]]</para></td>
       <td> <para style="terp_default_Centre_8">[[', '.join([ lt or '' for lt in get_journal(data) ]) ]] </para></td>
    <td><para style="terp_default_Centre_8">[[ (data['form']['display_account']=='bal_all' and 'All') or  (data['form']['display_account']=='bal_movement' and 'With movements') or 'With balance is not equal to 0']]</para></td>

        <td><para style="terp_default_Centre_8">[[ get_filter(data)=='No Filter' and get_filter(data) or removeParentNode('para') ]] </para>
          <blockTable colWidths="60.0,60.0" style="Table3">[[ get_filter(data)=='Date' or removeParentNode('blockTable') ]]
        <tr>
                 <td><para style="terp_tblheader_General_Centre">Start Date</para></td>
              <td><para style="terp_tblheader_General_Centre">End Date</para></td>
            </tr>
            <tr>
              <td><para style="terp_default_Centre_8">[[ formatLang(get_start_date(data),date=True) ]]</para></td>
              <td><para style="terp_default_Centre_8">[[ formatLang(get_end_date(data),date=True) ]]</para></td>
            </tr>
          </blockTable>
          <blockTable colWidths="60.0,60.0" style="Table3">[[ get_filter(data)=='Periods' or removeParentNode('blockTable') ]]
        <tr>
              <td><para style="terp_tblheader_General_Centre">Start Period</para></td>
              <td><para style="terp_tblheader_General_Centre">End Period</para></td>
            </tr>
            <tr>
              <td><para style="terp_default_Centre_8">[[ get_start_period(data) or removeParentNode('para') ]]</para></td>
              <td><para style="terp_default_Centre_8">[[ get_end_period(data) or removeParentNode('para') ]]</para></td>
            </tr>
           </blockTable>
          </td>
        <td><para style="terp_default_Centre_8">[[ get_sortby(data) ]]</para></td>
  <td><para style="terp_default_Centre_8">[[ formatLang(time.strftime('%Y-%m-%d %H:%M:%S'), date_time = True) ]] </para></td>
  </tr>
  </blockTable>
    <para style="terp_default_8">
      <font color="white"> </font>
    </para>
    <para style="terp_default_8">
      <font color="white"> </font>
    </para>

   	<blockTable colWidths="66.0,35.0,120.0,90.0,60.0,200.0,180.0,73.0,73.0,73.0,85.00" style="tbl_header" repeatRows="1">[[data['form']['amount_currency'] == True or removeParentNode('blockTable')]]
       <tr>
          <td><para style="date">Date</para></td>
          <td><para style="P2">JNRL</para></td>
          <td><para style="P2">Partner</para></td>
          <td><para style="P2">Ref</para></td>
          <td><para style="P2">Move</para></td>
          <td><para style="P3">Entry Label</para></td>
          <td><para style="P3_center">Counterpart</para></td>
          <td><para style="P4">Debit</para></td>
          <td><para style="P4">Credit</para></td>
          <td><para style="P4">Balance</para></td>
          <td><para style="P4">Currency</para></td>
       </tr>
    </blockTable>
     <section>

      <para>[[ repeatIn(get_children_accounts(a), 'o') ]]</para>

      <blockTable colWidths="66.0,35.0,120.0,90.0,60.0,200.0,180.0,73.0,73.0,73.0,85.00" style="tbl_content">[[data['form']['amount_currency'] == True or removeParentNode('blockTable')]]
      	<tr>
        	<td>
          		<blockTable colWidths="404.0,335.0,79,73.5,72.5,79.00" style="Table5">
	   	     		<tr>
		    			<td><para style="Standard"><font color="white">[[ '..'*(o.level-1) ]]</font>[[ o.code ]] [[ o.name ]]</para></td>
		    			<td><para style="Standard"></para></td>
					  	<td alignment="right"><para style="P9b"><u>[[ formatLang(sum_debit_account(o), dp='Account') ]]</u></para></td>
					  	<td alignment="right"><para style="P9b"><u>[[ formatLang(sum_credit_account(o), dp='Account') ]]</u></para></td>
			  			<td><para style="P9b"><u>[[ formatLang(sum_balance_account(o), dp='Account') ]] [[ company.currency_id.symbol ]]</u></para></td>
			  			<td><para style="P9b"><u>[[ o.currency_id and formatLang(sum_currency_amount_account(o), dp='Account') + o.currency_id.code or '' ]]</u></para></td>
		   			</tr>
	    		</blockTable>
	    	</td>
	    	<td><para style="Standard"></para></td>
	    	<td><para style="Standard"></para></td>
	    	<td><para style="Standard"></para></td>
	    	<td><para style="Standard"></para></td>
	    	<td><para style="Standard"></para></td>
	    	<td><para style="Standard"></para></td>
	    	<td><para style="Standard"></para></td>
	    	<td><para style="Standard"></para></td>
	    	<td><para style="Standard"></para></td>
	    	<td><para style="Standard"></para></td>
	   	</tr>
	   	<tr><para style="P2_content">[[ repeatIn(lines(o), 'line') ]]</para>
			<td><para style="P2_content"> [[ formatLang(line['ldate'],date=True) ]]</para></td>
			<td><para style="P2_content">[[ line['lcode'] ]]</para></td>
			<td><para style="P2_content">[[ line['partner_name'] ]]</para></td>
			<td><para style="P2_content">[[ line['lref'] ]]</para></td>
			<td><para style="P2_content">[[ line['move'] ]]</para></td>
			<td><para style="P3_content">[[ line['lname'] ]]</para></td>
			<td><para style="P3_content_center">[[ strip_name(line['line_corresp'].replace(', ',','),40) ]]</para></td>
			<td><para style="P4_content">[[ formatLang(line['debit'], dp='Account') ]]</para></td>
			<td><para style="P4_content">[[ formatLang(line['credit'], dp='Account') ]]</para></td>
			<td><para style="P4_content">[[ formatLang(line['progress'], dp='Account') ]] [[ company.currency_id.symbol ]]</para></td>
			<td><para style="P4_content">[[  formatLang(line['amount_currency'] or '')]] [[  line['currency_code'] or '' ]]</para></td>
		</tr>
	  </blockTable>

	</section>

    <blockTable colWidths="66.0,35.0,166.0,90.0,60.0,280.0,148.0,69.0,72.0,64.0" style="tbl_header" repeatRows="1">[[ data['form']['amount_currency'] == False or removeParentNode('blockTable') ]]
       <tr>
          <td><para style="P2">Date</para></td>
          <td><para style="date">JNRL</para></td>
          <td><para style="P2">Partner</para></td>
          <td><para style="P2">Ref</para></td>
          <td><para style="P2">Move</para></td>
          <td><para style="P3">Entry Label</para></td>
          <td><para style="P3_center">Counterpart</para></td>
          <td><para style="P4">Debit</para></td>
          <td><para style="P4">Credit</para></td>
          <td><para style="P4">Balance</para></td>
       </tr>
	</blockTable>

	<section>

		<para>[[ repeatIn(get_children_accounts(a), 'o') ]]</para>

		<blockTable colWidths="66.0,35.0,166.0,90.0,60.0,280.0,148.0,69.0,72.0,64.0" style="tbl_content">[[data['form']['amount_currency'] == False or removeParentNode('blockTable')]]
        	<tr>
         		<td>
	      			<blockTable colWidths="405.0,435.0,69.0,72.0,63.0" style="Table5">
						<tr>
			 	 			<td><para style="Standard"><font color="white">[[ '..'*(o.level-1) ]]</font>[[ o.code ]] [[ o.name ]]</para></td>
			  				<td><para style="Standard"></para></td>
<<<<<<< HEAD
						  	<td alignment="right"><para style="P9b"><u>[[ formatLang(sum_debit_account(o), dp='Account') ]]</u></para></td>
					  		<td alignment="right"><para style="P9b"><u>[[ formatLang(sum_credit_account(o), dp='Account') ]]</u></para></td>
			  				<td><para style="P9b"><u>[[ formatLang(sum_balance_account(o), dp='Account') ]] [[ company.currency_id.symbol ]]</u></para></td>
=======
						  	<td alignment="right"><para style="P9b"><u>[[ formatLang(sum_debit_account(o), digits=get_digits(dp='Account')) ]]</u></para></td>
					  		<td alignment="right"><para style="P9b"><u>[[ formatLang(sum_credit_account(o), digits=get_digits(dp='Account')) ]]</u></para></td>
			  				<td><para style="P9b"><u>[[ formatLang(sum_balance_account(o), digits=get_digits(dp='Account')) ]] [[ company.currency_id.symbol ]]</u></para></td>
>>>>>>> 4f284c3a
						</tr>
					</blockTable>
		 		</td>
		 		<td><para style="Standard"></para></td>
	    		<td><para style="Standard"></para></td>
	    		<td><para style="Standard"></para></td>
	    		<td><para style="Standard"></para></td>
	    		<td><para style="Standard"></para></td>
	    		<td><para style="Standard"></para></td>
	    		<td><para style="Standard"></para></td>
	    		<td><para style="Standard"></para></td>
	    		<td><para style="Standard"></para></td>
			</tr>
			<tr>
				<td><para style="P2_content">[[ repeatIn(lines(o), 'line') ]]<font>[[ line['ldate'] and formatLang(line['ldate'],date=True) or removeParentNode('tr') ]]</font></para></td>
				<para>[[ line or removeParentNode('tr')</para>
				<td><para style="P2_content">[[ line['lcode'] ]]</para></td>
				<td><para style="P2_content">[[ line['partner'] ]]</para></td>
				<td><para style="P2_content">[[ line['lref'] ]]</para></td>
				<td><para style="P2_content">[[ line['move'] ]]</para></td>
				<td><para style="P3_content">[[ line['lname'] ]]</para></td>
				<td><para style="P3_content_center">[[ strip_name(line['line_corresp'],15) ]]</para></td>
				<td><para style="P4_content">[[ formatLang(line['debit'], dp='Account') ]] </para></td>
				<td><para style="P4_content">[[ formatLang(line['credit'], dp='Account') ]]</para></td>
				<td><para style="P4_content">[[ formatLang(line['progress'], dp='Account') ]] [[ company.currency_id.symbol ]]</para></td>
			</tr>
		</blockTable>

	</section>
	<para style="terp_default_8">
      <font color="white"> </font>
    </para>
 </story>
</document><|MERGE_RESOLUTION|>--- conflicted
+++ resolved
@@ -327,15 +327,9 @@
 						<tr>
 			 	 			<td><para style="Standard"><font color="white">[[ '..'*(o.level-1) ]]</font>[[ o.code ]] [[ o.name ]]</para></td>
 			  				<td><para style="Standard"></para></td>
-<<<<<<< HEAD
-						  	<td alignment="right"><para style="P9b"><u>[[ formatLang(sum_debit_account(o), dp='Account') ]]</u></para></td>
-					  		<td alignment="right"><para style="P9b"><u>[[ formatLang(sum_credit_account(o), dp='Account') ]]</u></para></td>
-			  				<td><para style="P9b"><u>[[ formatLang(sum_balance_account(o), dp='Account') ]] [[ company.currency_id.symbol ]]</u></para></td>
-=======
 						  	<td alignment="right"><para style="P9b"><u>[[ formatLang(sum_debit_account(o), digits=get_digits(dp='Account')) ]]</u></para></td>
 					  		<td alignment="right"><para style="P9b"><u>[[ formatLang(sum_credit_account(o), digits=get_digits(dp='Account')) ]]</u></para></td>
 			  				<td><para style="P9b"><u>[[ formatLang(sum_balance_account(o), digits=get_digits(dp='Account')) ]] [[ company.currency_id.symbol ]]</u></para></td>
->>>>>>> 4f284c3a
 						</tr>
 					</blockTable>
 		 		</td>
