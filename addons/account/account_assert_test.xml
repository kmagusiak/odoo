--- conflicted
+++ resolved
@@ -5,15 +5,12 @@
             <test expr="not len(line_id) or line_id[0].state != 'valid' or (sum([l.debit - l.credit for l in line_id]) &lt;= 0.00001)"/>
         </assert>
 
-<<<<<<< HEAD
         <!--assert model="account.invoice" search="[]" string="If the invoice is paid, third party accounting lines must be reconciled">
 			<test expr="not state == 'paid' or ..." />
 		</assert-->
 
    <!--     <assert model="account.account" search="[]" string="For all accounts, the balance is equal to the sum of the balance of its childs">
-=======
         <assert model="account.account" search="[]" string="For all accounts, the balance is equal to the sum of the balance of its childs">
->>>>>>> 4e3ba5e1
             <test expr="not len(child_id) or (balance - sum([c.balance for c in child_id]) &lt;= 0.00001)"/>
         </assert>
 
