--- conflicted
+++ resolved
@@ -61,26 +61,14 @@
                               on_change="uos_id_change(product_id, uos_id, quantity, name, parent.type, parent.partner_id, parent.fiscal_position, price_unit, parent.currency_id, context, parent.company_id)"/>
                         </div>
                         <field name="price_unit"/>
-                        <field domain="[('company_id', '=', parent.company_id), ('journal_id', '=', parent.journal_id), ('type', '&lt;&gt;', 'view')]" name="account_id" on_change="onchange_account_id(product_id, parent.partner_id, parent.type, parent.fiscal_position,account_id)"/>
-                        <field name="discount"/>
+                        <field domain="[('company_id', '=', parent.company_id), ('journal_id', '=', parent.journal_id), ('type', '&lt;&gt;', 'view')]" name="account_id" on_change="onchange_account_id(product_id, parent.partner_id, parent.type, parent.fiscal_position,account_id)" groups="account.group_account_user"/>
+                        <field name="discount" groups="sale.group_discount_per_so_line"/>
                         <field name="invoice_line_tax_id" context="{'type':parent.type}" domain="[('parent_id','=',False),('company_id', '=', parent.company_id)]" widget="many2many_tags"/>
                         <field domain="[('type','&lt;&gt;','view'), ('company_id', '=', parent.company_id), ('parent_id', '!=', False)]" name="account_analytic_id" groups="analytic.group_analytic_accounting"/>
                         <field name="company_id" groups="base.group_multi_company" readonly="1"/>
                     </group>
-<<<<<<< HEAD
-                    <field name="price_unit"/>
-                    <field domain="[('company_id', '=', parent.company_id), ('journal_id', '=', parent.journal_id), ('type', '&lt;&gt;', 'view')]" name="account_id" on_change="onchange_account_id(product_id, parent.partner_id, parent.type, parent.fiscal_position,account_id)" groups="account.group_account_user"/>
-                    <field name="discount" groups="sale.group_discount_per_so_line"/>
-                    <field domain="[('type','&lt;&gt;','view'), ('company_id', '=', parent.company_id), ('parent_id', '!=', False)]" name="account_analytic_id" groups="analytic.group_analytic_accounting"/>
-                    <field name="company_id" groups="base.group_multi_company" readonly="1"/>
-                    <separator string="Notes" colspan="4"/>
-                    <field colspan="4" name="note" nolabel="1"/>
-                    <separator colspan="4" string="Taxes"/>
-                    <field colspan="4" name="invoice_line_tax_id" context="{'type':parent.type}" domain="[('parent_id','=',False),('company_id', '=', parent.company_id)]" nolabel="1"/>
-=======
                     <separator string="Notes"/>
                     <field name="note"/>
->>>>>>> b8716390
                 </form>
             </field>
         </record>
@@ -106,27 +94,11 @@
             <field name="model">account.invoice.tax</field>
             <field name="type">form</field>
             <field name="arch" type="xml">
-<<<<<<< HEAD
-                <form string="Manual Invoice Taxes">
-                    <field name="name"/>
-                    <field name="sequence"/>
-                    <field name="account_id" groups="account.group_account_user"/>
-                    <field name="manual"/>
-                    <field name="amount"/>
-                    <field name="base" readonly="0"/>
-                    <separator colspan="4" string="Tax Codes"/>
-                    <field name="base_code_id"/>
-                    <field name="base_amount"/>
-                    <field name="tax_code_id"/>
-                    <field name="tax_amount"/>
-                    <field name="factor_base" invisible="True"/>
-                    <field name="factor_tax" invisible="True"/>
-=======
                 <form string="Manual Invoice Taxes" version="7.0">
                     <group col="4">
                         <field name="name"/>
                         <field name="sequence"/>
-                        <field name="account_id"/>
+                        <field name="account_id" groups="account.group_account_user"/>
                         <field name="manual"/>
                         <field name="amount"/>
                         <field name="base" readonly="0"/>
@@ -138,7 +110,6 @@
                         <field name="factor_base" invisible="True"/>
                         <field name="factor_tax" invisible="True"/>
                     </group>
->>>>>>> b8716390
                 </form>
             </field>
         </record>
@@ -303,16 +274,10 @@
             <field name="arch" type="xml">
                 <form version="7.0">
                 <header>
-<<<<<<< HEAD
-                	<button name="action_invoice_sent" type="object" string="Send by Email" states="open" attrs="{'invisible':['|',('sent','=',True), ('state', '=', 'draft')]}" class="oe_form_button_hi"/>
-                	<button name="invoice_print" string="Print Invoice" type="object" states="open" attrs="{'invisible':['|',('sent','=',True), ('state', '=', 'draft')]}" class="oe_form_button_hi"/>
+                    <button name="action_invoice_sent" type="object" string="Send by Email" states="open" attrs="{'invisible':['|',('sent','=',True), ('state', '=', 'draft')]}" class="oe_form_button_hi"/>
+                    <button name="invoice_print" string="Print Invoice" type="object" states="open" attrs="{'invisible':['|',('sent','=',True), ('state', '=', 'draft')]}" class="oe_form_button_hi"/>
                     <button name="invoice_open" states="draft" string="Validate" class="oe_form_button_hi"/>
                     <button name="invoice_open" states="proforma2" string="Validate"/>
-=======
-                    <button name="action_invoice_sent" type="object" string="Send by Email" states="open" attrs="{'invisible':['|',('sent','=',True), ('state', '=', 'draft')]}"/>
-                    <button name="invoice_print" string="Print Invoice" type="object" states="open" attrs="{'invisible':['|',('sent','=',True), ('state', '=', 'draft')]}"/>
-                    <button name="invoice_open" states="draft,proforma2" string="Validate"/>
->>>>>>> b8716390
                     <button name="invoice_proforma2" states="draft" string="PRO-FORMA" groups="account.group_proforma_invoices"/>
                     <button name="%(action_account_invoice_refund)d" type='action' string='Refund Invoice' states='paid'/>
                     <button name="invoice_cancel" states="draft,proforma2,sale,open" string="Cancel" groups="base.group_no_one"/>
@@ -370,38 +335,12 @@
                     <notebook colspan="4">
                         <page string="Invoice">
                             <field colspan="4" name="invoice_line" nolabel="1" widget="one2many_list" context="{'type': type}"/>
-<<<<<<< HEAD
-                            <group col="1" colspan="2">
-                                <field name="tax_line" nolabel="1">
-                                    <tree editable="bottom" string="Taxes">
-                                        <field name="name"/>
-                                        <field name="account_id" groups="account.group_account_user"/>
-                                        <field name="base" on_change="base_change(base,parent.currency_id,parent.company_id,parent.date_invoice)" readonly="1"/>
-                                        <field name="amount" on_change="amount_change(amount,parent.currency_id,parent.company_id,parent.date_invoice)"/>
-                                        <field invisible="True" name="base_amount"/>
-                                        <field invisible="True" name="tax_amount"/>
-                                        <field name="factor_base" invisible="True"/>
-                                        <field name="factor_tax" invisible="True"/>
-                                    </tree>
-                                </field>
-                            </group>
-                            <group col="4" colspan="2">
-                                <group colspan="2" col="1">
-                                    <button name="button_reset_taxes" states="draft,proforma2" string="Compute Taxes" type="object" groups="base.group_user" icon="terp-stock_format-scientific" help="This action will erase taxes"/>
-                                </group>
-                                <field name="amount_untaxed"/>
-                                <label string="" colspan="2"/>
-                                <field name="amount_tax" widget="many2many_tags"/>
-                                <field name="reconciled" groups="base.group_no_one"/>
-                                <field name="amount_total"/>
-                                <field name="residual" groups="account.group_account_user"/>
-=======
                             <group>
                                 <div>
                                     <field name="tax_line" nolabel="1">
                                         <tree editable="bottom" string="Taxes">
                                             <field name="name"/>
-                                            <field name="account_id" groups="account.group_account_invoice"/>
+                                            <field name="account_id" groups="account.group_account_user"/>
                                             <field name="base" on_change="base_change(base,parent.currency_id,parent.company_id,parent.date_invoice)" readonly="1"/>
                                             <field name="amount" on_change="amount_change(amount,parent.currency_id,parent.company_id,parent.date_invoice)"/>
                                             <field invisible="True" name="base_amount"/>
@@ -419,10 +358,9 @@
                                     <field name="amount_tax"/>
                                     <field name="amount_total" class="oe_form_subtotal_footer_separator"/>
 
-                                    <field name="residual" style="margin-top: 10px"/>
+                                    <field name="residual" style="margin-top: 10px" groups="account.group_account_user"/>
                                     <field name="reconciled" invisible="1"/>
                                 </group>
->>>>>>> b8716390
                             </group>
                         </page>
                         <page string="Other Info">
