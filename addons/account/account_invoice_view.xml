--- conflicted
+++ resolved
@@ -144,10 +144,6 @@
             <field name="type">form</field>
             <field name="priority">2</field>
             <field name="arch" type="xml">
-<<<<<<< HEAD
-                <form string="Supplier Invoice" layout="auto">
-                    <group col="8" colspan="4">
-=======
                 <form layout="manual">
                 <div class="oe_form_topbar">
                     <button name="invoice_open" states="draft,proforma2" string="Approve"/>
@@ -162,7 +158,6 @@
                 </div>
                 <sheet string="Supplier Invoice" layout="auto">
                     <group col="8" colspan="4" class="oe_form_header">
->>>>>>> b3fa4ccf
                         <field name="journal_id" on_change="onchange_journal_id(journal_id)" widget="selection"/>
                         <field name="number" readonly="1"/>
                         <field name="type" invisible="1"/>
@@ -252,14 +247,9 @@
                             </field>
                         </page>
                     </notebook>
-<<<<<<< HEAD
+                </sheet>
                 <div class="oe_form_sheet_width">
                     <field name="message_ids" colspan="4" widget="ThreadView" nolabel="1"/>
-=======
-                </sheet>
-                <div class="oe_form_sheet_width">
-                    <field name="message_ids_social" colspan="4" widget="ThreadView" nolabel="1"/>
->>>>>>> b3fa4ccf
                 </div>
                 </form>
             </field>
@@ -270,10 +260,6 @@
             <field name="model">account.invoice</field>
             <field name="type">form</field>
             <field name="arch" type="xml">
-<<<<<<< HEAD
-                <form string="Invoice" layout="auto">
-                    <group colspan="4" col="8">
-=======
                 <form layout="manual">
                 <div class="oe_form_topbar">
                     <button name="invoice_proforma2" states="draft" string="PRO-FORMA" groups="account.group_proforma_invoices"/>
@@ -290,7 +276,6 @@
                 </div>
                 <sheet string="Invoice" layout="auto">
                     <group colspan="4" col="8" class="oe_form_header">
->>>>>>> b3fa4ccf
                     <field name="journal_id" groups="base.group_user" on_change="onchange_journal_id(journal_id, context)" widget="selection"/>
                     <field name="number"/>
                     <field name="type" invisible="1"/>
@@ -364,14 +349,9 @@
                             </field>
                         </page>
                     </notebook>
-<<<<<<< HEAD
+                </sheet>
                 <div class="oe_form_sheet_width">
                     <field name="message_ids" colspan="4" widget="ThreadView" nolabel="1"/>
-=======
-                </sheet>
-                <div class="oe_form_sheet_width">
-                    <field name="message_ids_social" colspan="4" widget="ThreadView" nolabel="1"/>
->>>>>>> b3fa4ccf
                 </div>
                 </form>
             </field>
