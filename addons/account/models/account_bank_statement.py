# -*- coding: utf-8 -*-

from openerp import api, fields, models, _
from openerp.osv import expression
from openerp.tools import float_is_zero
from openerp.tools import float_compare, float_round
from openerp.tools.misc import formatLang
from openerp.exceptions import UserError, ValidationError

import time
import math

class AccountCashboxLine(models.Model):
    """ Cash Box Details """
    _name = 'account.cashbox.line'
    _description = 'CashBox Line'
    _rec_name = 'coin_value'
    _order = 'coin_value'

    @api.one
    @api.depends('coin_value', 'number')
    def _sub_total(self):
        """ Calculates Sub total"""
        self.subtotal = self.coin_value * self.number

    coin_value = fields.Float(string='Coin/Bill Value', required=True, digits=0)
    number = fields.Integer(string='Number of Coins/Bills', help='Opening Unit Numbers')
    subtotal = fields.Float(compute='_sub_total', string='Subtotal', digits=0, readonly=True)
    cashbox_id = fields.Many2one('account.bank.statement.cashbox', string="Cashbox")


class AccountBankStmtCashWizard(models.Model):
    """
    Account Bank Statement popup that allows entering cash details.
    """
    _name = 'account.bank.statement.cashbox'
    _description = 'Account Bank Statement Cashbox Details'

    cashbox_lines_ids = fields.One2many('account.cashbox.line', 'cashbox_id', string='Cashbox Lines')

    @api.multi
    def validate(self):
        bnk_stmt_id = self.env.context.get('bank_statement_id', False) or self.env.context.get('active_id', False)
        bnk_stmt = self.env['account.bank.statement'].browse(bnk_stmt_id)
        total = 0.0
        for lines in self.cashbox_lines_ids:
            total += lines.subtotal
        if self.env.context.get('balance', False) == 'start':
            #starting balance
            bnk_stmt.write({'balance_start': total, 'cashbox_start_id': self.id})
        else:
            #closing balance
            bnk_stmt.write({'balance_end_real': total, 'cashbox_end_id': self.id})
        return {'type': 'ir.actions.act_window_close'}


class AccountBankStmtCloseCheck(models.TransientModel):
    """
    Account Bank Statement wizard that check that closing balance is correct.
    """
    _name = 'account.bank.statement.closebalance'
    _description = 'Account Bank Statement closing balance'

    @api.multi
    def validate(self):
        bnk_stmt_id = self.env.context.get('active_id', False)
        if bnk_stmt_id:
            self.env['account.bank.statement'].browse(bnk_stmt_id).button_confirm_bank()
        return {'type': 'ir.actions.act_window_close'}


class AccountBankStatement(models.Model):

    @api.one
    @api.depends('line_ids', 'balance_start', 'line_ids.amount', 'balance_end_real')
    def _end_balance(self):
        self.total_entry_encoding = sum([line.amount for line in self.line_ids])
        self.balance_end = self.balance_start + self.total_entry_encoding
        self.difference = self.balance_end_real - self.balance_end

    @api.multi
    def _is_difference_zero(self):
        for bank_stmt in self:
            bank_stmt.is_difference_zero = float_is_zero(bank_stmt.difference, precision_digits=bank_stmt.currency_id.decimal_places)

    @api.one
    @api.depends('journal_id')
    def _compute_currency(self):
        self.currency_id = self.journal_id.currency_id or self.company_id.currency_id

    @api.one
    @api.depends('line_ids.journal_entry_ids')
    def _check_lines_reconciled(self):
        self.all_lines_reconciled = all([line.journal_entry_ids.ids or line.account_id.id for line in self.line_ids])

    @api.model
    def _default_journal(self):
        journal_type = self.env.context.get('journal_type', False)
        company_id = self.env['res.company']._company_default_get('account.bank.statement').id
        if journal_type:
            journals = self.env['account.journal'].search([('type', '=', journal_type), ('company_id', '=', company_id)])
            if journals:
                return journals[0]
        return self.env['account.journal']

    @api.multi
    def _get_opening_balance(self, journal_id):
        last_bnk_stmt = self.search([('journal_id', '=', journal_id)], limit=1)
        if last_bnk_stmt:
            return last_bnk_stmt.balance_end
        return 0

    @api.multi
    def _set_opening_balance(self, journal_id):
        self.balance_start = self._get_opening_balance(journal_id)

    @api.model
    def _default_opening_balance(self):
        #Search last bank statement and set current opening balance as closing balance of previous one
        journal_id = self._context.get('default_journal_id', False) or self._context.get('journal_id', False)
        if journal_id:
            return self._get_opening_balance(journal_id)
        return 0

    _name = "account.bank.statement"
    _description = "Bank Statement"
    _order = "date desc, id desc"
    _inherit = ['mail.thread']

    name = fields.Char(string='Reference', states={'open': [('readonly', False)]}, copy=False, readonly=True)
    reference = fields.Char(string='External Reference', states={'open': [('readonly', False)]}, copy=False, readonly=True, help="Used to hold the reference of the external mean that created this statement (name of imported file, reference of online synchronization...)")
    date = fields.Date(required=True, states={'confirm': [('readonly', True)]}, index=True, copy=False, default=fields.Date.context_today)
    date_done = fields.Datetime(string="Closed On")
    balance_start = fields.Monetary(string='Starting Balance', states={'confirm': [('readonly', True)]}, default=_default_opening_balance)
    balance_end_real = fields.Monetary('Ending Balance', states={'confirm': [('readonly', True)]})
    state = fields.Selection([('open', 'New'), ('confirm', 'Validated')], string='Status', required=True, readonly=True, copy=False, default='open')
    currency_id = fields.Many2one('res.currency', compute='_compute_currency', oldname='currency', string="Currency")
    journal_id = fields.Many2one('account.journal', string='Journal', required=True, states={'confirm': [('readonly', True)]}, default=_default_journal)
    journal_type = fields.Selection(related='journal_id.type', help="Technical field used for usability purposes")
    company_id = fields.Many2one('res.company', related='journal_id.company_id', string='Company', store=True, readonly=True,
        default=lambda self: self.env['res.company']._company_default_get('account.bank.statement'))

    total_entry_encoding = fields.Monetary('Transactions Subtotal', compute='_end_balance', store=True, help="Total of transaction lines.")
    balance_end = fields.Monetary('Computed Balance', compute='_end_balance', store=True, help='Balance as calculated based on Opening Balance and transaction lines')
    difference = fields.Monetary(compute='_end_balance', store=True, help="Difference between the computed ending balance and the specified ending balance.")

    line_ids = fields.One2many('account.bank.statement.line', 'statement_id', string='Statement lines', states={'confirm': [('readonly', True)]}, copy=True)
    move_line_ids = fields.One2many('account.move.line', 'statement_id', string='Entry lines', states={'confirm': [('readonly', True)]})
    all_lines_reconciled = fields.Boolean(compute='_check_lines_reconciled')
    user_id = fields.Many2one('res.users', string='Responsible', required=False, default=lambda self: self.env.user)
    cashbox_start_id = fields.Many2one('account.bank.statement.cashbox', string="Starting Cashbox")
    cashbox_end_id = fields.Many2one('account.bank.statement.cashbox', string="Ending Cashbox")
    is_difference_zero = fields.Boolean(compute='_is_difference_zero', string='Is zero', help="Check if difference is zero.")

    @api.onchange('journal_id')
    def onchange_journal_id(self):
        self._set_opening_balance(self.journal_id.id)

    @api.multi
    def _balance_check(self):
        for stmt in self:
            if not stmt.currency_id.is_zero(stmt.difference):
                if stmt.journal_type == 'cash':
                    if stmt.difference < 0.0:
                        account = stmt.journal_id.loss_account_id
                        name = _('Loss')
                    else:
                        # statement.difference > 0.0
                        account = stmt.journal_id.profit_account_id
                        name = _('Profit')
                    if not account:
                        raise UserError(_('There is no account defined on the journal %s for %s involved in a cash difference.') % (stmt.journal_id.name, name))

                    values = {
                        'statement_id': stmt.id,
                        'account_id': account.id,
                        'amount': stmt.difference,
                        'name': _("Cash difference observed during the counting (%s)") % name,
                    }
                    self.env['account.bank.statement.line'].create(values)
                else:
                    balance_end_real = formatLang(self.env, stmt.balance_end_real, currency_obj=stmt.currency_id)
                    balance_end = formatLang(self.env, stmt.balance_end, currency_obj=stmt.currency_id)
                    raise UserError(_('The ending balance is incorrect !\nThe expected balance (%s) is different from the computed one. (%s)')
                        % (balance_end_real, balance_end))
        return True

    @api.model
    def create(self, vals):
        if not vals.get('name'):
            journal_id = vals.get('journal_id', self._context.get('default_journal_id', False))
            journal = self.env['account.journal'].browse(journal_id)
            vals['name'] = journal.sequence_id.with_context(ir_sequence_date=vals.get('date')).next_by_id()
        return super(AccountBankStatement, self).create(vals)

    @api.multi
    def unlink(self):
        for statement in self:
            if statement.state != 'open':
                raise UserError(_('In order to delete a bank statement, you must first cancel it to delete related journal items.'))
            # Explicitly unlink bank statement lines so it will check that the related journal entries have been deleted first
            statement.line_ids.unlink()
        return super(AccountBankStatement, self).unlink()

    @api.multi
    def open_cashbox_id(self):
        context = dict(self.env.context or {})
        if context.get('cashbox_id'):
            context['active_id'] = self.id
            return {
                'name': _('Cash Control'),
                'view_type': 'form',
                'view_mode': 'form',
                'res_model': 'account.bank.statement.cashbox',
                'view_id': self.env.ref('account.view_account_bnk_stmt_cashbox').id,
                'type': 'ir.actions.act_window',
                'res_id': self.env.context.get('cashbox_id'),
                'context': context,
                'target': 'new'
            }

    @api.multi
    def button_cancel(self):
        for statement in self:
            if any(line.journal_entry_ids.ids for line in statement.line_ids):
                raise UserError(_('A statement cannot be canceled when its lines are reconciled.'))
        self.state = 'open'

    @api.multi
    def check_confirm_bank(self):
        if self.journal_type == 'cash' and not self.currency_id.is_zero(self.difference):
            action_rec = self.env['ir.model.data'].xmlid_to_object('account.action_view_account_bnk_stmt_check')
            if action_rec:
                action = action_rec.read([])[0]
                return action
        return self.button_confirm_bank()

    @api.multi
    def button_confirm_bank(self):
        self._balance_check()
        statements = self.filtered(lambda r: r.state == 'open')
        for statement in statements:
            moves = self.env['account.move']
            for st_line in statement.line_ids:
                if st_line.account_id and not st_line.journal_entry_ids.ids:
                    st_line.fast_counterpart_creation()
                elif not st_line.journal_entry_ids.ids:
                    raise UserError(_('All the account entries lines must be processed in order to close the statement.'))
                moves = (moves | st_line.journal_entry_ids)
            if moves:
                moves.post()
            statement.message_post(body=_('Statement %s confirmed, journal items were created.') % (statement.name,))
        statements.link_bank_to_partner()
        statements.write({'state': 'confirm', 'date_done': time.strftime("%Y-%m-%d %H:%M:%S")})

    @api.multi
    def button_journal_entries(self):
        context = dict(self._context or {})
        context['journal_id'] = self.journal_id.id
        aml = self.env['account.move.line'].search([('statement_id', 'in', self.ids)])
        aml |= aml.mapped('move_id').mapped('line_ids')
        return {
            'name': _('Journal Items'),
            'view_type': 'form',
            'view_mode': 'tree,form',
            'res_model': 'account.move.line',
            'view_id': False,
            'type': 'ir.actions.act_window',
            'domain': [('id', 'in', aml.ids)],
            'context': context,
        }

    @api.multi
    def button_open(self):
        """ Changes statement state to Running."""
        for statement in self:
            if not statement.name:
                context = {'ir_sequence_date', statement.date}
                if statement.journal_id.sequence_id:
                    st_number = statement.journal_id.sequence_id.with_context(context).next_by_id()
                else:
                    SequenceObj = self.env['ir.sequence']
                    st_number = SequenceObj.with_context(context).next_by_code('account.bank.statement')
                statement.name = st_number
            statement.state = 'open'

    @api.multi
    def reconciliation_widget_preprocess(self):
        """ Get statement lines of the specified statements or all unreconciled statement lines and try to automatically reconcile them / find them a partner.
            Return ids of statement lines left to reconcile and other data for the reconciliation widget.
        """
        statements = self
        bsl_obj = self.env['account.bank.statement.line']
        # NB : The field account_id can be used at the statement line creation/import to avoid the reconciliation process on it later on,
        # this is why we filter out statements lines where account_id is set

        sql_query = """SELECT stl.id 
                        FROM account_bank_statement_line stl  
                        WHERE account_id IS NULL AND not exists (select 1 from account_move m where m.statement_line_id = stl.id)
                            AND company_id = %s
                """
        params = (self.env.user.company_id.id,)
        if statements:
            sql_query += ' AND stl.statement_id IN %s'
            params += (tuple(statements.ids),)
        sql_query += ' ORDER BY stl.id'
        self.env.cr.execute(sql_query, params)
        st_lines_left = self.env['account.bank.statement.line'].browse([line.get('id') for line in self.env.cr.dictfetchall()])

        #try to assign partner to bank_statement_line
        stl_to_assign_partner = [stl.id for stl in st_lines_left if not stl.partner_id]
        refs = list(set([st.name for st in st_lines_left if not stl.partner_id]))
        if st_lines_left and stl_to_assign_partner and refs:
            sql_query = """SELECT aml.partner_id, aml.ref, stl.id
                            FROM account_move_line aml
                                JOIN account_account acc ON acc.id = aml.account_id
                                JOIN account_bank_statement_line stl ON aml.ref = stl.name
                            WHERE (aml.company_id = %s 
                                AND aml.partner_id IS NOT NULL) 
                                AND (
                                    (aml.statement_id IS NULL AND aml.account_id IN %s) 
                                    OR 
                                    (acc.internal_type IN ('payable', 'receivable') AND aml.reconciled = false)
                                    )
                                AND aml.ref IN %s
                                """
            params = (self.env.user.company_id.id, (st_lines_left[0].journal_id.default_credit_account_id.id, st_lines_left[0].journal_id.default_debit_account_id.id), tuple(refs))
            if statements:
                sql_query += 'AND stl.id IN %s'
                params += (tuple(stl_to_assign_partner),)
            self.env.cr.execute(sql_query, params)
            results = self.env.cr.dictfetchall()
            st_line = self.env['account.bank.statement.line']
            for line in results:
                st_line.browse(line.get('id')).write({'partner_id': line.get('partner_id')})

        return {
            'st_lines_ids': st_lines_left.ids,
            'notifications': [],
            'statement_name': len(statements) == 1 and statements[0].name or False,
            'num_already_reconciled_lines': 0,
        }

    @api.multi
    def link_bank_to_partner(self):
        for statement in self:
            for st_line in statement.line_ids:
                if st_line.bank_account_id and st_line.partner_id and st_line.bank_account_id.partner_id != st_line.partner_id:
                    st_line.bank_account_id.partner_id = st_line.partner_id


class AccountBankStatementLine(models.Model):
    _name = "account.bank.statement.line"
    _description = "Bank Statement Line"
    _order = "statement_id desc, sequence, id desc"
    _inherit = ['ir.needaction_mixin']

    name = fields.Char(string='Memo', required=True)
    date = fields.Date(required=True, default=lambda self: self._context.get('date', fields.Date.context_today(self)))
    amount = fields.Monetary(digits=0, currency_field='journal_currency_id')
    journal_currency_id = fields.Many2one('res.currency', related='statement_id.currency_id',
        help='Utility field to express amount currency', readonly=True)
    partner_id = fields.Many2one('res.partner', string='Partner')
    bank_account_id = fields.Many2one('res.partner.bank', string='Bank Account')
    account_id = fields.Many2one('account.account', string='Counterpart Account', domain=[('deprecated', '=', False)],
        help="This technical field can be used at the statement line creation/import time in order to avoid the reconciliation"
             " process on it later on. The statement line will simply create a counterpart on this account")
    statement_id = fields.Many2one('account.bank.statement', string='Statement', index=True, required=True, ondelete='cascade')
    journal_id = fields.Many2one('account.journal', related='statement_id.journal_id', string='Journal', store=True, readonly=True)
    partner_name = fields.Char(help="This field is used to record the third party name when importing bank statement in electronic format,"
             " when the partner doesn't exist yet in the database (or cannot be found).")
    ref = fields.Char(string='Reference')
    note = fields.Text(string='Notes')
    sequence = fields.Integer(index=True, help="Gives the sequence order when displaying a list of bank statement lines.", default=1)
    company_id = fields.Many2one('res.company', related='statement_id.company_id', string='Company', store=True, readonly=True)
    journal_entry_ids = fields.One2many('account.move', 'statement_line_id', 'Journal Entries', copy=False, readonly=True)
    amount_currency = fields.Monetary(help="The amount expressed in an optional other currency if it is a multi-currency entry.")
    currency_id = fields.Many2one('res.currency', string='Currency', help="The optional other currency if it is a multi-currency entry.")
    state = fields.Selection(related='statement_id.state' , string='Status', readonly=True)

    @api.one
    @api.constrains('amount')
    def _check_amount(self):
        # This constraint could possibly underline flaws in bank statement import (eg. inability to
        # support hacks such as using dummy transactions to give additional informations)
        if self.amount == 0:
            raise ValidationError(_('A transaction can\'t have a 0 amount.'))

    @api.one
    @api.constrains('amount', 'amount_currency')
    def _check_amount_currency(self):
        if self.amount_currency != 0 and self.amount == 0:
            raise ValidationError(_('If "Amount Currency" is specified, then "Amount" must be as well.'))

    @api.model
    def create(self, vals):
        line = super(AccountBankStatementLine, self).create(vals)
        # The most awesome fix you will ever see is below.
        # Explanation: during a 'create', the 'convert_to_cache' method is not called. Moreover, at
        # that point 'journal_currency_id' is not yet known since it is a related field. It means
        # that the 'amount' field will not be properly rounded. The line below triggers a write on
        # the 'amount' field, which will trigger the 'convert_to_cache' method, and ultimately round
        # the field correctly.
        # This is obviously an awful workaround, but at the time of writing, the ORM does not
        # provide a clean mechanism to fix the issue.
        line.amount = line.amount
        return line

    @api.multi
    def unlink(self):
        for line in self:
            if line.journal_entry_ids.ids:
                raise UserError(_('In order to delete a bank statement line, you must first cancel it to delete related journal items.'))
        return super(AccountBankStatementLine, self).unlink()

    @api.model
    def _needaction_domain_get(self):
        return [('journal_entry_ids', '=', False), ('account_id', '=', False)]

    @api.multi
    def button_cancel_reconciliation(self):
        moves_to_cancel = self.env['account.move']
        payment_to_unreconcile = self.env['account.payment']
        payment_to_cancel = self.env['account.payment']
        for st_line in self:
            moves_to_unbind = st_line.journal_entry_ids
            for move in st_line.journal_entry_ids:
<<<<<<< HEAD
                for line in move.line_ids:
                    payment_to_unreconcile |= line.payment_id
                    if st_line.statement_id.name == line.payment_id.name:
                        #there can be several moves linked to a statement line but maximum one created by the line itself
                        moves_to_cancel |= st_line.journal_entry_ids
                        payment_to_cancel |= line.payment_id
        moves_to_unbind = moves_to_unbind - moves_to_cancel
        payment_to_unreconcile = payment_to_unreconcile - payment_to_cancel

        if moves_to_unbind:
            moves_to_unbind.write({'statement_line_id': False})
            for move in moves_to_unbind:
                move.line_ids.filtered(lambda x:x.statement_id == st_line.statement_id).write({'statement_id': False})
        if payment_to_unreconcile:
            payment_to_unreconcile.unreconcile()
=======
                if any(line.payment_id for line in move.line_ids):
                    for line in move.line_ids:
                        payment_to_unreconcile |= line.payment_id
                    continue
                moves_to_cancel |= st_line.journal_entry_ids
            if moves_to_unbind:
                moves_to_unbind.write({'statement_line_id': False})
                for move in moves_to_unbind:
                    move.line_ids.filtered(lambda x:x.statement_id == st_line.statement_id).write({'statement_id': False})
>>>>>>> f3491a27

        if moves_to_cancel:
            for move in moves_to_cancel:
                move.line_ids.remove_move_reconcile()
            moves_to_cancel.button_cancel()
            moves_to_cancel.unlink()
        if payment_to_cancel:
            payment_to_cancel.unlink()

    ####################################################
    # Reconciliation interface methods
    ####################################################
    @api.multi
    def reconciliation_widget_auto_reconcile(self, num_already_reconciled_lines):
        automatic_reconciliation_entries = self.env['account.bank.statement.line']
        unreconciled = self.env['account.bank.statement.line']
        for stl in self:
            res = stl.auto_reconcile()
            if res:
                automatic_reconciliation_entries += stl
            else:
                unreconciled += stl

        # Collect various informations for the reconciliation widget
        notifications = []
        num_auto_reconciled = len(automatic_reconciliation_entries)
        if num_auto_reconciled > 0:
            auto_reconciled_message = num_auto_reconciled > 1 \
                and _("%d transactions were automatically reconciled.") % num_auto_reconciled \
                or _("1 transaction was automatically reconciled.")
            notifications += [{
                'type': 'info',
                'message': auto_reconciled_message,
                'details': {
                    'name': _("Automatically reconciled items"),
                    'model': 'account.move',
                    'ids': automatic_reconciliation_entries.mapped('journal_entry_ids').ids
                }
            }]
        return {
            'st_lines_ids': unreconciled.ids,
            'notifications': notifications,
            'statement_name': False,
            'num_already_reconciled_lines': num_auto_reconciled + num_already_reconciled_lines,
        }

    @api.multi
    def get_data_for_reconciliation_widget(self, excluded_ids=None):
        """ Returns the data required to display a reconciliation widget, for each statement line in self """
        excluded_ids = excluded_ids or []
        ret = []

        for st_line in self:
            aml_recs = st_line.get_reconciliation_proposition(excluded_ids=excluded_ids)
            target_currency = st_line.currency_id or st_line.journal_id.currency_id or st_line.journal_id.company_id.currency_id
            rp = aml_recs.prepare_move_lines_for_reconciliation_widget(target_currency=target_currency, target_date=st_line.date)
            excluded_ids += [move_line['id'] for move_line in rp]
            ret.append({
                'st_line': st_line.get_statement_line_for_reconciliation_widget(),
                'reconciliation_proposition': rp
            })

        return ret

    def get_statement_line_for_reconciliation_widget(self):
        """ Returns the data required by the bank statement reconciliation widget to display a statement line """
        statement_currency = self.journal_id.currency_id or self.journal_id.company_id.currency_id
        if self.amount_currency and self.currency_id:
            amount = self.amount_currency
            amount_currency = self.amount
            amount_currency_str = amount_currency > 0 and amount_currency or -amount_currency
            amount_currency_str = formatLang(self.env, amount_currency_str, currency_obj=statement_currency)
        else:
            amount = self.amount
            amount_currency_str = ""
        amount_str = formatLang(self.env, abs(amount), currency_obj=self.currency_id or statement_currency)

        data = {
            'id': self.id,
            'ref': self.ref,
            'note': self.note or "",
            'name': self.name,
            'date': self.date,
            'amount': amount,
            'amount_str': amount_str,  # Amount in the statement line currency
            'currency_id': self.currency_id.id or statement_currency.id,
            'partner_id': self.partner_id.id,
            'journal_id': self.journal_id.id,
            'statement_id': self.statement_id.id,
            'account_code': self.journal_id.default_debit_account_id.code,
            'account_name': self.journal_id.default_debit_account_id.name,
            'partner_name': self.partner_id.name,
            'communication_partner_name': self.partner_name,
            'amount_currency_str': amount_currency_str,  # Amount in the statement currency
            'has_no_partner': not self.partner_id.id,
        }
        if self.partner_id:
            if amount > 0:
                data['open_balance_account_id'] = self.partner_id.property_account_receivable_id.id
            else:
                data['open_balance_account_id'] = self.partner_id.property_account_payable_id.id

        return data

    @api.multi
    def get_move_lines_for_reconciliation_widget(self, excluded_ids=None, str=False, offset=0, limit=None):
        """ Returns move lines for the bank statement reconciliation widget, formatted as a list of dicts
        """
        aml_recs = self.get_move_lines_for_reconciliation(excluded_ids=excluded_ids, str=str, offset=offset, limit=limit)
        target_currency = self.currency_id or self.journal_id.currency_id or self.journal_id.company_id.currency_id
        return aml_recs.prepare_move_lines_for_reconciliation_widget(target_currency=target_currency, target_date=self.date)

    ####################################################
    # Reconciliation methods
    ####################################################

    def get_move_lines_for_reconciliation(self, excluded_ids=None, str=False, offset=0, limit=None, additional_domain=None, overlook_partner=False):
        """ Return account.move.line records which can be used for bank statement reconciliation.

            :param excluded_ids:
            :param str:
            :param offset:
            :param limit:
            :param additional_domain:
            :param overlook_partner:
        """
        # Blue lines = payment on bank account not assigned to a statement yet
        reconciliation_aml_accounts = [self.journal_id.default_credit_account_id.id, self.journal_id.default_debit_account_id.id]
        domain_reconciliation = ['&', '&', ('statement_id', '=', False), ('account_id', 'in', reconciliation_aml_accounts), ('payment_id','<>', False)]

        # Black lines = unreconciled & (not linked to a payment or open balance created by statement
        domain_matching = ['&', ('reconciled', '=', False), '|', ('payment_id','=',False), ('statement_id', '<>', False)]
        if self.partner_id.id or overlook_partner:
            domain_matching = expression.AND([domain_matching, [('account_id.internal_type', 'in', ['payable', 'receivable'])]])
        else:
            # TODO : find out what use case this permits (match a check payment, registered on a journal whose account type is other instead of liquidity)
            domain_matching = expression.AND([domain_matching, [('account_id.reconcile', '=', True)]])

        # Let's add what applies to both
        domain = expression.OR([domain_reconciliation, domain_matching])
        if self.partner_id.id and not overlook_partner:
            domain = expression.AND([domain, [('partner_id', '=', self.partner_id.id)]])

        # Domain factorized for all reconciliation use cases
        ctx = dict(self._context or {})
        ctx['bank_statement_line'] = self
        generic_domain = self.env['account.move.line'].with_context(ctx).domain_move_lines_for_reconciliation(excluded_ids=excluded_ids, str=str)
        domain = expression.AND([domain, generic_domain])

        # Domain from caller
        if additional_domain is None:
            additional_domain = []
        else:
            additional_domain = expression.normalize_domain(additional_domain)
        domain = expression.AND([domain, additional_domain])

        return self.env['account.move.line'].search(domain, offset=offset, limit=limit, order="date_maturity asc, id asc")

    def _get_common_sql_query(self, overlook_partner = False, excluded_ids = None, split = False):
        acc_type = "acc.internal_type IN ('payable', 'receivable')" if (self.partner_id or overlook_partner) else "acc.reconcile = true"
        select_clause = "SELECT aml.id "
        from_clause = "FROM account_move_line aml JOIN account_account acc ON acc.id = aml.account_id "
        where_clause = """WHERE aml.company_id = %(company_id)s  
                                AND (
                                        (aml.statement_id IS NULL AND aml.account_id IN %(account_payable_receivable)s) 
                                    OR 
                                        ("""+acc_type+""" AND aml.reconciled = false)
                                    )"""
        where_clause = where_clause + ' AND aml.partner_id = %(partner_id)s' if self.partner_id else where_clause
        where_clause = where_clause + ' AND aml.id NOT IN %(excluded_ids)s' if excluded_ids else where_clause
        if split:
            return select_clause, from_clause, where_clause
        return select_clause + from_clause + where_clause

    def get_reconciliation_proposition(self, excluded_ids=None):
        """ Returns move lines that constitute the best guess to reconcile a statement line
            Note: it only looks for move lines in the same currency as the statement line.
        """
        self.ensure_one()
        if not excluded_ids:
            excluded_ids = []
        amount = self.amount_currency or self.amount
        company_currency = self.journal_id.company_id.currency_id
        st_line_currency = self.currency_id or self.journal_id.currency_id
        currency = (st_line_currency and st_line_currency != company_currency) and st_line_currency.id or False
        precision = st_line_currency and st_line_currency.decimal_places or company_currency.decimal_places
        params = {'company_id': self.env.user.company_id.id,
                    'account_payable_receivable': (self.journal_id.default_credit_account_id.id, self.journal_id.default_debit_account_id.id),
                    'amount': float_round(amount, precision_digits=precision),
                    'partner_id': self.partner_id.id,
                    'excluded_ids': tuple(excluded_ids),
                    'ref': self.name,
                    }
        # Look for structured communication match
        if self.name:
            add_to_select = ", CASE WHEN aml.ref = %(ref)s THEN 1 ELSE 2 END as temp_field_order "
            add_to_from = " JOIN account_move m ON m.id = aml.move_id "
            select_clause, from_clause, where_clause = self._get_common_sql_query(overlook_partner=True, excluded_ids=excluded_ids, split=True)
            sql_query = select_clause + add_to_select + from_clause + add_to_from + where_clause
            sql_query += " AND (aml.ref= %(ref)s or m.name = %(ref)s) \
                    ORDER BY temp_field_order, date_maturity asc, aml.id asc"
            self.env.cr.execute(sql_query, params)
            results = self.env.cr.fetchone()
            if results:
                return self.env['account.move.line'].browse(results[0])

        # Look for a single move line with the same amount
        field = currency and 'amount_residual_currency' or 'amount_residual'
        liquidity_field = currency and 'amount_currency' or amount > 0 and 'debit' or 'credit'
        liquidity_amt_clause = currency and '%(amount)s' or 'abs(%(amount)s)'
        sql_query = self._get_common_sql_query(excluded_ids=excluded_ids) + \
                " AND ("+field+" = %(amount)s OR (acc.internal_type = 'liquidity' AND "+liquidity_field+" = " + liquidity_amt_clause + ")) \
                ORDER BY date_maturity asc, aml.id asc LIMIT 1"
        self.env.cr.execute(sql_query, params)
        results = self.env.cr.fetchone()
        if results:
            return self.env['account.move.line'].browse(results[0])

        return self.env['account.move.line']

    def _get_move_lines_for_auto_reconcile(self):
        """ Returns the move lines that the method auto_reconcile can use to try to reconcile the statement line """
        pass

    @api.multi
    def auto_reconcile(self):
        """ Try to automatically reconcile the statement.line ; return the counterpart journal entry/ies if the automatic reconciliation succeeded, False otherwise.
            TODO : this method could be greatly improved and made extensible
        """
        self.ensure_one()
        match_recs = self.env['account.move.line']

        amount = self.amount_currency or self.amount
        company_currency = self.journal_id.company_id.currency_id
        st_line_currency = self.currency_id or self.journal_id.currency_id
        currency = (st_line_currency and st_line_currency != company_currency) and st_line_currency.id or False
        precision = st_line_currency and st_line_currency.decimal_places or company_currency.decimal_places
        params = {'company_id': self.env.user.company_id.id,
                    'account_payable_receivable': (self.journal_id.default_credit_account_id.id, self.journal_id.default_debit_account_id.id),
                    'amount': float_round(amount, precision_digits=precision),
                    'partner_id': self.partner_id.id,
                    'ref': self.name,
                    }
        field = currency and 'amount_residual_currency' or 'amount_residual'
        liquidity_field = currency and 'amount_currency' or amount > 0 and 'debit' or 'credit'
        # Look for structured communication match
        if self.name:
            sql_query = self._get_common_sql_query() + \
                " AND aml.ref = %(ref)s AND ("+field+" = %(amount)s OR (acc.internal_type = 'liquidity' AND "+liquidity_field+" = %(amount)s)) \
                ORDER BY date_maturity asc, aml.id asc"
            self.env.cr.execute(sql_query, params)
            match_recs = self.env.cr.dictfetchall()
            if len(match_recs) > 1:
                return False

        # Look for a single move line with the same partner, the same amount
        if not match_recs:
            if self.partner_id:
                sql_query = self._get_common_sql_query() + \
                " AND ("+field+" = %(amount)s OR (acc.internal_type = 'liquidity' AND "+liquidity_field+" = %(amount)s)) \
                ORDER BY date_maturity asc, aml.id asc"
                self.env.cr.execute(sql_query, params)
                match_recs = self.env.cr.dictfetchall()
                if len(match_recs) > 1:
                    return False

        if not match_recs:
            return False

        match_recs = self.env['account.move.line'].browse([aml.get('id') for aml in match_recs])
        # Now reconcile
        counterpart_aml_dicts = []
        payment_aml_rec = self.env['account.move.line']
        for aml in match_recs:
            if aml.account_id.internal_type == 'liquidity':
                payment_aml_rec = (payment_aml_rec | aml)
            else:
                amount = aml.currency_id and aml.amount_residual_currency or aml.amount_residual
                counterpart_aml_dicts.append({
                    'name': aml.name if aml.name != '/' else aml.move_id.name,
                    'debit': amount < 0 and -amount or 0,
                    'credit': amount > 0 and amount or 0,
                    'move_line': aml
                })

        try:
            with self._cr.savepoint():
                counterpart = self.process_reconciliation(counterpart_aml_dicts=counterpart_aml_dicts, payment_aml_rec=payment_aml_rec)
            return counterpart
        except UserError:
            # A configuration / business logic error that makes it impossible to auto-reconcile should not be raised
            # since automatic reconciliation is just an amenity and the user will get the same exception when manually
            # reconciling. Other types of exception are (hopefully) programmation errors and should cause a stacktrace.
            self.invalidate_cache()
            self.env['account.move'].invalidate_cache()
            self.env['account.move.line'].invalidate_cache()
            return False

    def _prepare_reconciliation_move(self, move_name):
        """ Prepare the dict of values to create the move from a statement line. This method may be overridden to adapt domain logic
            through model inheritance (make sure to call super() to establish a clean extension chain).

           :param char st_line_number: will be used as the name of the generated account move
           :return: dict of value to create() the account.move
        """
        return {
            'statement_line_id': self.id,
            'journal_id': self.statement_id.journal_id.id,
            'date': self.date,
            'name': move_name,
            'ref': self.ref,
        }

    def _prepare_reconciliation_move_line(self, move, amount):
        """ Prepare the dict of values to balance the move.

            :param recordset move: the account.move to link the move line
            :param float amount: the amount of transaction that wasn't already reconciled
        """
        company_currency = self.journal_id.company_id.currency_id
        statement_currency = self.journal_id.currency_id or company_currency
        st_line_currency = self.currency_id or statement_currency
        amount_currency = False
        st_line_currency_rate = self.currency_id and (self.amount_currency / self.amount) or False
        # We have several use case here to compure the currency and amount currency of counterpart line to balance the move:
        if st_line_currency != company_currency and st_line_currency == statement_currency:
            # company in currency A, statement in currency B and transaction in currency B
            # counterpart line must have currency B and correct amount is inverse of already existing lines
            amount_currency = -sum([x.amount_currency for x in move.line_ids])
        elif st_line_currency != company_currency and statement_currency == company_currency:
            # company in currency A, statement in currency A and transaction in currency B
            # counterpart line must have currency B and correct amount is inverse of already existing lines
            amount_currency = -sum([x.amount_currency for x in move.line_ids])
        elif st_line_currency != company_currency and st_line_currency != statement_currency:
            # company in currency A, statement in currency B and transaction in currency C
            # counterpart line must have currency B and use rate between B and C to compute correct amount
            amount_currency = -sum([x.amount_currency for x in move.line_ids])/st_line_currency_rate
        elif st_line_currency == company_currency and statement_currency != company_currency:
            # company in currency A, statement in currency B and transaction in currency A
            # counterpart line must have currency B and amount is computed using the rate between A and B
            amount_currency = amount/st_line_currency_rate
        
        # last case is company in currency A, statement in currency A and transaction in currency A
        # and in this case counterpart line does not need any second currency nor amount_currency

        return {
            'name': self.name,
            'date': self.date,
            'ref': self.ref,
            'move_id': move.id,
            'partner_id': self.partner_id and self.partner_id.id or False,
            'account_id': amount >= 0 \
                and self.statement_id.journal_id.default_credit_account_id.id \
                or self.statement_id.journal_id.default_debit_account_id.id,
            'credit': amount < 0 and -amount or 0.0,
            'debit': amount > 0 and amount or 0.0,
            'statement_id': self.statement_id.id,
            'journal_id': self.statement_id.journal_id.id,
            'currency_id': statement_currency != company_currency and statement_currency.id or (st_line_currency != company_currency and st_line_currency.id or False),
            'amount_currency': amount_currency,
        }

    @api.v7
    def process_reconciliations(self, cr, uid, ids, data, context=None):
        """ Handles data sent from the bank statement reconciliation widget (and can otherwise serve as an old-API bridge)

            :param list of dicts data: must contains the keys 'counterpart_aml_dicts', 'payment_aml_ids' and 'new_aml_dicts',
                whose value is the same as described in process_reconciliation except that ids are used instead of recordsets.
        """
        aml_obj = self.pool['account.move.line']
        for id, datum in zip(ids, data):
            st_line = self.browse(cr, uid, id, context)
            payment_aml_rec = aml_obj.browse(cr, uid, datum.get('payment_aml_ids', []), context)
            for aml_dict in datum.get('counterpart_aml_dicts', []):
                aml_dict['move_line'] = aml_obj.browse(cr, uid, aml_dict['counterpart_aml_id'], context)
                del aml_dict['counterpart_aml_id']
            st_line.process_reconciliation(datum.get('counterpart_aml_dicts', []), payment_aml_rec, datum.get('new_aml_dicts', []))

    def fast_counterpart_creation(self):
        for st_line in self:
            # Technical functionality to automatically reconcile by creating a new move line
            vals = {
                'name': st_line.name,
                'debit': st_line.amount < 0 and -st_line.amount or 0.0,
                'credit': st_line.amount > 0 and st_line.amount or 0.0,
                'account_id': st_line.account_id.id,
            }
            st_line.process_reconciliation(new_aml_dicts=[vals])

    def process_reconciliation(self, counterpart_aml_dicts=None, payment_aml_rec=None, new_aml_dicts=None):
        """ Match statement lines with existing payments (eg. checks) and/or payables/receivables (eg. invoices and refunds) and/or new move lines (eg. write-offs).
            If any new journal item needs to be created (via new_aml_dicts or counterpart_aml_dicts), a new journal entry will be created and will contain those
            items, as well as a journal item for the bank statement line.
            Finally, mark the statement line as reconciled by putting the matched moves ids in the column journal_entry_ids.

            :param self: browse collection of records that are supposed to have no accounting entries already linked.
            :param (list of dicts) counterpart_aml_dicts: move lines to create to reconcile with existing payables/receivables.
                The expected keys are :
                - 'name'
                - 'debit'
                - 'credit'
                - 'move_line'
                    # The move line to reconcile (partially if specified debit/credit is lower than move line's credit/debit)

            :param (list of recordsets) payment_aml_rec: recordset move lines representing existing payments (which are already fully reconciled)

            :param (list of dicts) new_aml_dicts: move lines to create. The expected keys are :
                - 'name'
                - 'debit'
                - 'credit'
                - 'account_id'
                - (optional) 'tax_ids'
                - (optional) Other account.move.line fields like analytic_account_id or analytics_id

            :returns: The journal entries with which the transaction was matched. If there was at least an entry in counterpart_aml_dicts or new_aml_dicts, this list contains
                the move created by the reconciliation, containing entries for the statement.line (1), the counterpart move lines (0..*) and the new move lines (0..*).
        """
        counterpart_aml_dicts = counterpart_aml_dicts or []
        payment_aml_rec = payment_aml_rec or self.env['account.move.line']
        new_aml_dicts = new_aml_dicts or []

        aml_obj = self.env['account.move.line']

        company_currency = self.journal_id.company_id.currency_id
        statement_currency = self.journal_id.currency_id or company_currency
        st_line_currency = self.currency_id or statement_currency

        counterpart_moves = self.env['account.move']

        # Check and prepare received data
        if any(rec.statement_id for rec in payment_aml_rec):
            raise UserError(_('A selected move line was already reconciled.'))
        for aml_dict in counterpart_aml_dicts:
            if aml_dict['move_line'].reconciled:
                raise UserError(_('A selected move line was already reconciled.'))
            if isinstance(aml_dict['move_line'], (int, long)):
                aml_dict['move_line'] = aml_obj.browse(aml_dict['move_line'])
        for aml_dict in (counterpart_aml_dicts + new_aml_dicts):
            if aml_dict.get('tax_ids') and aml_dict['tax_ids'] and isinstance(aml_dict['tax_ids'][0], (int, long)):
                # Transform the value in the format required for One2many and Many2many fields
                aml_dict['tax_ids'] = map(lambda id: (4, id, None), aml_dict['tax_ids'])

        # Fully reconciled moves are just linked to the bank statement
        total = self.amount
        for aml_rec in payment_aml_rec:
            total -= aml_rec.debit-aml_rec.credit
            aml_rec.write({'statement_id': self.statement_id.id})
            aml_rec.move_id.write({'statement_line_id': self.id})
            counterpart_moves = (counterpart_moves | aml_rec.move_id)

        # Create move line(s). Either matching an existing journal entry (eg. invoice), in which
        # case we reconcile the existing and the new move lines together, or being a write-off.
        if counterpart_aml_dicts or new_aml_dicts:
            st_line_currency = self.currency_id or statement_currency
            st_line_currency_rate = self.currency_id and (self.amount_currency / self.amount) or False

            # Create the move
            self.sequence = self.statement_id.line_ids.ids.index(self.id) + 1
            move_name = (self.statement_id.name or self.name) + "/" + str(self.sequence)
            move_vals = self._prepare_reconciliation_move(move_name)
            move = self.env['account.move'].create(move_vals)
            counterpart_moves = (counterpart_moves | move)

            # Create The payment
            payment_id = False
            if abs(total)>0.00001:
                partner_id = self.partner_id and self.partner_id.id or False
                partner_type = False
                if partner_id:
                    if total < 0:
                        partner_type = 'supplier'
                    else:
                        partner_type = 'customer'

                payment_methods = (total>0) and self.journal_id.inbound_payment_method_ids or self.journal_id.outbound_payment_method_ids
                currency = self.journal_id.currency_id or self.company_id.currency_id
                payment_id = self.env['account.payment'].create({
                    'payment_method_id': payment_methods and payment_methods[0].id or False,
                    'payment_type': total >0 and 'inbound' or 'outbound',
                    'partner_id': self.partner_id and self.partner_id.id or False,
                    'partner_type': partner_type,
                    'journal_id': self.statement_id.journal_id.id,
                    'payment_date': self.date,
                    'state': 'reconciled',
                    'currency_id': currency.id,
                    'amount': abs(total),
                    'communication': self.name or '',
                    'name': self.statement_id.name,
                }).id

            # Complete dicts to create both counterpart move lines and write-offs
            to_create = (counterpart_aml_dicts + new_aml_dicts)
            ctx = dict(self._context, date=self.date)
            for aml_dict in to_create:
                aml_dict['move_id'] = move.id
                aml_dict['partner_id'] = self.partner_id.id
                aml_dict['statement_id'] = self.statement_id.id
                if st_line_currency.id != company_currency.id:
                    aml_dict['amount_currency'] = aml_dict['debit'] - aml_dict['credit']
                    aml_dict['currency_id'] = st_line_currency.id
                    if self.currency_id and statement_currency.id == company_currency.id and st_line_currency_rate:
                        # Statement is in company currency but the transaction is in foreign currency
                        aml_dict['debit'] = company_currency.round(aml_dict['debit'] / st_line_currency_rate)
                        aml_dict['credit'] = company_currency.round(aml_dict['credit'] / st_line_currency_rate)
                    elif self.currency_id and st_line_currency_rate:
                        # Statement is in foreign currency and the transaction is in another one
                        aml_dict['debit'] = statement_currency.with_context(ctx).compute(aml_dict['debit'] / st_line_currency_rate, company_currency)
                        aml_dict['credit'] = statement_currency.with_context(ctx).compute(aml_dict['credit'] / st_line_currency_rate, company_currency)
                    else:
                        # Statement is in foreign currency and no extra currency is given for the transaction
                        aml_dict['debit'] = st_line_currency.with_context(ctx).compute(aml_dict['debit'], company_currency)
                        aml_dict['credit'] = st_line_currency.with_context(ctx).compute(aml_dict['credit'], company_currency)
                elif statement_currency.id != company_currency.id:
                    # Statement is in foreign currency but the transaction is in company currency
                    prorata_factor = (aml_dict['debit'] - aml_dict['credit']) / self.amount_currency
                    aml_dict['amount_currency'] = prorata_factor * self.amount
                    aml_dict['currency_id'] = statement_currency.id

            # Create write-offs
            # When we register a payment on an invoice, the write-off line contains the amount
            # currency if all related invoices have the same currency. We apply the same logic in
            # the manual reconciliation.
            counterpart_aml = self.env['account.move.line']
            for aml_dict in counterpart_aml_dicts:
                counterpart_aml |= aml_dict.get('move_line', self.env['account.move.line'])
            new_aml_currency = False
            if counterpart_aml\
                    and len(counterpart_aml.mapped('currency_id')) == 1\
                    and counterpart_aml[0].currency_id\
                    and counterpart_aml[0].currency_id != company_currency:
                new_aml_currency = counterpart_aml[0].currency_id
            for aml_dict in new_aml_dicts:
                aml_dict['payment_id'] = payment_id
                if new_aml_currency and not aml_dict.get('currency_id'):
                    aml_dict['currency_id'] = new_aml_currency.id
                    aml_dict['amount_currency'] = company_currency.with_context(ctx).compute(aml_dict['debit'] - aml_dict['credit'], new_aml_currency)
                aml_obj.with_context(check_move_validity=False).create(aml_dict)

            # Create counterpart move lines and reconcile them
            for aml_dict in counterpart_aml_dicts:
                if aml_dict['move_line'].partner_id.id:
                    aml_dict['partner_id'] = aml_dict['move_line'].partner_id.id
                aml_dict['account_id'] = aml_dict['move_line'].account_id.id
                aml_dict['payment_id'] = payment_id

                counterpart_move_line = aml_dict.pop('move_line')
                if counterpart_move_line.currency_id and counterpart_move_line.currency_id != company_currency and not aml_dict.get('currency_id'):
                    aml_dict['currency_id'] = counterpart_move_line.currency_id.id
                    aml_dict['amount_currency'] = company_currency.with_context(ctx).compute(aml_dict['debit'] - aml_dict['credit'], counterpart_move_line.currency_id)
                new_aml = aml_obj.with_context(check_move_validity=False).create(aml_dict)

                (new_aml | counterpart_move_line).reconcile()

            # Balance the move
            st_line_amount = -sum([x.balance for x in move.line_ids])
            aml_dict = self._prepare_reconciliation_move_line(move, st_line_amount)
            aml_dict['payment_id'] = payment_id
            aml_obj.with_context(check_move_validity=False).create(aml_dict)            

            move.post()
        counterpart_moves.assert_balanced()
        return counterpart_moves<|MERGE_RESOLUTION|>--- conflicted
+++ resolved
@@ -425,33 +425,23 @@
         for st_line in self:
             moves_to_unbind = st_line.journal_entry_ids
             for move in st_line.journal_entry_ids:
-<<<<<<< HEAD
                 for line in move.line_ids:
                     payment_to_unreconcile |= line.payment_id
                     if st_line.statement_id.name == line.payment_id.name:
                         #there can be several moves linked to a statement line but maximum one created by the line itself
                         moves_to_cancel |= st_line.journal_entry_ids
                         payment_to_cancel |= line.payment_id
-        moves_to_unbind = moves_to_unbind - moves_to_cancel
-        payment_to_unreconcile = payment_to_unreconcile - payment_to_cancel
-
-        if moves_to_unbind:
-            moves_to_unbind.write({'statement_line_id': False})
-            for move in moves_to_unbind:
-                move.line_ids.filtered(lambda x:x.statement_id == st_line.statement_id).write({'statement_id': False})
-        if payment_to_unreconcile:
-            payment_to_unreconcile.unreconcile()
-=======
-                if any(line.payment_id for line in move.line_ids):
-                    for line in move.line_ids:
-                        payment_to_unreconcile |= line.payment_id
-                    continue
-                moves_to_cancel |= st_line.journal_entry_ids
+
+            moves_to_unbind = moves_to_unbind - moves_to_cancel
+
             if moves_to_unbind:
                 moves_to_unbind.write({'statement_line_id': False})
                 for move in moves_to_unbind:
-                    move.line_ids.filtered(lambda x:x.statement_id == st_line.statement_id).write({'statement_id': False})
->>>>>>> f3491a27
+                    move.line_ids.filtered(lambda x: x.statement_id == st_line.statement_id).write({'statement_id': False})
+
+        payment_to_unreconcile = payment_to_unreconcile - payment_to_cancel
+        if payment_to_unreconcile:
+            payment_to_unreconcile.unreconcile()
 
         if moves_to_cancel:
             for move in moves_to_cancel:
