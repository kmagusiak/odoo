--- conflicted
+++ resolved
@@ -283,7 +283,6 @@
             remaining_balance = balance - sum(aml['debit'] - aml['credit'] for aml in new_aml_dicts)
             if self.second_amount_type == 'percentage':
                 line_balance = remaining_balance * (self.second_amount / 100.0)
-<<<<<<< HEAD
             elif self.second_amount_type == "regex":
                 match = re.search(self.second_amount_from_label_regex, st_line.name)
                 if match:
@@ -293,10 +292,6 @@
             else:
                 line_balance = self.second_amount * (1 if remaining_balance > 0.0 else -1)
 
-=======
-            else:
-                line_balance = self.second_amount * (1 if remaining_balance > 0.0 else -1)
->>>>>>> 9ed4872e
             second_writeoff_line = {
                 'name': self.second_label or st_line.name,
                 'account_id': self.second_account_id.id,
