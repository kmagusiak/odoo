--- conflicted
+++ resolved
@@ -106,8 +106,8 @@
                     <filter string="Payment Method" name="paymentmethod" domain="[]" context="{'group_by': 'payment_method_id'}"/>
                     <filter string="State" name="state" domain="[]" context="{'group_by': 'state'}"/>
                     <filter string="Currency" name="currency" domain="[]" context="{'group_by': 'currency_id'}" groups="base.group_multi_currency"/>
-<<<<<<< HEAD
-                    <filter string="Company" name="company" domain="[]" context="{'group_by': 'company_id'}" groups="base.group_multi_company"/>
+                    <!-- company_id is not stored (cdca5d4751a979f6b694f02d88160843f81a77f5). But we can't break structure-->
+                    <filter string="Company" name="company" domain="[]" context="{'group_by': 'company_id'}" groups="base.group_multi_company" invisible="1" />
                     <separator/>
                     <filter string="Late Activities" name="activities_overdue"
                         domain="[('activity_ids.date_deadline', '&lt;', context_today().strftime('%Y-%m-%d'))]"
@@ -116,10 +116,6 @@
                         domain="[('activity_ids.date_deadline', '=', context_today().strftime('%Y-%m-%d'))]"/>
                     <filter string="Future Activities" name="activities_upcoming_all"
                         domain="[('activity_ids.date_deadline', '&gt;', context_today().strftime('%Y-%m-%d'))]"/>
-=======
-                    <!-- company_id is not stored (cdca5d4751a979f6b694f02d88160843f81a77f5). But we can't break structure-->
-                    <filter string="Company" name="company" domain="[]" context="{'group_by': 'company_id'}" groups="base.group_multi_company" invisible="1" />
->>>>>>> c545783b
                 </search>
             </field>
         </record>
