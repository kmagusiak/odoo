<openerp>
    <data>
        <record id="view_account_configuration_installer" model="ir.ui.view">
            <field name="name">account.installer.form</field>
            <field name="model">account.installer</field>
            <field name="type">form</field>
            <field name="inherit_id" ref="base.res_config_installer"/>
            <field name="arch" type="xml">
            <data>
                <form position="attributes">
                    <attribute name="string">Accounting Application Configuration</attribute>
                </form>
                <separator string="title" position="attributes">
                    <attribute name="string">Configure Your Accounting Chart</attribute>
                </separator>
                <xpath expr="//label[@string='description']" position="attributes">
                    <attribute name="string">The default Chart of Accounts is matching your country selection. If no certified Chart of Accounts exists for your specified country, a generic one can be installed and will be selected by default.</attribute>
                </xpath>
                <xpath expr="//button[@string='Install Modules']" position="attributes">
                    <attribute name="string">Configure</attribute>
                </xpath>
                <xpath expr='//separator[@string="vsep"]' position='attributes'>
                    <attribute name='rowspan'>23</attribute>
                    <attribute name='string'></attribute>
                </xpath>
                <group colspan="8">
                    <group colspan="4" height="450" width="600">
                        <field name="charts"/>
                            <group colspan="4">
                                <separator col="4" colspan="4" string="Configure Fiscal Year"/>
                                <field name="company_id" colspan="4" widget="selection" groups="base.group_multi_company"/>
                                <field name="date_start" on_change="on_change_start_date(date_start)"/>
                                <field name="date_stop"/>
                                <field name="period" colspan="4"/>
                            </group>
                            <group colspan="4" attrs="{'invisible':[('charts','!=','configurable')]}">
                                <separator col="4" colspan="4" string="Bank and Cost Account"/>
                                <field colspan="4" mode="tree" height="200" name="bank_accounts_id" nolabel="1" widget="one2many_list">
                                    <form string="">
                                        <field name="acc_name"/>
                                        <field name="account_type"/>
                                        <field name="currency_id" widget="selection"/>
                                    </form>
                                    <tree editable="bottom" string="">
                                        <field name="acc_name"/>
                                        <field name="account_type"/>
                                        <field name="currency_id" widget="selection"/>
                                    </tree>
                                </field>
                            </group>
                            <group colspan="4" attrs="{'invisible':[('charts','!=','configurable')]}">
                                <field name="sale_tax" colspan="2" on_change="on_change_tax(sale_tax)"/>
                                <field name="purchase_tax" colspan="2" />
                            </group>
                        </group>
                    </group>
                </data>
            </field>
        </record>

        <record id="view_account_modules_installer" model="ir.ui.view">
            <field name="name">account.installer.modules.form</field>
            <field name="model">account.installer.modules</field>
            <field name="type">form</field>
            <field name="inherit_id" ref="base.res_config_installer"/>
            <field name="arch" type="xml">
                <data>
                    <form position="attributes">
                        <attribute name="string">Accounting Application Configuration</attribute>
                    </form>
                    <separator string="title" position="attributes">
                         <attribute name="string">Configure Your Accounting Application</attribute>

                    </separator>
                    <xpath expr="//label[@string='description']" position="attributes">
<<<<<<< HEAD
                        <attribute name="string">From this screen, you can install Other Addons in your accounting Application. Select the Addons to directly install them. If you do not think you need any of these right now, you can easily install them later.</attribute>
=======
                        <attribute name="string">Add extra Accounting Addons to the ones already installed. Remember you can always install them at a later stage.</attribute>
>>>>>>> be8fcf14
                    </xpath>
                    <xpath expr="//button[@string='Install Modules']" position="attributes">
                        <attribute name="string">Configure</attribute>
                    </xpath>
                    <xpath expr='//separator[@string="vsep"]' position='attributes'>
                        <attribute name='string'></attribute>
                    </xpath>
                    <group colspan="8">
                        <field name="account_voucher"/>
                        <field name="account_followup"/>
                        <field name="account_payment"/>
                        <field name="account_analytic_plans"/>
                        <field name="account_anglo_saxon"/>
<!--                    <field name="account_voucher_payment"/>-->
                    </group>
                </data>
            </field>
        </record>

        <record id="action_account_configuration_installer" model="ir.actions.act_window">
            <field name="name">Accounting Chart Configuration</field>
            <field name="type">ir.actions.act_window</field>
            <field name="res_model">account.installer</field>
            <field name="view_id" ref="view_account_configuration_installer"/>
            <field name="view_type">form</field>
            <field name="view_mode">form</field>
            <field name="target">new</field>
        </record>

        <record id="action_account_installer" model="ir.actions.act_window">
            <field name="name">Accounting Application Configuration</field>
            <field name="type">ir.actions.act_window</field>
            <field name="res_model">account.installer.modules</field>
            <field name="view_id" ref="view_account_modules_installer"/>
            <field name="view_type">form</field>
            <field name="view_mode">form</field>
            <field name="target">new</field>
        </record>

        <record id="account_configuration_installer_todo" model="ir.actions.todo">
            <field name="action_id" ref="action_account_configuration_installer"/>
            <field name="sequence">3</field>
            <field name="restart">onskip</field>
        </record>

        <record id="account_installer_todo" model="ir.actions.todo">
            <field name="action_id" ref="action_account_installer"/>
            <field name="sequence">5</field>
            <field name="restart">always</field>
            <field eval="[(6,0,[ref('base.group_extended')])]" name="groups_id"/>
        </record>

    </data>
</openerp><|MERGE_RESOLUTION|>--- conflicted
+++ resolved
@@ -73,11 +73,7 @@
 
                     </separator>
                     <xpath expr="//label[@string='description']" position="attributes">
-<<<<<<< HEAD
-                        <attribute name="string">From this screen, you can install Other Addons in your accounting Application. Select the Addons to directly install them. If you do not think you need any of these right now, you can easily install them later.</attribute>
-=======
                         <attribute name="string">Add extra Accounting Addons to the ones already installed. Remember you can always install them at a later stage.</attribute>
->>>>>>> be8fcf14
                     </xpath>
                     <xpath expr="//button[@string='Install Modules']" position="attributes">
                         <attribute name="string">Configure</attribute>
