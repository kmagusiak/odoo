odoo.define('website_forum.website_forum', function (require) {
'use strict';

var ajax = require('web.ajax');
var core = require('web.core');
var website = require('website.website');

var _t = core._t;

var lastsearch;

website.if_dom_contains('.website_forum', function () {
    $("[data-toggle='popover']").popover();
    $('.karma_required').on('click', function (ev) {
        var karma = $(ev.currentTarget).data('karma');
        if (karma) {
            ev.preventDefault();
            var $warning = $('<div class="alert alert-danger alert-dismissable oe_forum_alert" id="karma_alert">'+
                '<button type="button" class="close notification_close" data-dismiss="alert" aria-hidden="true">&times;</button>'+
                karma + _t(' karma is required to perform this action. You can earn karma by having your answers upvoted by the community.') + '</div>');
            var vote_alert = $(ev.currentTarget).parent().find("#vote_alert");
            if (vote_alert.length == 0) {
                $(ev.currentTarget).parent().append($warning);
            }
        }
    });

    $('.vote_up,.vote_down').not('.karma_required').on('click', function (ev) {
        ev.preventDefault();
        var $link = $(ev.currentTarget);
        ajax.jsonRpc($link.data('href'), 'call', {})
            .then(function (data) {
                if (data.error){
                    if (data.error == 'own_post'){
                        var $warning = $('<div class="alert alert-danger alert-dismissable oe_forum_alert" id="vote_alert">'+
                            '<button type="button" class="close notification_close" data-dismiss="alert" aria-hidden="true">&times;</button>'+
                            _t('Sorry, you cannot vote for your own posts') +
                            '</div>');
                    } else if (data.error == 'anonymous_user'){
                        var $warning = $('<div class="alert alert-danger alert-dismissable oe_forum_alert" id="vote_alert">'+
                            '<button type="button" class="close notification_close" data-dismiss="alert" aria-hidden="true">&times;</button>'+
                            _t('Sorry you must be logged to vote') +
                            '</div>');
                    }
                    var vote_alert = $link.parent().find("#vote_alert");
                    if (vote_alert.length === 0) {
                        $link.parent().append($warning);
                    }
                } else {
                    $link.parent().find(".vote_count").html(data['vote_count']);
                    if (data.user_vote === 0) {
                        $link.parent().find(".text-success").removeClass("text-success");
                        $link.parent().find(".text-warning").removeClass("text-warning");
                    } else {
                        if (data.user_vote === 1) {
                            $link.addClass("text-success");
                        } else {
                            $link.addClass("text-warning");
                        }
                    }
                }
            });
    });

    $('.accept_answer').not('.karma_required').on('click', function (ev) {
        ev.preventDefault();
        var $link = $(ev.currentTarget);
        ajax.jsonRpc($link.data('href'), 'call', {}).then(function (data) {
            if (data.error) {
                if (data.error == 'anonymous_user') {
                    var $warning = $('<div class="alert alert-danger alert-dismissable" id="correct_answer_alert" style="position:absolute; margin-top: -30px; margin-left: 90px;">'+
                        '<button type="button" class="close notification_close" data-dismiss="alert" aria-hidden="true">&times;</button>'+
                        _t('Sorry, anonymous users cannot choose correct answer.') +
                        '</div>');
                }
                var correct_answer_alert = $link.parent().find("#correct_answer_alert");
                if (correct_answer_alert.length == 0) {
                    $link.parent().append($warning);
                }
            } else {
                if (data) {
                    $(".oe_answer_true").addClass('oe_answer_false').removeClass("oe_answer_true");
                    $link.addClass("oe_answer_true").removeClass('oe_answer_false');
                } else {
                    $link.removeClass("oe_answer_true").addClass('oe_answer_false');
                }
            }
        });
    });

    $('.favourite_question').on('click', function (ev) {
        ev.preventDefault();
        var $link = $(ev.currentTarget);
        ajax.jsonRpc($link.data('href'), 'call', {}).then(function (data) {
            if (data) {
                $link.addClass("forum_favourite_question")
            } else {
                $link.removeClass("forum_favourite_question")
            }
        });
    });

    $('.comment_delete').on('click', function (ev) {
        ev.preventDefault();
        var $link = $(ev.currentTarget);
        ajax.jsonRpc($link.parent('form').attr('action'), 'call', {}).then(function () {
            $link.parents('.comment').first().remove();
        });
    });

    $('.notification_close').on('click', function (ev) {
        ev.preventDefault();
        var $link = $(ev.currentTarget);
        ajax.jsonRpc("/forum/notification_read", 'call', {
            'notification_id': $link.attr("id")});
    });

    $('.send_validation_email').on('click', function (ev) {
        ev.preventDefault();
        var $link = $(ev.currentTarget);
        ajax.jsonRpc("/forum/send_validation_email", 'call', {
            'forum_id': $link.attr('forum-id'),
        }).then(function (data) {
            if (data) {
                $('button.validation_email_close').click();
            }
        });
    });

    $('.validated_email_close').on('click', function (ev) {
        ajax.jsonRpc("/forum/validate_email/close", 'call', {});
    });

    // welcome message action button
    var forum_login = _.string.sprintf('%s/web?redirect=%s',
        window.location.origin, escape(window.location.href));
    $('.forum_register_url').attr('href',forum_login);

    $('.js_close_intro').on('click', function (ev) {
        ev.preventDefault();
        document.cookie = "forum_welcome_message = false";
        $('.forum_intro').slideUp();
        return true;
    });

    $('.link_url, .o_forum_post_link').on('change', function (ev) {  // keep .link_url for compat
        ev.preventDefault();
        var $link = $(ev.currentTarget);
        var display_error = function(){
            var $warning = $('<div class="alert alert-danger alert-dismissable" style="position:absolute; margin-top: -180px; margin-left: 90px;">'+
                '<button type="button" class="close notification_close" data-dismiss="alert" aria-hidden="true">&times;</button>'+
                'Please enter valid URL. Example: http://www.odoo.com'+
                '</div>');
            $link.parent().append($warning);
            $link.parents('form').find('button')[0].disabled = true;

        };
        var url = $link.val();
        if (url.search("^http(s?)://.*")) {
            url = 'http://'+url;
        }
        var regex = new RegExp("(http(s)?://.)?(www\.)?[-a-zA-Z0-9@:%._\+~#=]{2,256}\.[a-z]{2,6}\b([-a-zA-Z0-9@:%_\+.~#?&//=]*)");
        if(regex.test(url)){
            ajax.jsonRpc("/forum/get_url_title", 'call', {'url': url}).then(function (data) {
                if (data) {
                    $("input[name='post_name']")[0].value = data;
                    $link.parents('form').find('button')[0].disabled = false;
                } else {
                    display_error();
                }

            });
        } else {
            display_error();
        }
    });

    $('input.js_select2').select2({
        tags: true,
        tokenSeparators: [",", " ", "_"],
        maximumInputLength: 35,
        minimumInputLength: 2,
        maximumSelectionSize: 5,
        lastsearch: [],
        createSearchChoice: function (term) {
            if ($(lastsearch).filter(function () { return this.text.localeCompare(term) === 0;}).length === 0) {
                //check Karma
                if (parseInt($("#karma").val()) >= parseInt($("#karma_retag").val())) {
                    return {
                        id: "_" + $.trim(term),
                        text: $.trim(term) + ' *',
                        isNew: true,
                    };
                }
            }
        },
        formatResult: function(term) {
            if (term.isNew) {
                return '<span class="label label-primary">New</span> ' + _.escape(term.text);
            }
<<<<<<< HEAD
            else {
                return _.escape(term.text);
            }
        },
        ajax: {
            url: '/forum/get_tags',
            dataType: 'json',
            data: function(term) {
                return {
                    q: term,
                    l: 50
                };
            },
            results: function(data) {
                var ret = [];
                _.each(data, function(x) {
                    ret.push({ id: x.id, text: x.name, isNew: false });
                });
                lastsearch = ret;
                return { results: ret };
            }
        },
        // Take default tags from the input value
        initSelection: function (element, callback) {
            var data = [];
            _.each(element.data('init-value'), function(x) {
                data.push({ id: x.id, text: x.name, isNew: false });
=======
            $textarea.summernote({
                    height: 150,
                    toolbar: toolbar,
                    styleWithSpan: false
            });
            $form.on('click', 'button, .a-submit', function () {
                $textarea.html($form.find('.note-editable').code());
>>>>>>> e941c0f7
            });
            element.val('');
            callback(data);
        },
    });

    $('textarea.load_editor').each(function () {
        var $textarea = $(this);
        var editor_karma = $textarea.data('karma') || 30;  // default value for backward compatibility
        if (!$textarea.val().match(/\S/)) {
            $textarea.val("<p><br/></p>");
        }
        var $form = $textarea.closest('form');
        var toolbar = [
                ['style', ['style']],
                ['font', ['bold', 'italic', 'underline', 'clear']],
                ['para', ['ul', 'ol', 'paragraph']],
                ['table', ['table']]
            ];
        if (parseInt($("#karma").val()) >= editor_karma) {
            toolbar.push(['insert', ['link', 'picture']]);
        }
        $textarea.summernote({
                height: 150,
                toolbar: toolbar
            });
        $form.on('click', 'button, .a-submit', function () {
            $textarea.html($form.find('.note-editable').code());
        });
    });
});

});<|MERGE_RESOLUTION|>--- conflicted
+++ resolved
@@ -198,7 +198,6 @@
             if (term.isNew) {
                 return '<span class="label label-primary">New</span> ' + _.escape(term.text);
             }
-<<<<<<< HEAD
             else {
                 return _.escape(term.text);
             }
@@ -226,15 +225,6 @@
             var data = [];
             _.each(element.data('init-value'), function(x) {
                 data.push({ id: x.id, text: x.name, isNew: false });
-=======
-            $textarea.summernote({
-                    height: 150,
-                    toolbar: toolbar,
-                    styleWithSpan: false
-            });
-            $form.on('click', 'button, .a-submit', function () {
-                $textarea.html($form.find('.note-editable').code());
->>>>>>> e941c0f7
             });
             element.val('');
             callback(data);
@@ -259,7 +249,8 @@
         }
         $textarea.summernote({
                 height: 150,
-                toolbar: toolbar
+                toolbar: toolbar,
+                styleWithSpan: false
             });
         $form.on('click', 'button, .a-submit', function () {
             $textarea.html($form.find('.note-editable').code());
