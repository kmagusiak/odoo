# Romanian translation for openobject-addons
# Copyright (c) 2014 Rosetta Contributors and Canonical Ltd 2014
# This file is distributed under the same license as the openobject-addons package.
# FIRST AUTHOR <EMAIL@ADDRESS>, 2014.
#
msgid ""
msgstr ""
<<<<<<< HEAD
"Project-Id-Version: openobject-addons\n"
"Report-Msgid-Bugs-To: FULL NAME <EMAIL@ADDRESS>\n"
"POT-Creation-Date: 2014-08-14 13:09+0000\n"
"PO-Revision-Date: 2014-08-14 16:10+0000\n"
"Last-Translator: FULL NAME <EMAIL@ADDRESS>\n"
"Language-Team: Romanian <ro@li.org>\n"
=======
"Project-Id-Version: Odoo 8.0\n"
"Report-Msgid-Bugs-To: \n"
"POT-Creation-Date: 2015-01-21 14:08+0000\n"
"PO-Revision-Date: 2016-03-20 20:33+0000\n"
"Last-Translator: Martin Trigaux\n"
"Language-Team: Romanian (http://www.transifex.com/odoo/odoo-8/language/ro/)\n"
>>>>>>> 1d5db336
"MIME-Version: 1.0\n"
"Content-Type: text/plain; charset=UTF-8\n"
"Content-Transfer-Encoding: 8bit\n"
"X-Launchpad-Export-Date: 2014-08-15 07:45+0000\n"
"X-Generator: Launchpad (build 17156)\n"

#. module: report_webkit
#: selection:ir.header_webkit,format:0
msgid ":B10    16  31 x 44 mm"
msgstr ":B10 16 31 x 44 mm"

#. module: report_webkit
#: selection:ir.header_webkit,format:0
msgid "A0  5   841 x 1189 mm"
msgstr "A0 5 841 x 1189 mm"

#. module: report_webkit
#: selection:ir.header_webkit,format:0
msgid "A1  6   594 x 841 mm"
msgstr "A 1 6 594 x 841 mm"

#. module: report_webkit
#: selection:ir.header_webkit,format:0
msgid "A2  7   420 x 594 mm"
msgstr "A2 7 420 x 594 mm"

#. module: report_webkit
#: selection:ir.header_webkit,format:0
msgid "A3  8   297 x 420 mm"
msgstr "A3 8 297 x 420 mm"

#. module: report_webkit
#: selection:ir.header_webkit,format:0
msgid "A4  0   210 x 297 mm, 8.26 x 11.69 inches"
msgstr "A4 0 210 x 297 mm, 8.26 x 11.69 inci"

#. module: report_webkit
#: selection:ir.header_webkit,format:0
msgid "A5  9   148 x 210 mm"
msgstr "A5 9 148 x 210 mm"

#. module: report_webkit
#: selection:ir.header_webkit,format:0
msgid "A6  10  105 x 148 mm"
msgstr "A6 10 105 x 148 mm"

#. module: report_webkit
#: selection:ir.header_webkit,format:0
msgid "A7  11  74 x 105 mm"
msgstr "A 7 11 74 x 105 mm"

#. module: report_webkit
#: selection:ir.header_webkit,format:0
msgid "A8  12  52 x 74 mm"
msgstr "A8 12 52 x 74 mm"

#. module: report_webkit
#: selection:ir.header_webkit,format:0
msgid "A9  13  37 x 52 mm"
msgstr "A9 13 37 x 52 mm"

#. module: report_webkit
#: model:ir.actions.act_window,name:report_webkit.wizard_ofdo_report_actions
#: view:report.webkit.actions:report_webkit.view_report_webkit_actions
msgid "Add Print Buttons"
msgstr "Adauga Butoane Imprimare"

#. module: report_webkit
#: field:report.webkit.actions,print_button:0
msgid "Add print button"
msgstr "Adauga buton imprimare"

#. module: report_webkit
#: field:res.company,header_image:0
msgid "Available Images"
msgstr "Imagini disponibile"

#. module: report_webkit
#: field:res.company,header_webkit:0
msgid "Available html"
msgstr "Html disponibil"

#. module: report_webkit
#: selection:ir.header_webkit,format:0
msgid "B0  14  1000 x 1414 mm"
msgstr "B0 14 1000 x 1414 mm"

#. module: report_webkit
#: selection:ir.header_webkit,format:0
msgid "B1  15  707 x 1000 mm"
msgstr "B1 15 707 x 1000 mm"

#. module: report_webkit
#: selection:ir.header_webkit,format:0
msgid "B2  17  500 x 707 mm"
msgstr "B2 17 500 x 707 mm"

#. module: report_webkit
#: selection:ir.header_webkit,format:0
msgid "B3  18  353 x 500 mm"
msgstr "B3 18 353 x 500 mm"

#. module: report_webkit
#: selection:ir.header_webkit,format:0
msgid "B4  19  250 x 353 mm"
msgstr "B4 19 250 x 353 mm"

#. module: report_webkit
#: selection:ir.header_webkit,format:0
msgid "B5  1   176 x 250 mm, 6.93 x 9.84 inches"
msgstr "B5 1 176 x 250 mm, 6.93 x 9.84 inci"

#. module: report_webkit
#: selection:ir.header_webkit,format:0
msgid "B6  20  125 x 176 mm"
msgstr "B6 20 125 x 176 mm"

#. module: report_webkit
#: selection:ir.header_webkit,format:0
msgid "B7  21  88 x 125 mm"
msgstr "B7 21 88 x 125 mm"

#. module: report_webkit
#: selection:ir.header_webkit,format:0
msgid "B8  22  62 x 88 mm"
msgstr "B8 22 62 x 88 mm"

#. module: report_webkit
#: selection:ir.header_webkit,format:0
msgid "B9  23  33 x 62 mm"
msgstr "B9 23 33 x 62 mm"

#. module: report_webkit
#: field:ir.header_webkit,margin_bottom:0
msgid "Bottom Margin (mm)"
msgstr "Marginea de jos (mm)"

#. module: report_webkit
#: selection:ir.header_webkit,format:0
msgid "C5E 24  163 x 229 mm"
msgstr "C5E 24 163 x 229 mm"

#. module: report_webkit
#: view:report.webkit.actions:report_webkit.view_report_webkit_actions
msgid "Cancel"
msgstr "Anuleaza"

#. module: report_webkit
#: help:report.webkit.actions,print_button:0
msgid ""
"Check this to add a Print action for this Report in the sidebar of the "
"corresponding document types"
msgstr ""
"Bifati aceasta casuta pentru a adauga o Actiune de imprimare pentru acest "
"Raport in bara laterala a tipurilor de documente corespunzatoare"

#. module: report_webkit
#: help:report.webkit.actions,open_action:0
msgid ""
"Check this to view the newly added internal print action after creating it "
"(technical view) "
msgstr ""
"Bifati aceasta casuta pentru a vizualiza actiunea de imprimare interna "
"adaugata recent dupa crearea ei (vizualizare tehnica) "

#. module: report_webkit
#: code:addons/report_webkit/wizard/report_webkit_actions.py:132
#, python-format
msgid "Client Actions Connections"
msgstr "Legaturi intre actiunile clientului"

#. module: report_webkit
#: selection:ir.header_webkit,format:0
msgid "Comm10E 25  105 x 241 mm, U.S. Common 10 Envelope"
msgstr "Comm10E 25 105 x 241 mm, Comun Plic 10 SUA"

#. module: report_webkit
#: model:ir.model,name:report_webkit.model_res_company
msgid "Companies"
msgstr "Companii"

#. module: report_webkit
#: field:ir.header_img,company_id:0
#: field:ir.header_webkit,company_id:0
msgid "Company"
msgstr "Companie"

#. module: report_webkit
#: view:res.company:report_webkit.currency_del_img
msgid "Configuration (Webkit)"
msgstr "Configurare(Webkit)"

#. module: report_webkit
#: field:ir.header_img,create_uid:0
#: field:ir.header_webkit,create_uid:0
#: field:report.webkit.actions,create_uid:0
msgid "Created by"
msgstr ""

#. module: report_webkit
#: field:ir.header_img,create_date:0
#: field:ir.header_webkit,create_date:0
#: field:report.webkit.actions,create_date:0
msgid "Created on"
msgstr ""

#. module: report_webkit
#: selection:ir.header_webkit,format:0
msgid "DLE 26 110 x 220 mm"
msgstr "DLE 26 110 x 220 mm"

#. module: report_webkit
#: help:ir.actions.report.xml,webkit_debug:0
msgid "Enable the webkit engine debugger"
msgstr "Activeaza devirusarea motorului Webkit"

#. module: report_webkit
#: code:addons/report_webkit/webkit_report.py:285
#, python-format
msgid "Error!"
msgstr "Eroare!"

#. module: report_webkit
#: selection:ir.header_webkit,format:0
msgid "Executive 4   7.5 x 10 inches, 190.5 x 254 mm"
msgstr "Executiv 4 7.5 x 10 inci, 190.5 x 254 mm"

#. module: report_webkit
#: selection:ir.header_webkit,format:0
msgid "Folio 27  210 x 330 mm"
msgstr "Folio 27 210 x 330 mm"

#. module: report_webkit
#: view:ir.header_webkit:report_webkit.header_webkit
msgid "HTML Header"
msgstr "Antet HTML"

#. module: report_webkit
#: field:ir.header_webkit,css:0
msgid "Header CSS"
msgstr "Antet CSS"

#. module: report_webkit
#: view:ir.header_img:report_webkit.header_img
msgid "Header Image"
msgstr "Imagine Antet"

#. module: report_webkit
#: field:ir.header_img,id:0
#: field:ir.header_webkit,id:0
#: field:report.webkit.actions,id:0
msgid "ID"
msgstr ""

#. module: report_webkit
#: field:ir.header_img,img:0
msgid "Image"
msgstr "Imagine"

#. module: report_webkit
#: help:ir.header_img,type:0
msgid "Image type(png,gif,jpeg)"
msgstr "Tip imagine (png,gif,jpeg)"

#. module: report_webkit
#: selection:ir.header_webkit,orientation:0
msgid "Landscape"
msgstr "Panoramic"

#. module: report_webkit
#: field:ir.header_img,write_uid:0
#: field:ir.header_webkit,write_uid:0
#: field:report.webkit.actions,write_uid:0
msgid "Last Updated by"
msgstr ""

#. module: report_webkit
#: field:ir.header_img,write_date:0
#: field:ir.header_webkit,write_date:0
#: field:report.webkit.actions,write_date:0
msgid "Last Updated on"
msgstr ""

#. module: report_webkit
#: selection:ir.header_webkit,format:0
msgid "Ledger  28  431.8 x 279.4 mm"
msgstr "Registru 28 431.8 x 279.4 mm"

#. module: report_webkit
#: field:ir.header_webkit,margin_left:0
msgid "Left Margin (mm)"
msgstr "Marginea din stanga (mm)"

#. module: report_webkit
#: selection:ir.header_webkit,format:0
msgid "Legal    3   8.5 x 14 inches, 215.9 x 355.6 mm"
msgstr "Legal 3 8.5 x 14 inci, 215.9 x 355.6 mm"

#. module: report_webkit
#: selection:ir.header_webkit,format:0
msgid "Letter 2 8.5 x 11 inches, 215.9 x 279.4 mm"
msgstr "Letter 2 8.5 x 11 inci, 215.9 x 279.4 mm"

#. module: report_webkit
#: field:ir.header_img,name:0
#: field:ir.header_webkit,name:0
msgid "Name"
msgstr "Nume"

#. module: report_webkit
#: help:ir.header_img,name:0
msgid "Name of Image"
msgstr "Numele imaginii"

#. module: report_webkit
#: code:addons/report_webkit/webkit_report.py:214
#, python-format
msgid "No diagnosis message was provided"
msgstr "Nu a fost prezentat nici un mesaj de diagnosticare"

#. module: report_webkit
#: code:addons/report_webkit/webkit_report.py:290
#, python-format
msgid "No header defined for this Webkit report!"
msgstr "Nu exista nici un antet definit pentru acest raport Webkit!"

#. module: report_webkit
#: field:report.webkit.actions,open_action:0
msgid "Open added action"
msgstr "Deschide actiunea suplimentara"

#. module: report_webkit
#: field:ir.header_webkit,orientation:0
msgid "Orientation"
msgstr "Orientare"

#. module: report_webkit
#: field:ir.header_webkit,format:0
msgid "Paper size"
msgstr "Dimensiunea paginii"

#. module: report_webkit
#: code:addons/report_webkit/webkit_report.py:148
#, python-format
msgid ""
"Please install executable on your system (sudo apt-get install wkhtmltopdf) "
"or download it from here: "
"http://code.google.com/p/wkhtmltopdf/downloads/list and set the path in the "
"ir.config_parameter with the webkit_path key.Minimal version is 0.9.9"
msgstr ""
"Va rugam sa instalati executabilul in sistemul dumneavoastra (sudo apt-get "
"install whtmltopdf) sau descarcati-l de aici: "
"http://code.google.com/p/wkhtmltopdf/downloads/list si setati ruta in "
"ir.config_parameter (ir.config_parametru) cu cheia webkit_path. Versiunea "
"minima este 0.9.9"

#. module: report_webkit
#: code:addons/report_webkit/webkit_report.py:291
#, python-format
msgid "Please set a header in company settings."
msgstr "Va rugam sa configurati un antet in setarile companiei."

#. module: report_webkit
#: selection:ir.header_webkit,orientation:0
msgid "Portrait"
msgstr "Portret"

#. module: report_webkit
#: field:ir.actions.report.xml,precise_mode:0
msgid "Precise Mode"
msgstr "Mod exact"

#. module: report_webkit
#: model:ir.actions.report.xml,name:report_webkit.webkit_demo_report
msgid "Report on reports"
msgstr "Raport despre rapoarte"

#. module: report_webkit
#: field:ir.header_webkit,margin_right:0
msgid "Right Margin (mm)"
msgstr "Marginea din dreapta (mm)"

#. module: report_webkit
#: help:ir.header_webkit,format:0
msgid "Select Proper Paper size"
msgstr "Selecteaza dimensiunea adecvata a Paginii"

#. module: report_webkit
#: help:ir.header_webkit,footer_html:0
msgid "Set Webkit Report Footer."
msgstr "Configureaza Subsol Raport Webkit"

#. module: report_webkit
#: help:ir.header_webkit,html:0
msgid "Set Webkit Report Header"
msgstr "Seteaza Antet Raport Webkit"

#. module: report_webkit
#: selection:ir.header_webkit,format:0
msgid "Tabloid 29 279.4 x 431.8 mm"
msgstr "Tabloid 29 279.4 x 431.8 mm"

#. module: report_webkit
#: code:addons/report_webkit/webkit_report.py:219
#, python-format
msgid "The command 'wkhtmltopdf' failed with error code = %s. Message: %s"
msgstr "Comanda 'wkhtmltopdf' a esuat cu codul erorii = %s. Mesaj: %s"

#. module: report_webkit
#: code:addons/report_webkit/webkit_report.py:216
#, python-format
msgid "The following diagnosis message was provided:\n"
msgstr "A fost prezentat urmatorul mesaj de diagnosticare:\n"

#. module: report_webkit
#: help:ir.actions.report.xml,webkit_header:0
msgid "The header linked to the report"
msgstr "Antetul asociat raportului"

#. module: report_webkit
#: help:ir.actions.report.xml,precise_mode:0
msgid ""
<<<<<<< HEAD
"This mode allow more precise element position as each object is printed on a "
"separate HTML but memory and disk usage are wider."
msgstr ""
=======
"This mode allow more precise element position as each object is printed on a"
" separate HTML but memory and disk usage are wider."
msgstr "Acest mod permite o pozitionare mai pecisa a elementelor,in asa fel incat fiecare obiect este tiparit intr-un HTML separat iar memoria si utilizarea discului sunt mai mari."
>>>>>>> 1d5db336

#. module: report_webkit
#: help:ir.actions.report.xml,report_webkit_data:0
msgid "This template will be used if the main report file is not found"
msgstr ""
"Acest sablon va fi folosit daca nu va fi gasit fisierul principal al "
"raportului"

#. module: report_webkit
#: field:ir.header_webkit,margin_top:0
msgid "Top Margin (mm)"
msgstr "Marginea de sus (mm)"

#. module: report_webkit
#: field:ir.header_img,type:0
msgid "Type"
msgstr "Tip"

#. module: report_webkit
#: view:ir.actions.report.xml:report_webkit.act_report_xml_view
#: model:ir.ui.menu,name:report_webkit.menu_webkit
msgid "Webkit"
msgstr "WebKit"

#. module: report_webkit
#: model:ir.model,name:report_webkit.model_report_webkit_actions
msgid "Webkit Actions"
msgstr "Actiuni WebKit"

#. module: report_webkit
#: field:ir.actions.report.xml,webkit_header:0
msgid "Webkit Header"
msgstr "Antet Webkit"

#. module: report_webkit
#: model:ir.actions.act_window,name:report_webkit.action_header_webkit
#: model:ir.ui.menu,name:report_webkit.menu_header_webkit
msgid "Webkit Headers/Footers"
msgstr "Antete/Subsoluri Webkit"

#. module: report_webkit
#: model:ir.actions.act_window,name:report_webkit.action_header_img
#: model:ir.ui.menu,name:report_webkit.menu_header_img
msgid "Webkit Logos"
msgstr "Logo-uri Webkit"

#. module: report_webkit
#: field:ir.actions.report.xml,report_webkit_data:0
msgid "Webkit Template"
msgstr "Sablon Webkit"

#. module: report_webkit
#: view:ir.actions.report.xml:report_webkit.act_report_xml_view
msgid "Webkit Template (used if Report File is not found)"
msgstr "Sablon Webkit (folosit daca nu gasiti Fisierul Raport)"

#. module: report_webkit
#: field:ir.actions.report.xml,webkit_debug:0
msgid "Webkit debug"
msgstr "Depanare webkit"

#. module: report_webkit
#: code:addons/report_webkit/webkit_report.py:218
#, python-format
msgid "Webkit error"
msgstr "Eroare Webkit"

#. module: report_webkit
#: code:addons/report_webkit/webkit_report.py:325
#: code:addons/report_webkit/webkit_report.py:333
#: code:addons/report_webkit/webkit_report.py:338
#: code:addons/report_webkit/webkit_report.py:347
#: code:addons/report_webkit/webkit_report.py:354
#, python-format
msgid "Webkit render!"
msgstr "Redare Webkit!"

#. module: report_webkit
#: code:addons/report_webkit/webkit_report.py:285
#, python-format
msgid "Webkit report template not found!"
msgstr "Nu a fost gasit sablonul de raport Webkit!"

#. module: report_webkit
#: code:addons/report_webkit/webkit_report.py:147
#, python-format
msgid "Wkhtmltopdf library path is not set"
msgstr "Nu este setata ruta arhivei"

#. module: report_webkit
#: view:report.webkit.actions:report_webkit.view_report_webkit_actions
msgid "_Ok"
msgstr "_Ok"

#. module: report_webkit
#: field:ir.header_webkit,footer_html:0
msgid "webkit footer"
msgstr "subsol webkit"

#. module: report_webkit
#: field:ir.header_webkit,html:0
msgid "webkit header"
msgstr "antet webkit"<|MERGE_RESOLUTION|>--- conflicted
+++ resolved
@@ -1,30 +1,22 @@
-# Romanian translation for openobject-addons
-# Copyright (c) 2014 Rosetta Contributors and Canonical Ltd 2014
-# This file is distributed under the same license as the openobject-addons package.
-# FIRST AUTHOR <EMAIL@ADDRESS>, 2014.
-#
+# Translation of Odoo Server.
+# This file contains the translation of the following modules:
+# * report_webkit
+# 
+# Translators:
+# FIRST AUTHOR <EMAIL@ADDRESS>, 2014
 msgid ""
 msgstr ""
-<<<<<<< HEAD
-"Project-Id-Version: openobject-addons\n"
-"Report-Msgid-Bugs-To: FULL NAME <EMAIL@ADDRESS>\n"
-"POT-Creation-Date: 2014-08-14 13:09+0000\n"
-"PO-Revision-Date: 2014-08-14 16:10+0000\n"
-"Last-Translator: FULL NAME <EMAIL@ADDRESS>\n"
-"Language-Team: Romanian <ro@li.org>\n"
-=======
 "Project-Id-Version: Odoo 8.0\n"
 "Report-Msgid-Bugs-To: \n"
 "POT-Creation-Date: 2015-01-21 14:08+0000\n"
 "PO-Revision-Date: 2016-03-20 20:33+0000\n"
 "Last-Translator: Martin Trigaux\n"
 "Language-Team: Romanian (http://www.transifex.com/odoo/odoo-8/language/ro/)\n"
->>>>>>> 1d5db336
 "MIME-Version: 1.0\n"
 "Content-Type: text/plain; charset=UTF-8\n"
-"Content-Transfer-Encoding: 8bit\n"
-"X-Launchpad-Export-Date: 2014-08-15 07:45+0000\n"
-"X-Generator: Launchpad (build 17156)\n"
+"Content-Transfer-Encoding: \n"
+"Language: ro\n"
+"Plural-Forms: nplurals=3; plural=(n==1?0:(((n%100>19)||((n%100==0)&&(n!=0)))?2:1));\n"
 
 #. module: report_webkit
 #: selection:ir.header_webkit,format:0
@@ -172,18 +164,14 @@
 msgid ""
 "Check this to add a Print action for this Report in the sidebar of the "
 "corresponding document types"
-msgstr ""
-"Bifati aceasta casuta pentru a adauga o Actiune de imprimare pentru acest "
-"Raport in bara laterala a tipurilor de documente corespunzatoare"
+msgstr "Bifati aceasta casuta pentru a adauga o Actiune de imprimare pentru acest Raport in bara laterala a tipurilor de documente corespunzatoare"
 
 #. module: report_webkit
 #: help:report.webkit.actions,open_action:0
 msgid ""
 "Check this to view the newly added internal print action after creating it "
 "(technical view) "
-msgstr ""
-"Bifati aceasta casuta pentru a vizualiza actiunea de imprimare interna "
-"adaugata recent dupa crearea ei (vizualizare tehnica) "
+msgstr "Bifati aceasta casuta pentru a vizualiza actiunea de imprimare interna adaugata recent dupa crearea ei (vizualizare tehnica) "
 
 #. module: report_webkit
 #: code:addons/report_webkit/wizard/report_webkit_actions.py:132
@@ -202,8 +190,7 @@
 msgstr "Companii"
 
 #. module: report_webkit
-#: field:ir.header_img,company_id:0
-#: field:ir.header_webkit,company_id:0
+#: field:ir.header_img,company_id:0 field:ir.header_webkit,company_id:0
 msgid "Company"
 msgstr "Companie"
 
@@ -213,18 +200,16 @@
 msgstr "Configurare(Webkit)"
 
 #. module: report_webkit
-#: field:ir.header_img,create_uid:0
-#: field:ir.header_webkit,create_uid:0
+#: field:ir.header_img,create_uid:0 field:ir.header_webkit,create_uid:0
 #: field:report.webkit.actions,create_uid:0
 msgid "Created by"
-msgstr ""
-
-#. module: report_webkit
-#: field:ir.header_img,create_date:0
-#: field:ir.header_webkit,create_date:0
+msgstr "Creat de"
+
+#. module: report_webkit
+#: field:ir.header_img,create_date:0 field:ir.header_webkit,create_date:0
 #: field:report.webkit.actions,create_date:0
 msgid "Created on"
-msgstr ""
+msgstr "Creat în"
 
 #. module: report_webkit
 #: selection:ir.header_webkit,format:0
@@ -268,11 +253,10 @@
 msgstr "Imagine Antet"
 
 #. module: report_webkit
-#: field:ir.header_img,id:0
-#: field:ir.header_webkit,id:0
+#: field:ir.header_img,id:0 field:ir.header_webkit,id:0
 #: field:report.webkit.actions,id:0
 msgid "ID"
-msgstr ""
+msgstr "ID"
 
 #. module: report_webkit
 #: field:ir.header_img,img:0
@@ -290,18 +274,16 @@
 msgstr "Panoramic"
 
 #. module: report_webkit
-#: field:ir.header_img,write_uid:0
-#: field:ir.header_webkit,write_uid:0
+#: field:ir.header_img,write_uid:0 field:ir.header_webkit,write_uid:0
 #: field:report.webkit.actions,write_uid:0
 msgid "Last Updated by"
-msgstr ""
-
-#. module: report_webkit
-#: field:ir.header_img,write_date:0
-#: field:ir.header_webkit,write_date:0
+msgstr "Ultima actualizare făcută de"
+
+#. module: report_webkit
+#: field:ir.header_img,write_date:0 field:ir.header_webkit,write_date:0
 #: field:report.webkit.actions,write_date:0
 msgid "Last Updated on"
-msgstr ""
+msgstr "Ultima actualizare în"
 
 #. module: report_webkit
 #: selection:ir.header_webkit,format:0
@@ -324,8 +306,7 @@
 msgstr "Letter 2 8.5 x 11 inci, 215.9 x 279.4 mm"
 
 #. module: report_webkit
-#: field:ir.header_img,name:0
-#: field:ir.header_webkit,name:0
+#: field:ir.header_img,name:0 field:ir.header_webkit,name:0
 msgid "Name"
 msgstr "Nume"
 
@@ -369,12 +350,7 @@
 "or download it from here: "
 "http://code.google.com/p/wkhtmltopdf/downloads/list and set the path in the "
 "ir.config_parameter with the webkit_path key.Minimal version is 0.9.9"
-msgstr ""
-"Va rugam sa instalati executabilul in sistemul dumneavoastra (sudo apt-get "
-"install whtmltopdf) sau descarcati-l de aici: "
-"http://code.google.com/p/wkhtmltopdf/downloads/list si setati ruta in "
-"ir.config_parameter (ir.config_parametru) cu cheia webkit_path. Versiunea "
-"minima este 0.9.9"
+msgstr "Va rugam sa instalati executabilul in sistemul dumneavoastra (sudo apt-get install whtmltopdf) sau descarcati-l de aici: http://code.google.com/p/wkhtmltopdf/downloads/list si setati ruta in ir.config_parameter (ir.config_parametru) cu cheia webkit_path. Versiunea minima este 0.9.9"
 
 #. module: report_webkit
 #: code:addons/report_webkit/webkit_report.py:291
@@ -442,22 +418,14 @@
 #. module: report_webkit
 #: help:ir.actions.report.xml,precise_mode:0
 msgid ""
-<<<<<<< HEAD
-"This mode allow more precise element position as each object is printed on a "
-"separate HTML but memory and disk usage are wider."
-msgstr ""
-=======
 "This mode allow more precise element position as each object is printed on a"
 " separate HTML but memory and disk usage are wider."
 msgstr "Acest mod permite o pozitionare mai pecisa a elementelor,in asa fel incat fiecare obiect este tiparit intr-un HTML separat iar memoria si utilizarea discului sunt mai mari."
->>>>>>> 1d5db336
 
 #. module: report_webkit
 #: help:ir.actions.report.xml,report_webkit_data:0
 msgid "This template will be used if the main report file is not found"
-msgstr ""
-"Acest sablon va fi folosit daca nu va fi gasit fisierul principal al "
-"raportului"
+msgstr "Acest sablon va fi folosit daca nu va fi gasit fisierul principal al raportului"
 
 #. module: report_webkit
 #: field:ir.header_webkit,margin_top:0
@@ -546,6 +514,11 @@
 msgstr "_Ok"
 
 #. module: report_webkit
+#: view:report.webkit.actions:report_webkit.view_report_webkit_actions
+msgid "or"
+msgstr "sau"
+
+#. module: report_webkit
 #: field:ir.header_webkit,footer_html:0
 msgid "webkit footer"
 msgstr "subsol webkit"
