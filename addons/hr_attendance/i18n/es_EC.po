# Spanish (Ecuador) translation for openobject-addons
# Copyright (c) 2014 Rosetta Contributors and Canonical Ltd 2014
# This file is distributed under the same license as the openobject-addons package.
# FIRST AUTHOR <EMAIL@ADDRESS>, 2014.
#
msgid ""
msgstr ""
<<<<<<< HEAD
"Project-Id-Version: openobject-addons\n"
"Report-Msgid-Bugs-To: FULL NAME <EMAIL@ADDRESS>\n"
"POT-Creation-Date: 2014-09-23 16:27+0000\n"
"PO-Revision-Date: 2014-08-14 16:10+0000\n"
"Last-Translator: FULL NAME <EMAIL@ADDRESS>\n"
"Language-Team: Spanish (Ecuador) <es_EC@li.org>\n"
=======
"Project-Id-Version: Odoo 8.0\n"
"Report-Msgid-Bugs-To: \n"
"POT-Creation-Date: 2015-01-21 14:08+0000\n"
"PO-Revision-Date: 2016-01-23 05:08+0000\n"
"Last-Translator: Martin Trigaux\n"
"Language-Team: Spanish (Ecuador) (http://www.transifex.com/odoo/odoo-8/language/es_EC/)\n"
>>>>>>> ab245fca
"MIME-Version: 1.0\n"
"Content-Type: text/plain; charset=UTF-8\n"
"Content-Transfer-Encoding: 8bit\n"
"X-Launchpad-Export-Date: 2014-09-24 09:08+0000\n"
"X-Generator: Launchpad (build 17196)\n"

#. module: hr_attendance
#: view:website:hr_attendance.report_attendanceerrors
msgid ""
"(*) A negative delay means that the employee worked more than encoded."
msgstr ""
"(*) Un retraso negativo significa que el empleado trabajó más horas de las "
"codificadas."

#. module: hr_attendance
#: view:website:hr_attendance.report_attendanceerrors
msgid ""
"(*) A positive delay means that the employee worked less than recorded."
msgstr ""
"(*) Un valor positivo significa que el empleado ha trabajado menos que lo "
"programado."

#. module: hr_attendance
#: selection:hr.employee,state:0
msgid "Absent"
msgstr "Ausente"

#. module: hr_attendance
#: field:hr.attendance,action:0
#: selection:hr.attendance,action:0
msgid "Action"
msgstr "Acción"

#. module: hr_attendance
#: field:hr.attendance,action_desc:0
#: model:ir.model,name:hr_attendance.model_hr_action_reason
msgid "Action Reason"
msgstr "Razón de la acción"

#. module: hr_attendance
#: field:hr.action.reason,action_type:0
msgid "Action Type"
msgstr "Tipo de acción"

#. module: hr_attendance
#: help:hr.config.settings,group_hr_attendance:0
msgid "Allocates attendance group to all users."
msgstr ""

#. module: hr_attendance
#: view:hr.attendance.error:hr_attendance.view_hr_attendance_error
msgid "Analysis Information"
msgstr "Información para el análisis"

#. module: hr_attendance
#: view:hr.attendance:hr_attendance.view_hr_attendance_filter
#: view:hr.attendance:hr_attendance.view_hr_attendance_graph
#: field:hr.employee,state:0
#: model:ir.model,name:hr_attendance.model_hr_attendance
msgid "Attendance"
msgstr "Asistencia"

#. module: hr_attendance
#: field:hr.employee,attendance_access:0
msgid "Attendance Access"
msgstr "Acceso a la asistencia"

#. module: hr_attendance
#: model:ir.actions.act_window,name:hr_attendance.action_hr_attendance_graph
#: model:ir.ui.menu,name:hr_attendance.menu_hr_attendance_graph
msgid "Attendance Analysis"
msgstr "Análisis de asistencias"

#. module: hr_attendance
#: model:ir.actions.act_window,name:hr_attendance.action_hr_attendance_error
#: model:ir.actions.report.xml,name:hr_attendance.action_report_hrattendanceerror
msgid "Attendance Error Report"
msgstr "Informe errores de asistencia"

#. module: hr_attendance
#: view:website:hr_attendance.report_attendanceerrors
msgid "Attendance Errors:"
msgstr "Errores de asistencia:"

#. module: hr_attendance
#: model:ir.actions.act_window,name:hr_attendance.open_view_attendance_reason
#: model:ir.ui.menu,name:hr_attendance.menu_open_view_attendance_reason
msgid "Attendance Reasons"
msgstr "Motivos ausencia"

#. module: hr_attendance
#: view:hr.action.reason:hr_attendance.view_attendance_reason
msgid "Attendance reasons"
msgstr "Motivos ausencia"

#. module: hr_attendance
#: model:ir.actions.act_window,name:hr_attendance.open_view_attendance
#: model:ir.ui.menu,name:hr_attendance.menu_hr_attendance
#: model:ir.ui.menu,name:hr_attendance.menu_open_view_attendance
msgid "Attendances"
msgstr "Servicios"

#. module: hr_attendance
#: view:hr.attendance.error:hr_attendance.view_hr_attendance_error
msgid "Bellow this delay, the error is considered to be voluntary"
msgstr "Aunque indique esta demora, se considera que el error es voluntario"

#. module: hr_attendance
#: view:hr.attendance.error:hr_attendance.view_hr_attendance_error
msgid "Cancel"
msgstr "Cancelar"

#. module: hr_attendance
#. openerp-web
#: code:addons/hr_attendance/static/src/js/attendance.js:35
#, python-format
msgid "Click to Sign In at %s."
msgstr "Pulse para registar la entrada a %s."

#. module: hr_attendance
#: field:hr.action.reason,create_uid:0
#: field:hr.attendance,create_uid:0
#: field:hr.attendance.error,create_uid:0
msgid "Created by"
msgstr ""

#. module: hr_attendance
#: field:hr.action.reason,create_date:0
#: field:hr.attendance,create_date:0
#: field:hr.attendance.error,create_date:0
msgid "Created on"
msgstr ""

#. module: hr_attendance
#: view:hr.attendance:hr_attendance.view_hr_attendance_filter
msgid "Current Month"
msgstr "Mes actual"

#. module: hr_attendance
#: field:hr.attendance,name:0
msgid "Date"
msgstr "Fecha"

#. module: hr_attendance
#: view:website:hr_attendance.report_attendanceerrors
msgid "Date Recorded"
msgstr "Fecha registrada"

#. module: hr_attendance
#: view:website:hr_attendance.report_attendanceerrors
msgid "Date Signed"
msgstr "Fecha registro"

#. module: hr_attendance
#: view:hr.action.reason:hr_attendance.edit_attendance_reason
msgid "Define attendance reason"
msgstr "Defina motivo ausencia"

#. module: hr_attendance
#: view:website:hr_attendance.report_attendanceerrors
msgid "Delay"
msgstr "Retraso"

#. module: hr_attendance
#: view:hr.attendance:hr_attendance.view_hr_attendance_filter
#: field:hr.attendance,employee_id:0
#: model:ir.model,name:hr_attendance.model_hr_employee
msgid "Employee"
msgstr "Empleado"

#. module: hr_attendance
#: view:hr.attendance:hr_attendance.view_attendance_form
#: view:hr.attendance:hr_attendance.view_attendance_tree
#: view:hr.attendance:hr_attendance.view_attendance_who
msgid "Employee attendances"
msgstr "Asistencia empleado"

#. module: hr_attendance
#: field:hr.attendance.error,end_date:0
msgid "Ending Date"
msgstr "Fecha final"

#. module: hr_attendance
#: constraint:hr.attendance:0
msgid "Error ! Sign in (resp. Sign out) must follow Sign out (resp. Sign in)"
msgstr "¡Error! Una entrada debe seguir a un registro de salida."

#. module: hr_attendance
#: view:hr.attendance:hr_attendance.view_hr_attendance_filter
msgid "Group By"
msgstr ""

#. module: hr_attendance
#: view:hr.attendance:hr_attendance.view_hr_attendance_filter
msgid "Hr Attendance Search"
msgstr "Buscar Asistencias de TH"

#. module: hr_attendance
#: field:hr.action.reason,id:0
#: field:hr.attendance,id:0
#: field:hr.attendance.error,id:0
#: field:report.hr_attendance.report_attendanceerrors,id:0
msgid "ID"
msgstr ""

#. module: hr_attendance
#: field:hr.employee,last_sign:0
msgid "Last Sign"
msgstr "Último registro"

#. module: hr_attendance
#: field:hr.action.reason,write_uid:0
#: field:hr.attendance,write_uid:0
#: field:hr.attendance.error,write_uid:0
msgid "Last Updated by"
msgstr ""

#. module: hr_attendance
#: field:hr.action.reason,write_date:0
#: field:hr.attendance,write_date:0
#: field:hr.attendance.error,write_date:0
msgid "Last Updated on"
msgstr ""

#. module: hr_attendance
#. openerp-web
#: code:addons/hr_attendance/static/src/js/attendance.js:33
#, python-format
msgid "Last sign in: %s,<br />%s.<br />Click to sign out."
msgstr "Última entrada: %s,<br/>%s.<br/>Pulse para registrar salida."

#. module: hr_attendance
#: field:hr.attendance.error,max_delay:0
msgid "Max. Delay (Min)"
msgstr "Máx. retraso (minutos)"

#. module: hr_attendance
#: view:website:hr_attendance.report_attendanceerrors
msgid "Min Delay"
msgstr "Mín. retraso"

#. module: hr_attendance
#: view:hr.attendance:hr_attendance.view_hr_attendance_filter
msgid "Month"
msgstr "Mes"

#. module: hr_attendance
#: view:hr.attendance:hr_attendance.view_hr_attendance_filter
msgid "My Attendance"
msgstr "Mis Asistencias"

#. module: hr_attendance
#: code:addons/hr_attendance/wizard/hr_attendance_error.py:50
#, python-format
msgid "No Data Available!"
msgstr ""

#. module: hr_attendance
#: code:addons/hr_attendance/wizard/hr_attendance_error.py:50
#, python-format
msgid "No records are found for your selection!"
msgstr "¡No se han encontrado registros para su selección!"

#. module: hr_attendance
#: view:website:hr_attendance.report_attendanceerrors
msgid "Operation"
msgstr "Operación"

#. module: hr_attendance
#: selection:hr.employee,state:0
msgid "Present"
msgstr "Actual"

#. module: hr_attendance
#: view:hr.attendance.error:hr_attendance.view_hr_attendance_error
msgid "Print"
msgstr "Imprimir"

#. module: hr_attendance
#: view:hr.attendance.error:hr_attendance.view_hr_attendance_error
msgid "Print Attendance Report Error"
msgstr "Imprimir informe errores en asistencias"

#. module: hr_attendance
#: model:ir.model,name:hr_attendance.model_hr_attendance_error
msgid "Print Error Attendance Report"
msgstr "Error en la impresión del informe de asistencia"

#. module: hr_attendance
#: field:hr.action.reason,name:0
msgid "Reason"
msgstr "Motivo"

#. module: hr_attendance
#: code:addons/hr_attendance/hr_attendance.py:175
#: selection:hr.attendance,action:0
#: view:hr.employee:hr_attendance.hr_attendance_employee
#, python-format
msgid "Sign In"
msgstr "Registrar entrada"

#. module: hr_attendance
#: code:addons/hr_attendance/hr_attendance.py:175
#: selection:hr.attendance,action:0
#: view:hr.employee:hr_attendance.hr_attendance_employee
#, python-format
msgid "Sign Out"
msgstr "Registrar salida"

#. module: hr_attendance
#: selection:hr.action.reason,action_type:0
msgid "Sign in"
msgstr "Registrar entrada"

#. module: hr_attendance
#: selection:hr.action.reason,action_type:0
msgid "Sign out"
msgstr "Registrar salida"

#. module: hr_attendance
#: help:hr.attendance,action_desc:0
msgid ""
"Specifies the reason for Signing In/Signing Out in case of extra hours."
msgstr "Especifique la razón de entrada y salida en el caso de horas extras."

#. module: hr_attendance
#: help:hr.action.reason,name:0
msgid "Specifies the reason for Signing In/Signing Out."
msgstr "Indique el motivo de la entrada/salida."

#. module: hr_attendance
#: field:hr.attendance.error,init_date:0
msgid "Starting Date"
msgstr "Fecha inicial"

#. module: hr_attendance
#: model:ir.actions.act_window,help:hr_attendance.open_view_attendance
msgid ""
"The Time Tracking functionality aims to manage employee attendances from "
"Sign in/Sign out actions. You can also link this feature to an attendance "
"device using Odoo's web service features."
msgstr "La funcionalidad de seguimiento de tiempos permite gestionar las asistencias de los empleados desde las acciones de Fichar entrada / Fichar salida. Puede enlazar esta característica con un dispositivo de asistencia usando los servicios web de Odoo."

#. module: hr_attendance
#: model:ir.ui.menu,name:hr_attendance.menu_hr_time_tracking
msgid "Time Tracking"
msgstr "Control de Tiempo"

#. module: hr_attendance
#: view:hr.attendance:hr_attendance.view_hr_attendance_filter
msgid "Today"
msgstr "Hoy"

#. module: hr_attendance
#: view:website:hr_attendance.report_attendanceerrors
msgid "Total period"
msgstr ""

#. module: hr_attendance
#: field:hr.config.settings,group_hr_attendance:0
msgid "Track attendances for all employees"
msgstr ""

#. module: hr_attendance
#: code:addons/hr_attendance/hr_attendance.py:182
#, python-format
msgid "Warning"
msgstr "Alerta"

#. module: hr_attendance
#: field:hr.attendance,worked_hours:0
msgid "Worked Hours"
msgstr "Horas trabajadas"

#. module: hr_attendance
#: code:addons/hr_attendance/hr_attendance.py:182
#, python-format
msgid ""
"You tried to %s with a date anterior to another event !\n"
"Try to contact the HR Manager to correct attendances."
<<<<<<< HEAD
msgstr ""
=======
msgstr "¡Ha intentado %s con una fecha anterior a otro evento!\nIntente contactar con el responsable de RRHH para corregir las asistencias."

#. module: hr_attendance
#: view:hr.attendance.error:hr_attendance.view_hr_attendance_error
msgid "or"
msgstr "o"
>>>>>>> ab245fca
<|MERGE_RESOLUTION|>--- conflicted
+++ resolved
@@ -1,46 +1,33 @@
-# Spanish (Ecuador) translation for openobject-addons
-# Copyright (c) 2014 Rosetta Contributors and Canonical Ltd 2014
-# This file is distributed under the same license as the openobject-addons package.
-# FIRST AUTHOR <EMAIL@ADDRESS>, 2014.
-#
-msgid ""
-msgstr ""
-<<<<<<< HEAD
-"Project-Id-Version: openobject-addons\n"
-"Report-Msgid-Bugs-To: FULL NAME <EMAIL@ADDRESS>\n"
-"POT-Creation-Date: 2014-09-23 16:27+0000\n"
-"PO-Revision-Date: 2014-08-14 16:10+0000\n"
-"Last-Translator: FULL NAME <EMAIL@ADDRESS>\n"
-"Language-Team: Spanish (Ecuador) <es_EC@li.org>\n"
-=======
+# Translation of Odoo Server.
+# This file contains the translation of the following modules:
+# * hr_attendance
+# 
+# Translators:
+# FIRST AUTHOR <EMAIL@ADDRESS>, 2014
+msgid ""
+msgstr ""
 "Project-Id-Version: Odoo 8.0\n"
 "Report-Msgid-Bugs-To: \n"
 "POT-Creation-Date: 2015-01-21 14:08+0000\n"
 "PO-Revision-Date: 2016-01-23 05:08+0000\n"
 "Last-Translator: Martin Trigaux\n"
 "Language-Team: Spanish (Ecuador) (http://www.transifex.com/odoo/odoo-8/language/es_EC/)\n"
->>>>>>> ab245fca
 "MIME-Version: 1.0\n"
 "Content-Type: text/plain; charset=UTF-8\n"
-"Content-Transfer-Encoding: 8bit\n"
-"X-Launchpad-Export-Date: 2014-09-24 09:08+0000\n"
-"X-Generator: Launchpad (build 17196)\n"
-
-#. module: hr_attendance
-#: view:website:hr_attendance.report_attendanceerrors
-msgid ""
-"(*) A negative delay means that the employee worked more than encoded."
-msgstr ""
-"(*) Un retraso negativo significa que el empleado trabajó más horas de las "
-"codificadas."
+"Content-Transfer-Encoding: \n"
+"Language: es_EC\n"
+"Plural-Forms: nplurals=2; plural=(n != 1);\n"
+
+#. module: hr_attendance
+#: view:website:hr_attendance.report_attendanceerrors
+msgid "(*) A negative delay means that the employee worked more than encoded."
+msgstr "(*) Un retraso negativo significa que el empleado trabajó más horas de las codificadas."
 
 #. module: hr_attendance
 #: view:website:hr_attendance.report_attendanceerrors
 msgid ""
 "(*) A positive delay means that the employee worked less than recorded."
-msgstr ""
-"(*) Un valor positivo significa que el empleado ha trabajado menos que lo "
-"programado."
+msgstr "(*) Un valor positivo significa que el empleado ha trabajado menos que lo programado."
 
 #. module: hr_attendance
 #: selection:hr.employee,state:0
@@ -48,8 +35,7 @@
 msgstr "Ausente"
 
 #. module: hr_attendance
-#: field:hr.attendance,action:0
-#: selection:hr.attendance,action:0
+#: field:hr.attendance,action:0 selection:hr.attendance,action:0
 msgid "Action"
 msgstr "Acción"
 
@@ -140,18 +126,16 @@
 msgstr "Pulse para registar la entrada a %s."
 
 #. module: hr_attendance
-#: field:hr.action.reason,create_uid:0
-#: field:hr.attendance,create_uid:0
+#: field:hr.action.reason,create_uid:0 field:hr.attendance,create_uid:0
 #: field:hr.attendance.error,create_uid:0
 msgid "Created by"
-msgstr ""
-
-#. module: hr_attendance
-#: field:hr.action.reason,create_date:0
-#: field:hr.attendance,create_date:0
+msgstr "Creado por:"
+
+#. module: hr_attendance
+#: field:hr.action.reason,create_date:0 field:hr.attendance,create_date:0
 #: field:hr.attendance.error,create_date:0
 msgid "Created on"
-msgstr ""
+msgstr "Creado"
 
 #. module: hr_attendance
 #: view:hr.attendance:hr_attendance.view_hr_attendance_filter
@@ -210,7 +194,7 @@
 #. module: hr_attendance
 #: view:hr.attendance:hr_attendance.view_hr_attendance_filter
 msgid "Group By"
-msgstr ""
+msgstr "Agrupar por"
 
 #. module: hr_attendance
 #: view:hr.attendance:hr_attendance.view_hr_attendance_filter
@@ -218,12 +202,11 @@
 msgstr "Buscar Asistencias de TH"
 
 #. module: hr_attendance
-#: field:hr.action.reason,id:0
-#: field:hr.attendance,id:0
+#: field:hr.action.reason,id:0 field:hr.attendance,id:0
 #: field:hr.attendance.error,id:0
 #: field:report.hr_attendance.report_attendanceerrors,id:0
 msgid "ID"
-msgstr ""
+msgstr "ID"
 
 #. module: hr_attendance
 #: field:hr.employee,last_sign:0
@@ -231,18 +214,16 @@
 msgstr "Último registro"
 
 #. module: hr_attendance
-#: field:hr.action.reason,write_uid:0
-#: field:hr.attendance,write_uid:0
+#: field:hr.action.reason,write_uid:0 field:hr.attendance,write_uid:0
 #: field:hr.attendance.error,write_uid:0
 msgid "Last Updated by"
-msgstr ""
-
-#. module: hr_attendance
-#: field:hr.action.reason,write_date:0
-#: field:hr.attendance,write_date:0
+msgstr "Ultima Actualización por"
+
+#. module: hr_attendance
+#: field:hr.action.reason,write_date:0 field:hr.attendance,write_date:0
 #: field:hr.attendance.error,write_date:0
 msgid "Last Updated on"
-msgstr ""
+msgstr "Actualizado en"
 
 #. module: hr_attendance
 #. openerp-web
@@ -400,13 +381,9 @@
 msgid ""
 "You tried to %s with a date anterior to another event !\n"
 "Try to contact the HR Manager to correct attendances."
-<<<<<<< HEAD
-msgstr ""
-=======
 msgstr "¡Ha intentado %s con una fecha anterior a otro evento!\nIntente contactar con el responsable de RRHH para corregir las asistencias."
 
 #. module: hr_attendance
 #: view:hr.attendance.error:hr_attendance.view_hr_attendance_error
 msgid "or"
-msgstr "o"
->>>>>>> ab245fca
+msgstr "o"