--- conflicted
+++ resolved
@@ -4,8 +4,5 @@
 import sale_order
 import crm_team
 import res_config
-<<<<<<< HEAD
-import website
-=======
 import ir_model_fields
->>>>>>> f3ac68ed
+import website