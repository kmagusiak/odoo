--- conflicted
+++ resolved
@@ -52,17 +52,10 @@
                     content:   _t("Click <em>Continue</em> to create the product."),
                 },
                 {
-<<<<<<< HEAD
-                    waitFor:   '#website-top-navbar button[data-action="save"]:visible',
+                    waitFor:   'body:has(button[data-action=save]:visible):has(.js_sale)',
                     title:     _t("New product created"),
                     content:   _t("This page contains all the information related to the new product."),
                     template:  self.popover({ next: _t("Continue") }),
-=======
-                    waitFor:   'body:has(button[data-action=save]:visible):has(.js_sale)',
-                    title:     "New product created",
-                    content:   "This page contains all the information related to the new product.",
-                    template:  self.popover({ next: "Continue" }),
->>>>>>> 2f682975
                 },
                 {
                     element:   '.product_price .oe_currency_value',
