--- conflicted
+++ resolved
@@ -567,14 +567,8 @@
 
 <template id="product_price">
   <div itemprop="offers" itemscope="itemscope" itemtype="http://schema.org/Offer" class="product_price mt16">
-<<<<<<< HEAD
-      <h4 class="oe_price_h4">
+      <h4 class="oe_price_h4 css_editable_mode_hidden">
           <span class="text-danger oe_default_price" t-att-style="'' if (website.compute_curency(product.lst_price) - product.price) &gt; 0.1 else 'display: none;'" style="text-decoration: line-through; white-space: nowrap;"
-=======
-      <h4 class="oe_price_h4 css_editable_mode_hidden">
-          <t t-if="product.lst_price != product.price">
-          <span class="text-danger" style="text-decoration: line-through;"
->>>>>>> 34034a8e
             t-field="product.lst_price"
             t-field-options='{
               "widget": "monetary",
@@ -590,8 +584,6 @@
           <span itemprop="price" style="display:none;" t-esc="product.price"/>
           <span itemprop="priceCurrency" style="display:none;" t-esc="user_id.partner_id.property_product_pricelist.currency_id.name"/>
       </h4>
-<<<<<<< HEAD
-=======
       <h4 class="css_editable_mode_display" style="display: none;">
         <span t-field="product.lst_price"
             t-field-options='{
@@ -600,7 +592,6 @@
            }'/>
       </h4>
       <h4 class="hidden oe_not_available bg-warning">Product not available</h4>
->>>>>>> 34034a8e
   </div>
 </template>
 
