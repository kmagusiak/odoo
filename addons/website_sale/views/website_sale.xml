--- conflicted
+++ resolved
@@ -229,13 +229,8 @@
                 <div class="row">
                   <div class="col-sm-5">
                       <ol class="breadcrumb">
-<<<<<<< HEAD
-                          <li><a href="/shop">Products</a></li>
-                          <li t-if="category"><a t-att-href="'/shop/category/%s' % (category_id,)"><span t-field="category.name"/></a></li>
-=======
                           <li><a t-href="/shop">Products</a></li>
-                          <li t-if="category"><a t-href="'/shop/category/%s' % (category_id,)"><t t-field="category.name"/></a></li>
->>>>>>> 7b28f77b
+                          <li t-if="category"><a t-href="'/shop/category/%s' % (category_id,)"><span t-field="category.name"/></a></li>
                           <li class="active" t-field="product.name">Product Name</li>
                       </ol>
                   </div><div class="col-sm-3">
