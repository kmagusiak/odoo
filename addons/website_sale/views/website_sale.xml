--- conflicted
+++ resolved
@@ -184,11 +184,7 @@
 
     <!-- Page Shop my cart --> 
 
-<<<<<<< HEAD
-    <template id="mycart" name="My cart">
-=======
-    <template id="mycart" page="True">
->>>>>>> 92a20dec
+    <template id="mycart" name="My cart" page="True">
         <t t-call="website_sale.layout">
             <t t-set="title">My cart</t>
             <t t-set="shop_content">
