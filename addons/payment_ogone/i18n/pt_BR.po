--- conflicted
+++ resolved
@@ -10,11 +10,7 @@
 msgstr ""
 "Project-Id-Version: Odoo 9.0\n"
 "Report-Msgid-Bugs-To: \n"
-<<<<<<< HEAD
-"POT-Creation-Date: 2016-08-19 10:25+0000\n"
-=======
 "POT-Creation-Date: 2016-08-18 14:07+0000\n"
->>>>>>> bc1a0a32
 "PO-Revision-Date: 2016-02-15 10:42+0000\n"
 "Last-Translator: Martin Trigaux\n"
 "Language-Team: Portuguese (Brazil) (http://www.transifex.com/odoo/odoo-9/"
@@ -38,8 +34,6 @@
 msgstr "; nenhuma ordem encontrada"
 
 #. module: payment_ogone
-<<<<<<< HEAD
-=======
 #: model:payment.acquirer,cancel_msg:payment_ogone.payment_acquirer_ogone
 msgid "<span><i>Cancel,</i> Your payment has been cancelled.</span>"
 msgstr "<span><i>Cancelar,</i> Seu pagamento foi cancelado.</span>"
@@ -75,7 +69,6 @@
 "sua compra ainda não foi validada.</span>"
 
 #. module: payment_ogone
->>>>>>> bc1a0a32
 #: model:ir.model.fields,field_description:payment_ogone.field_payment_acquirer_ogone_userid
 msgid "API User ID"
 msgstr "ID do Usuário da API"
@@ -142,14 +135,11 @@
 msgstr "Nome"
 
 #. module: payment_ogone
-<<<<<<< HEAD
-=======
 #: model:payment.acquirer,name:payment_ogone.payment_acquirer_ogone
 msgid "Ogone"
 msgstr "Ogone"
 
 #. module: payment_ogone
->>>>>>> bc1a0a32
 #: code:addons/payment_ogone/models/ogone.py:249
 #, python-format
 msgid "Ogone: invalid shasign, received %s, computed %s, for data %s"
@@ -197,8 +187,6 @@
 msgstr "Chave SHA"
 
 #. module: payment_ogone
-<<<<<<< HEAD
-=======
 #: model:payment.acquirer,pre_msg:payment_ogone.payment_acquirer_ogone
 msgid ""
 "You will be redirected to the Ogone website after clicking on the payment "
@@ -208,45 +196,6 @@
 "pagamento. </p>"
 
 #. module: payment_ogone
->>>>>>> bc1a0a32
 #: model:ir.model,name:payment_ogone.model_payment_method
 msgid "payment.method"
-msgstr "payment.method"
-
-#~ msgid "<span><i>Cancel,</i> Your payment has been cancelled.</span>"
-#~ msgstr "<span><i>Cancelar,</i> Seu pagamento foi cancelado.</span>"
-
-#~ msgid ""
-#~ "<span><i>Done,</i> Your online payment has been successfully processed. "
-#~ "Thank you for your order.</span>"
-#~ msgstr ""
-#~ "<span><i>Pronto,</i> Seu pagamento online foi processado com sucesso. "
-#~ "Obrigado por sua compra.</span>"
-
-#~ msgid ""
-#~ "<span><i>Error,</i> Please be aware that an error occurred during the "
-#~ "transaction. The order has been confirmed but won't be paid. Don't "
-#~ "hesitate to contact us if you have any questions on the status of your "
-#~ "order.</span>"
-#~ msgstr ""
-#~ "<span><i>Erro,</i> Por favor, esteja ciente de que ocorreu um erro "
-#~ "durante a transação. O pedido foi confirmado, mas não vai ser pago. Não "
-#~ "hesite em contactar-nos se você tiver quaisquer perguntas sobre o status "
-#~ "do seu pedido.</span>"
-
-#~ msgid ""
-#~ "<span><i>Pending,</i> Your online payment has been successfully "
-#~ "processed. But your order is not validated yet.</span>"
-#~ msgstr ""
-#~ "<span><i>Pendente,</i> Seu pagamento online foi processado com sucesso. "
-#~ "Mas sua compra ainda não foi validada.</span>"
-
-#~ msgid "Ogone"
-#~ msgstr "Ogone"
-
-#~ msgid ""
-#~ "You will be redirected to the Ogone website after clicking on the payment "
-#~ "button."
-#~ msgstr ""
-#~ "<p> Você será redirecionado para o site do Ogone após clicar no botão de "
-#~ "pagamento. </p>"+msgstr "payment.method"