--- conflicted
+++ resolved
@@ -21,7 +21,6 @@
 
 from osv import osv, fields
 import time
-<<<<<<< HEAD
 import  base64
 import re
 import tools
@@ -32,10 +31,25 @@
 import netsvc
 
 logger = netsvc.Logger()
-=======
-import base64
->>>>>>> 49554033
-
+
+class one2many_domain(fields.one2many):
+    def set(self, cr, obj, id, field, values, user=None, context=None):
+        if not values:
+            return
+        return super(one2many_domain, self).set(cr, obj, id, field, values, 
+                                            user=user, context=context)
+
+    def get(self, cr, obj, ids, name, user=None, offset=0, context=None, values=None):
+        if context is None:
+            context = {}
+        res = {}
+        msg_obj = obj.pool.get('mailgate.message')
+        for thread in obj.browse(cr, user, ids, context=context):
+            final = msg_obj.search(cr, user, self._domain + [('thread_id', '=', thread.id)], context=context)
+            res[thread.id] = final
+        return res
+        
+        
 class mailgate_thread(osv.osv):
     '''
     Mailgateway Thread
