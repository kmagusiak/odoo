odoo.define('web.planner.common', function (require) {
"use strict";

var core = require('web.core');
var Dialog = require('web.Dialog');
var dom_utils = require('web.dom_utils');
var Model = require('web.Model');
var Widget = require('web.Widget');
var session = require('web.session');
var utils = require('web.utils');

var QWeb = core.qweb;

var _t = core._t;

var MIN_PROGRESS = 7;

var Page = core.Class.extend({
    init: function (dom, page_index) {
        this.$dom = $(dom);
        this.hide_from_menu = this.$dom.attr('hide-from-menu');
        this.hide_mark_as_done = this.$dom.attr('hide-mark-as-done');
        this.done = false;
        this.menu_item = null;
        this.title = this.$dom.find('[data-menutitle]').data('menutitle');
        this.set_page_id(this.title.replace(/\s/g, '') + page_index);
    },
    set_page_id: function (id) {
        this.id = id;
        this.$dom.attr('id', id);
    },
    get_category_name: function (category_selector) {
        return this.$dom.parents(category_selector).attr('menu-category-id');
    },
});

var PlannerDialog = Dialog.extend({
    template: "PlannerDialog",
    category_selector: "div[menu-category-id]",
    events: {
        "click li a[href^=\"#\"]:not([data-toggle=\"collapse\"])": function (e) {
            e.preventDefault();
            this._display_page($(e.currentTarget).attr("href").replace("#", ""));
        },
        "click a[href^=\"#show_enterprise\"]": function (e) {
            e.preventDefault();
            this.show_enterprise();
        },
    },
    init: function (parent, options, planner) {
        this._super.apply(this, arguments);

        this.$modal.addClass("o_planner_dialog");
        this.planner = planner;
        this.cookie_name = this.planner.planner_application + '_last_page';
        this.pages = [];
        this.menu_items = [];
        this.currently_shown_page = null;
        this.currently_active_menu_item = null,

        this.on("change:progress", this, function () {
            this.trigger('planner_progress_changed', this.get('progress'));
        });
        this.set("progress", this.planner.progress || MIN_PROGRESS);
    },
    /**
     * Fetch the planner's rendered template
     */
    willStart: function() {
<<<<<<< HEAD
        var def = (new Model('web.planner')).call('render', [
            this.planner.view_id[0],
            this.planner.planner_application
        ], {
            context: session.user_context
        }).then((function (template) {
            this.$template = $(template);
        }).bind(this));

        return $.when(this._super.apply(this, arguments), def);
=======
        var self = this;
        var context = session.user_context;
        // fallback context for frontend
        if(_.isEmpty(context)) {
            context = {
                lang: (document.documentElement.getAttribute('lang')||'').replace('-', '_'),
            };
        }
        var res = this._super.apply(this, arguments).then(function() {
            return (new Model('web.planner')).call('render',
                [self.planner.view_id[0], self.planner.planner_application],
                {context: context});
        }).then(function(template) {
            self.$res = $(template);
        });
        return res;
>>>>>>> e336dc38
    },
    start: function() {
        this.$template.find(".o_planner_page").addBack(".o_planner_page").each((function (index, dom_page) {
            this.pages.push(new Page(dom_page, index));
        }).bind(this));

        this.$menu = this.$('> .o_planner_menu');
        this.$menu.html(this._render_menu());
        this.menu_items = this.$menu.find("li");
        _.each(this.pages, (function (page) {
            page.menu_item = this._find_menu_item_by_page_id(page.id);
        }).bind(this));

        this.$el.append(this.$template);

        // update the planner_data with the new inputs of the view
        var actual_vals = this._get_values();
        this.planner.data = _.defaults(this.planner.data, actual_vals);
        // set the default value
        this._set_values(this.planner.data);
        // show last opened page
        this._show_last_open_page();

        this.on("planner_progress_changed", this, this._update_title);
        this._update_title();

        this.prepare_planner_event();

        return this._super.apply(this, arguments);
    },
    prepare_planner_event: function () {}, // overriden by modules
    toggle_current_page_status: function () {
        this.currently_shown_page.done = !this.currently_shown_page.done;
        this._render_page_status(this.currently_shown_page, true);
        this._update_buttons();
        this._update_planner();
    },
    change_to_next_page: function (ev) {
        ev.preventDefault();
        this._display_page(this._get_next_page_id());
    },
    _update_title: function () {
        this.set_title(core.qweb.render("PlannerDialog.Title", {
            title: this.currently_shown_page.title,
            percent: this.get("progress")
        }));
    },
    _update_buttons: function () {
        var page = this.currently_shown_page;
        var buttons = [];
        if (!page.hide_mark_as_done) {
            buttons.push({
                text: _t("Mark As Done"),
                icon: page.done ? "fa-check-square-o" : "fa-square-o",
                classes: "o_mark_as_done btn-" + (page.done ? "default" : "primary"),
                click: this.toggle_current_page_status
            });
        }
        if (this._get_next_page_id()) {
            buttons.push({
                text: _t("Next Step"),
                icon: "fa-angle-right pull-right mt4",
                classes: "o_next_step btn-" + ((page.done || page.hide_mark_as_done) ? "primary" : "default"),
                click: this.change_to_next_page
            });
        }
        this.set_buttons(buttons);
    },
    _render_page_status: function (page, withAnim) {
        $(page.menu_item).find('span').toggleClass('fa-check', !!page.done);
        if (withAnim && page.done) { // page checked animation
            page.$dom.addClass('marked');
            _.delay(function () {
                page.$dom.removeClass('marked');
            }, 1000);
        }
    },
    _show_last_open_page: function () {
        var last_open_page = utils.get_cookie(this.cookie_name);
        if (!last_open_page) {
            last_open_page = this.planner.data.last_open_page || false;
        }

        if (last_open_page && this._find_page_by_id(last_open_page)) {
            this._display_page(last_open_page);
        } else {
            this._display_page(this.pages[0].id);
        }
    },
    _render_menu: function() {
        var orphan_pages = [];
        var menu_categories = [];
        var menu_item_page_map = {};

        // pages with no category
        _.each(this.pages, (function (page) {
            if (!page.hide_from_menu && !page.get_category_name(this.category_selector)) {
                _create_menu_item(page, orphan_pages, menu_item_page_map);
            }
        }).bind(this));

        // pages with a category
        this.$template.filter(this.category_selector).each((function (index, menu_category) {
            var $menu_category = $(menu_category);
            var menu_category_item = {
                name: $menu_category.attr('menu-category-id'),
                classes: $menu_category.attr('menu-classes'),
                menu_items: [],
            };

            _.each(this.pages, (function (page) {
                if (!page.hide_from_menu && page.get_category_name(this.category_selector) === menu_category_item.name) {
                    _create_menu_item(page, menu_category_item.menu_items, menu_item_page_map);
                }
            }).bind(this));

            menu_categories.push(menu_category_item);

            // remove the branding used to separate the pages
            this.$template = this.$template.not($menu_category);
            this.$template = this.$template.add($menu_category.contents());
        }).bind(this));

        return QWeb.render('PlannerMenu', {
            'orphan_pages': orphan_pages,
            'menu_categories': menu_categories,
            'menu_item_page_map': menu_item_page_map
        });

        function _create_menu_item(page, menu_items, menu_item_page_map) {
            var $menu_item_element = page.$dom.find('h1[data-menutitle]');
            var menu_title = $menu_item_element.data('menutitle') || $menu_item_element.text();

            menu_items.push(menu_title);
            menu_item_page_map[menu_title] = page.id;
        }
    },
    _get_next_page_id: function () {
        var currentID = this.currently_shown_page.id;
        var currentIndex = _.findIndex(this.pages, function (page) {
            return page.id === currentID;
        });
        var nextPage = this.pages[currentIndex + 1];
        return nextPage ? nextPage.id : null;
    },
    _find_page_by_id: function (id) {
        return _.find(this.pages, function (page) {
            return page.id === id;
        });
    },
    _find_menu_item_by_page_id: function (page_id) {
        return _.find(this.menu_items, function (menu_item) {
            var $menu_item = $(menu_item);
            return $($menu_item.find('a')).attr('href') === '#' + page_id;
        });
    },
    _display_page: function (page_id) {
        if (!page_id) return;

        var self = this;
        var page = this._find_page_by_id(page_id);
        if (this.currently_active_menu_item) {
            $(this.currently_active_menu_item).removeClass('active');
        }

        var menu_item = this._find_menu_item_by_page_id(page_id);
        $(menu_item).addClass('active');
        this.currently_active_menu_item = menu_item;

        if (this.currently_shown_page) {
            this.currently_shown_page.$dom.removeClass('show');
        }

        page.$dom.addClass('show');
        this.currently_shown_page = page;

        this._update_title();
        this._render_page_status(this.currently_shown_page);
        this._update_buttons();

        this.planner.data.last_open_page = page_id;
        utils.set_cookie(this.cookie_name, page_id, 8*60*60); // create cookie for 8h
        this.$el.scrollTop("0");

        this.$('textarea').each(function () {
            dom_utils.autoresize($(this), {parent: self});
        });
    },
    // planner data functions
    _get_values: function (page) {
        // if no page_id, take the complete planner
        var base_elem = page ? page.$dom : this.$(".o_planner_page");
        var values = {};
        // get the selector for all the input and mark_button
        // only INPUT (select, textearea, input, checkbox and radio), and BUTTON (.mark_button#) are observed
        var inputs = base_elem.find("textarea[id^='input_element'], input[id^='input_element'], select[id^='input_element'], button[id^='mark_button']");
        _.each(inputs, function(elem){
            var $elem = $(elem);
            var tid = $elem.attr('id');
            if ($elem.prop("tagName") === 'BUTTON'){
                if($elem.hasClass('fa-check-square-o')){
                    values[tid] = 'marked';
                }else{
                    values[tid] = '';
                }
            }
            if ($elem.prop("tagName") === 'INPUT' || $elem.prop("tagName") === 'TEXTAREA'){
                var ttype = $elem.attr('type');
                if (ttype === 'checkbox' || ttype === 'radio'){
                    values[tid] = '';
                    if ($elem.is(':checked')){
                        values[tid] = 'checked';
                    }
                }else{
                    values[tid] = $elem.val();
                }
            }
        });

        this.pages.forEach(function(page) {
            values[page.id] = page.done;
        });
        return values;
    },
    _set_values: function(values){
        var self = this;
        _.each(values, function (val, id) {
            var $elem = self.$('[id="'+id+'"]');
            if ($elem.prop("tagName") === 'BUTTON'){
                if(val === 'marked'){
                    $elem.addClass('fa-check-square-o btn-default').removeClass('fa-square-o btn-primary');
                    self.$("li a[href=#"+$elem.data('pageid')+"] span").addClass('fa-check');
                }
            }
            if ($elem.prop("tagName") === 'INPUT' || $elem.prop("tagName") === 'TEXTAREA'){
                var ttype = $elem.attr("type");
                if (ttype  === 'checkbox' || ttype === 'radio'){
                    if (val === 'checked') {
                       $elem.attr('checked', 'checked');
                    }
                }else{
                    $elem.val(val);
                }
            }
        });

        _.each(this.pages, function (page) {
            page.done = values[page.id];
            self._render_page_status(page);
        });
    },
    _update_planner: function () {
        // update the planner.data with the inputs
        var vals = this._get_values(this.currently_shown_page);
        this.planner.data = _.extend(this.planner.data, vals);

        // re compute the progress percentage
        var total_pages = 0;
        var done_pages = 0;

        _.each(this.pages, function (page) {
            if (! page.hide_mark_as_done) {
                total_pages++;
            }
            if (page.done) {
                done_pages++;
            }
        });
        var percent = MIN_PROGRESS + parseInt(done_pages / total_pages * (100 - MIN_PROGRESS), 10);
        this.set('progress', percent);

        this.planner.progress = percent;
        // save data and progress in database
        this._save_planner_data();
    },
    _save_planner_data: function() {
        return (new Model('web.planner')).call('write', [this.planner.id, {'data': JSON.stringify(this.planner.data), 'progress': this.planner.progress}]);
    },
    show_enterprise: function () {
        var buttons = [{
            text: _t("Upgrade now"),
            classes: 'btn-primary',
            close: true,
            click: function () {
                new Model("res.users").call("search_count", [[["share", "=", false]]]).then(function (data) {
                    window.location = "https://www.odoo.com/odoo-enterprise/upgrade?utm_medium=community_upgrade&num_users=" + data;
                });
            },
        }, {
            text: _t("Cancel"),
            close: true,
        }];
        var dialog = new Dialog(this, {
            size: 'medium',
            buttons: buttons,
            $content: $('<div>', {
                html: QWeb.render('EnterpriseUpgrade'),
            }),
            title: _t("Odoo Enterprise"),
        }).open();

        return dialog;
    },
});

var PlannerLauncher = Widget.extend({
    template: "PlannerLauncher",
    sequence: 100, // force it to be the left-most item in the systray to prevent flickering as it is not displayed in all apps
    events: {
        "click": "show_dialog"
    },
    start: function () {
        this.$progress = this.$(".progress");
        this.$progressBar = this.$progress.find(".progress-bar");
        this.$progress.tooltip({html: true, placement: 'bottom', delay: {'show': 500}});
        this._loadPlannerDef = this._fetch_planner_data();
        return this._super.apply(this, arguments);
    },
    _fetch_planner_data: function () {},
    show_dialog: function () {
        return this._loadPlannerDef.then((function () {
            this.dialog = new PlannerDialog(this, undefined, this.planner);
            this.dialog.on("planner_progress_changed", this, this._update_parent_progress_bar);
            this.dialog.open();
        }).bind(this));
    },
    _setup_for_planner: function (planner) {
        this.planner = planner;
        this.$progress.attr('data-original-title', this.planner.tooltip_planner);
        this._update_parent_progress_bar(this.planner.progress || MIN_PROGRESS);
    },
    _update_parent_progress_bar: function (percent) {
        this.$progress.toggleClass("o_hidden", percent >= 100);
        this.$progressBar.css('width', percent + "%");
    },
});

return {
    PlannerDialog: PlannerDialog,
    PlannerLauncher: PlannerLauncher
};

});<|MERGE_RESOLUTION|>--- conflicted
+++ resolved
@@ -67,19 +67,6 @@
      * Fetch the planner's rendered template
      */
     willStart: function() {
-<<<<<<< HEAD
-        var def = (new Model('web.planner')).call('render', [
-            this.planner.view_id[0],
-            this.planner.planner_application
-        ], {
-            context: session.user_context
-        }).then((function (template) {
-            this.$template = $(template);
-        }).bind(this));
-
-        return $.when(this._super.apply(this, arguments), def);
-=======
-        var self = this;
         var context = session.user_context;
         // fallback context for frontend
         if(_.isEmpty(context)) {
@@ -87,15 +74,16 @@
                 lang: (document.documentElement.getAttribute('lang')||'').replace('-', '_'),
             };
         }
-        var res = this._super.apply(this, arguments).then(function() {
-            return (new Model('web.planner')).call('render',
-                [self.planner.view_id[0], self.planner.planner_application],
-                {context: context});
-        }).then(function(template) {
-            self.$res = $(template);
-        });
-        return res;
->>>>>>> e336dc38
+        var def = (new Model('web.planner')).call('render', [
+            this.planner.view_id[0],
+            this.planner.planner_application
+        ], {
+            context: context
+        }).then((function (template) {
+            this.$template = $(template);
+        }).bind(this));
+
+        return $.when(this._super.apply(this, arguments), def);
     },
     start: function() {
         this.$template.find(".o_planner_page").addBack(".o_planner_page").each((function (index, dom_page) {
