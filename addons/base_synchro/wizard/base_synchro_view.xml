--- conflicted
+++ resolved
@@ -26,11 +26,7 @@
             <field name="res_model">base.synchro</field>
             <field name="view_type">form</field>
             <field name="view_mode">form</field>
-<<<<<<< HEAD
             <field name="view_id" ref="view_base_synchro"/>
-=======
-            <field name="view_id" ref="view_base_synchro" />
->>>>>>> 76752549
             <field name="target">new</field>
         </record>
 
