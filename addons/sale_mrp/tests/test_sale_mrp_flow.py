# -*- coding: utf-8 -*-
# Part of Odoo. See LICENSE file for full copyright and licensing details.

from datetime import datetime

from odoo.tests import common, Form
from odoo.exceptions import UserError


class TestSaleMrpFlow(common.TransactionCase):

    def setUp(self):
        super(TestSaleMrpFlow, self).setUp()
        # Useful models
        self.StockMove = self.env['stock.move']
        self.UoM = self.env['uom.uom']
        self.MrpProduction = self.env['mrp.production']
        self.Inventory = self.env['stock.inventory']
        self.InventoryLine = self.env['stock.inventory.line']
        self.ProductProduce = self.env['mrp.product.produce']
        self.ProductCategory = self.env['product.category']

        self.categ_unit = self.env.ref('uom.product_uom_categ_unit')
        self.categ_kgm = self.env.ref('uom.product_uom_categ_kgm')
        self.stock_location = self.env.ref('stock.stock_location_stock')
        self.warehouse = self.env.ref('stock.warehouse0')

    def test_00_sale_mrp_flow(self):
        """ Test sale to mrp flow with diffrent unit of measure."""
        def create_product(name, uom_id, routes=()):
            p = Form(self.env['product.product'])
            p.name = name
            p.type = 'product'
            p.uom_id = uom_id
            p.uom_po_id = uom_id
            p.route_ids.clear()
            for r in routes:
                p.route_ids.add(r)
            return p.save()

        self.uom_kg = self.env['uom.uom'].search([('category_id', '=', self.categ_kgm.id), ('uom_type', '=', 'reference')], limit=1)
        self.uom_kg.write({
            'name': 'Test-KG',
            'rounding': 0.000001})
        self.uom_gm = self.UoM.create({
            'name': 'Test-G',
            'category_id': self.categ_kgm.id,
            'uom_type': 'smaller',
            'factor': 1000.0,
            'rounding': 0.001})
        self.uom_unit = self.env['uom.uom'].search([('category_id', '=', self.categ_unit.id), ('uom_type', '=', 'reference')], limit=1)
        self.uom_unit.write({
            'name': 'Test-Unit',
            'rounding': 1.0})
        self.uom_dozen = self.UoM.create({
            'name': 'Test-DozenA',
            'category_id': self.categ_unit.id,
            'factor_inv': 12,
            'uom_type': 'bigger',
            'rounding': 0.001})

        # Create product A, B, C, D.
        # --------------------------
        route_manufacture = self.warehouse.manufacture_pull_id.route_id
        route_mto = self.warehouse.mto_pull_id.route_id
        product_a = create_product('Product A', self.uom_unit, routes=[route_manufacture, route_mto])
        product_c = create_product('Product C', self.uom_kg)
        product_b = create_product('Product B', self.uom_dozen, routes=[route_manufacture, route_mto])
        product_d = create_product('Product D', self.uom_unit, routes=[route_manufacture, route_mto])

        # ------------------------------------------------------------------------------------------
        # Bill of materials for product A, B, D.
        # ------------------------------------------------------------------------------------------

        # Bill of materials for Product A.
        with Form(self.env['mrp.bom']) as f:
            f.product_tmpl_id = product_a.product_tmpl_id
            f.product_qty = 2
            f.product_uom_id = self.uom_dozen
            with f.bom_line_ids.new() as line:
                line.product_id = product_b
                line.product_qty = 3
                line.product_uom_id = self.uom_unit
            with f.bom_line_ids.new() as line:
                line.product_id = product_c
                line.product_qty = 300.5
                line.product_uom_id = self.uom_gm
            with f.bom_line_ids.new() as line:
                line.product_id = product_d
                line.product_qty = 4
                line.product_uom_id = self.uom_unit

        # Bill of materials for Product B.
        with Form(self.env['mrp.bom']) as f:
            f.product_tmpl_id = product_b.product_tmpl_id
            f.product_qty = 1
            f.product_uom_id = self.uom_unit
            f.type = 'phantom'
            with f.bom_line_ids.new() as line:
                line.product_id = product_c
                line.product_qty = 0.400
                line.product_uom_id = self.uom_kg

        # Bill of materials for Product D.
        with Form(self.env['mrp.bom']) as f:
            f.product_tmpl_id = product_d.product_tmpl_id
            f.product_qty = 1
            f.product_uom_id = self.uom_unit
            with f.bom_line_ids.new() as line:
                line.product_id = product_c
                line.product_qty = 1
                line.product_uom_id = self.uom_kg

        # ----------------------------------------
        # Create sales order of 10 Dozen product A.
        # ----------------------------------------

        order_form = Form(self.env['sale.order'])
        order_form.partner_id = self.env.ref('base.res_partner_2')
        with order_form.order_line.new() as line:
            line.product_id = product_a
            line.product_uom = self.uom_dozen
            line.product_uom_qty = 10
        order = order_form.save()
        order.action_confirm()

        # ===============================================================================
        #  Sales order of 10 Dozen product A should create production order
        #  like ..
        # ===============================================================================
        #    Product A  10 Dozen.
        #        Product C  6 kg
        #                As product B phantom in bom A, product A will consume product C
        #                ================================================================
        #                For 1 unit product B it will consume 400 gm
        #                then for 15 unit (Product B 3 unit per 2 Dozen product A)
        #                product B it will consume [ 6 kg ] product C)
        #                Product A will consume 6 kg product C.
        #
        #                [15 * 400 gm ( 6 kg product C)] = 6 kg product C
        #
        #        Product C  1502.5 gm.
        #                [
        #                  For 2 Dozen product A will consume 300.5 gm product C
        #                  then for 10 Dozen product A will consume 1502.5 gm product C.
        #                ]
        #
        #        product D  20 Unit.
        #                [
        #                  For 2 dozen product A will consume 4 unit product D
        #                  then for 10 Dozen product A will consume 20 unit of product D.
        #                ]
        # --------------------------------------------------------------------------------

        # <><><><><><><><><><><><><><><><><><><><>
        # Check manufacturing order for product A.
        # <><><><><><><><><><><><><><><><><><><><>

        # Check quantity, unit of measure and state of manufacturing order.
        # -----------------------------------------------------------------
        self.env['procurement.group'].run_scheduler()
        mnf_product_a = self.env['mrp.production'].search([('product_id', '=', product_a.id)])

        self.assertTrue(mnf_product_a, 'Manufacturing order not created.')
        self.assertEqual(mnf_product_a.product_qty, 120, 'Wrong product quantity in manufacturing order.')
        self.assertEqual(mnf_product_a.product_uom_id, self.uom_unit, 'Wrong unit of measure in manufacturing order.')
        self.assertEqual(mnf_product_a.state, 'confirmed', 'Manufacturing order should be confirmed.')

        # ------------------------------------------------------------------------------------------
        # Check 'To consume line' for production order of product A.
        # ------------------------------------------------------------------------------------------

        # Check 'To consume line' with product c and uom kg.
        # -------------------------------------------------

        moves = self.StockMove.search([
            ('raw_material_production_id', '=', mnf_product_a.id),
            ('product_id', '=', product_c.id),
            ('product_uom', '=', self.uom_kg.id)])

        # Check total consume line with product c and uom kg.
        self.assertEqual(len(moves), 1, 'Production move lines are not generated proper.')
        list_qty = {move.product_uom_qty for move in moves}
        self.assertEqual(list_qty, {6.0}, "Wrong product quantity in 'To consume line' of manufacturing order.")
        # Check state of consume line with product c and uom kg.
        for move in moves:
            self.assertEqual(move.state, 'confirmed', "Wrong state in 'To consume line' of manufacturing order.")

        # Check 'To consume line' with product c and uom gm.
        # ---------------------------------------------------

        move = self.StockMove.search([
            ('raw_material_production_id', '=', mnf_product_a.id),
            ('product_id', '=', product_c.id),
            ('product_uom', '=', self.uom_gm.id)])

        # Check total consume line of product c with gm.
        self.assertEqual(len(move), 1, 'Production move lines are not generated proper.')
        # Check quantity should be with 1502.5 ( 2 Dozen product A consume 300.5 gm then 10 Dozen (300.5 * (10/2)).
        self.assertEqual(move.product_uom_qty, 1502.5, "Wrong product quantity in 'To consume line' of manufacturing order.")
        # Check state of consume line with product c with and uom gm.
        self.assertEqual(move.state, 'confirmed', "Wrong state in 'To consume line' of manufacturing order.")

        # Check 'To consume line' with product D.
        # ---------------------------------------

        move = self.StockMove.search([
            ('raw_material_production_id', '=', mnf_product_a.id),
            ('product_id', '=', product_d.id)])

        # Check total consume line with product D.
        self.assertEqual(len(move), 1, 'Production lines are not generated proper.')

        # <><><><><><><><><><><><><><><><><><><><><><>
        # Manufacturing order for product D (20 unit).
        # <><><><><><><><><><><><><><><><><><><><><><>

        # FP Todo: find a better way to look for the production order
        mnf_product_d = self.MrpProduction.search([('product_id', '=', product_d.id), ('move_dest_ids.group_id', '=', order.procurement_group_id.id)], order='id desc', limit=1)
        # Check state of production order D.
        self.assertEqual(mnf_product_d.state, 'confirmed', 'Manufacturing order should be confirmed.')

        # Check 'To consume line' state, quantity, uom of production order (product D).
        # -----------------------------------------------------------------------------

        move = self.StockMove.search([('raw_material_production_id', '=', mnf_product_d.id), ('product_id', '=', product_c.id)])
        self.assertEqual(move.product_uom_qty, 20, "Wrong product quantity in 'To consume line' of manufacturing order.")
        self.assertEqual(move.product_uom.id, self.uom_kg.id, "Wrong unit of measure in 'To consume line' of manufacturing order.")
        self.assertEqual(move.state, 'confirmed', "Wrong state in 'To consume line' of manufacturing order.")

        # -------------------------------
        # Create inventory for product c.
        # -------------------------------
        # Need 20 kg product c to produce 20 unit product D.
        # --------------------------------------------------

        inventory = self.Inventory.create({
            'name': 'Inventory Product KG',
            'product_id': product_c.id,
            'filter': 'product'})

        inventory.action_start()
        self.assertFalse(inventory.line_ids, "Inventory line should not created.")
        self.InventoryLine.create({
            'inventory_id': inventory.id,
            'product_id': product_c.id,
            'product_uom_id': self.uom_kg.id,
            'product_qty': 20,
            'location_id': self.stock_location.id})
        inventory.action_done()

        # --------------------------------------------------
        # Assign product c to manufacturing order of product D.
        # --------------------------------------------------

        mnf_product_d.action_assign()
        self.assertEqual(mnf_product_d.availability, 'assigned', 'Availability should be assigned')
        self.assertEqual(move.state, 'assigned', "Wrong state in 'To consume line' of manufacturing order.")

        # ------------------
        # produce product D.
        # ------------------

        produce_d = self.ProductProduce.with_context({'active_ids': [mnf_product_d.id], 'active_id': mnf_product_d.id}).create({
            'product_qty': 20})
        # produce_d.on_change_qty()
        produce_d.do_produce()
        mnf_product_d.post_inventory()

        # Check state of manufacturing order.
        self.assertEqual(mnf_product_d.state, 'progress', 'Manufacturing order should still be in progress state.')
        # Check available quantity of product D.
        self.assertEqual(product_d.qty_available, 20, 'Wrong quantity available of product D.')

        # -----------------------------------------------------------------
        # Check product D assigned or not to production order of product A.
        # -----------------------------------------------------------------

        self.assertEqual(mnf_product_a.state, 'confirmed', 'Manufacturing order should be confirmed.')
        move = self.StockMove.search([('raw_material_production_id', '=', mnf_product_a.id), ('product_id', '=', product_d.id)])
        self.assertEqual(move.state, 'assigned', "Wrong state in 'To consume line' of manufacturing order.")

        # Create inventory for product C.
        # ------------------------------
        # Need product C ( 20 kg + 6 kg + 1502.5 gm = 27.5025 kg)
        # -------------------------------------------------------
        inventory = self.Inventory.create({
            'name': 'Inventory Product C KG',
            'product_id': product_c.id,
            'filter': 'product'})

        inventory.action_start()
        self.assertFalse(inventory.line_ids, "Inventory line should not created.")
        self.InventoryLine.create({
            'inventory_id': inventory.id,
            'product_id': product_c.id,
            'product_uom_id': self.uom_kg.id,
            'product_qty': 27.5025,
            'location_id': self.stock_location.id})
        inventory.action_done()

        # Assign product to manufacturing order of product A.
        # ---------------------------------------------------

        mnf_product_a.action_assign()
        self.assertEqual(mnf_product_a.availability, 'assigned', 'Manufacturing order inventory state should be available.')
        moves = self.StockMove.search([('raw_material_production_id', '=', mnf_product_a.id), ('product_id', '=', product_c.id)])

        # Check product c move line state.
        for move in moves:
            self.assertEqual(move.state, 'assigned', "Wrong state in 'To consume line' of manufacturing order.")

        # Produce product A.
        # ------------------
        produce_a = self.ProductProduce.with_context(
            # {'active_ids': [mnf_product_a.id], 'active_id': mnf_product_a.id}).create({'mode': 'consume_produce', 'product_qty': mnf_product_a.product_qty})
        # produce_a.on_change_qty()
            {'active_ids': [mnf_product_a.id], 'active_id': mnf_product_a.id}).create({})
        produce_a.do_produce()
        mnf_product_a.post_inventory()

        # Check state of manufacturing order product A.
        self.assertEqual(mnf_product_a.state, 'progress', 'Manufacturing order should still be in the progress state.')
        # Check product A avaialble quantity should be 120.
        self.assertEqual(product_a.qty_available, 120, 'Wrong quantity available of product A.')

    def test_01_sale_mrp_delivery_kit(self):
        """ Test delivered quantity on SO based on delivered quantity in pickings."""
        # intial so
        product = self.env.ref('mrp.product_product_build_kit')
        product.invoice_policy = 'delivery'
        # Remove the MTO route as purchase is not installed and since the procurement removal the exception is directly raised
        product.write({'route_ids': [(6, 0, [self.warehouse.manufacture_pull_id.route_id.id])]})

        partner = self.env.ref('base.res_partner_1')
        # if `delivery` module is installed, a default property is set for the carrier to use
        # However this will lead to an extra line on the SO (the delivery line), which will force
        # the SO to have a different flow (and `invoice_state` value)
        partner.property_delivery_carrier_id = False

        f = Form(self.env['sale.order'])
        f.partner_id = partner
        with f.order_line.new() as line:
            line.product_id = product
            line.product_uom_qty = 5
        so = f.save()

        # confirm our standard so, check the picking
        so.action_confirm()
        self.assertTrue(so.picking_ids, 'Sale MRP: no picking created for "invoice on delivery" stockable products')

        # invoice in on delivery, nothing should be invoiced
        with self.assertRaises(UserError):
            so.action_invoice_create()
        self.assertEqual(so.invoice_status, 'no', 'Sale MRP: so invoice_status should be "nothing to invoice" after invoicing')

        # deliver partially (1 of each instead of 5), check the so's invoice_status and delivered quantities
        pick = so.picking_ids
        pick.force_assign()
        pick.move_lines.write({'quantity_done': 1})
        wiz_act = pick.button_validate()
        wiz = self.env[wiz_act['res_model']].browse(wiz_act['res_id'])
        wiz.process()
        self.assertEqual(so.invoice_status, 'no', 'Sale MRP: so invoice_status should be "no" after partial delivery of a kit')
        del_qty = sum(sol.qty_delivered for sol in so.order_line)
        self.assertEqual(del_qty, 0.0, 'Sale MRP: delivered quantity should be zero after partial delivery of a kit')
        # deliver remaining products, check the so's invoice_status and delivered quantities
        self.assertEqual(len(so.picking_ids), 2, 'Sale MRP: number of pickings should be 2')
        pick_2 = so.picking_ids[0]
        pick_2.force_assign()
        pick_2.move_lines.write({'quantity_done': 4})
        pick_2.button_validate()

        del_qty = sum(sol.qty_delivered for sol in so.order_line)
        self.assertEqual(del_qty, 5.0, 'Sale MRP: delivered quantity should be 5.0 after complete delivery of a kit')
<<<<<<< HEAD
        self.assertEqual(so.invoice_status, 'to invoice', 'Sale MRP: so invoice_status should be "to invoice" after complete delivery of a kit')
=======
        self.assertEqual(self.so.invoice_status, 'to invoice', 'Sale MRP: so invoice_status should be "to invoice" after complete delivery of a kit')

    def test_02_sale_mrp_anglo_saxon(self):
        """Test the price unit of a kit"""
        # This test will check that the correct journal entries are created when a stockable product in real time valuation
        # and in fifo cost method is sold in a company using anglo-saxon.
        # For this test, let's consider a product category called Test category in real-time valuation and real price costing method
        # Let's  also consider a finished product with a bom with two components: component1(cost = 20) and component2(cost = 10)
        # These products are in the Test category
        # The bom consists of 2 component1 and 1 component2
        # The invoice policy of the finished product is based on delivered quantities
        self.uom_unit = self.ProductUom.create({
            'name': 'Test-Unit',
            'category_id': self.categ_unit.id,
            'factor': 1,
            'uom_type': 'reference',
            'rounding': 1.0})
        self.company = self.env.ref('base.main_company')
        self.company.anglo_saxon_accounting = True
        self.partner = self.env.ref('base.res_partner_1')
        self.category = self.env.ref('product.product_category_1').copy({'name': 'Test category','property_valuation': 'real_time', 'property_cost_method': 'fifo'})
        account_type = self.env['account.account.type'].create({'name': 'RCV type', 'type': 'receivable'})
        self.account_receiv = self.env['account.account'].create({'name': 'Receivable', 'code': 'RCV00' , 'user_type_id': account_type.id, 'reconcile': True})
        account_expense = self.env['account.account'].create({'name': 'Expense', 'code': 'EXP00' , 'user_type_id': account_type.id, 'reconcile': True})
        account_output = self.env['account.account'].create({'name': 'Output', 'code': 'OUT00' , 'user_type_id': account_type.id, 'reconcile': True})
        self.partner.property_account_receivable_id = self.account_receiv
        self.category.property_account_income_categ_id = self.account_receiv
        self.category.property_account_expense_categ_id = account_expense
        self.category.property_stock_account_input_categ_id = self.account_receiv
        self.category.property_stock_account_output_categ_id = account_output
        self.category.property_stock_valuation_account_id = self.account_receiv
        self.category.property_stock_journal = self.env['account.journal'].create({'name': 'Stock journal', 'type': 'sale', 'code': 'STK00'})
        self.finished_product = self.Product.create({
                'name': 'Finished product',
                'type': 'product',
                'uom_id': self.uom_unit.id,
                'invoice_policy': 'delivery',
                'categ_id': self.category.id})
        self.component1 = self.Product.create({
                'name': 'Component 1',
                'type': 'product',
                'uom_id': self.uom_unit.id,
                'categ_id': self.category.id,
                'standard_price': 20})
        self.component2 = self.Product.create({
                'name': 'Component 2',
                'type': 'product',
                'uom_id': self.uom_unit.id,
                'categ_id': self.category.id,
                'standard_price': 10})
        self.env['stock.quant'].create({
            'product_id': self.component1.id,
            'location_id': self.env.ref('stock.stock_location_stock').id,
            'quantity': 6.0,
        })
        self.env['stock.quant'].create({
            'product_id': self.component2.id,
            'location_id': self.env.ref('stock.stock_location_stock').id,
            'quantity': 3.0,
        })
        self.bom = self.MrpBom.create({
                'product_tmpl_id': self.finished_product.product_tmpl_id.id,
                'product_qty': 1.0,
                'type': 'phantom'})
        self.MrpBomLine.create({
                'product_id': self.component1.id,
                'product_qty': 2.0,
                'bom_id': self.bom.id})
        self.MrpBomLine.create({
                'product_id': self.component2.id,
                'product_qty': 1.0,
                'bom_id': self.bom.id})

        # Create a SO for a specific partner for three units of the finished product
        so_vals = {
            'partner_id': self.partner.id,
            'partner_invoice_id': self.partner.id,
            'partner_shipping_id': self.partner.id,
            'order_line': [(0, 0, {'name': self.finished_product.name, 'product_id': self.finished_product.id, 'product_uom_qty': 3, 'product_uom': self.finished_product.uom_id.id, 'price_unit': self.finished_product.list_price})],
            'pricelist_id': self.env.ref('product.list0').id,
            'company_id': self.company.id,
        }
        self.so = self.SaleOrder.create(so_vals)
        # Validate the SO
        self.so.action_confirm()
        # Deliver the three finished products
        pick = self.so.picking_ids
        # To check the products on the picking
        self.assertEqual(pick.move_lines.mapped('product_id'), self.component1 | self.component2)
        pick.force_assign()
        wiz_act = pick.button_validate()
        wiz = self.env[wiz_act['res_model']].browse(wiz_act['res_id'])
        wiz.process()
        # Create the invoice
        self.so.action_invoice_create()
        self.invoice = self.so.invoice_ids
        # Changed the invoiced quantity of the finished product to 2
        self.invoice.invoice_line_ids.write({'quantity': 2.0})
        self.invoice.action_invoice_open()
        aml = self.invoice.move_id.line_ids
        aml_expense = aml.filtered(lambda l: l.account_id.id == account_expense.id)
        aml_output = aml.filtered(lambda l: l.account_id.id == account_output.id)
        # Check that the cost of Good Sold entries are equal to 2* (2 * 20 + 1 * 10) = 100
        self.assertEqual(aml_expense.debit, 100, "Cost of Good Sold entry missing or mismatching")
        self.assertEqual(aml_output.credit, 100, "Cost of Good Sold entry missing or mismatching")
>>>>>>> 45922f39
<|MERGE_RESOLUTION|>--- conflicted
+++ resolved
@@ -373,10 +373,7 @@
 
         del_qty = sum(sol.qty_delivered for sol in so.order_line)
         self.assertEqual(del_qty, 5.0, 'Sale MRP: delivered quantity should be 5.0 after complete delivery of a kit')
-<<<<<<< HEAD
         self.assertEqual(so.invoice_status, 'to invoice', 'Sale MRP: so invoice_status should be "to invoice" after complete delivery of a kit')
-=======
-        self.assertEqual(self.so.invoice_status, 'to invoice', 'Sale MRP: so invoice_status should be "to invoice" after complete delivery of a kit')
 
     def test_02_sale_mrp_anglo_saxon(self):
         """Test the price unit of a kit"""
@@ -387,11 +384,11 @@
         # These products are in the Test category
         # The bom consists of 2 component1 and 1 component2
         # The invoice policy of the finished product is based on delivered quantities
-        self.uom_unit = self.ProductUom.create({
+        self.uom_unit = self.UoM.create({
             'name': 'Test-Unit',
             'category_id': self.categ_unit.id,
             'factor': 1,
-            'uom_type': 'reference',
+            'uom_type': 'bigger',
             'rounding': 1.0})
         self.company = self.env.ref('base.main_company')
         self.company.anglo_saxon_accounting = True
@@ -408,19 +405,21 @@
         self.category.property_stock_account_output_categ_id = account_output
         self.category.property_stock_valuation_account_id = self.account_receiv
         self.category.property_stock_journal = self.env['account.journal'].create({'name': 'Stock journal', 'type': 'sale', 'code': 'STK00'})
-        self.finished_product = self.Product.create({
+
+        Product = self.env['product.product']
+        self.finished_product = Product.create({
                 'name': 'Finished product',
                 'type': 'product',
                 'uom_id': self.uom_unit.id,
                 'invoice_policy': 'delivery',
                 'categ_id': self.category.id})
-        self.component1 = self.Product.create({
+        self.component1 = Product.create({
                 'name': 'Component 1',
                 'type': 'product',
                 'uom_id': self.uom_unit.id,
                 'categ_id': self.category.id,
                 'standard_price': 20})
-        self.component2 = self.Product.create({
+        self.component2 = Product.create({
                 'name': 'Component 2',
                 'type': 'product',
                 'uom_id': self.uom_unit.id,
@@ -436,15 +435,16 @@
             'location_id': self.env.ref('stock.stock_location_stock').id,
             'quantity': 3.0,
         })
-        self.bom = self.MrpBom.create({
+        self.bom = self.env['mrp.bom'].create({
                 'product_tmpl_id': self.finished_product.product_tmpl_id.id,
                 'product_qty': 1.0,
                 'type': 'phantom'})
-        self.MrpBomLine.create({
+        BomLine = self.env['mrp.bom.line']
+        BomLine.create({
                 'product_id': self.component1.id,
                 'product_qty': 2.0,
                 'bom_id': self.bom.id})
-        self.MrpBomLine.create({
+        BomLine.create({
                 'product_id': self.component2.id,
                 'product_qty': 1.0,
                 'bom_id': self.bom.id})
@@ -458,7 +458,7 @@
             'pricelist_id': self.env.ref('product.list0').id,
             'company_id': self.company.id,
         }
-        self.so = self.SaleOrder.create(so_vals)
+        self.so = self.env['sale.order'].create(so_vals)
         # Validate the SO
         self.so.action_confirm()
         # Deliver the three finished products
@@ -480,5 +480,4 @@
         aml_output = aml.filtered(lambda l: l.account_id.id == account_output.id)
         # Check that the cost of Good Sold entries are equal to 2* (2 * 20 + 1 * 10) = 100
         self.assertEqual(aml_expense.debit, 100, "Cost of Good Sold entry missing or mismatching")
-        self.assertEqual(aml_output.credit, 100, "Cost of Good Sold entry missing or mismatching")
->>>>>>> 45922f39
+        self.assertEqual(aml_output.credit, 100, "Cost of Good Sold entry missing or mismatching")