--- conflicted
+++ resolved
@@ -1,30 +1,23 @@
-# Turkish translation for openobject-addons
-# Copyright (c) 2014 Rosetta Contributors and Canonical Ltd 2014
-# This file is distributed under the same license as the openobject-addons package.
-# FIRST AUTHOR <EMAIL@ADDRESS>, 2014.
-#
+# Translation of Odoo Server.
+# This file contains the translation of the following modules:
+# * analytic
+# 
+# Translators:
+# FIRST AUTHOR <EMAIL@ADDRESS>, 2014
+# Murat Kaplan <muratk@projetgrup.com>, 2015
 msgid ""
 msgstr ""
-<<<<<<< HEAD
-"Project-Id-Version: openobject-addons\n"
-"Report-Msgid-Bugs-To: FULL NAME <EMAIL@ADDRESS>\n"
-"POT-Creation-Date: 2014-09-23 16:27+0000\n"
-"PO-Revision-Date: 2014-10-12 19:28+0000\n"
-"Last-Translator: Ayhan KIZILTAN <Unknown>\n"
-"Language-Team: Turkish <tr@li.org>\n"
-=======
 "Project-Id-Version: Odoo 8.0\n"
 "Report-Msgid-Bugs-To: \n"
 "POT-Creation-Date: 2015-01-21 14:07+0000\n"
 "PO-Revision-Date: 2015-12-04 21:24+0000\n"
 "Last-Translator: Murat Kaplan <muratk@projetgrup.com>\n"
 "Language-Team: Turkish (http://www.transifex.com/odoo/odoo-8/language/tr/)\n"
->>>>>>> 83a4a582
 "MIME-Version: 1.0\n"
 "Content-Type: text/plain; charset=UTF-8\n"
-"Content-Transfer-Encoding: 8bit\n"
-"X-Launchpad-Export-Date: 2014-10-13 06:34+0000\n"
-"X-Generator: Launchpad (build 17196)\n"
+"Content-Transfer-Encoding: \n"
+"Language: tr\n"
+"Plural-Forms: nplurals=2; plural=(n > 1);\n"
 
 #. module: analytic
 #: code:addons/analytic/analytic.py:278
@@ -58,7 +51,7 @@
 #: field:account.analytic.line,account_id:0
 #: model:ir.model,name:analytic.model_account_analytic_account
 msgid "Analytic Account"
-msgstr "Analitik Hesap"
+msgstr "Analiz Hesap"
 
 #. module: analytic
 #: model:res.groups,name:analytic.group_analytic_accounting
@@ -68,7 +61,7 @@
 #. module: analytic
 #: field:account.analytic.account,line_ids:0
 msgid "Analytic Entries"
-msgstr "Analitik Girişler"
+msgstr "Analiz Girişler"
 
 #. module: analytic
 #: model:ir.model,name:analytic.model_account_analytic_line
@@ -90,14 +83,12 @@
 msgid ""
 "Calculated by multiplying the quantity and the price given in the Product's "
 "cost price. Always expressed in the company main currency."
-msgstr ""
-"Ürünün maliyet bedeli olarak verilen fiyatın miktarla çarpılmasıyla "
-"hesaplanır. Her zaman şirketin ana para birimi cinsinden ifade edilmelidir."
+msgstr "Ürünün maliyet bedeli olarak verilen fiyatın miktarla çarpılmasıyla hesaplanır. Her zaman şirketin ana para birimi cinsinden ifade edilmelidir."
 
 #. module: analytic
 #: selection:account.analytic.account,state:0
 msgid "Cancelled"
-msgstr "İptal edildi"
+msgstr "İptal Edildi"
 
 #. module: analytic
 #: field:account.analytic.account,child_ids:0
@@ -107,7 +98,7 @@
 #. module: analytic
 #: selection:account.analytic.account,state:0
 msgid "Closed"
-msgstr "Kapalı"
+msgstr "Kapanan"
 
 #. module: analytic
 #: field:account.analytic.account,company_id:0
@@ -133,17 +124,17 @@
 #. module: analytic
 #: model:mail.message.subtype,description:analytic.mt_account_closed
 msgid "Contract closed"
-msgstr "Sözleşme kapalı"
+msgstr "Sözleşme kapandı"
 
 #. module: analytic
 #: model:mail.message.subtype,description:analytic.mt_account_opened
 msgid "Contract opened"
-msgstr "Sözleşme açık"
+msgstr "Sözleşme açıldı"
 
 #. module: analytic
 #: selection:account.analytic.account,type:0
 msgid "Contract or Project"
-msgstr "Sözleşme ya da Proje"
+msgstr "Sözleşme veya Proje"
 
 #. module: analytic
 #: model:mail.message.subtype,description:analytic.mt_account_pending
@@ -232,7 +223,7 @@
 #. module: analytic
 #: field:account.analytic.account,date:0
 msgid "Expiration Date"
-msgstr "Bitiş tarihi"
+msgstr "Bitiş Tarihi"
 
 #. module: analytic
 #: field:account.analytic.account,message_follower_ids:0
@@ -249,13 +240,10 @@
 msgid ""
 "Holds the Chatter summary (number of messages, ...). This summary is "
 "directly in html format in order to be inserted in kanban views."
-msgstr ""
-"Sohbetçi özeti (mesaj sayısı, ...) barındırır. Bu özetdoğrudan html "
-"formatında sipariş kanban görünümlerinde eklenecek."
-
-#. module: analytic
-#: field:account.analytic.account,id:0
-#: field:account.analytic.line,id:0
+msgstr "Sohbetçi özeti (mesaj sayısı, ...) barındırır. Bu özetdoğrudan html formatında sipariş kanban görünümlerinde eklenecek."
+
+#. module: analytic
+#: field:account.analytic.account,id:0 field:account.analytic.line,id:0
 msgid "ID"
 msgstr "ID"
 
@@ -267,40 +255,19 @@
 #. module: analytic
 #: help:account.analytic.account,type:0
 msgid ""
-"If you select the View Type, it means you won't allow to create journal "
-"entries using that account.\n"
-"The type 'Analytic account' stands for usual accounts that you only want to "
-"use in accounting.\n"
-"If you select Contract or Project, it offers you the possibility to manage "
-"the validity and the invoicing options for this account.\n"
-"The special type 'Template of Contract' allows you to define a template with "
-"default data that you can reuse easily."
-msgstr ""
-"Görünüm Türünü seçerseniz, o hesap kullanarak günlük girişleri "
-"oluşturulmasına izin vermeyeceksiniz anlamına gelir.\n"
-"'Analiz Hesabı', yalnızca muhasebede kullanmak istediğiniz olağan hesapların "
-"yerini tutar.\n"
-"Sözleşme ya da Proje seçerseniz, bu hesabın geçerliliğini ve faturalama "
-"seçeneklerini yönetme olanakları size önerilir.\n"
-"Özel tür olan 'Sözleşme Şablonu', varsayılan verileri olan tekrar "
-"kullanabileceğiniz bir şablon tanımlamanızı sağlar."
+"If you select the View Type, it means you won't allow to create journal entries using that account.\n"
+"The type 'Analytic account' stands for usual accounts that you only want to use in accounting.\n"
+"If you select Contract or Project, it offers you the possibility to manage the validity and the invoicing options for this account.\n"
+"The special type 'Template of Contract' allows you to define a template with default data that you can reuse easily."
+msgstr "Görünüm Türünü seçerseniz, o hesap kullanarak günlük girişleri oluşturulmasına izin vermeyeceksiniz anlamına gelir.\n'Analiz Hesabı', yalnızca muhasebede kullanmak istediğiniz olağan hesapların yerini tutar.\nSözleşme ya da Proje seçerseniz, bu hesabın geçerliliğini ve faturalama seçeneklerini yönetme olanakları size önerilir.\nÖzel tür olan 'Sözleşme Şablonu', varsayılan verileri olan tekrar kullanabileceğiniz bir şablon tanımlamanızı sağlar."
 
 #. module: analytic
 #: code:addons/analytic/analytic.py:160
 #, python-format
 msgid ""
-"If you set a company, the currency selected has to be the same as it's "
-"currency. \n"
-"You can remove the company belonging, and thus change the currency, only on "
-"analytic account of type 'view'. This can be really useful for consolidation "
-"purposes of several companies charts with different currencies, for example."
-msgstr ""
-"Bir firma kurduğunuzda, seçilen para birimi firma para birimiyle aynı "
-"olmalıdır. \n"
-"Firmaya ait bilgileri ve böylece para birimini de analiz hesabı 'görünüm' "
-"türünde değiştirebilirsiniz. Bu çok yararlı olabilir, örnek olarak farklı "
-"para birimerinde hesap planı kullanan firmalarının hesaplarının "
-"birleştirilmesinde kullanışlı olaqbilir."
+"If you set a company, the currency selected has to be the same as it's currency. \n"
+"You can remove the company belonging, and thus change the currency, only on analytic account of type 'view'. This can be really useful for consolidation purposes of several companies charts with different currencies, for example."
+msgstr "Bir firma kurduğunuzda, seçilen para birimi firma para birimiyle aynı olmalıdır. \nFirmaya ait bilgileri ve böylece para birimini de analiz hesabı 'görünüm' türünde değiştirebilirsiniz. Bu çok yararlı olabilir, örnek olarak farklı para birimerinde hesap planı kullanan firmalarının hesaplarının birleştirilmesinde kullanışlı olaqbilir."
 
 #. module: analytic
 #: selection:account.analytic.account,state:0
@@ -348,24 +315,12 @@
 #: view:account.analytic.account:analytic.view_account_analytic_account_form
 msgid ""
 "Once the end date of the contract is\n"
-"                                        passed or the maximum number of "
-"service\n"
+"                                        passed or the maximum number of service\n"
 "                                        units (e.g. support contract) is\n"
-"                                        reached, the account manager is "
-"notified \n"
-"                                        by email to renew the contract with "
-"the\n"
+"                                        reached, the account manager is notified \n"
+"                                        by email to renew the contract with the\n"
 "                                        customer."
-msgstr ""
-"Sözleşmenin bitiş süresi birkez\n"
-"                                        geçtiğinde ya da ençok hizmet birimi "
-"\n"
-"                                        sayısına ulaşıldığında (örn. destek "
-"sözleşmes) \n"
-"                                        hesap yöneticisi müşteri ile "
-"sözleşmenin \n"
-"                                        yenilenmesi konusunda eposta ile\n"
-"                                        bilgilendirilir."
+msgstr "Sözleşmenin bitiş süresi birkez\n                                        geçtiğinde ya da ençok hizmet birimi \n                                        sayısına ulaşıldığında (örn. destek sözleşmes) \n                                        hesap yöneticisi müşteri ile sözleşmenin \n                                        yenilenmesi konusunda eposta ile\n                                        bilgilendirilir."
 
 #. module: analytic
 #: field:account.analytic.account,parent_id:0
@@ -375,7 +330,7 @@
 #. module: analytic
 #: field:account.analytic.account,quantity_max:0
 msgid "Prepaid Service Units"
-msgstr "Önödemeli Hizmet Birimleri"
+msgstr "Ön Ödemeli Hizmet Birimleri"
 
 #. module: analytic
 #: field:account.analytic.account,user_id:0
@@ -409,9 +364,7 @@
 msgid ""
 "Sets the higher limit of time to work on the contract, based on the "
 "timesheet. (for instance, number of hours in a limited support contract.)"
-msgstr ""
-"Zaman çizelgelerine göre sözleşmede çalışılacak sürenin enüst sınırını "
-"ayarlar. (Örneğin; bir sınırlı destekli sözleşmedeki saat sayısı.)"
+msgstr "Zaman çizelgelerine göre sözleşmede çalışılacak sürenin en üst sınırını ayarlar. (Örneğin; bir sınırlı destekli sözleşmedeki saat sayısı.)"
 
 #. module: analytic
 #: help:account.analytic.line,unit_amount:0
@@ -447,7 +400,7 @@
 #. module: analytic
 #: view:account.analytic.account:analytic.view_account_analytic_account_form
 msgid "Terms and Conditions"
-msgstr "Hükümler ve Şartlar"
+msgstr "Şartlar ve Koşullar"
 
 #. module: analytic
 #: selection:account.analytic.account,state:0
