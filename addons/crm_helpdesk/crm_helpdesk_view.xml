--- conflicted
+++ resolved
@@ -28,11 +28,6 @@
             <field name="model">crm.helpdesk</field>
             <field name="type">form</field>
             <field name="arch" type="xml">
-<<<<<<< HEAD
-                <form string="Helpdesk Support" layout="manual">
-                <sheet layout="auto">
-                    <group colspan="4" col="7">
-=======
                 <form layout="manual">
                 <div class="oe_form_topbar">
                     <button name="case_close" states="open,pending" string="Close" type="object" />
@@ -48,7 +43,6 @@
                 </div>
                 <sheet string="Helpdesk Support" layout="auto">
                     <group colspan="4" col="7" class="oe_form_header">
->>>>>>> b3fa4ccf
                         <field name="name" select="1" string="Query"/>
                         <field name="section_id" widget="selection"/>
                         <field name="user_id" select="1"/>
@@ -109,12 +103,9 @@
                         </page>
                     </notebook>
                 </sheet>
-<<<<<<< HEAD
                 <div class="oe_form_sheet_width">
                     <field name="message_ids" colspan="4" widget="ThreadView" nolabel="1"/>
                 </div>
-=======
->>>>>>> b3fa4ccf
                 </form>
             </field>
         </record>
