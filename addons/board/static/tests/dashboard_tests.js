odoo.define('board.dashboard_tests', function (require) {
"use strict";

var BoardView = require('board.BoardView');

var ListController = require('web.ListController');
var testUtils = require('web.test_utils');
var ListRenderer = require('web.ListRenderer');
var pyUtils = require('web.py_utils');

var createActionManager = testUtils.createActionManager;
var createView = testUtils.createView;

QUnit.module('Dashboard', {
    beforeEach: function () {
        this.data = {
            board: {
                fields: {
                },
                records: [
                ]
            },
            partner: {
                fields: {
                    display_name: {string: "Displayed name", type: "char", searchable: true},
                    foo: {string: "Foo", type: "char", default: "My little Foo Value", searchable: true},
                    bar: {string: "Bar", type: "boolean"},
                    int_field: {string: "Integer field", type: "integer"},
                },
                records: [{
                    id: 1,
                    display_name: "first record",
                    foo: "yop",
                    int_field: 3,
                }, {
                    id: 2,
                    display_name: "second record",
                    foo: "lalala",
                    int_field: 5,
                }, {
                    id: 4,
                    display_name: "aaa",
                    foo: "abc",
                    int_field: 2,
                }],
            },
        };
    }
});

QUnit.test('dashboard basic rendering', function (assert) {
    assert.expect(4);

    var form = createView({
        View: BoardView,
        model: 'board',
        data: this.data,
        arch: '<form string="My Dashboard">' +
            '</form>',
    });

    assert.doesNotHaveClass(form.renderer.$el, 'o_dashboard',
        "should not have the o_dashboard css class");

    form.destroy();

    form = createView({
        View: BoardView,
        model: 'board',
        data: this.data,
        arch: '<form string="My Dashboard">' +
                '<board style="2-1">' +
                    '<column></column>' +
                '</board>' +
            '</form>',
    });

    assert.hasClass(form.renderer.$el,'o_dashboard',
        "with a dashboard, the renderer should have the proper css class");
    assert.containsOnce(form, '.o_dashboard .o_view_nocontent',
        "should have a no content helper");
    assert.strictEqual(form.$('.o_control_panel .breadcrumb-item').text(), "My Dashboard",
        "should have the correct title");
    form.destroy();
});

QUnit.test('display the no content helper', function (assert) {
    assert.expect(1);

    var form = createView({
        View: BoardView,
        model: 'board',
        data: this.data,
        arch: '<form string="My Dashboard">' +
                '<board style="2-1">' +
                    '<column></column>' +
                '</board>' +
            '</form>',
        viewOptions: {
            action: {
                help: '<p class="hello">click to add a partner</p>'
            }
        },
    });

    assert.containsOnce(form, '.o_dashboard .o_view_nocontent',
        "should have a no content helper with action help");
    form.destroy();
});

QUnit.test('basic functionality, with one sub action', function (assert) {
    assert.expect(25);

    var form = createView({
        View: BoardView,
        model: 'board',
        data: this.data,
        arch: '<form string="My Dashboard">' +
                '<board style="2-1">' +
                    '<column>' +
                        '<action context="{}" view_mode="list" string="ABC" name="51" domain="[[\'foo\', \'!=\', \'False\']]"></action>' +
                    '</column>' +
                '</board>' +
            '</form>',
        mockRPC: function (route, args) {
            if (route === '/web/action/load') {
                assert.step('load action');
                return $.when({
                    res_model: 'partner',
                    views: [[4, 'list']],
                });
            }
            if (route === '/web/dataset/search_read') {
                assert.deepEqual(args.domain, [['foo', '!=', 'False']], "the domain should be passed");
            }
            if (route === '/web/view/edit_custom') {
                assert.step('edit custom');
                return $.when(true);
            }
            return this._super.apply(this, arguments);
        },
        archs: {
            'partner,4,list':
                '<tree string="Partner"><field name="foo"/></tree>',
        },
    });

    assert.containsOnce(form, '.oe_dashboard_links',
        "should have rendered a link div");
    assert.containsOnce(form, 'table.oe_dashboard[data-layout="2-1"]',
        "should have rendered a table");
    assert.containsNone(form, 'td.o_list_record_selector',
        "td should not have a list selector");
    assert.strictEqual(form.$('h2 span.oe_header_txt:contains(ABC)').length, 1,
        "should have rendered a header with action string");
    assert.containsN(form, 'tr.o_data_row', 3,
        "should have rendered 3 data rows");

    assert.ok(form.$('.oe_content').is(':visible'), "content is visible");

    testUtils.dom.click(form.$('.oe_fold'));

    assert.notOk(form.$('.oe_content').is(':visible'), "content is no longer visible");

    testUtils.dom.click(form.$('.oe_fold'));

    assert.ok(form.$('.oe_content').is(':visible'), "content is visible again");
    assert.verifySteps(['load action', 'edit custom', 'edit custom']);

    assert.strictEqual($('.modal').length, 0, "should have no modal open");

    testUtils.dom.click(form.$('button.oe_dashboard_link_change_layout'));

    assert.strictEqual($('.modal').length, 1, "should have opened a modal");
    assert.strictEqual($('.modal li[data-layout="2-1"] i.oe_dashboard_selected_layout').length, 1,
        "should mark currently selected layout");

    testUtils.dom.click($('.modal .oe_dashboard_layout_selector li[data-layout="1-1"]'));

    assert.strictEqual($('.modal').length, 0, "should have no modal open");
    assert.containsOnce(form, 'table.oe_dashboard[data-layout="1-1"]',
        "should have rendered a table with correct layout");


    assert.containsOnce(form, '.oe_action', "should have one displayed action");
    testUtils.dom.click(form.$('span.oe_close'));

    assert.strictEqual($('.modal').length, 1, "should have opened a modal");

    // confirm the close operation
    testUtils.dom.click($('.modal button.btn-primary'));

    assert.strictEqual($('.modal').length, 0, "should have no modal open");
    assert.containsNone(form, '.oe_action', "should have no displayed action");

    assert.verifySteps(['load action', 'edit custom', 'edit custom', 'edit custom', 'edit custom']);
    form.destroy();
});

QUnit.test('views in the dashboard do not have a control panel', function (assert) {
    assert.expect(2);

    var form = createView({
        View: BoardView,
        model: 'board',
        data: this.data,
        arch: '<form>' +
                '<board style="2-1">' +
                    '<column>' +
                        '<action context="{}" view_mode="list" string="ABC" name="51" domain="[]"></action>' +
                    '</column>' +
                '</board>' +
            '</form>',
        mockRPC: function (route) {
            if (route === '/web/action/load') {
                return $.when({
                    res_model: 'partner',
                    views: [[4, 'list'], [5, 'form']],
                });
            }
            return this._super.apply(this, arguments);
        },
        archs: {
            'partner,4,list':
                '<tree string="Partner"><field name="foo"/></tree>',
        },
    });

    assert.containsOnce(form, '.o_action .o_list_view');
    assert.containsNone(form, '.o_action .o_control_panel');

    form.destroy();
});

QUnit.test('can render an action without view_mode attribute', function (assert) {
    // The view_mode attribute is automatically set to the 'action' nodes when
    // the action is added to the dashboard using the 'Add to dashboard' button
    // in the searchview. However, other dashboard views can be written by hand
    // (see openacademy tutorial), and in this case, we don't want hardcode
    // action's params (like context or domain), as the dashboard can directly
    // retrieve them from the action. Same applies for the view_type, as the
    // first view of the action can be used, by default.
    assert.expect(3);

    var form = createView({
        View: BoardView,
        model: 'board',
        data: this.data,
        arch: '<form string="My Dashboard">' +
                '<board style="2-1">' +
                    '<column>' +
                        '<action string="ABC" name="51" context="{\'a\': 1}"></action>' +
                    '</column>' +
                '</board>' +
            '</form>',
        archs: {
            'partner,4,list':
                '<tree string="Partner"><field name="foo"/></tree>',
        },
        mockRPC: function (route, args) {
            if (route === '/board/static/src/img/layout_1-1-1.png') {
                return $.when();
            }
            if (route === '/web/action/load') {
                return $.when({
                    context: '{"b": 2}',
                    domain: '[["foo", "=", "yop"]]',
                    res_model: 'partner',
                    views: [[4, 'list'], [false, 'form']],
                });
            }
            if (args.method === 'load_views') {
                assert.deepEqual(args.kwargs.context, {a: 1, b: 2},
                    "should have mixed both contexts");
            }
            if (route === '/web/dataset/search_read') {
                assert.deepEqual(args.domain, [['foo', '=', 'yop']],
                    "should use the domain of the action");
            }
            return this._super.apply(this, arguments);
        },
    });

    assert.strictEqual(form.$('.oe_action:contains(ABC) .o_list_view').length, 1,
        "the list view (first view of action) should have been rendered correctly");

    form.destroy();
});

QUnit.test('can sort a sub list', function (assert) {
    assert.expect(2);

    this.data.partner.fields.foo.sortable = true;

    var form = createView({
        View: BoardView,
        model: 'board',
        data: this.data,
        arch: '<form string="My Dashboard">' +
                '<board style="2-1">' +
                    '<column>' +
                        '<action context="{}" view_mode="list" string="ABC" name="51" domain="[]"></action>' +
                    '</column>' +
                '</board>' +
            '</form>',
        mockRPC: function (route) {
            if (route === '/web/action/load') {
                return $.when({
                    res_model: 'partner',
                    views: [[4, 'list']],
                });
            }
            return this._super.apply(this, arguments);
        },
        archs: {
            'partner,4,list':
                '<tree string="Partner"><field name="foo"/></tree>',
        },
    });

    assert.strictEqual($('tr.o_data_row').text(), 'yoplalalaabc',
        "should have correct initial data");

    testUtils.dom.click(form.$('th.o_column_sortable:contains(Foo)'));

    assert.strictEqual($('tr.o_data_row').text(), 'abclalalayop',
        "data should have been sorted");
    form.destroy();
});

QUnit.test('can open a record', function (assert) {
    assert.expect(1);

    var form = createView({
        View: BoardView,
        model: 'board',
        data: this.data,
        arch: '<form string="My Dashboard">' +
                '<board style="2-1">' +
                    '<column>' +
                        '<action context="{}" view_mode="list" string="ABC" name="51" domain="[]"></action>' +
                    '</column>' +
                '</board>' +
            '</form>',
        mockRPC: function (route) {
            if (route === '/web/action/load') {
                return $.when({
                    res_model: 'partner',
                    views: [[4, 'list']],
                });
            }
            return this._super.apply(this, arguments);
        },
        archs: {
            'partner,4,list':
                '<tree string="Partner"><field name="foo"/></tree>',
        },
        intercepts: {
            do_action: function (event) {
                assert.deepEqual(event.data.action, {
                    res_id: 1,
                    res_model: 'partner',
                    type: 'ir.actions.act_window',
                    views: [[false, 'form']],
                }, "should do a do_action with correct parameters");
            },
        },
    });

    testUtils.dom.click(form.$('tr.o_data_row td:contains(yop)'));
    form.destroy();
});

QUnit.test('can open record using action form view', function (assert) {
    assert.expect(1);

    var form = createView({
        View: BoardView,
        model: 'board',
        data: this.data,
        arch: '<form string="My Dashboard">' +
                '<board style="2-1">' +
                    '<column>' +
                        '<action context="{}" view_mode="list" string="ABC" name="51" domain="[]"></action>' +
                    '</column>' +
                '</board>' +
            '</form>',
        mockRPC: function (route) {
            if (route === '/web/action/load') {
                return $.when({
                    res_model: 'partner',
                    views: [[4, 'list'], [5, 'form']],
                });
            }
            return this._super.apply(this, arguments);
        },
        archs: {
            'partner,4,list':
                '<tree string="Partner"><field name="foo"/></tree>',
            'partner,5,form':
                '<form string="Partner"><field name="display_name"/></form>',
        },
        intercepts: {
            do_action: function (event) {
                assert.deepEqual(event.data.action, {
                    res_id: 1,
                    res_model: 'partner',
                    type: 'ir.actions.act_window',
                    views: [[5, 'form']],
                }, "should do a do_action with correct parameters");
            },
        },
    });

    testUtils.dom.click(form.$('tr.o_data_row td:contains(yop)'));
    form.destroy();
});

QUnit.test('can drag and drop a view', function (assert) {
    assert.expect(4);

    var form = createView({
        View: BoardView,
        model: 'board',
        data: this.data,
        arch: '<form string="My Dashboard">' +
                '<board style="2-1">' +
                    '<column>' +
                        '<action context="{}" view_mode="list" string="ABC" name="51" domain="[]"></action>' +
                    '</column>' +
                '</board>' +
            '</form>',
        mockRPC: function (route) {
            if (route === '/web/action/load') {
                return $.when({
                    res_model: 'partner',
                    views: [[4, 'list']],
                });
            }
            if (route === '/web/view/edit_custom') {
                assert.step('edit custom');
                return $.when(true);
            }
            return this._super.apply(this, arguments);
        },
        archs: {
            'partner,4,list':
                '<tree string="Partner"><field name="foo"/></tree>',
        },
    });

    assert.containsOnce(form, 'td.index_0 .oe_action',
        "initial action is in column 0");

    testUtils.dom.dragAndDrop(form.$('.oe_dashboard_column.index_0 .oe_header'),
        form.$('.oe_dashboard_column.index_1'));
    assert.containsNone(form, 'td.index_0 .oe_action',
        "initial action is not in column 0");
    assert.containsOnce(form, 'td.index_1 .oe_action',
        "initial action is in in column 1");

    form.destroy();
});

QUnit.test('twice the same action in a dashboard', function (assert) {
    assert.expect(2);

    var form = createView({
        View: BoardView,
        model: 'board',
        data: this.data,
        arch: '<form string="My Dashboard">' +
                '<board style="2-1">' +
                    '<column>' +
                        '<action context="{}" view_mode="list" string="ABC" name="51" domain="[]"></action>' +
                        '<action context="{}" view_mode="kanban" string="DEF" name="51" domain="[]"></action>' +
                    '</column>' +
                '</board>' +
            '</form>',
        mockRPC: function (route) {
            if (route === '/web/action/load') {
                return $.when({
                    res_model: 'partner',
                    views: [[4, 'list'],[5, 'kanban']],
                });
            }
            if (route === '/web/view/edit_custom') {
                assert.step('edit custom');
                return $.when(true);
            }
            return this._super.apply(this, arguments);
        },
        archs: {
            'partner,4,list':
                '<tree string="Partner"><field name="foo"/></tree>',
            'partner,5,kanban':
                '<kanban><templates><t t-name="kanban-box">' +
                    '<div><field name="foo"/></div>' +
                '</t></templates></kanban>',
        },
    });

    var $firstAction = form.$('.oe_action:contains(ABC)');
    assert.strictEqual($firstAction.find('.o_list_view').length, 1,
        "list view should be displayed in 'ABC' block");
    var $secondAction = form.$('.oe_action:contains(DEF)');
    assert.strictEqual($secondAction.find('.o_kanban_view').length, 1,
        "kanban view should be displayed in 'DEF' block");

    form.destroy();
});

QUnit.test('non-existing action in a dashboard', function (assert) {
    assert.expect(1);

    var form = createView({
        View: BoardView,
        model: 'board',
        data: this.data,
        arch: '<form string="My Dashboard">' +
                '<board style="2-1">' +
                    '<column>' +
                        '<action context="{}" view_mode="kanban" string="ABC" name="51" domain="[]"></action>' +
                    '</column>' +
                '</board>' +
            '</form>',
        intercepts: {
            load_views: function () {
                throw new Error('load_views should not be called');
            }
        },
        mockRPC: function (route) {
            if (route === '/board/static/src/img/layout_1-1-1.png') {
                return $.when();
            }
            if (route === '/web/action/load') {
                // server answer if the action doesn't exist anymore
                return $.when(false);
            }
            return this._super.apply(this, arguments);
        },
    });

    assert.strictEqual(form.$('.oe_action:contains(ABC)').length, 1,
        "there should be a box for the non-existing action");

    form.destroy();
});

QUnit.test('clicking on a kanban\'s button should trigger the action', function (assert) {
    assert.expect(2);

    var form = createView({
        View: BoardView,
        model: 'board',
        data: this.data,
        arch: '<form string="My Dashboard">' +
                '<board style="2-1">' +
                    '<column>' +
                        '<action name="149" string="Partner" view_mode="kanban" id="action_0_1"></action>' +
                    '</column>' +
                '</board>' +
            '</form>',
        archs: {
            'partner,false,kanban':
                '<kanban class="o_kanban_test"><templates><t t-name="kanban-box">' +
                    '<div>' +
                    '<field name="foo"/>' +
                    '</div>' +
                    '<div><button name="sitting_on_a_park_bench" type="object">Eying little girls with bad intent</button>' +
                    '</div>' +
                '</t></templates></kanban>',
        },
        intercepts: {
            execute_action: function (event) {
                var data = event.data;
                assert.strictEqual(data.env.model, 'partner', "should have correct model");
                assert.strictEqual(data.action_data.name, 'sitting_on_a_park_bench',
                    "should call correct method");
            }
        },

        mockRPC: function (route) {
            if (route === '/board/static/src/img/layout_1-1-1.png') {
                return $.when();
            }
            if (route === '/web/action/load') {
                return $.when({res_model: 'partner', view_mode: 'kanban', views: [[false, 'kanban']]});
            }
            if (route === '/web/dataset/search_read') {
                return $.when({records: [{foo: 'aqualung'}]});
            }
            return this._super.apply(this, arguments);
        }
    });

    testUtils.dom.click(form.$('.o_kanban_test').find('button:first'));

    form.destroy();
});

QUnit.test('subviews are aware of attach in or detach from the DOM', function (assert) {
    assert.expect(2);

    // patch list renderer `on_attach_callback` for the test only
    testUtils.mock.patch(ListRenderer, {
        on_attach_callback: function () {
            assert.step('subview on_attach_callback');
        }
    });

    var form = createView({
        View: BoardView,
        model: 'board',
        data: this.data,
        arch: '<form string="My Dashboard">' +
                '<board style="2-1">' +
                    '<column>' +
                        '<action context="{}" view_mode="list" string="ABC" name="51" domain="[]"></action>' +
                    '</column>' +
                '</board>' +
            '</form>',
        mockRPC: function (route) {
            if (route === '/web/action/load') {
                return $.when({
                    res_model: 'partner',
                    views: [[4, 'list']],
                });
            }
            return this._super.apply(this, arguments);
        },
        archs: {
            'partner,4,list':
                '<list string="Partner"><field name="foo"/></list>',
        },
    });

    assert.verifySteps(['subview on_attach_callback']);

    // restore on_attach_callback of ListRenderer
    testUtils.mock.unpatch(ListRenderer);

    form.destroy();
});

QUnit.test('dashboard intercepts custom events triggered by sub controllers', function (assert) {
    assert.expect(1);

    // we patch the ListController to force it to trigger the custom events that
    // we want the dashboard to intercept (to stop them or to tweak their data)
    testUtils.mock.patch(ListController, {
        start: function () {
            this.trigger_up('update_filters');
        },
    });

    var board = createView({
        View: BoardView,
        model: 'board',
        data: this.data,
        arch: '<form string="My Dashboard">' +
                '<board style="2-1">' +
                    '<column>' +
                        '<action context="{}" view_mode="list" string="ABC" name="51" domain="[]"></action>' +
                    '</column>' +
                '</board>' +
            '</form>',
        mockRPC: function (route) {
            if (route === '/web/action/load') {
                return $.when({res_model: 'partner', views: [[false, 'list']]});
            }
            return this._super.apply(this, arguments);
        },
        archs: {
            'partner,false,list': '<tree string="Partner"/>',
        },
        intercepts: {
            update_filters: assert.step.bind(assert, 'update_filters'),
        },
    });

    assert.verifySteps([]);

    testUtils.mock.unpatch(ListController);
    board.destroy();
});

QUnit.test('save actions to dashboard', function (assert) {
    assert.expect(3);

    var actionManager = createActionManager({
        data: this.data,
        archs: {
            'partner,false,list': '<list><field name="foo"/></list>',
            'partner,false,search': '<search></search>',
        },
        mockRPC: function (route, args) {
            if (route === '/board/add_to_dashboard') {
                assert.strictEqual(args.action_id, 1,
                    "should save the correct action");
                assert.strictEqual(args.view_mode, 'list',
                    "should save the correct view type");
                return $.when(true);
            }
            return this._super.apply(this, arguments);
        },
    });

    actionManager.doAction({
        id: 1,
        res_model: 'partner',
        type: 'ir.actions.act_window',
        views: [[false, 'list']],
    });

    assert.containsOnce(actionManager, '.o_list_view',
        "should display the list view");

    // add this action to dashboard
    testUtils.dom.click($('.o_search_options .o_dropdown button:contains(Favorites)'));
    testUtils.dom.click($('.o_add_to_board.o_menu_header'));
    testUtils.fields.editInput($('input.o_add_to_board_input'), 'a name');
    testUtils.dom.click($('.o_add_to_board_confirm_button'));

    actionManager.destroy();
});

QUnit.test('save two searches to dashboard', function (assert) {
    // the second search saved should not be influenced by the first
    assert.expect(2);

    var actionManager = createActionManager({
        data: this.data,
        archs: {
            'partner,false,list': '<list><field name="foo"/></list>',
            'partner,false,search': '<search></search>',
        },
        mockRPC: function (route, args) {
            if (route === '/board/add_to_dashboard') {
                if (filter_count === 0) {
                    assert.deepEqual(args.domain, [["display_name", "ilike", "a"]],
                        "the correct domain should be sent");
                }
                if (filter_count === 1) {
                    assert.deepEqual(args.domain, [["display_name", "ilike", "b"]],
                        "the correct domain should be sent");
                }

                filter_count += 1;
                return $.when(true);
            }
            return this._super.apply(this, arguments);
        },
    });

    actionManager.doAction({
        id: 1,
        res_model: 'partner',
        type: 'ir.actions.act_window',
        views: [[false, 'list']],
    });

    var filter_count = 0;
    // Add a first filter
    testUtils.dom.click(actionManager.$('.o_filters_menu_button'));
    testUtils.dom.click(actionManager.$('.o_add_custom_filter'));
    actionManager.$('.o_searchview_extended_prop_value .o_input').val('a');
    testUtils.dom.click(actionManager.$('.o_apply_filter'));
    // Add it to dashboard
    testUtils.dom.click(actionManager.$('.o_favorites_menu_button'));
    testUtils.dom.click(actionManager.$('.o_add_to_board'));
    testUtils.dom.click(actionManager.$('.o_add_to_board_confirm_button'));
    // Remove it
    testUtils.dom.click(actionManager.$('.o_facet_remove'));

    // Add the second filter
    testUtils.dom.click(actionManager.$('.o_filters_menu_button'));
    testUtils.dom.click(actionManager.$('.o_add_custom_filter'));
    actionManager.$('.o_searchview_extended_prop_value .o_input').val('b');
    testUtils.dom.click(actionManager.$('.o_apply_filter'));
    // Add it to dashboard
<<<<<<< HEAD
    testUtils.dom.click(actionManager.$('.o_favorites_menu_button'));
    testUtils.dom.click(actionManager.$('.o_add_to_board'));
    testUtils.dom.click(actionManager.$('.o_add_to_board_confirm_button'));
=======
    $('.o_add_to_dashboard_button').click();

    actionManager.destroy();
});

QUnit.test('save a action domain to dashboard', function (assert) {
    // View domains are to be added to the dashboard domain
    assert.expect(1);

    var view_domain = ["display_name", "ilike", "a"];
    var filter_domain = ["display_name", "ilike", "b"];

    var actionManager = createActionManager({
        data: this.data,
        archs: {
            'partner,false,list': '<list><field name="foo"/></list>',
            'partner,false,search': '<search></search>',
        },
        mockRPC: function (route, args) {
            if (route === '/board/add_to_dashboard') {
                assert.deepEqual(args.domain, [view_domain, filter_domain],
                    "the correct domain should be sent");
                return $.when(true);
            }
            return this._super.apply(this, arguments);
        },
    });

    actionManager.doAction({
        id: 1,
        res_model: 'partner',
        type: 'ir.actions.act_window',
        views: [[false, 'list']],
        domain: [view_domain],
    });

    // Add a filter
    $('span.fa-filter').click();
    $('.o_add_custom_filter:visible').click();
    $('.o_searchview_extended_prop_value .o_input').val('b')
    $('.o_apply_filter').click();
    // Add it to dashboard
    $('.o_add_to_dashboard_button').click();

    actionManager.destroy();
});

QUnit.test('save to dashboard actions with flag keepSearchView', function (assert) {
    assert.expect(4);

    var actionManager = createActionManager({
        data: this.data,
        archs: {
            'partner,false,graph': '<graph><field name="foo"/></graph>',
            'partner,false,list': '<list><field name="foo"/></list>',
            'partner,false,search': '<search></search>',
        },
        mockRPC: function (route, args) {
            if (route === '/board/add_to_dashboard') {
                assert.strictEqual(args.action_id, 2,
                    "should save the correct action");
                assert.strictEqual(args.view_mode, 'graph',
                    "should save the correct view type");
                return $.when(true);
            }
            return this._super.apply(this, arguments);
        },
    });

    // execute a first action
    actionManager.doAction({
        id: 1,
        res_model: 'partner',
        type: 'ir.actions.act_window',
        views: [[false, 'list']],
    });

    // execute another action with flag 'keepSearchView' and add it to dashboard
    var options = {keepSearchView: true};
    actionManager.doAction({
        id: 2,
        res_model: 'partner',
        type: 'ir.actions.act_window',
        views: [[false, 'graph']],
    }, options);

    assert.strictEqual(actionManager.$('.o_graph').length, 1,
        "should display the graph view");
    assert.strictEqual($('.o_add_to_dashboard_link').length, 1,
        "should allow the 'Add to dashboard' feature (this is the same searchview)");

    // add this action to dashboard
    $('.o_add_to_dashboard_button').click();
>>>>>>> 7e4b0350

    actionManager.destroy();
});

QUnit.test("Views should be loaded in the user's language", function (assert) {
    assert.expect(2);
    var form = createView({
        View: BoardView,
        model: 'board',
        data: this.data,
        session: {user_context: {lang: 'fr_FR'}},
        arch: '<form string="My Dashboard">' +
                '<board style="2-1">' +
                    '<column>' +
                        '<action context="{\'lang\': \'en_US\'}" view_mode="list" string="ABC" name="51" domain="[]"></action>' +
                    '</column>' +
                '</board>' +
            '</form>',
        mockRPC: function (route, args) {
            if (args.method === 'load_views') {
                assert.deepEqual(pyUtils.eval('context', args.kwargs.context), {lang: 'fr_FR'},
                    'The views should be loaded with the correct context');
            }
            if (route === "/web/dataset/search_read") {
                assert.deepEqual(args.context, {lang: 'fr_FR'},
                    'The data should be loaded with the correct context');
            }
            if (route === '/web/action/load') {
                return $.when({
                    res_model: 'partner',
                    views: [[4, 'list']],
                });
            }
            return this._super.apply(this, arguments);
        },
        archs: {
            'partner,4,list':
                '<list string="Partner"><field name="foo"/></list>',
        },
    });

    form.destroy();
});

QUnit.test("Dashboard should use correct groupby", function (assert) {
    assert.expect(1);
    var form = createView({
        View: BoardView,
        model: 'board',
        data: this.data,
        arch: '<form string="My Dashboard">' +
                '<board style="2-1">' +
                    '<column>' +
                        '<action context="{\'group_by\': [\'bar\']}" string="ABC" name="51"></action>' +
                    '</column>' +
                '</board>' +
            '</form>',
        mockRPC: function (route, args) {
            if (args.method === 'read_group') {
                assert.deepEqual(args.kwargs.groupby, ['bar'],
                    'user defined groupby should have precedence on action groupby');
            }
            if (route === '/web/action/load') {
                return $.when({
                    res_model: 'partner',
                    context: {
                        group_by: 'some_field',
                    },
                    views: [[4, 'list']],
                });
            }
            return this._super.apply(this, arguments);
        },
        archs: {
            'partner,4,list':
                '<list string="Partner"><field name="foo"/></list>',
        },
    });

    form.destroy();
});

QUnit.test('click on a cell of pivot view inside dashboard', function (assert) {
    assert.expect(3);

    var form = createView({
        View: BoardView,
        model: 'board',
        data: this.data,
        arch: '<form>' +
                '<board style="2-1">' +
                    '<column>' +
                        '<action view_mode="pivot" string="ABC" name="51"></action>' +
                    '</column>' +
                '</board>' +
            '</form>',
        mockRPC: function (route) {
            if (route === '/web/action/load') {
                return $.when({
                    res_model: 'partner',
                    views: [[4, 'pivot']],
                });
            }
            return this._super.apply(this, arguments);
        },
        archs: {
            'partner,4,pivot': '<pivot><field name="int_field" type="measure"/></pivot>',
        },
        intercepts: {
            do_action: function () {
                assert.step('do action');
            },
        },
    });

    assert.verifySteps([]);

    testUtils.dom.click(form.$('.o_pivot .o_pivot_cell_value'));

    assert.verifySteps(['do action']);

    form.destroy();
});

});<|MERGE_RESOLUTION|>--- conflicted
+++ resolved
@@ -779,12 +779,9 @@
     actionManager.$('.o_searchview_extended_prop_value .o_input').val('b');
     testUtils.dom.click(actionManager.$('.o_apply_filter'));
     // Add it to dashboard
-<<<<<<< HEAD
     testUtils.dom.click(actionManager.$('.o_favorites_menu_button'));
     testUtils.dom.click(actionManager.$('.o_add_to_board'));
     testUtils.dom.click(actionManager.$('.o_add_to_board_confirm_button'));
-=======
-    $('.o_add_to_dashboard_button').click();
 
     actionManager.destroy();
 });
@@ -796,6 +793,9 @@
     var view_domain = ["display_name", "ilike", "a"];
     var filter_domain = ["display_name", "ilike", "b"];
 
+    // The filter domain already contains the view domain, but is always added by dashboard..,
+    var expected_domain = ['&', '&', view_domain, view_domain, filter_domain]
+
     var actionManager = createActionManager({
         data: this.data,
         archs: {
@@ -804,7 +804,7 @@
         },
         mockRPC: function (route, args) {
             if (route === '/board/add_to_dashboard') {
-                assert.deepEqual(args.domain, [view_domain, filter_domain],
+                assert.deepEqual(args.domain, expected_domain,
                     "the correct domain should be sent");
                 return $.when(true);
             }
@@ -821,63 +821,14 @@
     });
 
     // Add a filter
-    $('span.fa-filter').click();
-    $('.o_add_custom_filter:visible').click();
-    $('.o_searchview_extended_prop_value .o_input').val('b')
-    $('.o_apply_filter').click();
+    testUtils.dom.click(actionManager.$('.o_filters_menu_button'));
+    testUtils.dom.click(actionManager.$('.o_add_custom_filter'));
+    actionManager.$('.o_searchview_extended_prop_value .o_input').val('b');
+    testUtils.dom.click(actionManager.$('.o_apply_filter'));
     // Add it to dashboard
-    $('.o_add_to_dashboard_button').click();
-
-    actionManager.destroy();
-});
-
-QUnit.test('save to dashboard actions with flag keepSearchView', function (assert) {
-    assert.expect(4);
-
-    var actionManager = createActionManager({
-        data: this.data,
-        archs: {
-            'partner,false,graph': '<graph><field name="foo"/></graph>',
-            'partner,false,list': '<list><field name="foo"/></list>',
-            'partner,false,search': '<search></search>',
-        },
-        mockRPC: function (route, args) {
-            if (route === '/board/add_to_dashboard') {
-                assert.strictEqual(args.action_id, 2,
-                    "should save the correct action");
-                assert.strictEqual(args.view_mode, 'graph',
-                    "should save the correct view type");
-                return $.when(true);
-            }
-            return this._super.apply(this, arguments);
-        },
-    });
-
-    // execute a first action
-    actionManager.doAction({
-        id: 1,
-        res_model: 'partner',
-        type: 'ir.actions.act_window',
-        views: [[false, 'list']],
-    });
-
-    // execute another action with flag 'keepSearchView' and add it to dashboard
-    var options = {keepSearchView: true};
-    actionManager.doAction({
-        id: 2,
-        res_model: 'partner',
-        type: 'ir.actions.act_window',
-        views: [[false, 'graph']],
-    }, options);
-
-    assert.strictEqual(actionManager.$('.o_graph').length, 1,
-        "should display the graph view");
-    assert.strictEqual($('.o_add_to_dashboard_link').length, 1,
-        "should allow the 'Add to dashboard' feature (this is the same searchview)");
-
-    // add this action to dashboard
-    $('.o_add_to_dashboard_button').click();
->>>>>>> 7e4b0350
+    testUtils.dom.click(actionManager.$('.o_favorites_menu_button'));
+    testUtils.dom.click(actionManager.$('.o_add_to_board'));
+    testUtils.dom.click(actionManager.$('.o_add_to_board_confirm_button'));
 
     actionManager.destroy();
 });
