--- conflicted
+++ resolved
@@ -374,10 +374,6 @@
             res[id] = round(res.get(id, 0.0),2)
         return res
 
-<<<<<<< HEAD
-    _columns ={
-        'ca_invoiced': fields.function(_ca_invoiced_calc, type='float', string='Invoiced Amount',
-=======
     def _is_overdue_quantity(self, cr, uid, ids, fieldnames, args, context=None):
         result = dict.fromkeys(ids, 0)
 
@@ -400,8 +396,7 @@
                                                 store={
                                                     'account.analytic.line' : (_get_analytic_account, None, 20),
                                                 }),
-        'ca_invoiced': fields.function(_ca_invoiced_calc, method=True, type='float', string='Invoiced Amount',
->>>>>>> b8519868
+        'ca_invoiced': fields.function(_ca_invoiced_calc, type='float', string='Invoiced Amount',
             help="Total customer invoiced amount for this account.",
             digits_compute=dp.get_precision('Account')),
         'total_cost': fields.function(_total_cost_calc, type='float', string='Total Costs',
