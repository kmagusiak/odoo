# Turkish translation for openobject-addons
# Copyright (c) 2014 Rosetta Contributors and Canonical Ltd 2014
# This file is distributed under the same license as the openobject-addons package.
# FIRST AUTHOR <EMAIL@ADDRESS>, 2014.
#
msgid ""
msgstr ""
<<<<<<< HEAD
"Project-Id-Version: openobject-addons\n"
"Report-Msgid-Bugs-To: FULL NAME <EMAIL@ADDRESS>\n"
"POT-Creation-Date: 2014-08-14 13:09+0000\n"
"PO-Revision-Date: 2014-11-15 09:38+0000\n"
"Last-Translator: Ayhan KIZILTAN <Unknown>\n"
"Language-Team: Turkish <tr@li.org>\n"
=======
"Project-Id-Version: Odoo 8.0\n"
"Report-Msgid-Bugs-To: \n"
"POT-Creation-Date: 2015-01-21 14:08+0000\n"
"PO-Revision-Date: 2015-12-04 21:24+0000\n"
"Last-Translator: Murat Kaplan <muratk@projetgrup.com>\n"
"Language-Team: Turkish (http://www.transifex.com/odoo/odoo-8/language/tr/)\n"
>>>>>>> 83a4a582
"MIME-Version: 1.0\n"
"Content-Type: text/plain; charset=UTF-8\n"
"Content-Transfer-Encoding: 8bit\n"
"X-Launchpad-Export-Date: 2014-11-16 06:20+0000\n"
"X-Generator: Launchpad (build 17241)\n"
"Language: tr\n"

#. module: procurement
#: model:ir.actions.act_window,help:procurement.procurement_exceptions
msgid ""
"<p class=\"oe_view_nocontent_create\">\n"
"                 Click to create a Procurement.\n"
"              </p>\n"
"              <p>\n"
"                <b>Procurement Orders</b> represent the need for a certain "
"quantity of products, at a given time, in a given location.\n"
"              </p>\n"
"              <p>\n"
"                <b>Sales Orders</b> are one typical source of Procurement "
"Orders (but these are distinct documents). \n"
"                <br/>Depending on the procurement parameters and the product "
"configuration, the procurement engine will attempt to satisfy the need by "
"reserving products from stock, ordering products from a supplier, or passing "
"a manufacturing order, etc...\n"
"              </p>\n"
"              <p>\n"
"                A <b>Procurement Exception</b> occurs when the system cannot "
"find a way to fulfill a procurement. Some exceptions will resolve themselves "
"automatically, but others require manual intervention (those are identified "
"by a specific error message in the chatter).\n"
"              </p>\n"
"            "
msgstr ""
"<p class=\"oe_view_nocontent_create\">\n"
"                 Bir Tedarik oluşturmak için tıklayın.\n"
"              </p>\n"
"              <p>\n"
"                <b>Tedarik Siparişleri</b> belirli miktarda ürünün, verilen "
"zamanda, verilen konumdaki ihtiyacını yansıtır.\n"
"              </p>\n"
"              <p>\n"
"                <b>Satış Siparişleri</b> tipik bir Tedarik Siparişi "
"kaynağıdır (ancak bunlar farklı belgelerdir). \n"
"                <br/>Tedarik parametrelerine ve ürün yapısına bağlı olarak, "
"tedarik motoru ürün gereksinimini stoktan ayırarak, bir tedarikçiye sipariş "
"vererek veya bir üretim emri geçerek, vb  karşılamaya çalışır...\n"
"              </p>\n"
"              <p>\n"
"                A <b>Tedarik İstisnası</b> sistem bir tedariği yerine "
"getiremezse oluşur. Bazı istisnalar otomatik olarak kendi kendine çözüm "
"sağlayabilir, ancak diğerleri elle müdahale gerektirir (bunlar sohbetçide "
"özel bir hata mesajı ile belirlenir).\n"
"              </p>\n"
"            "

#. module: procurement
#: model:ir.actions.act_window,help:procurement.procurement_action
msgid ""
"<p class=\"oe_view_nocontent_create\">\n"
"                 Click to create a procurement order.  \n"
"              </p>\n"
"              <p>\n"
"                A <b>procurement order</b> is used to record a need for a "
"specific\n"
"                product at a specific location. Procurement orders are "
"usually\n"
"                created automatically from <i>sales orders, pull logistic "
"rules or\n"
"                minimum stock rules.</i>\n"
"              </p>\n"
"              <p>\n"
"                When the procurement order is confirmed, it automatically\n"
"                creates the necessary operations to fullfil the need: "
"purchase\n"
"                order proposition, manufacturing order, etc.\n"
"              </p>\n"
"            "
msgstr ""
"<p class=\"oe_view_nocontent_create\">\n"
"                 Bir tedarik siparişi oluşturmak için tıklayın.  \n"
"              </p>\n"
"              <p>\n"
"                A <b>Tedarik Siparişi</b> bir ürünün belirli bir konumdaki \n"
"                gereksinimini kayıt için kullanılır. Tedarik sioarişleri "
"genellikle\n"
"                <i>satış siparişlerinden, çekme lojistik kurallarından veya "
"enaz\n"
"                stok kurallarından otomatik olarak oluşturulur.</i>\n"
"              </p>\n"
"              <p>\n"
"                Tedarik siparişi onayladığında gereksinimi karşılamak\n"
"                üzere otomatik olarak gerekli işlemleri başlatır: satınalma\n"
"                siparişi teklifi, üretim emri, vb.\n"
"              </p>\n"
"            "

#. module: procurement
#: field:procurement.rule,action:0
msgid "Action"
msgstr "İşlem"

#. module: procurement
#: field:procurement.rule,active:0
msgid "Active"
msgstr "Etkin"

#. module: procurement
#: selection:procurement.group,move_type:0
msgid "All at once"
msgstr "Hepsi birden"

#. module: procurement
#: view:procurement.order.compute.all:procurement.view_compute_schedulers_wizard
msgid "Cancel"
msgstr "İptal"

#. module: procurement
#: view:procurement.order:procurement.procurement_form_view
msgid "Cancel Procurement"
msgstr "Tedariği İptal Et"

#. module: procurement
#: selection:procurement.order,state:0
msgid "Cancelled"
msgstr "İptal Edildi"

#. module: procurement
#: code:addons/procurement/procurement.py:156
#, python-format
msgid "Cannot delete Procurement Order(s) which are in %s state."
msgstr "%s durumundaki Tedarik Emir(ler)i silinemiyor."

#. module: procurement
#: view:procurement.order:procurement.procurement_form_view
msgid "Check Procurement"
msgstr "Tedarik Kontrolu"

#. module: procurement
#: help:procurement.order,rule_id:0
msgid ""
"Chosen rule for the procurement resolution. Usually chosen by the system but "
"can be manually set by the procurement manager to force an unusual behavior."
msgstr ""
"Tedarik çözümü için seçilen kural. Genellikle sistem tarafından seçilir, "
"ancak; alışılmadık bir davranışı zorlamak için tedarik yöneticisi tarafından "
"elle de ayarlanabilir."

#. module: procurement
#: field:procurement.order,company_id:0
#: field:procurement.rule,company_id:0
msgid "Company"
msgstr "Şirket"

#. module: procurement
#: view:procurement.order.compute.all:procurement.view_compute_schedulers_wizard
msgid "Compute all procurements in the background."
msgstr "Arka planda tüm Alımlarımızı hesaplayın."

#. module: procurement
#: model:ir.model,name:procurement.model_procurement_order_compute_all
msgid "Compute all schedulers"
msgstr "Tüm Planlamacıları Hesapla"

#. module: procurement
#: selection:procurement.order,state:0
msgid "Confirmed"
msgstr "Onaylı"

#. module: procurement
#: field:procurement.group,create_uid:0
#: field:procurement.order,create_uid:0
#: field:procurement.order.compute.all,create_uid:0
#: field:procurement.rule,create_uid:0
msgid "Created by"
msgstr "Oluşturan"

#. module: procurement
#: field:procurement.group,create_date:0
#: field:procurement.order,create_date:0
#: field:procurement.order.compute.all,create_date:0
#: field:procurement.rule,create_date:0
msgid "Created on"
msgstr "Oluşturuldu"

#. module: procurement
#: help:procurement.order,message_last_post:0
msgid "Date of the last message posted on the record."
msgstr "Kayıta işlenmiş son mesajın tarihi."

#. module: procurement
#: field:procurement.group,move_type:0
msgid "Delivery Method"
msgstr "Teslimat Yöntemi"

#. module: procurement
#: field:procurement.order,name:0
msgid "Description"
msgstr "Açıklama"

#. module: procurement
#: selection:procurement.order,state:0
msgid "Done"
msgstr "Biten"

#. module: procurement
#: selection:procurement.order,state:0
msgid "Exception"
msgstr "İstisna"

#. module: procurement
#: view:procurement.order:procurement.view_procurement_filter
msgid "Exceptions"
msgstr "İstisnalar"

#. module: procurement
#: view:procurement.order:procurement.procurement_form_view
msgid "External note..."
msgstr "Dış not..."

#. module: procurement
#: view:procurement.order:procurement.procurement_form_view
msgid "Extra Information"
msgstr "Ek Bilgisi"

#. module: procurement
#: selection:procurement.rule,group_propagation_option:0
msgid "Fixed"
msgstr "Sabit"

#. module: procurement
#: field:procurement.rule,group_id:0
msgid "Fixed Procurement Group"
msgstr "Sabit Tedarik Grubu"

#. module: procurement
#: field:procurement.order,message_follower_ids:0
msgid "Followers"
msgstr "Takipçiler"

#. module: procurement
#: view:procurement.rule:procurement.view_procurement_rule_form
msgid "General Information"
msgstr "Genel Bilgisi"

#. module: procurement
#: view:procurement.order:procurement.view_procurement_filter
msgid "Group By"
msgstr "Gruplandır"

#. module: procurement
#: model:ir.actions.act_window,name:procurement.do_view_procurements
#: view:procurement.order:procurement.procurement_form_view
msgid "Group's Procurements"
msgstr "Tedarik Grubun'ları"

#. module: procurement
#: help:procurement.order,message_summary:0
msgid ""
"Holds the Chatter summary (number of messages, ...). This summary is "
"directly in html format in order to be inserted in kanban views."
msgstr ""
"Sohbetçi özetini tutar (mesajların sayısı, ...). Bu özet kanban ekranlarına "
"eklenebilmesi için html biçimindedir."

#. module: procurement
#: field:procurement.group,id:0
#: field:procurement.order,id:0
#: field:procurement.order.compute.all,id:0
#: field:procurement.rule,id:0
msgid "ID"
msgstr "ID"

#. module: procurement
#: help:procurement.order,message_unread:0
msgid "If checked new messages require your attention."
msgstr "Eğer işaretliyse yeni iletiler ilginizi gerektirir."

#. module: procurement
#: help:procurement.rule,active:0
msgid "If unchecked, it will allow you to hide the rule without removing it."
msgstr ""
"İşaretlenmemiş ise, bunu kaldırmadan kuralını gizlemek için izin verecek."

#. module: procurement
#: code:addons/procurement/procurement.py:155
#, python-format
msgid "Invalid Action!"
msgstr "Geçersiz İşlem!"

#. module: procurement
#: field:procurement.order,message_is_follower:0
msgid "Is a Follower"
msgstr "Bir Takipçidir"

#. module: procurement
#: field:procurement.order,message_last_post:0
msgid "Last Message Date"
msgstr "Son Mesaj Tarihi"

#. module: procurement
#: field:procurement.group,write_uid:0
#: field:procurement.order,write_uid:0
#: field:procurement.order.compute.all,write_uid:0
#: field:procurement.rule,write_uid:0
msgid "Last Updated by"
msgstr "Son Güncelleyen"

#. module: procurement
#: field:procurement.group,write_date:0
#: field:procurement.order,write_date:0
#: field:procurement.order.compute.all,write_date:0
#: field:procurement.rule,write_date:0
msgid "Last Updated on"
msgstr "Son Güncelleme"

#. module: procurement
#: view:procurement.order:procurement.view_procurement_filter
msgid "Late"
msgstr "Geciken"

#. module: procurement
#: selection:procurement.rule,group_propagation_option:0
msgid "Leave Empty"
msgstr "Boş Bırakın"

#. module: procurement
#: view:res.company:procurement.mrp_company
msgid "Logistics"
msgstr "Lojistik"

#. module: procurement
#: field:procurement.order,message_ids:0
msgid "Messages"
msgstr "Mesajlar"

#. module: procurement
#: help:procurement.order,message_ids:0
msgid "Messages and communication history"
msgstr "Mesajlar ve iletişim geçmişi"

#. module: procurement
#: field:procurement.rule,name:0
msgid "Name"
msgstr "Adı"

#. module: procurement
#: code:addons/procurement/procurement.py:213
#, python-format
msgid "No rule matching this procurement"
msgstr "Bu tedarik eşleşen Hiçbir kural yok"

#. module: procurement
#: selection:procurement.order,priority:0
msgid "Normal"
msgstr "Normal"

#. module: procurement
#: selection:procurement.order,priority:0
msgid "Not urgent"
msgstr "Acil değil"

#. module: procurement
#: view:procurement.order:procurement.procurement_form_view
msgid "Notes"
msgstr "Notlar"

#. module: procurement
#: selection:procurement.group,move_type:0
msgid "Partial"
msgstr "Parsiyel"

#. module: procurement
#: field:procurement.order,priority:0
msgid "Priority"
msgstr "Öncelik"

#. module: procurement
#: model:ir.model,name:procurement.model_procurement_order
#: view:procurement.order:procurement.procurement_form_view
#: view:procurement.order:procurement.view_procurement_filter
msgid "Procurement"
msgstr "Tedarik"

#. module: procurement
#: model:ir.actions.act_window,name:procurement.procurement_action5
#: view:procurement.order:procurement.view_procurement_filter
msgid "Procurement Exceptions"
msgstr "Tedarik İstisnaları"

#. module: procurement
#: field:procurement.order,group_id:0
msgid "Procurement Group"
msgstr "Tedarik Grubu"

#. module: procurement
#: view:procurement.order:procurement.procurement_tree_view
msgid "Procurement Lines"
msgstr "Tedarik Satırları"

#. module: procurement
#: model:ir.actions.act_window,name:procurement.procurement_action
msgid "Procurement Orders"
msgstr "Tedarik Emirleri"

#. module: procurement
#: model:ir.model,name:procurement.model_procurement_group
msgid "Procurement Requisition"
msgstr "Tedarik Talebi"

#. module: procurement
#: model:ir.model,name:procurement.model_procurement_rule
msgid "Procurement Rule"
msgstr "Tedarik Kuralı"

#. module: procurement
#: view:procurement.group:procurement.procurement_group_form_view
msgid "Procurement group"
msgstr "Tedarik grubu"

#. module: procurement
#: view:procurement.order:procurement.view_procurement_filter
msgid "Procurement started late"
msgstr "Tedarik geç başladı"

#. module: procurement
#: model:ir.actions.act_window,name:procurement.procurement_exceptions
#: view:procurement.group:procurement.procurement_group_form_view
#: field:procurement.group,procurement_ids:0
msgid "Procurements"
msgstr "Tedarikler"

#. module: procurement
#: view:procurement.order:procurement.view_procurement_filter
#: field:procurement.order,product_id:0
msgid "Product"
msgstr "Ürün"

#. module: procurement
#: field:procurement.order,product_uom:0
msgid "Product Unit of Measure"
msgstr "Ürün Ölçü Birimi"

#. module: procurement
#: field:procurement.order,product_uos:0
msgid "Product UoS"
msgstr "Ürün Satış Ölçü Birimi"

#. module: procurement
#: selection:procurement.rule,group_propagation_option:0
msgid "Propagate"
msgstr "Yayma"

#. module: procurement
#: view:procurement.rule:procurement.view_procurement_rule_form
msgid "Propagation Options"
msgstr "Yayma Opsiyonu"

#. module: procurement
#: field:procurement.rule,group_propagation_option:0
msgid "Propagation of Procurement Group"
msgstr "Tedarik Grup Yayılması"

#. module: procurement
#: view:procurement.rule:procurement.view_procurement_rule_form
msgid "Pull Rule"
msgstr "Çekme Kurallı"

#. module: procurement
#: view:procurement.rule:procurement.view_procurement_rule_tree
msgid "Pull Rules"
msgstr "Çekme Kuralları"

#. module: procurement
#: field:procurement.order,product_qty:0
msgid "Quantity"
msgstr "Miktar"

#. module: procurement
#: view:procurement.order:procurement.procurement_form_view
msgid "Reconfirm Procurement"
msgstr "Tedariği Tekrar Yapılandır"

#. module: procurement
#: field:procurement.group,name:0
msgid "Reference"
msgstr "Referans"

#. module: procurement
#: help:procurement.order,origin:0
msgid ""
"Reference of the document that created this Procurement.\n"
"This is automatically completed by Odoo."
msgstr ""
"Bu Tedariği oluşturan belgenin referansı.\n"
"Bu, Odoo tarafından otomatik olarak tamamlanır."

#. module: procurement
#: field:procurement.order,rule_id:0
msgid "Rule"
msgstr "Kural"

#. module: procurement
#: view:procurement.order:procurement.procurement_form_view
msgid "Run Procurement"
msgstr "Tedarik Çalıştır"

#. module: procurement
#: model:ir.actions.act_window,name:procurement.action_compute_schedulers
#: view:procurement.order.compute.all:procurement.view_compute_schedulers_wizard
msgid "Run Schedulers"
msgstr "Planlayıcı Çalıştır"

#. module: procurement
#: selection:procurement.order,state:0
msgid "Running"
msgstr "Yürütülüyor"

#. module: procurement
#: field:procurement.order,date_planned:0
msgid "Scheduled Date"
msgstr "Planlanan Tarih"

#. module: procurement
#: view:procurement.order:procurement.view_procurement_filter
msgid "Scheduled Month"
msgstr "Aylık Planlanan"

#. module: procurement
#: view:procurement.order.compute.all:procurement.view_compute_schedulers_wizard
msgid "Scheduler Parameters"
msgstr "Planlamacı Paremetreleri"

#. module: procurement
#: view:procurement.order:procurement.procurement_form_view
msgid "Scheduling"
msgstr "Planlama"

#. module: procurement
#: view:procurement.order:procurement.view_procurement_filter
msgid "Search Procurement"
msgstr "Tedarik Arama"

#. module: procurement
#: field:procurement.rule,sequence:0
msgid "Sequence"
msgstr "Sıralama"

#. module: procurement
#: field:procurement.order,origin:0
msgid "Source Document"
msgstr "Kaynak Belge"

#. module: procurement
#: view:procurement.order:procurement.view_procurement_filter
#: field:procurement.order,state:0
msgid "Status"
msgstr "Durumu"

#. module: procurement
#: field:procurement.order,message_summary:0
msgid "Summary"
msgstr "Özet"

#. module: procurement
#: help:procurement.rule,name:0
msgid "This field will fill the packing origin and the name of its moves"
msgstr "Bu alan paket orijinini ve onun hareketlerinin adı ile dolduracaktır"

#. module: procurement
#: view:procurement.order:procurement.procurement_tree_view
msgid "Unit of Measure"
msgstr "Ölçü Birimi"

#. module: procurement
#: field:procurement.order,message_unread:0
msgid "Unread Messages"
msgstr "Okunmamış Mesajlar"

#. module: procurement
#: field:procurement.order,product_uos_qty:0
msgid "UoS Quantity"
msgstr "Satış Birim Miktarı"

#. module: procurement
#: selection:procurement.order,priority:0
msgid "Urgent"
msgstr "Acil"

#. module: procurement
#: selection:procurement.order,priority:0
msgid "Very Urgent"
msgstr "Çok Acil"

#. module: procurement
#: view:procurement.order:procurement.procurement_form_view
msgid "e.g. SO005"
msgstr "örn. SO005"<|MERGE_RESOLUTION|>--- conflicted
+++ resolved
@@ -1,31 +1,23 @@
-# Turkish translation for openobject-addons
-# Copyright (c) 2014 Rosetta Contributors and Canonical Ltd 2014
-# This file is distributed under the same license as the openobject-addons package.
-# FIRST AUTHOR <EMAIL@ADDRESS>, 2014.
-#
+# Translation of Odoo Server.
+# This file contains the translation of the following modules:
+# * procurement
+# 
+# Translators:
+# FIRST AUTHOR <EMAIL@ADDRESS>, 2014
+# Murat Kaplan <muratk@projetgrup.com>, 2015
 msgid ""
 msgstr ""
-<<<<<<< HEAD
-"Project-Id-Version: openobject-addons\n"
-"Report-Msgid-Bugs-To: FULL NAME <EMAIL@ADDRESS>\n"
-"POT-Creation-Date: 2014-08-14 13:09+0000\n"
-"PO-Revision-Date: 2014-11-15 09:38+0000\n"
-"Last-Translator: Ayhan KIZILTAN <Unknown>\n"
-"Language-Team: Turkish <tr@li.org>\n"
-=======
 "Project-Id-Version: Odoo 8.0\n"
 "Report-Msgid-Bugs-To: \n"
 "POT-Creation-Date: 2015-01-21 14:08+0000\n"
 "PO-Revision-Date: 2015-12-04 21:24+0000\n"
 "Last-Translator: Murat Kaplan <muratk@projetgrup.com>\n"
 "Language-Team: Turkish (http://www.transifex.com/odoo/odoo-8/language/tr/)\n"
->>>>>>> 83a4a582
 "MIME-Version: 1.0\n"
 "Content-Type: text/plain; charset=UTF-8\n"
-"Content-Transfer-Encoding: 8bit\n"
-"X-Launchpad-Export-Date: 2014-11-16 06:20+0000\n"
-"X-Generator: Launchpad (build 17241)\n"
+"Content-Transfer-Encoding: \n"
 "Language: tr\n"
+"Plural-Forms: nplurals=2; plural=(n > 1);\n"
 
 #. module: procurement
 #: model:ir.actions.act_window,help:procurement.procurement_exceptions
@@ -34,46 +26,17 @@
 "                 Click to create a Procurement.\n"
 "              </p>\n"
 "              <p>\n"
-"                <b>Procurement Orders</b> represent the need for a certain "
-"quantity of products, at a given time, in a given location.\n"
+"                <b>Procurement Orders</b> represent the need for a certain quantity of products, at a given time, in a given location.\n"
 "              </p>\n"
 "              <p>\n"
-"                <b>Sales Orders</b> are one typical source of Procurement "
-"Orders (but these are distinct documents). \n"
-"                <br/>Depending on the procurement parameters and the product "
-"configuration, the procurement engine will attempt to satisfy the need by "
-"reserving products from stock, ordering products from a supplier, or passing "
-"a manufacturing order, etc...\n"
+"                <b>Sales Orders</b> are one typical source of Procurement Orders (but these are distinct documents). \n"
+"                <br/>Depending on the procurement parameters and the product configuration, the procurement engine will attempt to satisfy the need by reserving products from stock, ordering products from a supplier, or passing a manufacturing order, etc...\n"
 "              </p>\n"
 "              <p>\n"
-"                A <b>Procurement Exception</b> occurs when the system cannot "
-"find a way to fulfill a procurement. Some exceptions will resolve themselves "
-"automatically, but others require manual intervention (those are identified "
-"by a specific error message in the chatter).\n"
+"                A <b>Procurement Exception</b> occurs when the system cannot find a way to fulfill a procurement. Some exceptions will resolve themselves automatically, but others require manual intervention (those are identified by a specific error message in the chatter).\n"
 "              </p>\n"
 "            "
-msgstr ""
-"<p class=\"oe_view_nocontent_create\">\n"
-"                 Bir Tedarik oluşturmak için tıklayın.\n"
-"              </p>\n"
-"              <p>\n"
-"                <b>Tedarik Siparişleri</b> belirli miktarda ürünün, verilen "
-"zamanda, verilen konumdaki ihtiyacını yansıtır.\n"
-"              </p>\n"
-"              <p>\n"
-"                <b>Satış Siparişleri</b> tipik bir Tedarik Siparişi "
-"kaynağıdır (ancak bunlar farklı belgelerdir). \n"
-"                <br/>Tedarik parametrelerine ve ürün yapısına bağlı olarak, "
-"tedarik motoru ürün gereksinimini stoktan ayırarak, bir tedarikçiye sipariş "
-"vererek veya bir üretim emri geçerek, vb  karşılamaya çalışır...\n"
-"              </p>\n"
-"              <p>\n"
-"                A <b>Tedarik İstisnası</b> sistem bir tedariği yerine "
-"getiremezse oluşur. Bazı istisnalar otomatik olarak kendi kendine çözüm "
-"sağlayabilir, ancak diğerleri elle müdahale gerektirir (bunlar sohbetçide "
-"özel bir hata mesajı ile belirlenir).\n"
-"              </p>\n"
-"            "
+msgstr "<p class=\"oe_view_nocontent_create\">\n                 Bir Tedarik oluşturmak için tıklayın.\n              </p>\n              <p>\n                <b>Tedarik Siparişleri</b> belirli miktarda ürünün, verilen zamanda, verilen konumdaki ihtiyacını yansıtır.\n              </p>\n              <p>\n                <b>Satış Siparişleri</b> tipik bir Tedarik Siparişi kaynağıdır (ancak bunlar farklı belgelerdir). \n                <br/>Tedarik parametrelerine ve ürün yapısına bağlı olarak, tedarik motoru ürün gereksinimini stoktan ayırarak, bir tedarikçiye sipariş vererek veya bir üretim emri geçerek, vb  karşılamaya çalışır...\n              </p>\n              <p>\n                A <b>Tedarik İstisnası</b> sistem bir tedariği yerine getiremezse oluşur. Bazı istisnalar otomatik olarak kendi kendine çözüm sağlayabilir, ancak diğerleri elle müdahale gerektirir (bunlar sohbetçide özel bir hata mesajı ile belirlenir).\n              </p>\n            "
 
 #. module: procurement
 #: model:ir.actions.act_window,help:procurement.procurement_action
@@ -82,39 +45,18 @@
 "                 Click to create a procurement order.  \n"
 "              </p>\n"
 "              <p>\n"
-"                A <b>procurement order</b> is used to record a need for a "
-"specific\n"
-"                product at a specific location. Procurement orders are "
-"usually\n"
-"                created automatically from <i>sales orders, pull logistic "
-"rules or\n"
+"                A <b>procurement order</b> is used to record a need for a specific\n"
+"                product at a specific location. Procurement orders are usually\n"
+"                created automatically from <i>sales orders, pull logistic rules or\n"
 "                minimum stock rules.</i>\n"
 "              </p>\n"
 "              <p>\n"
 "                When the procurement order is confirmed, it automatically\n"
-"                creates the necessary operations to fullfil the need: "
-"purchase\n"
+"                creates the necessary operations to fullfil the need: purchase\n"
 "                order proposition, manufacturing order, etc.\n"
 "              </p>\n"
 "            "
-msgstr ""
-"<p class=\"oe_view_nocontent_create\">\n"
-"                 Bir tedarik siparişi oluşturmak için tıklayın.  \n"
-"              </p>\n"
-"              <p>\n"
-"                A <b>Tedarik Siparişi</b> bir ürünün belirli bir konumdaki \n"
-"                gereksinimini kayıt için kullanılır. Tedarik sioarişleri "
-"genellikle\n"
-"                <i>satış siparişlerinden, çekme lojistik kurallarından veya "
-"enaz\n"
-"                stok kurallarından otomatik olarak oluşturulur.</i>\n"
-"              </p>\n"
-"              <p>\n"
-"                Tedarik siparişi onayladığında gereksinimi karşılamak\n"
-"                üzere otomatik olarak gerekli işlemleri başlatır: satınalma\n"
-"                siparişi teklifi, üretim emri, vb.\n"
-"              </p>\n"
-"            "
+msgstr "<p class=\"oe_view_nocontent_create\">\n                 Bir tedarik siparişi oluşturmak için tıklayın.  \n              </p>\n              <p>\n                A <b>Tedarik Siparişi</b> bir ürünün belirli bir konumdaki \n                gereksinimini kayıt için kullanılır. Tedarik sioarişleri genellikle\n                <i>satış siparişlerinden, çekme lojistik kurallarından veya enaz\n                stok kurallarından otomatik olarak oluşturulur.</i>\n              </p>\n              <p>\n                Tedarik siparişi onayladığında gereksinimi karşılamak\n                üzere otomatik olarak gerekli işlemleri başlatır: satınalma\n                siparişi teklifi, üretim emri, vb.\n              </p>\n            "
 
 #. module: procurement
 #: field:procurement.rule,action:0
@@ -160,23 +102,20 @@
 #. module: procurement
 #: help:procurement.order,rule_id:0
 msgid ""
-"Chosen rule for the procurement resolution. Usually chosen by the system but "
-"can be manually set by the procurement manager to force an unusual behavior."
-msgstr ""
-"Tedarik çözümü için seçilen kural. Genellikle sistem tarafından seçilir, "
-"ancak; alışılmadık bir davranışı zorlamak için tedarik yöneticisi tarafından "
-"elle de ayarlanabilir."
-
-#. module: procurement
-#: field:procurement.order,company_id:0
-#: field:procurement.rule,company_id:0
+"Chosen rule for the procurement resolution. Usually chosen by the system but"
+" can be manually set by the procurement manager to force an unusual "
+"behavior."
+msgstr "Tedarik çözümü için seçilen kural. Genellikle sistem tarafından seçilir, ancak; alışılmadık bir davranışı zorlamak için tedarik yöneticisi tarafından elle de ayarlanabilir."
+
+#. module: procurement
+#: field:procurement.order,company_id:0 field:procurement.rule,company_id:0
 msgid "Company"
 msgstr "Şirket"
 
 #. module: procurement
 #: view:procurement.order.compute.all:procurement.view_compute_schedulers_wizard
 msgid "Compute all procurements in the background."
-msgstr "Arka planda tüm Alımlarımızı hesaplayın."
+msgstr "Bu işlem tüm planlayıcıları çalıştırır.\n\nÜrünler için stok ihtiyaç kuralları belirlediyseniz bunlar tetiklenir.\n\nÜrün tedarik rotası üretim olan mamüller için otomatik üretim emirleri oluşabilir.\n\nHer seferinde Tüm Planlayıcıları elle çalıştırmak istemiyorsanız Gerçek Zamanlı Tedarik Planlama (Just In Time Procurement) özelliğini kullanarak oluşan kayıtlara göre Odoo'nun sizin için yarı otomatik anlık planlama yapmasını sağlayabilirsiniz.\n\nYarı otomatik şu anlama gelir : Tedarik talepleri havuz olarak otomatik oluşur. Bu havuzdan siparişler oluşturmak ve tedarik emirlerini onaylamak yine sizin onayınız dahilinde olacaktır."
 
 #. module: procurement
 #: model:ir.model,name:procurement.model_procurement_order_compute_all
@@ -189,16 +128,14 @@
 msgstr "Onaylı"
 
 #. module: procurement
-#: field:procurement.group,create_uid:0
-#: field:procurement.order,create_uid:0
+#: field:procurement.group,create_uid:0 field:procurement.order,create_uid:0
 #: field:procurement.order.compute.all,create_uid:0
 #: field:procurement.rule,create_uid:0
 msgid "Created by"
 msgstr "Oluşturan"
 
 #. module: procurement
-#: field:procurement.group,create_date:0
-#: field:procurement.order,create_date:0
+#: field:procurement.group,create_date:0 field:procurement.order,create_date:0
 #: field:procurement.order.compute.all,create_date:0
 #: field:procurement.rule,create_date:0
 msgid "Created on"
@@ -273,22 +210,18 @@
 #: model:ir.actions.act_window,name:procurement.do_view_procurements
 #: view:procurement.order:procurement.procurement_form_view
 msgid "Group's Procurements"
-msgstr "Tedarik Grubun'ları"
+msgstr "Tedarikler"
 
 #. module: procurement
 #: help:procurement.order,message_summary:0
 msgid ""
 "Holds the Chatter summary (number of messages, ...). This summary is "
 "directly in html format in order to be inserted in kanban views."
-msgstr ""
-"Sohbetçi özetini tutar (mesajların sayısı, ...). Bu özet kanban ekranlarına "
-"eklenebilmesi için html biçimindedir."
-
-#. module: procurement
-#: field:procurement.group,id:0
-#: field:procurement.order,id:0
-#: field:procurement.order.compute.all,id:0
-#: field:procurement.rule,id:0
+msgstr "Sohbetçi özetini tutar (mesajların sayısı, ...). Bu özet kanban ekranlarına eklenebilmesi için html biçimindedir."
+
+#. module: procurement
+#: field:procurement.group,id:0 field:procurement.order,id:0
+#: field:procurement.order.compute.all,id:0 field:procurement.rule,id:0
 msgid "ID"
 msgstr "ID"
 
@@ -300,8 +233,7 @@
 #. module: procurement
 #: help:procurement.rule,active:0
 msgid "If unchecked, it will allow you to hide the rule without removing it."
-msgstr ""
-"İşaretlenmemiş ise, bunu kaldırmadan kuralını gizlemek için izin verecek."
+msgstr "İşaretlenmemiş ise, bunu kaldırmadan kuralını gizlemek için izin verecek."
 
 #. module: procurement
 #: code:addons/procurement/procurement.py:155
@@ -320,16 +252,14 @@
 msgstr "Son Mesaj Tarihi"
 
 #. module: procurement
-#: field:procurement.group,write_uid:0
-#: field:procurement.order,write_uid:0
+#: field:procurement.group,write_uid:0 field:procurement.order,write_uid:0
 #: field:procurement.order.compute.all,write_uid:0
 #: field:procurement.rule,write_uid:0
 msgid "Last Updated by"
 msgstr "Son Güncelleyen"
 
 #. module: procurement
-#: field:procurement.group,write_date:0
-#: field:procurement.order,write_date:0
+#: field:procurement.group,write_date:0 field:procurement.order,write_date:0
 #: field:procurement.order.compute.all,write_date:0
 #: field:procurement.rule,write_date:0
 msgid "Last Updated on"
@@ -366,7 +296,7 @@
 msgstr "Adı"
 
 #. module: procurement
-#: code:addons/procurement/procurement.py:213
+#: code:addons/procurement/procurement.py:212
 #, python-format
 msgid "No rule matching this procurement"
 msgstr "Bu tedarik eşleşen Hiçbir kural yok"
@@ -512,9 +442,7 @@
 msgid ""
 "Reference of the document that created this Procurement.\n"
 "This is automatically completed by Odoo."
-msgstr ""
-"Bu Tedariği oluşturan belgenin referansı.\n"
-"Bu, Odoo tarafından otomatik olarak tamamlanır."
+msgstr "Bu Tedariği oluşturan belgenin referansı.\nBu, Odoo tarafından otomatik olarak tamamlanır."
 
 #. module: procurement
 #: field:procurement.order,rule_id:0
@@ -530,7 +458,7 @@
 #: model:ir.actions.act_window,name:procurement.action_compute_schedulers
 #: view:procurement.order.compute.all:procurement.view_compute_schedulers_wizard
 msgid "Run Schedulers"
-msgstr "Planlayıcı Çalıştır"
+msgstr "Tüm Planlayıcıları Çalıştır"
 
 #. module: procurement
 #: selection:procurement.order,state:0
@@ -616,4 +544,9 @@
 #. module: procurement
 #: view:procurement.order:procurement.procurement_form_view
 msgid "e.g. SO005"
-msgstr "örn. SO005"+msgstr "örn. SO005"
+
+#. module: procurement
+#: view:procurement.order.compute.all:procurement.view_compute_schedulers_wizard
+msgid "or"
+msgstr "veya"