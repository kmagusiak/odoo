--- conflicted
+++ resolved
@@ -8,13 +8,8 @@
 "Project-Id-Version: Odoo 9.0\n"
 "Report-Msgid-Bugs-To: \n"
 "POT-Creation-Date: 2015-09-18 08:11+0000\n"
-<<<<<<< HEAD
-"PO-Revision-Date: 2015-10-22 07:23+0000\n"
-"Last-Translator: Martin Trigaux\n"
-=======
 "PO-Revision-Date: 2015-12-10 01:22+0000\n"
 "Last-Translator: jeffery chen fan <jeffery9@gmail.com>\n"
->>>>>>> 7892d99f
 "Language-Team: Chinese (China) (http://www.transifex.com/odoo/odoo-9/language/zh_CN/)\n"
 "MIME-Version: 1.0\n"
 "Content-Type: text/plain; charset=UTF-8\n"
@@ -27,14 +22,14 @@
 msgid ""
 "<b>Procurement Orders</b> represent the need for a certain quantity of "
 "products, at a given time, in a given location."
-msgstr ""
+msgstr "<b>补货单</b>代表着一个给定位置在一个给定时间内的产品的数量的需求"
 
 #. module: procurement
 #: model:ir.actions.act_window,help:procurement.procurement_order_action_exceptions
 msgid ""
 "<b>Sales Orders</b> are one typical source of Procurement Orders (but these are distinct documents). \n"
 "                <br/>Depending on the procurement parameters and the product configuration, the procurement engine will attempt to satisfy the need by reserving products from stock, ordering products from a supplier, or passing a manufacturing order, etc..."
-msgstr ""
+msgstr "<b>销售订单</b>是一个典型的补货单（但却是不同的文档）\n　　　　　　　　　　　　　　　<br/>依赖于补货参数和产品的配置，补货引擎会试着通过保留库存，给供应商下订单或者传递一张生产订单等等来满足需求"
 
 #. module: procurement
 #: model:ir.actions.act_window,help:procurement.procurement_order_action_exceptions
@@ -43,11 +38,7 @@
 "fulfill a procurement. Some exceptions will resolve themselves "
 "automatically, but others require manual intervention (those are identified "
 "by a specific error message in the chatter)."
-<<<<<<< HEAD
-msgstr ""
-=======
 msgstr "一个<b>补货异常</b发生在：当系统找不到一种方式来完成补货的时候>有些异常会自行修复，但是其他的需要人工干预（这些会在chatter中被标识为特定的错误信息）"
->>>>>>> 7892d99f
 
 #. module: procurement
 #: model:ir.actions.act_window,help:procurement.procurement_action
@@ -58,7 +49,7 @@
 "                product at a specific location. Procurement orders are usually\n"
 "                created automatically from <i>sales orders, pull logistic rules or\n"
 "                minimum stock rules.</i>"
-msgstr ""
+msgstr "一个<b>补货订单</b>被用来记录一个特定位置的特定产品的需求\n补货订单可以从<i>销售订单，拉物流规则或者\n最小库存规则来自动触发产生"
 
 #. module: procurement
 #: model:ir.model.fields,field_description:procurement.field_procurement_rule_action
@@ -119,14 +110,14 @@
 msgid ""
 "Click to create a Procurement order in exception state, or remove the filter"
 " on the search bar to display all the procurements."
-msgstr ""
+msgstr "点击来创建一张异常状态的补货订单，或者通过移除右上角搜索栏位中的过滤来显示所有的补货"
 
 #. module: procurement
 #: model:ir.actions.act_window,help:procurement.procurement_action
 #: model:ir.actions.act_window,help:procurement.procurement_order_action_product_product_stat
 #: model:ir.actions.act_window,help:procurement.procurement_order_action_product_template_stat
 msgid "Click to create a procurement order."
-msgstr ""
+msgstr "点击创建一张补货单"
 
 #. module: procurement
 #: model:ir.model.fields,field_description:procurement.field_procurement_order_company_id
@@ -275,7 +266,7 @@
 #. module: procurement
 #: model:ir.ui.view,arch_db:procurement.view_procurement_rule_filter
 msgid "If the route is global"
-msgstr ""
+msgstr "如果路径是全局的"
 
 #. module: procurement
 #: model:ir.model.fields,help:procurement.field_procurement_rule_active
@@ -518,7 +509,7 @@
 #. module: procurement
 #: model:ir.actions.server,name:procurement.procurement_order_server_action
 msgid "Run Procurements"
-msgstr ""
+msgstr "跑需求"
 
 #. module: procurement
 #: model:ir.actions.act_window,name:procurement.action_compute_schedulers
@@ -621,12 +612,12 @@
 "When the procurement order is confirmed, it automatically\n"
 "                creates the necessary operations to fullfil the need: purchase\n"
 "                order proposition, manufacturing order, etc."
-msgstr ""
+msgstr "当补货单被确认时，它会自动创建必要的操作来完成需求：采购订单或者生产订单"
 
 #. module: procurement
 #: model:ir.ui.view,arch_db:procurement.view_procurement_rule_form
 msgid "e.g. Buy"
-msgstr ""
+msgstr "例如：买"
 
 #. module: procurement
 #: model:ir.ui.view,arch_db:procurement.procurement_form_view
