--- conflicted
+++ resolved
@@ -456,10 +456,6 @@
 class StockPicking(osv.osv):
     _inherit = 'stock.picking'
     def test_finished(self, cr, uid, ids):
-<<<<<<< HEAD
-        wf_service = netsvc.LocalService("workflow")
-=======
->>>>>>> 072a0191
         res = super(StockPicking, self).test_finished(cr, uid, ids)
         for picking in self.browse(cr, uid, ids):
             for move in picking.move_lines:
