--- conflicted
+++ resolved
@@ -1022,21 +1022,13 @@
 rule or repeating pattern of time to exclude from the recurring rule."),
         'rrule': fields.function(_get_rulestring, type='char', size=124, \
                     fnct_inv=_rrule_write, store=True, string='Recurrent Rule'),
-<<<<<<< HEAD
-        'rrule_type': fields.selection([('none', ''), ('daily', 'Day(s)'), \
-                            ('weekly', 'Week(s)'), ('monthly', 'Month(s)'), \
-                            ('yearly', 'Year(s)'),],
-                            'Recurrency', states={'done': [('readonly', True)]},
-                            help="Let the event automatically repeat at that interval"),
-=======
         'rrule_type': fields.selection([
-            ('daily', 'Daily'),
-            ('weekly', 'Weekly'),
-            ('monthly', 'Monthly'),
-            ('yearly', 'Yearly')
+            ('daily', 'Day(s)'),
+            ('weekly', 'Week(s)'),
+            ('monthly', 'Month(s)'),
+            ('yearly', 'Year(s)')
             ], 'Recurrency', states={'done': [('readonly', True)]},
             help="Let the event automatically repeat at that interval"),
->>>>>>> cf354641
         'alarm_id': fields.many2one('res.alarm', 'Reminder', states={'done': [('readonly', True)]},
                         help="Set an alarm at this time, before the event occurs" ),
         'base_calendar_alarm_id': fields.many2one('calendar.alarm', 'Alarm'),
