<?xml version="1.0" encoding="utf-8"?>
<odoo>
        <record id="vat_tag_200" model="account.account.tag">
            <field name="name">Switzerland VAT Form: grid 200</field>
            <field name="applicability">taxes</field>
        </record>
        <record id="vat_tag_220" model="account.account.tag">
            <field name="name">Switzerland VAT Form: grid 220</field>
            <field name="applicability">taxes</field>
        </record>
        <record id="vat_tag_221" model="account.account.tag">
            <field name="name">Switzerland VAT Form: grid 221</field>
            <field name="applicability">taxes</field>
        </record>
        <record id="vat_tag_225" model="account.account.tag">
            <field name="name">Switzerland VAT Form: grid 225</field>
            <field name="applicability">taxes</field>
        </record>
        <record id="vat_tag_230" model="account.account.tag">
            <field name="name">Switzerland VAT Form: grid 230</field>
            <field name="applicability">taxes</field>
        </record>
        <record id="vat_tag_235" model="account.account.tag">
            <field name="name">Switzerland VAT Form: grid 235</field>
            <field name="applicability">taxes</field>
        </record>
        <record id="vat_tag_280" model="account.account.tag">
            <field name="name">Switzerland VAT Form: grid 280</field>
            <field name="applicability">taxes</field>
        </record>
        <record id="vat_tag_302_a" model="account.account.tag">
            <field name="name">Switzerland VAT Form: grid 302 base</field>
            <field name="applicability">taxes</field>
        </record>
        <record id="vat_tag_311_a" model="account.account.tag">
            <field name="name">Switzerland VAT Form: grid 311 base</field>
            <field name="applicability">taxes</field>
        </record>
        <record id="vat_tag_342_a" model="account.account.tag">
            <field name="name">Switzerland VAT Form: grid 342 base</field>
            <field name="applicability">taxes</field>
        </record>
        <record id="vat_tag_381_a" model="account.account.tag">
            <field name="name">Switzerland VAT Form: grid 381 base</field>
            <field name="applicability">taxes</field>
        </record>
<<<<<<< HEAD
=======
        <record id="vat_tag_382_a" model="account.account.tag">
            <field name="name">Switzerland VAT Form: grid 382 base</field>
            <field name="applicability">taxes</field>
        </record>
        <record id="vat_tag_301_b" model="account.account.tag">
            <field name="name">Switzerland VAT Form: grid 301 tax</field>
            <field name="applicability">taxes</field>
        </record>
>>>>>>> fbfb9179
        <record id="vat_tag_302_b" model="account.account.tag">
            <field name="name">Switzerland VAT Form: grid 302 tax</field>
            <field name="applicability">taxes</field>
        </record>
        <record id="vat_tag_311_b" model="account.account.tag">
            <field name="name">Switzerland VAT Form: grid 311 tax</field>
            <field name="applicability">taxes</field>
        </record>
        <record id="vat_tag_342_b" model="account.account.tag">
            <field name="name">Switzerland VAT Form: grid 342 tax</field>
            <field name="applicability">taxes</field>
        </record>
        <record id="vat_tag_381_b" model="account.account.tag">
            <field name="name">Switzerland VAT Form: grid 381 tax</field>
            <field name="applicability">taxes</field>
        </record>
        <record id="vat_tag_382_b" model="account.account.tag">
            <field name="name">Switzerland VAT Form: grid 382 tax</field>
            <field name="applicability">taxes</field>
        </record>
        <record id="vat_tag_400" model="account.account.tag">
            <field name="name">Switzerland VAT Form: grid 400</field>
            <field name="applicability">taxes</field>
        </record>
        <record id="vat_tag_405" model="account.account.tag">
            <field name="name">Switzerland VAT Form: grid 405</field>
            <field name="applicability">taxes</field>
        </record>
        <record id="vat_tag_410" model="account.account.tag">
            <field name="name">Switzerland VAT Form: grid 410</field>
            <field name="applicability">taxes</field>
        </record>
        <record id="vat_tag_415" model="account.account.tag">
            <field name="name">Switzerland VAT Form: grid 415</field>
            <field name="applicability">taxes</field>
        </record>
        <record id="vat_tag_420" model="account.account.tag">
            <field name="name">Switzerland VAT Form: grid 420</field>
            <field name="applicability">taxes</field>
        </record>

        <record id="vat_tag_dedouanement" model="account.account.tag">
            <field name="name">Switzerland VAT Form: 100% dédouanement (base in grid 400)</field>
            <field name="applicability">taxes</field>
        </record>


        <!--
        #  TVA - Taxe sur la Valeur Ajoutée
        -->
        <record model="account.tax.template" id="vat_25">
            <field name="name">TVA due a 2.5% (TR)</field>
            <field name="description">2.5%</field>
            <field name="amount" eval="2.5"/>
            <field name="amount_type">percent</field>
            <field name="chart_template_id" ref="l10nch_chart_template"/>
            <field name="refund_account_id" ref="ch_coa_2200"/>
            <field name="account_id" ref="ch_coa_2200"/>
            <field name="type_tax_use">sale</field>
            <field name="tag_ids" eval="[(6,0,[ref('vat_tag_311_a'), ref('vat_tag_311_b')])]"/>
            <field name="tax_group_id" ref="tax_group_tva_25"/>
        </record>
        <record model="account.tax.template" id="vat_25_incl">
            <field name="name">TVA due à 2.5% (Incl. TR)</field>
            <field name="description">2.5% Incl.</field>
            <field name="price_include" eval="1"/>
            <field name="amount" eval="2.5"/>
            <field name="amount_type">percent</field>
            <field name="chart_template_id" ref="l10nch_chart_template"/>
            <field name="refund_account_id" ref="ch_coa_2200"/>
            <field name="account_id" ref="ch_coa_2200"/>
            <field name="type_tax_use">sale</field>
            <field name="tag_ids" eval="[(6,0,[ref('vat_tag_311_a'), ref('vat_tag_311_b')])]"/>
            <field name="tax_group_id" ref="tax_group_tva_25"/>
        </record>
        <record model="account.tax.template" id="vat_25_purchase">
            <field name="name">TVA 2.5% sur achat B&amp;S (TR)</field>
            <field name="description">2.5% achat</field>
            <field name="amount" eval="2.5"/>
            <field name="amount_type">percent</field>
            <field name="chart_template_id" ref="l10nch_chart_template"/>
            <field name="type_tax_use">purchase</field>
            <field name="refund_account_id" ref="ch_coa_1170"/>
            <field name="account_id" ref="ch_coa_1170"/>
            <field name="tag_ids" eval="[(6,0,[ref('vat_tag_400')])]"/>
            <field name="tax_group_id" ref="tax_group_tva_25"/>
        </record>
        <record model="account.tax.template" id="vat_25_purchase_incl">
            <field name="name">TVA 2.5% sur achat B&amp;S (Incl. TR)</field>
            <field name="description">2.5% achat Incl.</field>
            <field name="price_include" eval="1"/>
            <field name="amount" eval="2.5"/>
            <field name="amount_type">percent</field>
            <field name="chart_template_id" ref="l10nch_chart_template"/>
            <field name="type_tax_use">purchase</field>
            <field name="refund_account_id" ref="ch_coa_1170"/>
            <field name="account_id" ref="ch_coa_1170"/>
            <field name="tag_ids" eval="[(6,0,[ref('vat_tag_400')])]"/>
            <field name="tax_group_id" ref="tax_group_tva_25"/>
        </record>
        <record model="account.tax.template" id="vat_25_invest">
            <field name="name">TVA 2.5% sur invest. et autres ch. (TR)</field>
            <field name="description">2.5% invest.</field>
            <field name="amount" eval="2.5"/>
            <field name="amount_type">percent</field>
            <field name="chart_template_id" ref="l10nch_chart_template"/>
            <field name="type_tax_use">purchase</field>
            <field name="refund_account_id" ref="ch_coa_1171"/>
            <field name="account_id" ref="ch_coa_1171"/>
            <field name="tag_ids" eval="[(6,0,[ref('vat_tag_405')])]"/>
            <field name="tax_group_id" ref="tax_group_tva_25"/>
        </record>
        <record model="account.tax.template" id="vat_25_invest_incl">
            <field name="name">TVA 2.5% sur invest. et autres ch. (Incl. TR)</field>
            <field name="description">2.5% invest. Incl.</field>
            <field name="price_include" eval="1"/>
            <field name="amount" eval="2.5"/>
            <field name="amount_type">percent</field>
            <field name="chart_template_id" ref="l10nch_chart_template"/>
            <field name="type_tax_use">purchase</field>
            <field name="refund_account_id" ref="ch_coa_1171"/>
            <field name="account_id" ref="ch_coa_1171"/>
            <field name="tag_ids" eval="[(6,0,[ref('vat_tag_405')])]"/>
            <field name="tax_group_id" ref="tax_group_tva_25"/>
        </record>

        <record model="account.tax.template" id="vat_37">
            <field name="name">TVA due a 3.7% (TS)</field>
            <field name="description">3.7%</field>
            <field name="amount" eval="3.7"/>
            <field name="amount_type">percent</field>
            <field name="chart_template_id" ref="l10nch_chart_template"/>
            <field name="type_tax_use">sale</field>
            <field name="refund_account_id" ref="ch_coa_2200"/>
            <field name="account_id" ref="ch_coa_2200"/>
            <field name="tag_ids" eval="[(6,0,[ref('vat_tag_342_a'), ref('vat_tag_342_b')])]"/>
            <field name="tax_group_id" ref="tax_group_tva_37"/>
        </record>
        <record model="account.tax.template" id="vat_37_incl">
            <field name="name">TVA due à 3.7% (Incl. TS)</field>
            <field name="description">3.7% Incl.</field>
            <field name="price_include" eval="1"/>
            <field name="amount" eval="3.7"/>
            <field name="amount_type">percent</field>
            <field name="chart_template_id" ref="l10nch_chart_template"/>
            <field name="type_tax_use">sale</field>
            <field name="refund_account_id" ref="ch_coa_2200"/>
            <field name="account_id" ref="ch_coa_2200"/>
            <field name="tag_ids" eval="[(6,0,[ref('vat_tag_342_a'), ref('vat_tag_342_b')])]"/>
            <field name="tax_group_id" ref="tax_group_tva_37"/>
        </record>
        <record model="account.tax.template" id="vat_37_purchase">
            <field name="name">TVA 3.7% sur achat B&amp;S (TS)</field>
            <field name="description">3.7% achat</field>
            <field name="amount" eval="3.7"/>
            <field name="amount_type">percent</field>
            <field name="chart_template_id" ref="l10nch_chart_template"/>
            <field name="type_tax_use">purchase</field>
            <field name="refund_account_id" ref="ch_coa_1170"/>
            <field name="account_id" ref="ch_coa_1170"/>
            <field name="tag_ids" eval="[(6,0,[ref('vat_tag_400')])]"/>
            <field name="tax_group_id" ref="tax_group_tva_37"/>
        </record>
        <record model="account.tax.template" id="vat_37_purchase_incl">
            <field name="name">TVA 3.7% sur achat B&amp;S (Incl. TS)</field>
            <field name="description">3.7% achat Incl.</field>
            <field name="price_include" eval="1"/>
            <field name="amount" eval="3.7"/>
            <field name="amount_type">percent</field>
            <field name="chart_template_id" ref="l10nch_chart_template"/>
            <field name="type_tax_use">purchase</field>
            <field name="refund_account_id" ref="ch_coa_1170"/>
            <field name="account_id" ref="ch_coa_1170"/>
            <field name="tag_ids" eval="[(6,0,[ref('vat_tag_400')])]"/>
            <field name="tax_group_id" ref="tax_group_tva_37"/>
        </record>
        <record model="account.tax.template" id="vat_37_invest">
            <field name="name">TVA 3.7% sur invest. et autres ch. (TS)</field>
            <field name="description">3.7% invest</field>
            <field name="amount" eval="3.7"/>
            <field name="amount_type">percent</field>
            <field name="chart_template_id" ref="l10nch_chart_template"/>
            <field name="type_tax_use">purchase</field>
            <field name="refund_account_id" ref="ch_coa_1171"/>
            <field name="account_id" ref="ch_coa_1171"/>
            <field name="tag_ids" eval="[(6,0,[ref('vat_tag_405')])]"/>
            <field name="tax_group_id" ref="tax_group_tva_37"/>
        </record>
        <record model="account.tax.template" id="vat_37_invest_incl">
            <field name="name">TVA 3.7% sur invest. et autres ch. (Incl. TS)</field>
            <field name="description">3.7% invest Incl.</field>
            <field name="price_include" eval="1"/>
            <field name="amount" eval="3.7"/>
            <field name="amount_type">percent</field>
            <field name="chart_template_id" ref="l10nch_chart_template"/>
            <field name="type_tax_use">purchase</field>
            <field name="refund_account_id" ref="ch_coa_1171"/>
            <field name="account_id" ref="ch_coa_1171"/>
            <field name="tag_ids" eval="[(6,0,[ref('vat_tag_405')])]"/>
            <field name="tax_group_id" ref="tax_group_tva_37"/>
        </record>
        <record model="account.tax.template" id="vat_77">
            <field name="name">TVA due a 7.7% (TN)</field>
            <field name="description">7.7%</field>
            <field name="amount" eval="7.7"/>
            <field name="sequence" eval="0"/>
            <field name="amount_type">percent</field>
            <field name="chart_template_id" ref="l10nch_chart_template"/>
            <field name="type_tax_use">sale</field>
            <field name="refund_account_id" ref="ch_coa_2200"/>
            <field name="account_id" ref="ch_coa_2200"/>
            <field name="tag_ids" eval="[(6,0,[ref('vat_tag_302_a'), ref('vat_tag_302_b')])]"/>
            <field name="tax_group_id" ref="tax_group_tva_77"/>
        </record>
        <record model="account.tax.template" id="vat_77_incl">
            <field name="name">TVA due à 7.7% (Incl. TN)</field>
            <field name="description">7.7% Incl.</field>
            <field name="price_include" eval="1"/>
            <field name="amount" eval="7.7"/>
            <field name="sequence" eval="0"/>
            <field name="amount_type">percent</field>
            <field name="chart_template_id" ref="l10nch_chart_template"/>
            <field name="type_tax_use">sale</field>
            <field name="refund_account_id" ref="ch_coa_2200"/>
            <field name="account_id" ref="ch_coa_2200"/>
            <field name="tag_ids" eval="[(6,0,[ref('vat_tag_302_a'), ref('vat_tag_302_b')])]"/>
            <field name="tax_group_id" ref="tax_group_tva_77"/>
        </record>
        <record model="account.tax.template" id="vat_77_purchase">
            <field name="name">TVA 7.7% sur achat B&amp;S (TN)</field>
            <field name="description">7.7% achat</field>
            <field name="amount" eval="7.7"/>
            <field name="amount_type">percent</field>
            <field name="sequence" eval="0"/>
            <field name="chart_template_id" ref="l10nch_chart_template"/>
            <field name="type_tax_use">purchase</field>
            <field name="refund_account_id" ref="ch_coa_1170"/>
            <field name="account_id" ref="ch_coa_1170"/>
            <field name="tag_ids" eval="[(6,0,[ref('vat_tag_400')])]"/>
            <field name="tax_group_id" ref="tax_group_tva_77"/>
        </record>
        <record model="account.tax.template" id="vat_77_purchase_incl">
            <field name="name">TVA 7.7% sur achat B&amp;S (Incl. TN)</field>
            <field name="description">7.7% achat Incl.</field>
            <field name="price_include" eval="1"/>
            <field name="amount" eval="7.7"/>
            <field name="amount_type">percent</field>
            <field name="sequence" eval="0"/>
            <field name="chart_template_id" ref="l10nch_chart_template"/>
            <field name="type_tax_use">purchase</field>
            <field name="refund_account_id" ref="ch_coa_1170"/>
            <field name="account_id" ref="ch_coa_1170"/>
            <field name="tag_ids" eval="[(6,0,[ref('vat_tag_400')])]"/>
            <field name="tax_group_id" ref="tax_group_tva_77"/>
        </record>
        <record model="account.tax.template" id="vat_77_invest">
            <field name="name">TVA 7.7% sur invest. et autres ch. (TN)</field>
            <field name="description">7.7% invest.</field>
            <field name="amount" eval="7.7"/>
            <field name="amount_type">percent</field>
            <field name="chart_template_id" ref="l10nch_chart_template"/>
            <field name="type_tax_use">purchase</field>
            <field name="refund_account_id" ref="ch_coa_1171"/>
            <field name="account_id" ref="ch_coa_1171"/>
            <field name="tag_ids" eval="[(6,0,[ref('vat_tag_405')])]"/>
            <field name="tax_group_id" ref="tax_group_tva_77"/>
        </record>
        <record model="account.tax.template" id="vat_77_invest_incl">
            <field name="name">TVA 7.7% sur invest. et autres ch. (Incl. TN)</field>
            <field name="description">7.7% invest. Incl.</field>
            <field name="price_include" eval="1"/>
            <field name="amount" eval="7.7"/>
            <field name="amount_type">percent</field>
            <field name="chart_template_id" ref="l10nch_chart_template"/>
            <field name="type_tax_use">purchase</field>
            <field name="refund_account_id" ref="ch_coa_1171"/>
            <field name="account_id" ref="ch_coa_1171"/>
            <field name="tag_ids" eval="[(6,0,[ref('vat_tag_405')])]"/>
            <field name="tax_group_id" ref="tax_group_tva_77"/>
        </record>
<<<<<<< HEAD
=======
        <record model="account.tax.template" id="vat_77_purchase_return">
            <field name="name">TVA due a 7.7% (TN) (return)</field>
            <field name="description">7.7% achat (return)</field>
            <field name="amount" eval="-7.7"/>
            <field name="amount_type">percent</field>
            <field name="sequence" eval="0"/>
            <field name="chart_template_id" ref="l10nch_chart_template"/>
            <field name="type_tax_use">purchase</field>
            <field name="refund_account_id" ref="ch_coa_1170"/>
            <field name="account_id" ref="ch_coa_1170"/>
            <field name="tag_ids" eval="[(6,0,[ref('vat_tag_382_a'),ref('vat_tag_382_b')])]"/>
        </record>
        <record model="account.tax.template" id="vat_80">
            <field name="name">TVA due a 8.0% (TN)</field>
            <field name="description">8.0%</field>
            <field name="amount" eval="8.0"/>
            <field name="amount_type">percent</field>
            <field name="chart_template_id" ref="l10nch_chart_template"/>
            <field name="type_tax_use">sale</field>
            <field name="refund_account_id" ref="ch_coa_2200"/>
            <field name="account_id" ref="ch_coa_2200"/>
            <field name="tag_ids" eval="[(6,0,[ref('vat_tag_301_a'), ref('vat_tag_301_b')])]"/>
            <field name="tax_group_id" ref="tax_group_tva_8"/>
        </record>
        <record model="account.tax.template" id="vat_80_incl">
            <field name="name">TVA due à 8.0% (Incl. TN)</field>
            <field name="description">8.0% Incl.</field>
            <field name="price_include" eval="1"/>
            <field name="amount" eval="8.0"/>
            <field name="amount_type">percent</field>
            <field name="chart_template_id" ref="l10nch_chart_template"/>
            <field name="type_tax_use">sale</field>
            <field name="refund_account_id" ref="ch_coa_2200"/>
            <field name="account_id" ref="ch_coa_2200"/>
            <field name="tag_ids" eval="[(6,0,[ref('vat_tag_301_a'), ref('vat_tag_301_b')])]"/>
            <field name="tax_group_id" ref="tax_group_tva_8"/>
        </record>
        <record model="account.tax.template" id="vat_80_purchase">
            <field name="name">TVA 8.0% sur achat B&amp;S (TN)</field>
            <field name="description">8.0% achat</field>
            <field name="amount" eval="8.0"/>
            <field name="amount_type">percent</field>
            <field name="chart_template_id" ref="l10nch_chart_template"/>
            <field name="type_tax_use">purchase</field>
            <field name="refund_account_id" ref="ch_coa_1170"/>
            <field name="account_id" ref="ch_coa_1170"/>
            <field name="tag_ids" eval="[(6,0,[ref('vat_tag_400')])]"/>
            <field name="tax_group_id" ref="tax_group_tva_8"/>
        </record>
        <record model="account.tax.template" id="vat_80_purchase_incl">
            <field name="name">TVA 8.0% sur achat B&amp;S (Incl. TN)</field>
            <field name="description">8.0% achat Incl.</field>
            <field name="price_include" eval="1"/>
            <field name="amount" eval="8.0"/>
            <field name="amount_type">percent</field>
            <field name="chart_template_id" ref="l10nch_chart_template"/>
            <field name="type_tax_use">purchase</field>
            <field name="refund_account_id" ref="ch_coa_1170"/>
            <field name="account_id" ref="ch_coa_1170"/>
            <field name="tag_ids" eval="[(6,0,[ref('vat_tag_400')])]"/>
            <field name="tax_group_id" ref="tax_group_tva_8"/>
        </record>
        <record model="account.tax.template" id="vat_80_invest">
            <field name="name">TVA 8.0% sur invest. et autres ch. (TN)</field>
            <field name="description">8.0% invest.</field>
            <field name="amount" eval="8.0"/>
            <field name="amount_type">percent</field>
            <field name="chart_template_id" ref="l10nch_chart_template"/>
            <field name="type_tax_use">purchase</field>
            <field name="refund_account_id" ref="ch_coa_1171"/>
            <field name="account_id" ref="ch_coa_1171"/>
            <field name="tag_ids" eval="[(6,0,[ref('vat_tag_405')])]"/>
            <field name="tax_group_id" ref="tax_group_tva_8"/>
        </record>
        <record model="account.tax.template" id="vat_80_invest_incl">
            <field name="name">TVA 8.0% sur invest. et autres ch. (Incl. TN)</field>
            <field name="description">8.0% invest. Incl.</field>
            <field name="price_include" eval="1"/>
            <field name="amount" eval="8.0"/>
            <field name="amount_type">percent</field>
            <field name="chart_template_id" ref="l10nch_chart_template"/>
            <field name="type_tax_use">purchase</field>
            <field name="refund_account_id" ref="ch_coa_1171"/>
            <field name="account_id" ref="ch_coa_1171"/>
            <field name="tag_ids" eval="[(6,0,[ref('vat_tag_405')])]"/>
            <field name="tax_group_id" ref="tax_group_tva_8"/>
        </record>
>>>>>>> fbfb9179
        <record model="account.tax.template" id="vat_XO">
            <field name="name">TVA due a 0% (Exportations)</field>
            <field name="amount" eval="0.00"/>
            <field name="description">0%</field>
            <field name="amount_type">percent</field>
            <field name="chart_template_id" ref="l10nch_chart_template"/>
            <field name="type_tax_use">sale</field>
            <field name="refund_account_id" ref="ch_coa_2200"/>
            <field name="account_id" ref="ch_coa_2200"/>
            <field name="tag_ids" eval="[(6,0,[ref('vat_tag_220')])]"/>
            <field name="tax_group_id" ref="tax_group_tva_0"/>
        </record>
        <record model="account.tax.template" id="vat_O_exclude">
            <field name="name">TVA 0% exclue</field>
            <field name="description">0% excl.</field>
            <field name="amount" eval="0.00"/>
            <field name="amount_type">percent</field>
            <field name="chart_template_id" ref="l10nch_chart_template"/>
            <field name="type_tax_use">sale</field>
            <field name="refund_account_id" ref="ch_coa_2200"/>
            <field name="account_id" ref="ch_coa_2200"/>
            <field name="tag_ids" eval="[(6,0,[ref('vat_tag_230')])]"/>
            <field name="tax_group_id" ref="tax_group_tva_0"/>
        </record>
        <record model="account.tax.template" id="vat_O_import">
            <field name="name">TVA 0% Importations de biens et services</field>
            <field name="description">0% import.</field>
            <field name="amount" eval="0.00"/>
            <field name="amount_type">percent</field>
            <field name="chart_template_id" ref="l10nch_chart_template"/>
            <field name="type_tax_use">purchase</field>
            <field name="refund_account_id" ref="ch_coa_1171"/>
            <field name="account_id" ref="ch_coa_1171"/>
            <field name="tax_group_id" ref="tax_group_tva_0"/>
        </record>
        <!--# 100% on import !! the tax percentage is 00-->
        <record model="account.tax.template" id="vat_100_import">
            <field name="name">100% dédouanement TVA</field>
            <field name="description">100% imp.</field>
            <field name="amount" eval="0.0"/>
            <field name="amount_type">percent</field>
            <field name="chart_template_id" ref="l10nch_chart_template"/>
            <field name="type_tax_use">purchase</field>
            <field name="refund_account_id" ref="ch_coa_1171"/>
            <field name="account_id" ref="ch_coa_1171"/>
            <field name="tag_ids" eval="[(6,0,[ref('vat_tag_dedouanement')])]"/>
            <field name="tax_group_id" ref="tax_group_tva_0"/>
        </record>
        <!--# for reverse charge or VAT on Acquisition (group of taxes)-->
        <record model="account.tax.template" id="vat_77_purchase_reverse">
            <field name="description">7.7% achat</field>
            <field name="name">TVA 7.7% sur achat service a l'etranger (reverse charge)</field>
            <field name="amount" eval="7.7"/>
            <field name="amount_type">group</field>
            <field name="type_tax_use">purchase</field>
            <field name="children_tax_ids" eval="[(6, 0, [ref('vat_77_purchase_return'), ref('vat_77_purchase')])]"/>
            <field name="chart_template_id" ref="l10nch_chart_template"/>
            <field name="tag_ids" eval="[(6,0,[ref('vat_tag_382_a'), ref('vat_tag_382_b')])]"/>
        </record>
</odoo><|MERGE_RESOLUTION|>--- conflicted
+++ resolved
@@ -44,17 +44,10 @@
             <field name="name">Switzerland VAT Form: grid 381 base</field>
             <field name="applicability">taxes</field>
         </record>
-<<<<<<< HEAD
-=======
         <record id="vat_tag_382_a" model="account.account.tag">
             <field name="name">Switzerland VAT Form: grid 382 base</field>
             <field name="applicability">taxes</field>
         </record>
-        <record id="vat_tag_301_b" model="account.account.tag">
-            <field name="name">Switzerland VAT Form: grid 301 tax</field>
-            <field name="applicability">taxes</field>
-        </record>
->>>>>>> fbfb9179
         <record id="vat_tag_302_b" model="account.account.tag">
             <field name="name">Switzerland VAT Form: grid 302 tax</field>
             <field name="applicability">taxes</field>
@@ -335,8 +328,6 @@
             <field name="tag_ids" eval="[(6,0,[ref('vat_tag_405')])]"/>
             <field name="tax_group_id" ref="tax_group_tva_77"/>
         </record>
-<<<<<<< HEAD
-=======
         <record model="account.tax.template" id="vat_77_purchase_return">
             <field name="name">TVA due a 7.7% (TN) (return)</field>
             <field name="description">7.7% achat (return)</field>
@@ -349,82 +340,6 @@
             <field name="account_id" ref="ch_coa_1170"/>
             <field name="tag_ids" eval="[(6,0,[ref('vat_tag_382_a'),ref('vat_tag_382_b')])]"/>
         </record>
-        <record model="account.tax.template" id="vat_80">
-            <field name="name">TVA due a 8.0% (TN)</field>
-            <field name="description">8.0%</field>
-            <field name="amount" eval="8.0"/>
-            <field name="amount_type">percent</field>
-            <field name="chart_template_id" ref="l10nch_chart_template"/>
-            <field name="type_tax_use">sale</field>
-            <field name="refund_account_id" ref="ch_coa_2200"/>
-            <field name="account_id" ref="ch_coa_2200"/>
-            <field name="tag_ids" eval="[(6,0,[ref('vat_tag_301_a'), ref('vat_tag_301_b')])]"/>
-            <field name="tax_group_id" ref="tax_group_tva_8"/>
-        </record>
-        <record model="account.tax.template" id="vat_80_incl">
-            <field name="name">TVA due à 8.0% (Incl. TN)</field>
-            <field name="description">8.0% Incl.</field>
-            <field name="price_include" eval="1"/>
-            <field name="amount" eval="8.0"/>
-            <field name="amount_type">percent</field>
-            <field name="chart_template_id" ref="l10nch_chart_template"/>
-            <field name="type_tax_use">sale</field>
-            <field name="refund_account_id" ref="ch_coa_2200"/>
-            <field name="account_id" ref="ch_coa_2200"/>
-            <field name="tag_ids" eval="[(6,0,[ref('vat_tag_301_a'), ref('vat_tag_301_b')])]"/>
-            <field name="tax_group_id" ref="tax_group_tva_8"/>
-        </record>
-        <record model="account.tax.template" id="vat_80_purchase">
-            <field name="name">TVA 8.0% sur achat B&amp;S (TN)</field>
-            <field name="description">8.0% achat</field>
-            <field name="amount" eval="8.0"/>
-            <field name="amount_type">percent</field>
-            <field name="chart_template_id" ref="l10nch_chart_template"/>
-            <field name="type_tax_use">purchase</field>
-            <field name="refund_account_id" ref="ch_coa_1170"/>
-            <field name="account_id" ref="ch_coa_1170"/>
-            <field name="tag_ids" eval="[(6,0,[ref('vat_tag_400')])]"/>
-            <field name="tax_group_id" ref="tax_group_tva_8"/>
-        </record>
-        <record model="account.tax.template" id="vat_80_purchase_incl">
-            <field name="name">TVA 8.0% sur achat B&amp;S (Incl. TN)</field>
-            <field name="description">8.0% achat Incl.</field>
-            <field name="price_include" eval="1"/>
-            <field name="amount" eval="8.0"/>
-            <field name="amount_type">percent</field>
-            <field name="chart_template_id" ref="l10nch_chart_template"/>
-            <field name="type_tax_use">purchase</field>
-            <field name="refund_account_id" ref="ch_coa_1170"/>
-            <field name="account_id" ref="ch_coa_1170"/>
-            <field name="tag_ids" eval="[(6,0,[ref('vat_tag_400')])]"/>
-            <field name="tax_group_id" ref="tax_group_tva_8"/>
-        </record>
-        <record model="account.tax.template" id="vat_80_invest">
-            <field name="name">TVA 8.0% sur invest. et autres ch. (TN)</field>
-            <field name="description">8.0% invest.</field>
-            <field name="amount" eval="8.0"/>
-            <field name="amount_type">percent</field>
-            <field name="chart_template_id" ref="l10nch_chart_template"/>
-            <field name="type_tax_use">purchase</field>
-            <field name="refund_account_id" ref="ch_coa_1171"/>
-            <field name="account_id" ref="ch_coa_1171"/>
-            <field name="tag_ids" eval="[(6,0,[ref('vat_tag_405')])]"/>
-            <field name="tax_group_id" ref="tax_group_tva_8"/>
-        </record>
-        <record model="account.tax.template" id="vat_80_invest_incl">
-            <field name="name">TVA 8.0% sur invest. et autres ch. (Incl. TN)</field>
-            <field name="description">8.0% invest. Incl.</field>
-            <field name="price_include" eval="1"/>
-            <field name="amount" eval="8.0"/>
-            <field name="amount_type">percent</field>
-            <field name="chart_template_id" ref="l10nch_chart_template"/>
-            <field name="type_tax_use">purchase</field>
-            <field name="refund_account_id" ref="ch_coa_1171"/>
-            <field name="account_id" ref="ch_coa_1171"/>
-            <field name="tag_ids" eval="[(6,0,[ref('vat_tag_405')])]"/>
-            <field name="tax_group_id" ref="tax_group_tva_8"/>
-        </record>
->>>>>>> fbfb9179
         <record model="account.tax.template" id="vat_XO">
             <field name="name">TVA due a 0% (Exportations)</field>
             <field name="amount" eval="0.00"/>
