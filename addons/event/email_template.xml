<?xml version="1.0"?>
<openerp>
<<<<<<< HEAD
    <data>

        <record id="event_subscription" model="mail.template">
            <field name="name">Event subscription</field>
            <field name="model_id" ref="event.model_event_registration"/>
            <field name="email_from">${(object.event_id.organizer_id.email or object.event_id.user_id.email or '')|safe}</field>
            <field name="email_to" >${object.email|safe}</field>
            <field name="reply_to">${object.event_id.reply_to|safe}</field>
            <field name="subject">Your subscription at ${object.event_id.name}</field>
            <field name="body_html"><![CDATA[<p>Hello ${object.name},</p>
<p>We confirm that your subscription to the event ${object.event_id.name} has been recorded.
You will automatically receive an email providing you more practical information (such as the schedule, the agenda...) as soon as the event is confirmed.</p>
<p>Thank you for your participation!</p>
<p>Best regards</p>]]></field>
=======
    <data noupdate="1">
        <record id="confirmation_event" model="email.template">
        <field name="name">Confirmation of the Event</field>
        <field name="model_id" ref="event.model_event_registration"/>
        <field name="email_from" >${(object.user_id.email or object.company_id.email or 'noreply@' + object.company_id.name + '.com')|safe}</field>
        <field name="email_to" >${object.email|safe}</field>
        <field name="subject">Your registration at ${object.event_id.name}</field>
        <field name="body_html"><![CDATA[
        <p>Hello ${object.name},</p>
        <p>The event ${object.event_id.name} that you registered for is confirmed and will be held from ${object.event_id.date_begin_located.strftime('%Y-%m-%d %H:%M:%S (%Z)')} to ${object.event_id.date_end_located.strftime('%Y-%m-%d %H:%M:%S (%Z)')}.
        For any further information please contact our event department.</p>
        <p>Thank you for your participation!</p>
        <p>Best regards</p>]]></field>
        </record>

        <record id="confirmation_registration" model="email.template">
        <field name="name">Confirmation of the Registration</field>
        <field name="model_id" ref="event.model_event_registration"/>
        <field name="email_from" >${(object.user_id.email or object.company_id.email or 'noreply@' + object.company_id.name + '.com')|safe}</field>
        <field name="email_to" >${object.email|safe}</field>
        <field name="subject">Your registration at ${object.event_id.name}</field>
        <field name="body_html"><![CDATA[
        <p>Hello ${object.name},</p>
        <p>We confirm that your registration to the event ${object.event_id.name} has been recorded.
        You will automatically receive an email providing you more practical information (such as the schedule, the agenda...) as soon as the event is confirmed.</p>
        <p>Thank you for your participation!</p>
        <p>Best regards</p>]]></field>
>>>>>>> 9654b54d
        </record>

        <record id="event_reminder" model="mail.template">
            <field name="name">Event: reminder</field>
            <field name="model_id" ref="event.model_event_registration"/>
            <field name="email_from">${(object.event_id.organizer_id.email or object.event_id.user_id.email or '')|safe}</field>
            <field name="email_to" >${object.partner_id.email or object.email|safe}</field>
            <field name="reply_to">${object.event_id.reply_to|safe}</field>
            <field name="subject">Reminder of event ${object.event_id.name}</field>
            <field name="body_html"><![CDATA[<p>Hello ${object.name},</p>
<p>This is a reminder for ${object.event_id.name} that you registered for is confirmed and will be held from ${object.event_id.date_begin_located} to ${object.event_id.date_end_located}.
For any further information please contact our event department.</p>
<p>Thank you for your participation!</p>
<p>Best regards</p>]]></field>
        </record>

        <record id="event_thanks" model="mail.template">
            <field name="name">Event: thanks for attending</field>
            <field name="model_id" ref="event.model_event_registration"/>
            <field name="email_from">${(object.event_id.organizer_id.email or object.event_id.user_id.email or '')|safe}</field>
            <field name="email_to" >${object.partner_id.email or object.email|safe}</field>
            <field name="reply_to">${object.event_id.reply_to|safe}</field>
            <field name="subject">Thanks for attending ${object.event_id.name}</field>
            <field name="body_html"><![CDATA[<p>Hello ${object.name},</p>
<p>We would like to thank you for your presence at our event ${object.event_id.name}.
<br/><br/>
    % if object.event_id.organizer_id and object.event_id.organizer_id.is_company:
        <strong>The ${object.event_id.organizer_id.name} Team</strong>
    % elif object.event_id.organizer_id:
        <strong>${object.event_id.organizer_id.name}</strong>
    % endif
</p>]]></field>
        </record>

    </data>
</openerp><|MERGE_RESOLUTION|>--- conflicted
+++ resolved
@@ -1,7 +1,6 @@
 <?xml version="1.0"?>
 <openerp>
-<<<<<<< HEAD
-    <data>
+    <data noupdate="1">
 
         <record id="event_subscription" model="mail.template">
             <field name="name">Event subscription</field>
@@ -15,35 +14,6 @@
 You will automatically receive an email providing you more practical information (such as the schedule, the agenda...) as soon as the event is confirmed.</p>
 <p>Thank you for your participation!</p>
 <p>Best regards</p>]]></field>
-=======
-    <data noupdate="1">
-        <record id="confirmation_event" model="email.template">
-        <field name="name">Confirmation of the Event</field>
-        <field name="model_id" ref="event.model_event_registration"/>
-        <field name="email_from" >${(object.user_id.email or object.company_id.email or 'noreply@' + object.company_id.name + '.com')|safe}</field>
-        <field name="email_to" >${object.email|safe}</field>
-        <field name="subject">Your registration at ${object.event_id.name}</field>
-        <field name="body_html"><![CDATA[
-        <p>Hello ${object.name},</p>
-        <p>The event ${object.event_id.name} that you registered for is confirmed and will be held from ${object.event_id.date_begin_located.strftime('%Y-%m-%d %H:%M:%S (%Z)')} to ${object.event_id.date_end_located.strftime('%Y-%m-%d %H:%M:%S (%Z)')}.
-        For any further information please contact our event department.</p>
-        <p>Thank you for your participation!</p>
-        <p>Best regards</p>]]></field>
-        </record>
-
-        <record id="confirmation_registration" model="email.template">
-        <field name="name">Confirmation of the Registration</field>
-        <field name="model_id" ref="event.model_event_registration"/>
-        <field name="email_from" >${(object.user_id.email or object.company_id.email or 'noreply@' + object.company_id.name + '.com')|safe}</field>
-        <field name="email_to" >${object.email|safe}</field>
-        <field name="subject">Your registration at ${object.event_id.name}</field>
-        <field name="body_html"><![CDATA[
-        <p>Hello ${object.name},</p>
-        <p>We confirm that your registration to the event ${object.event_id.name} has been recorded.
-        You will automatically receive an email providing you more practical information (such as the schedule, the agenda...) as soon as the event is confirmed.</p>
-        <p>Thank you for your participation!</p>
-        <p>Best regards</p>]]></field>
->>>>>>> 9654b54d
         </record>
 
         <record id="event_reminder" model="mail.template">
