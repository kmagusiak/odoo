--- conflicted
+++ resolved
@@ -27,10 +27,6 @@
 import decimal_precision as dp
 from crm import wizard
 
-<<<<<<< HEAD
-wizard.email_compose_message.email_model.append('event.registration')
-=======
->>>>>>> 5be7bbd5
 
 class event_type(osv.osv):
     """ Event Type """
@@ -551,13 +547,6 @@
                     body = regestration.event_id.mail_confirm
             if subject or body:
                 email_message_obj.schedule_with_attach(cr, uid, src, email_to, subject, body, model='event.registration', email_cc=email_cc, openobject_id=regestration.id)
-<<<<<<< HEAD
-                self.history(cr, uid, [regestration], subject, history = True, \
-                        email=email_to, details=body, \
-                        subject=subject, email_from=src, \
-                        email_cc=', '.join(email_cc))
-=======
->>>>>>> 5be7bbd5
 
         return True
 
