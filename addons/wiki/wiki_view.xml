--- conflicted
+++ resolved
@@ -2,7 +2,7 @@
 <openerp>
     <data>
        <menuitem name="Knowledge Management" icon="terp-stock"
-           id="base.menu_document" sequence="19" />
+           id="base.menu_document" sequence="4" />
 
        <menuitem name="Configuration"
            id="base.menu_document_configuration"
@@ -130,19 +130,23 @@
                         string="Basic Wiki Editing" icon="gtk-ok" />
                     </group>
                     <group col="8" colspan="4">
-                        <field name="group_id" select="1" on_change="onchange_group_id(group_id, text_area)"/>
+                        <field name="group_id" string="Topic" select="1" on_change="onchange_group_id(group_id, text_area)"/>
                         <field name="section" invisible="not context.get('section',False)"/>
-                        <field name="parent_id"/>
-                    </group>
-					<separator colspan="4" string="Informations"/>
-                    <field name="text_area" nolabel="1" colspan="4" select="1" widget="text_wiki"/>
+<!--                        <field name="parent_id"/>-->
+                    </group>
+                    <notebook colspan="4">
+                        <page string="Content">
+                        <separator colspan="4" string="Informations"/>
+                        <field name="text_area" nolabel="1" colspan="4" select="1" widget="text_wiki"/>
+                        </page>
+                    </notebook>
                     <separator colspan="4" string="Modifications"/>
-                    <group col="6" colspan="4">
+                    <group col="4" colspan="4">
                         <field name="write_date" readonly="1"/>
                         <field name="review" select="1"/>
+                        <field name="tags" select="1" groups="base.group_extended"/>
                         <field name="toc"/>
-                        <field name="tags" select="1" groups="base.group_extended"/>
-                        <field name="summary" colspan="4" groups="base.group_extended"/>
+<!--                        <field name="summary" colspan="4" groups="base.group_extended"/>-->
                     </group>
                 </form>
             </field>
@@ -156,15 +160,6 @@
             <field name="type">search</field>
             <field name="arch" type="xml">
                 <search string="Wiki">
-<<<<<<< HEAD
-                    <group col='8' colspan='4'>
-                        <separator orientation="vertical"/>
-                        <field name="name" select="1"/>
-                        <field name="group_id" select="1"/>
-                        <field name="text_area" select="1"/>
-                        <field name="review" select="1"/>
-                        <field name="create_uid" widget="selection" select="1"/>
-=======
                     <filter icon="terp-check" string="Need Review" domain="[('review','=',True)]"/>
                     <separator orientation="vertical"/>
                     <field name="section" select="1"/>
@@ -178,7 +173,6 @@
                         <filter icon="terp-check" string="Wiki Group" domain="[]" context="{'group_by':'group_id'}"/>
                         <filter icon="terp-personal" string="Author" domain="[]" context="{'group_by':'create_uid'}"/>
                         <filter icon="terp-personal-" string="Last Author" domain="[]" context="{'group_by':'write_uid'}"/>
->>>>>>> 68f8c1d5
                     </group>
                 </search>
             </field>
@@ -192,7 +186,7 @@
             <field name="view_type">form</field>
             <field name="view_mode">tree,form</field>
             <field name="view_id" ref="view_wiki_tree"/>
-            <field name="context">{'section':'1','search_default_create_uid':uid}</field>
+<!--            <field name="context">{'section':'1','search_default_create_uid':uid}</field>-->
             <field name="search_view_id" ref="view_wiki_filter"/>
         </record>
 
