openerp.google_docs = function(instance, m) {
var _t = instance.web._t,
    QWeb = instance.web.qweb;

    instance.web.Sidebar.include({
        redraw: function() {
            var self = this;
            this._super.apply(this, arguments);
            self.$el.find('.oe_sidebar_add_attachment').after(QWeb.render('AddGoogleDocumentItem', {widget: self}))
            self.$el.find('.oe_sidebar_add_google_doc').on('click', function (e) {
                self.on_google_doc();
            });
        },
        on_google_doc: function() {
            var self = this;
<<<<<<< HEAD
            var form = self.getParent();
            form.sidebar_context().done(function (context) {
                var ds = new instance.web.DataSet(this, 'ir.attachment', context);
                ds.call('google_doc_get', [form.dataset.model, [form.datarecord.id], context]).done(function(r) {
                    if (r == 'False') {
                        var params = {
                            error: response,
                            message: _t("The user google credentials are not set yet. Contact your administrator for help.")
=======
            var view = self.getParent();
            var ids = ( view.fields_view.type != "form" )? view.groups.get_selection().ids : [ view.datarecord.id ];
            if( !_.isEmpty(ids) ){
                view.sidebar_context().then(function (context) {
                    var ds = new instance.web.DataSet(this, 'ir.attachment', context);
                    ds.call('google_doc_get', [view.dataset.model, ids, context]).then(function(r) {
                        if (r == 'False') {
                            var params = {
                                error: response,
                                message: _t("The user google credentials are not set yet. Contact your administrator for help.")
                            }
                            $(openerp.web.qweb.render("DialogWarning", params)).dialog({
                                title: _t("User Google credentials are not yet set."),
                                modal: true,
                            });
>>>>>>> 29fffbc9
                        }
                    }).done(function(r){
                        window.open(r.url,"_blank");
                        view.reload();
                    });
                });
            }
        }
    });
};<|MERGE_RESOLUTION|>--- conflicted
+++ resolved
@@ -13,22 +13,12 @@
         },
         on_google_doc: function() {
             var self = this;
-<<<<<<< HEAD
-            var form = self.getParent();
-            form.sidebar_context().done(function (context) {
-                var ds = new instance.web.DataSet(this, 'ir.attachment', context);
-                ds.call('google_doc_get', [form.dataset.model, [form.datarecord.id], context]).done(function(r) {
-                    if (r == 'False') {
-                        var params = {
-                            error: response,
-                            message: _t("The user google credentials are not set yet. Contact your administrator for help.")
-=======
             var view = self.getParent();
             var ids = ( view.fields_view.type != "form" )? view.groups.get_selection().ids : [ view.datarecord.id ];
             if( !_.isEmpty(ids) ){
-                view.sidebar_context().then(function (context) {
+                view.sidebar_context().done(function (context) {
                     var ds = new instance.web.DataSet(this, 'ir.attachment', context);
-                    ds.call('google_doc_get', [view.dataset.model, ids, context]).then(function(r) {
+                    ds.call('google_doc_get', [view.dataset.model, ids, context]).done(function(r) {
                         if (r == 'False') {
                             var params = {
                                 error: response,
@@ -38,7 +28,6 @@
                                 title: _t("User Google credentials are not yet set."),
                                 modal: true,
                             });
->>>>>>> 29fffbc9
                         }
                     }).done(function(r){
                         window.open(r.url,"_blank");
