# -*- coding: utf-8 -*-
# Part of Odoo. See LICENSE file for full copyright and licensing details.

from odoo import api, exceptions, fields, models, _
from odoo.exceptions import UserError
from odoo.tools import float_compare, float_round
from odoo.addons import decimal_precision as dp


class StockMoveLine(models.Model):
    _inherit = 'stock.move.line'

    workorder_id = fields.Many2one('mrp.workorder', 'Work Order')
    production_id = fields.Many2one('mrp.production', 'Production Order')
    lot_produced_ids = fields.Many2many('stock.production.lot', string='Finished Lot/Serial Number')
    lot_produced_qty = fields.Float(
        'Quantity Finished Product', digits=dp.get_precision('Product Unit of Measure'),
        help="Informative, not used in matching")
    done_move = fields.Boolean('Move Done', related='move_id.is_done', readonly=False, store=True)  # TDE FIXME: naming

    def _get_similar_move_lines(self):
        lines = super(StockMoveLine, self)._get_similar_move_lines()
        if self.move_id.production_id:
            finished_moves = self.move_id.production_id.move_finished_ids
            finished_move_lines = finished_moves.mapped('move_line_ids')
            lines |= finished_move_lines.filtered(lambda ml: ml.product_id == self.product_id and (ml.lot_id or ml.lot_name))
        if self.move_id.raw_material_production_id:
            raw_moves = self.move_id.raw_material_production_id.move_raw_ids
            raw_moves_lines = raw_moves.mapped('move_line_ids')
            lines |= raw_moves_lines.filtered(lambda ml: ml.product_id == self.product_id and (ml.lot_id or ml.lot_name))
        return lines

    def _reservation_is_updatable(self, quantity, reserved_quant):
        self.ensure_one()
        if self.lot_produced_ids:
            ml_remaining_qty = self.qty_done - self.product_uom_qty
            ml_remaining_qty = self.product_uom_id._compute_quantity(ml_remaining_qty, self.product_id.uom_id, rounding_method="HALF-UP")
            if float_compare(ml_remaining_qty, quantity, precision_rounding=self.product_id.uom_id.rounding) < 0:
                return False
        return super(StockMoveLine, self)._reservation_is_updatable(quantity, reserved_quant)

    @api.multi
    def write(self, vals):
        for move_line in self:
            if move_line.move_id.production_id and 'lot_id' in vals:
                move_line.production_id.move_raw_ids.mapped('move_line_ids')\
                    .filtered(lambda r: not r.done_move and move_line.lot_id in r.lot_produced_ids)\
                    .write({'lot_produced_ids': [(4, vals['lot_id'])]})
            production = move_line.move_id.production_id or move_line.move_id.raw_material_production_id
            if production and move_line.state == 'done' and any(field in vals for field in ('lot_id', 'location_id', 'qty_done')):
                move_line._log_message(production, move_line, 'mrp.track_production_move_template', vals)
        return super(StockMoveLine, self).write(vals)


class StockMove(models.Model):
    _inherit = 'stock.move'

    created_production_id = fields.Many2one('mrp.production', 'Created Production Order')
    production_id = fields.Many2one(
        'mrp.production', 'Production Order for finished products')
    raw_material_production_id = fields.Many2one(
        'mrp.production', 'Production Order for raw materials')
    unbuild_id = fields.Many2one(
        'mrp.unbuild', 'Disassembly Order')
    consume_unbuild_id = fields.Many2one(
        'mrp.unbuild', 'Consumed Disassembly Order')
    operation_id = fields.Many2one(
        'mrp.routing.workcenter', 'Operation To Consume')  # TDE FIXME: naming
    workorder_id = fields.Many2one(
        'mrp.workorder', 'Work Order To Consume')
    # Quantities to process, in normalized UoMs
    bom_line_id = fields.Many2one('mrp.bom.line', 'BoM Line')
    byproduct_id = fields.Many2one(
        'mrp.bom.byproduct', 'By-products',
        help="By-product line that generated the move in a manufacturing order")
    unit_factor = fields.Float('Unit Factor', default=1)
    is_done = fields.Boolean(
        'Done', compute='_compute_is_done',
        store=True,
        help='Technical Field to order moves')
    needs_lots = fields.Boolean('Tracking', compute='_compute_needs_lots')
    order_finished_lot_ids = fields.Many2many('stock.production.lot', compute='_compute_order_finished_lot_ids')
    finished_lots_exist = fields.Boolean('Finished Lots Exist', compute='_compute_order_finished_lot_ids')

    def _unreserve_initial_demand(self, new_move):
        # If you were already putting stock.move.lots on the next one in the work order, transfer those to the new move
        self.filtered(lambda m: m.production_id or m.raw_material_production_id)\
        .mapped('move_line_ids')\
        .filtered(lambda ml: ml.qty_done == 0.0)\
        .write({'move_id': new_move, 'product_uom_qty': 0})

    @api.depends('raw_material_production_id.move_finished_ids.move_line_ids.lot_id')
    def _compute_order_finished_lot_ids(self):
        for move in self:
            if move.raw_material_production_id.move_finished_ids:
                finished_lots_ids = move.raw_material_production_id.move_finished_ids.mapped('move_line_ids.lot_id').ids
                if finished_lots_ids:
                    move.order_finished_lot_ids = finished_lots_ids
                    move.finished_lots_exist = True
                else:
                    move.finished_lots_exist = False

    @api.depends('product_id.tracking')
    def _compute_needs_lots(self):
        for move in self:
            move.needs_lots = move.product_id.tracking != 'none'

    @api.depends('raw_material_production_id.is_locked', 'picking_id.is_locked')
    def _compute_is_locked(self):
        super(StockMove, self)._compute_is_locked()
        for move in self:
            if move.raw_material_production_id:
                move.is_locked = move.raw_material_production_id.is_locked

    @api.depends('state')
    def _compute_is_done(self):
        for move in self:
            move.is_done = (move.state in ('done', 'cancel'))

    @api.model
    def default_get(self, fields_list):
        defaults = super(StockMove, self).default_get(fields_list)
        if self.env.context.get('default_raw_material_production_id'):
            production_id = self.env['mrp.production'].browse(self.env.context['default_raw_material_production_id'])
            if production_id.state == 'done':
                defaults['state'] = 'done'
                defaults['product_uom_qty'] = 0.0
                defaults['additional'] = True
        return defaults

    def _action_assign(self):
        res = super(StockMove, self)._action_assign()
        for move in self.filtered(lambda x: x.production_id or x.raw_material_production_id):
            if move.move_line_ids:
                move.move_line_ids.write({'production_id': move.raw_material_production_id.id,
                                               'workorder_id': move.workorder_id.id,})
        return res

    def _action_cancel(self):
        if any(move.quantity_done and (move.raw_material_production_id or move.production_id) for move in self):
            raise exceptions.UserError(_('You cannot cancel a manufacturing order if you have already consumed material.\
             If you want to cancel this MO, please change the consumed quantities to 0.'))
        return super(StockMove, self)._action_cancel()

    def _action_confirm(self, merge=True, merge_into=False):
        moves = self.env['stock.move']
        for move in self:
            moves |= move.action_explode()
        # we go further with the list of ids potentially changed by action_explode
        return super(StockMove, moves)._action_confirm(merge=merge, merge_into=merge_into)

    def action_explode(self):
        """ Explodes pickings """
        # in order to explode a move, we must have a picking_type_id on that move because otherwise the move
        # won't be assigned to a picking and it would be weird to explode a move into several if they aren't
        # all grouped in the same picking.
        if not self.picking_type_id:
            return self
        bom = self.env['mrp.bom'].sudo()._bom_find(product=self.product_id, company_id=self.company_id.id, bom_type='phantom')
        if not bom:
            return self
        phantom_moves = self.env['stock.move']
        processed_moves = self.env['stock.move']
        if self.picking_id.immediate_transfer:
            factor = self.product_uom._compute_quantity(self.quantity_done, bom.product_uom_id) / bom.product_qty
        else:
            factor = self.product_uom._compute_quantity(self.product_uom_qty, bom.product_uom_id) / bom.product_qty
        boms, lines = bom.sudo().explode(self.product_id, factor, picking_type=bom.picking_type_id)
        for bom_line, line_data in lines:
            if self.picking_id.immediate_transfer:
                phantom_moves += self._generate_move_phantom(bom_line, 0, line_data['qty'])
            else:
                phantom_moves += self._generate_move_phantom(bom_line, line_data['qty'], 0)

        for new_move in phantom_moves:
            processed_moves |= new_move.action_explode()
#         if not self.split_from and self.procurement_id:
#             # Check if procurements have been made to wait for
#             moves = self.procurement_id.move_ids
#             if len(moves) == 1:
#                 self.procurement_id.write({'state': 'done'})
        if processed_moves and self.state == 'assigned':
            # Set the state of resulting moves according to 'assigned' as the original move is assigned
            processed_moves.write({'state': 'assigned'})
        # delete the move with original product which is not relevant anymore
        self.sudo().unlink()
        return processed_moves

    def _decrease_reserved_quanity(self, quantity):
        """ Decrease the reservation on move lines but keeps the
        all other data.
        """
        move_line_to_unlink = self.env['stock.move.line']
        for move in self:
            reserved_quantity = quantity
            for move_line in self.move_line_ids:
                if move_line.product_uom_qty > reserved_quantity:
                    move_line.product_uom_qty = reserved_quantity
                else:
                    move_line.product_uom_qty = 0
                    reserved_quantity -= move_line.product_uom_qty
                if not move_line.product_uom_qty and not move_line.qty_done:
                    move_line_to_unlink |= move_line
        move_line_to_unlink.unlink()
        return True

    def _prepare_phantom_move_values(self, bom_line, product_qty, quantity_done):
        return {
            'picking_id': self.picking_id.id if self.picking_id else False,
            'product_id': bom_line.product_id.id,
            'product_uom': bom_line.product_uom_id.id,
            'product_uom_qty': product_qty,
            'quantity_done': quantity_done,
            'state': 'draft',  # will be confirmed below
            'name': self.name,
            'bom_line_id': bom_line.id,
        }

    def _generate_move_phantom(self, bom_line, product_qty, quantity_done):
        if bom_line.product_id.type in ['product', 'consu']:
            move = self.copy(default=self._prepare_phantom_move_values(bom_line, product_qty, quantity_done))
            move._adjust_procure_method()
            return move
        return self.env['stock.move']

    def _get_upstream_documents_and_responsibles(self, visited):
            if self.created_production_id and self.created_production_id.state not in ('done', 'cancel'):
                return [(self.created_production_id, self.created_production_id.user_id, visited)]
            else:
                return super(StockMove, self)._get_upstream_documents_and_responsibles(visited)

    def _should_be_assigned(self):
        res = super(StockMove, self)._should_be_assigned()
        return bool(res and not (self.production_id or self.raw_material_production_id))

<<<<<<< HEAD
    def _compute_kit_quantities(self, product_id, kit_qty, kit_bom, filters):
        """ Computes the quantity delivered or received when a kit is sold or purchased.
        A ratio 'qty_processed/qty_needed' is computed for each component, and the lowest one is kept
        to define the kit's quantity delivered or received.
        :param product_id: The kit itself a.k.a. the finished product
        :param kit_qty: The quantity from the order line
        :param kit_bom: The kit's BoM
        :param filters: Dict of lambda expression to define the moves to consider and the ones to ignore
        :return: The quantity delivered or received
        """
        qty_ratios = []
        boms, bom_sub_lines = kit_bom.explode(product_id, kit_qty)
        for bom_line, bom_line_data in bom_sub_lines:
            bom_line_moves = self.filtered(lambda m: m.bom_line_id == bom_line)
            if bom_line_moves:
                # We compute the quantities needed of each components to make one kit.
                # Then, we collect every relevant moves related to a specific component
                # to know how many are considered delivered.
                uom_qty_per_kit = bom_line_data['qty'] / bom_line_data['original_qty']
                qty_per_kit = bom_line.product_uom_id._compute_quantity(uom_qty_per_kit, bom_line.product_id.uom_id)
                incoming_moves = bom_line_moves.filtered(filters['incoming_moves'])
                outgoing_moves = bom_line_moves.filtered(filters['outgoing_moves'])
                qty_processed = sum(incoming_moves.mapped('product_qty')) - sum(outgoing_moves.mapped('product_qty'))
                # We compute a ratio to know how many kits we can produce with this quantity of that specific component
                qty_ratios.append(qty_processed / qty_per_kit)
            else:
                return 0.0
        if qty_ratios:
            # Now that we have every ratio by components, we keep the lowest one to know how many kits we can produce
            # with the quantities delivered of each component. We use the floor division here because a 'partial kit'
            # doesn't make sense.
            return min(qty_ratios) // 1
        else:
            return 0.0
=======
    def _search_picking_for_assignation_domain(self):
        res = super(StockMove, self)._search_picking_for_assignation_domain()
        if self.created_production_id:
            res.append(('move_lines.created_production_id', '=', self.created_production_id.id))
        return res
>>>>>>> 52f6e38c
<|MERGE_RESOLUTION|>--- conflicted
+++ resolved
@@ -233,7 +233,12 @@
         res = super(StockMove, self)._should_be_assigned()
         return bool(res and not (self.production_id or self.raw_material_production_id))
 
-<<<<<<< HEAD
+    def _search_picking_for_assignation_domain(self):
+        res = super(StockMove, self)._search_picking_for_assignation_domain()
+        if self.created_production_id:
+            res.append(('move_lines.created_production_id', '=', self.created_production_id.id))
+        return res
+
     def _compute_kit_quantities(self, product_id, kit_qty, kit_bom, filters):
         """ Computes the quantity delivered or received when a kit is sold or purchased.
         A ratio 'qty_processed/qty_needed' is computed for each component, and the lowest one is kept
@@ -267,11 +272,4 @@
             # doesn't make sense.
             return min(qty_ratios) // 1
         else:
-            return 0.0
-=======
-    def _search_picking_for_assignation_domain(self):
-        res = super(StockMove, self)._search_picking_for_assignation_domain()
-        if self.created_production_id:
-            res.append(('move_lines.created_production_id', '=', self.created_production_id.id))
-        return res
->>>>>>> 52f6e38c
+            return 0.0