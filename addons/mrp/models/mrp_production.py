# -*- coding: utf-8 -*-
# Part of Odoo. See LICENSE file for full copyright and licensing details.

from collections import defaultdict
from datetime import datetime
from dateutil.relativedelta import relativedelta
import math

from odoo import api, fields, models, _
from odoo.addons import decimal_precision as dp
from odoo.exceptions import AccessError, UserError
from odoo.tools import float_compare, float_round, DEFAULT_SERVER_DATETIME_FORMAT

class MrpProduction(models.Model):
    """ Manufacturing Orders """
    _name = 'mrp.production'
    _description = 'Production Order'
    _date_name = 'date_planned_start'
    _inherit = ['mail.thread', 'mail.activity.mixin']
    _order = 'date_planned_start asc,id'

    @api.model
    def _get_default_picking_type(self):
        return self.env['stock.picking.type'].search([
            ('code', '=', 'mrp_operation'),
            ('warehouse_id.company_id', 'in', [self.env.context.get('company_id', self.env.user.company_id.id), False])],
            limit=1).id

    @api.model
    def _get_default_location_src_id(self):
        location = False
        if self._context.get('default_picking_type_id'):
            location = self.env['stock.picking.type'].browse(self.env.context['default_picking_type_id']).default_location_src_id
        if not location:
            location = self.env.ref('stock.stock_location_stock', raise_if_not_found=False)
            try:
                location.check_access_rule('read')
            except (AttributeError, AccessError):
                location = self.env['stock.warehouse'].search([('company_id', '=', self.env.user.company_id.id)], limit=1).lot_stock_id
        return location and location.id or False

    @api.model
    def _get_default_location_dest_id(self):
        location = False
        if self._context.get('default_picking_type_id'):
            location = self.env['stock.picking.type'].browse(self.env.context['default_picking_type_id']).default_location_dest_id
        if not location:
            location = self.env.ref('stock.stock_location_stock', raise_if_not_found=False)
            try:
                location.check_access_rule('read')
            except (AttributeError, AccessError):
                location = self.env['stock.warehouse'].search([('company_id', '=', self.env.user.company_id.id)], limit=1).lot_stock_id
        return location and location.id or False

    name = fields.Char(
        'Reference', copy=False, readonly=True, default=lambda x: _('New'))
    origin = fields.Char(
        'Source', copy=False,
        help="Reference of the document that generated this production order request.")

    product_id = fields.Many2one(
        'product.product', 'Product',
        domain=[('type', 'in', ['product', 'consu'])],
        readonly=True, required=True,
        states={'draft': [('readonly', False)]})
    product_tmpl_id = fields.Many2one('product.template', 'Product Template', related='product_id.product_tmpl_id')
    product_qty = fields.Float(
        'Quantity To Produce',
        default=1.0, digits=dp.get_precision('Product Unit of Measure'),
        readonly=True, required=True, tracking=True,
        states={'draft': [('readonly', False)]})
    product_uom_id = fields.Many2one(
        'uom.uom', 'Product Unit of Measure',
        oldname='product_uom', readonly=True, required=True,
        states={'draft': [('readonly', False)]})
    product_uom_qty = fields.Float(string='Total Quantity', compute='_compute_product_uom_qty', store=True)
    picking_type_id = fields.Many2one(
        'stock.picking.type', 'Operation Type',
        default=_get_default_picking_type, required=True)
    location_src_id = fields.Many2one(
        'stock.location', 'Raw Materials Location',
        default=_get_default_location_src_id,
        readonly=True,  required=True,
        states={'draft': [('readonly', False)]},
        help="Location where the system will look for components.")
    location_dest_id = fields.Many2one(
        'stock.location', 'Finished Products Location',
        default=_get_default_location_dest_id,
        readonly=True,  required=True,
        states={'draft': [('readonly', False)]},
        help="Location where the system will stock the finished products.")
    date_planned_start = fields.Datetime(
        'Deadline Start', copy=False, default=fields.Datetime.now,
        index=True, required=True,
        states={'draft': [('readonly', False)]}, oldname="date_planned")
    date_planned_finished = fields.Datetime(
        'Deadline End', copy=False, default=fields.Datetime.now,
        index=True,
        states={'draft': [('readonly', False)]})
    date_planned_start_wo = fields.Datetime(
        'Scheduled Start Date', compute='_compute_date_planned',
        copy=False, store=True,
        states={'done': [('readonly', True)], 'cancel': [('readonly', True)]})
    date_planned_finished_wo = fields.Datetime(
        'Scheduled End Date', compute='_compute_date_planned',
        copy=False, store=True,
        states={'done': [('readonly', True)], 'cancel': [('readonly', True)]})
    date_start = fields.Datetime('Start Date', copy=False, index=True, readonly=True)
    date_finished = fields.Datetime('End Date', copy=False, index=True, readonly=True)
    date_start_wo = fields.Datetime(
        'Planning Start Date', copy=False, readonly=True,
        states={'draft': [('readonly', False)], 'confirmed': [('readonly', False)]},
        help="The work orders will be planned based on the availability of the work centers starting from "
        "this date. If emtpy, the work orders are planned as soon as possible.")
    bom_id = fields.Many2one(
        'mrp.bom', 'Bill of Material',
        readonly=True, states={'draft': [('readonly', False)]},
        help="Bill of Materials allow you to define the list of required raw materials to make a finished product.")
    routing_id = fields.Many2one(
        'mrp.routing', 'Routing',
        readonly=True, compute='_compute_routing', store=True,
        help="The list of operations (list of work centers) to produce the finished product. The routing "
             "is mainly used to compute work center costs during operations and to plan future loads on "
             "work centers based on production planning.")

    state = fields.Selection([
        ('draft', 'Draft'),
        ('confirmed', 'Confirmed'),
        ('planned', 'Planned'),
        ('progress', 'In Progress'),
        ('to_close', 'To Close'),
        ('done', 'Done'),
        ('cancel', 'Cancelled')], string='State',
        compute='_compute_state', copy=False, index=True, readonly=True,
        store=True, tracking=True,
        help=" * Draft: The MO is not confirmed yet.\n"
             " * Confirmed: The MO is confirmed, the stock rules and the reordering of the components are trigerred.\n"
             " * Planned: The WO are planned.\n"
             " * In Progress: The production has started (on the MO or on the WO).\n"
             " * To Close: The production is done, the MO has to be closed.\n"
             " * Done: The MO is closed, the stock moves are posted. \n"
             " * Cancelled: The MO has been cancelled, can't be confirmed anymore.")
    reservation_state = fields.Selection([
        ('confirmed', 'Waiting'),
        ('assigned', 'Ready'),
        ('waiting', 'Waiting Another Operation')],
        string='Material Availability',
        compute='_compute_state', copy=False, index=True, readonly=True,
        store=True, tracking=True, oldname='availability',
        help=" * Ready: The material is available to start the production.\n\
            * Waiting: The material is not available to start the production.\n\
            The material availability is impacted by the manufacturing readiness\
            defined on the BoM.")

    move_raw_ids = fields.One2many(
        'stock.move', 'raw_material_production_id', 'Raw Materials', oldname='move_lines',
        copy=True, states={'done': [('readonly', True)], 'cancel': [('readonly', True)]},
        domain=[('scrapped', '=', False)])
    move_finished_ids = fields.One2many(
        'stock.move', 'production_id', 'Finished Products',
        copy=False, states={'done': [('readonly', True)], 'cancel': [('readonly', True)]},
        domain=[('scrapped', '=', False)])
    finished_move_line_ids = fields.One2many(
        'stock.move.line', compute='_compute_lines', inverse='_inverse_lines', string="Finished Product"
        )
    workorder_ids = fields.One2many(
        'mrp.workorder', 'production_id', 'Work Orders',
        copy=False, oldname='workcenter_lines', readonly=True)
    workorder_count = fields.Integer('# Work Orders', compute='_compute_workorder_count')
    workorder_done_count = fields.Integer('# Done Work Orders', compute='_compute_workorder_done_count')
    move_dest_ids = fields.One2many('stock.move', 'created_production_id',
        string="Stock Movements of Produced Goods")

    unreserve_visible = fields.Boolean(
        'Allowed to Unreserve Inventory', compute='_compute_unreserve_visible',
        help='Technical field to check when we can unreserve')
    post_visible = fields.Boolean(
        'Allowed to Post Inventory', compute='_compute_post_visible',
        help='Technical field to check when we can post')
    user_id = fields.Many2one('res.users', 'Responsible', default=lambda self: self._uid)
    company_id = fields.Many2one(
        'res.company', 'Company',
        default=lambda self: self.env['res.company']._company_default_get('mrp.production'),
        required=True)

    qty_produced = fields.Float(compute="_get_produced_qty", string="Quantity Produced")
    procurement_group_id = fields.Many2one(
        'procurement.group', 'Procurement Group',
        copy=False)
    orderpoint_id = fields.Many2one('stock.warehouse.orderpoint', 'Orderpoint')
    propagate = fields.Boolean(
        'Propagate cancel and split',
        help='If checked, when the previous move of the move (which was generated by a next procurement) is cancelled or split, the move generated by this move will too')
    scrap_ids = fields.One2many('stock.scrap', 'production_id', 'Scraps')
    scrap_count = fields.Integer(compute='_compute_scrap_move_count', string='Scrap Move')
    priority = fields.Selection([('0', 'Not urgent'), ('1', 'Normal'), ('2', 'Urgent'), ('3', 'Very Urgent')], 'Priority',
                                readonly=True, states={'draft': [('readonly', False)]}, default='1')
    is_locked = fields.Boolean('Is Locked', default=True, copy=False)
    show_final_lots = fields.Boolean('Show Final Lots', compute='_compute_show_lots')
    production_location_id = fields.Many2one('stock.location', "Production Location", related='product_id.property_stock_production', readonly=False)
    picking_ids = fields.Many2many('stock.picking', compute='_compute_picking_ids', string='Picking associated to this manufacturing order')
    delivery_count = fields.Integer(string='Delivery Orders', compute='_compute_picking_ids')

    @api.depends('procurement_group_id')
    def _compute_picking_ids(self):
        for order in self:
            order.picking_ids = self.env['stock.picking'].search([
                ('group_id', '=', order.procurement_group_id.id),
            ])
            order.delivery_count = len(order.picking_ids)

    def action_view_mo_delivery(self):
        """ This function returns an action that display picking related to
        manufacturing order orders. It can either be a in a list or in a form
        view, if there is only one picking to show.
        """
        self.ensure_one()
        action = self.env.ref('stock.action_picking_tree_all').read()[0]
        pickings = self.mapped('picking_ids')
        if len(pickings) > 1:
            action['domain'] = [('id', 'in', pickings.ids)]
        elif pickings:
            action['views'] = [(self.env.ref('stock.view_picking_form').id, 'form')]
            action['res_id'] = pickings.id
        return action

    @api.depends('product_uom_id', 'product_qty', 'product_id.uom_id')
    def _compute_product_uom_qty(self):
        for production in self:
            if production.product_id.uom_id != production.product_uom_id:
                production.product_uom_qty = production.product_uom_id._compute_quantity(production.product_qty, production.product_id.uom_id)
            else:
                production.product_uom_qty = production.product_qty

    @api.depends('product_id.tracking')
    def _compute_show_lots(self):
        for production in self:
            production.show_final_lots = production.product_id.tracking != 'none'

    def _inverse_lines(self):
        """ Little hack to make sure that when you change something on these objects, it gets saved"""
        pass

    @api.depends('move_finished_ids.move_line_ids')
    def _compute_lines(self):
        for production in self:
            production.finished_move_line_ids = production.move_finished_ids.mapped('move_line_ids')

    @api.multi
    @api.depends('bom_id.routing_id', 'bom_id.routing_id.operation_ids')
    def _compute_routing(self):
        for production in self:
            if production.bom_id.routing_id.operation_ids:
                production.routing_id = production.bom_id.routing_id.id
            else:
                production.routing_id = False

    @api.multi
    @api.depends('workorder_ids')
    def _compute_workorder_count(self):
        data = self.env['mrp.workorder'].read_group([('production_id', 'in', self.ids)], ['production_id'], ['production_id'])
        count_data = dict((item['production_id'][0], item['production_id_count']) for item in data)
        for production in self:
            production.workorder_count = count_data.get(production.id, 0)

    @api.multi
    @api.depends('workorder_ids.state')
    def _compute_workorder_done_count(self):
        data = self.env['mrp.workorder'].read_group([
            ('production_id', 'in', self.ids),
            ('state', '=', 'done')], ['production_id'], ['production_id'])
        count_data = dict((item['production_id'][0], item['production_id_count']) for item in data)
        for production in self:
            production.workorder_done_count = count_data.get(production.id, 0)

    @api.multi
    @api.depends('move_raw_ids.state', 'move_finished_ids.state', 'workorder_ids', 'workorder_ids.state', 'qty_produced', 'move_raw_ids.quantity_done', 'product_qty')
    def _compute_state(self):
        """ Compute the production state. It use the same process than stock
        picking. It exists 3 extra steps for production:
        - planned: Workorder has been launched (workorders only)
        - progress: At least one item is produced.
        - to_close: The quantity produced is greater than the quantity to
        produce and all work orders has been finished.
        """
        # TODO: duplicated code with stock_picking.py
        for production in self:
            if not production.move_raw_ids:
                production.state = 'draft'
            elif all(move.state == 'draft' for move in production.move_raw_ids):
                production.state = 'draft'
            elif all(move.state == 'cancel' for move in production.move_raw_ids):
                production.state = 'cancel'
            elif all(move.state in ['cancel', 'done'] for move in production.move_raw_ids):
                production.state = 'done'
            elif production.move_finished_ids.filtered(lambda m: m.state not in ('cancel', 'done') and m.product_id.id == production.product_id.id)\
                 and (production.qty_produced >= production.product_qty)\
                 and (not production.routing_id or all(wo_state in ('cancel', 'done') for wo_state in production.workorder_ids.mapped('state'))):
                production.state = 'to_close'
            elif production.workorder_ids and any(wo_state in ('progress') for wo_state in production.workorder_ids.mapped('state'))\
                 or production.qty_produced > 0 and production.qty_produced < production.product_uom_qty:
                production.state = 'progress'
            elif production.workorder_ids:
                production.state = 'planned'
            else:
                production.state = 'confirmed'

            # Compute reservation state
            # State where the reservation does not matter.
            if production.state in ('draft', 'done', 'cancel'):
                production.reservation_state = False
            # Compute reservation state according to its component's moves.
            else:
                relevant_move_state = production.move_raw_ids._get_relevant_state_among_moves()
                if relevant_move_state == 'partially_available':
                    if production.routing_id and production.routing_id.operation_ids and production.bom_id.ready_to_produce == 'asap':
                        production.reservation_state = production._get_ready_to_produce_state()
                    else:
                        production.reservation_state = 'confirmed'
                elif relevant_move_state != 'draft':
                    production.reservation_state = relevant_move_state

    @api.depends('move_raw_ids', 'is_locked', 'state', 'move_raw_ids.quantity_done')
    def _compute_unreserve_visible(self):
        for order in self:
            already_reserved = order.is_locked and order.state not in ('done', 'cancel') and order.mapped('move_raw_ids.move_line_ids')
            any_quantity_done = any([m.quantity_done > 0 for m in order.move_raw_ids])
            order.unreserve_visible = not any_quantity_done and already_reserved

    @api.multi
    @api.depends('move_raw_ids.quantity_done', 'move_finished_ids.quantity_done', 'is_locked')
    def _compute_post_visible(self):
        for order in self:
            if order.product_tmpl_id._is_cost_method_standard():
                order.post_visible = order.is_locked and any((x.quantity_done > 0 and x.state not in ['done', 'cancel']) for x in order.move_raw_ids | order.move_finished_ids)
            else:
                order.post_visible = order.is_locked and any((x.quantity_done > 0 and x.state not in ['done', 'cancel']) for x in order.move_finished_ids)

    @api.multi
    @api.depends('workorder_ids.state', 'move_finished_ids', 'move_finished_ids.quantity_done', 'is_locked')
    def _get_produced_qty(self):
        for production in self:
            done_moves = production.move_finished_ids.filtered(lambda x: x.state != 'cancel' and x.product_id.id == production.product_id.id)
            qty_produced = sum(done_moves.mapped('quantity_done'))
            production.qty_produced = qty_produced
        return True

    @api.multi
    def _compute_scrap_move_count(self):
        data = self.env['stock.scrap'].read_group([('production_id', 'in', self.ids)], ['production_id'], ['production_id'])
        count_data = dict((item['production_id'][0], item['production_id_count']) for item in data)
        for production in self:
            production.scrap_count = count_data.get(production.id, 0)

    @api.multi
    @api.depends('workorder_ids.date_planned_start', 'workorder_ids.date_planned_finished')
    def _compute_date_planned(self):
        for order in self:
            date_planned_start_wo = date_planned_finished_wo = False
            if order.workorder_ids:
                start_dates = order.workorder_ids.filtered(lambda r: r.date_planned_start is not False).sorted(key=lambda r: r.date_planned_start)
                date_planned_start_wo = start_dates[0].date_planned_start if start_dates else False
                finished_dates = order.workorder_ids.filtered(lambda r: r.date_planned_finished is not False).sorted(key=lambda r: r.date_planned_finished)
                date_planned_finished_wo = finished_dates[-1].date_planned_finished if finished_dates else False
            order.date_planned_start_wo = date_planned_start_wo
            order.date_planned_finished_wo = date_planned_finished_wo

    _sql_constraints = [
        ('name_uniq', 'unique(name, company_id)', 'Reference must be unique per Company!'),
        ('qty_positive', 'check (product_qty > 0)', 'The quantity to produce must be positive!'),
    ]

    @api.onchange('product_id', 'picking_type_id', 'company_id')
    def onchange_product_id(self):
        """ Finds UoM of changed product. """
        if not self.product_id:
            self.bom_id = False
        else:
            bom = self.env['mrp.bom']._bom_find(product=self.product_id, picking_type=self.picking_type_id, company_id=self.company_id.id, bom_type='normal')
            if bom:
                self.bom_id = bom.id
                self.product_qty = self.bom_id.product_qty
                self.product_uom_id = self.bom_id.product_uom_id.id
            else:
                self.bom_id = False
                self.product_uom_id = self.product_id.uom_id.id
            return {'domain': {'product_uom_id': [('category_id', '=', self.product_id.uom_id.category_id.id)]}}

    @api.onchange('bom_id')
    def _onchange_bom_id(self):
        self.product_qty = self.bom_id.product_qty
        self.product_uom_id = self.bom_id.product_uom_id.id

    @api.onchange('date_planned_start')
    def _onchange_date_planned_start(self):
        self.move_raw_ids.update({
            'date': self.date_planned_start,
            'date_expected': self.date_planned_start,
        })

    @api.onchange('bom_id', 'product_id', 'product_qty', 'product_uom_id')
    def _onchange_move_raw(self):
        self.move_raw_ids = [(2, move.id) for move in self.move_raw_ids.filtered(lambda m: m.bom_line_id)]
        if self.bom_id and self.product_qty > 0:
            moves_raw_values = self._get_moves_raw_values()
            for move_raw_values in moves_raw_values:
                self.move_raw_ids += self.env['stock.move'].new(move_raw_values)

    @api.onchange('location_src_id', 'move_raw_ids', 'routing_id')
    def _onchange_location(self):
        source_location = self.location_src_id
        self.move_raw_ids.update({
            'warehouse_id': source_location.get_warehouse().id,
            'location_id': source_location.id,
        })

    @api.onchange('picking_type_id')
    def onchange_picking_type(self):
        location = self.env.ref('stock.stock_location_stock')
        try:
            location.check_access_rule('read')
        except (AttributeError, AccessError):
            location = self.env['stock.warehouse'].search([('company_id', '=', self.env.user.company_id.id)], limit=1).lot_stock_id
        self.move_raw_ids.update({'picking_type_id': self.picking_type_id})
        self.location_src_id = self.picking_type_id.default_location_src_id.id or location.id
        self.location_dest_id = self.picking_type_id.default_location_dest_id.id or location.id

    @api.multi
    def write(self, vals):
        res = super(MrpProduction, self).write(vals)
        if 'date_planned_start' in vals:
            moves = (self.mapped('move_raw_ids') + self.mapped('move_finished_ids')).filtered(
                lambda r: r.state not in ['done', 'cancel'])
            moves.write({
                'date_expected': vals['date_planned_start'],
            })
        for production in self:
            if 'move_raw_ids' in vals and production.state != 'draft':
                production.move_raw_ids.filtered(lambda m: m.state == 'draft')._action_confirm()
        return res

    @api.model
    def create(self, values):
        if not values.get('name', False) or values['name'] == _('New'):
            picking_type_id = values.get('picking_type_id') or self._get_default_picking_type()
            picking_type_id = self.env['stock.picking.type'].browse(picking_type_id)
            if picking_type_id:
                values['name'] = picking_type_id.sequence_id.next_by_id()
            else:
                values['name'] = self.env['ir.sequence'].next_by_code('mrp.production') or _('New')
        if not values.get('procurement_group_id'):
            values['procurement_group_id'] = self.env["procurement.group"].create({'name': values['name']}).id
        return super(MrpProduction, self).create(values)

    @api.multi
    def unlink(self):
        if any(production.state != 'cancel' for production in self):
            raise UserError(_('Cannot delete a manufacturing order not in cancel state'))
        return super(MrpProduction, self).unlink()

    def action_toggle_is_locked(self):
        self.ensure_one()
        self.is_locked = not self.is_locked
        return True

    def _get_finished_move_value(self, product_id, product_uom_qty, product_uom, operation_id=False, byproduct_id=False):
        return {
            'product_id': product_id,
            'product_uom_qty': product_uom_qty,
            'product_uom': product_uom,
            'operation_id': operation_id,
            'byproduct_id': byproduct_id,
            'unit_factor': product_uom_qty / self.product_qty,
            'name': self.name,
            'date': self.date_planned_start,
            'date_expected': self.date_planned_start,
            'picking_type_id': self.picking_type_id.id,
            'location_id': self.product_id.property_stock_production.id,
            'location_dest_id': self.location_dest_id.id,
            'company_id': self.company_id.id,
            'production_id': self.id,
            'warehouse_id': self.location_dest_id.get_warehouse().id,
            'origin': self.name,
            'group_id': self.procurement_group_id.id,
            'propagate': self.propagate,
            'move_dest_ids': [(4, x.id) for x in self.move_dest_ids],
        }

    def _generate_finished_moves(self):
        if self.product_id in self.bom_id.byproduct_ids.mapped('product_id'):
            raise UserError(_("You cannot have %s  as the finished product and in the Byproducts") % self.product_id.name)
        moves_values = [self._get_finished_move_value(self.product_id.id, self.product_qty, self.product_uom_id.id)]
        for byproduct in self.bom_id.byproduct_ids:
            product_uom_factor = self.product_uom_id._compute_quantity(self.product_qty, self.bom_id.product_uom_id)
            qty = byproduct.product_qty * (product_uom_factor / self.bom_id.product_qty)
            move_values = self._get_finished_move_value(byproduct.product_id.id,
                qty, byproduct.product_uom_id.id, byproduct.operation_id.id,
                byproduct.id)
            moves_values.append(move_values)
        moves = self.env['stock.move'].create(moves_values)
        return moves

    def _get_moves_raw_values(self):
        moves = []
        for production in self:
            factor = production.product_uom_id._compute_quantity(production.product_qty, production.bom_id.product_uom_id) / production.bom_id.product_qty
            boms, lines = production.bom_id.explode(production.product_id, factor, picking_type=production.bom_id.picking_type_id)
            for bom_line, line_data in lines:
                if bom_line.child_bom_id and bom_line.child_bom_id.type == 'phantom' or\
                        bom_line.product_id.type not in ['product', 'consu']:
                    continue
                moves.append(production._get_move_raw_values(bom_line, line_data))
        return moves

    def _get_move_raw_values(self, bom_line, line_data):
        quantity = line_data['qty']
        # alt_op needed for the case when you explode phantom bom and all the lines will be consumed in the operation given by the parent bom line
        alt_op = line_data['parent_line'] and line_data['parent_line'].operation_id.id or False
<<<<<<< HEAD
        if bom_line.child_bom_id and bom_line.child_bom_id.type == 'phantom':
            return self.env['stock.move']
        if bom_line.product_id.type not in ['product', 'consu']:
            return self.env['stock.move']
        source_location = self.location_src_id
=======
        source_location = self._get_raw_location()
>>>>>>> 8747d72f
        data = {
            'sequence': bom_line.sequence,
            'name': self.name,
            'reference': self.name,
            'date': self.date_planned_start,
            'date_expected': self.date_planned_start,
            'bom_line_id': bom_line.id,
            'picking_type_id': self.picking_type_id.id,
            'product_id': bom_line.product_id.id,
            'product_uom_qty': quantity,
            'product_uom': bom_line.product_uom_id.id,
            'location_id': source_location.id,
            'location_dest_id': self.product_id.property_stock_production.id,
            'raw_material_production_id': self.id,
            'company_id': self.company_id.id,
            'operation_id': bom_line.operation_id.id or alt_op,
            'price_unit': bom_line.product_id.standard_price,
            'procure_method': 'make_to_stock',
            'origin': self.name,
            'state': 'draft',
            'warehouse_id': source_location.get_warehouse().id,
            'group_id': self.procurement_group_id.id,
            'propagate': self.propagate,
        }
        return data

    @api.multi
    def _update_raw_move(self, bom_line, line_data):
        """ :returns update_move, old_quantity, new_quantity """
        quantity = line_data['qty']
        self.ensure_one()
        move = self.move_raw_ids.filtered(lambda x: x.bom_line_id.id == bom_line.id and x.state not in ('done', 'cancel'))
        if move:
            old_qty = move[0].product_uom_qty
            if quantity > 0:
                move[0]._decrease_reserved_quanity(quantity)
                move[0].with_context(do_not_unreserve=True).write({'product_uom_qty': quantity})
                move[0]._recompute_state()
                move[0]._action_assign()
                move[0].unit_factor = quantity / move[0].raw_material_production_id.product_qty
            elif quantity < 0:  # Do not remove 0 lines
                if move[0].quantity_done > 0:
                    raise UserError(_('Lines need to be deleted, but can not as you still have some quantities to consume in them. '))
                move[0]._action_cancel()
                move[0].unlink()
            return move[0], old_qty, quantity
        else:
            move_values = self._get_move_raw_values(bom_line, line_data)
            move = self.env['stock.move'].create(move_values)
            return move, 0, quantity

    def _get_ready_to_produce_state(self):
        """ returns 'assigned' if enough components are reserved in order to complete
        the first operation in the routing. If not returns 'waiting'
        """
        self.ensure_one()
        first_operation = self.routing_id.operation_ids[0]
        # Get BoM line related to first opeation in rounting. If there is only
        # one opeation in the routing then it will need all BoM lines.
        bom_line_ids = self.env['mrp.bom.line']
        if len(self.routing_id.operation_ids) == 1:
            bom_line_ids = self.bom_id.bom_line_ids
        else:
            bom_line_ids = self.bom_id.bom_line_ids.filtered(lambda bl: bl.operation_id == first_operation)
        bom_line_ids = bom_line_ids.filtered(lambda bl: not bl._skip_bom_line(self.product_id))

        moves_in_first_operation = self.move_raw_ids.filtered(lambda m: m.bom_line_id in bom_line_ids)
        if all(move.state == 'assigned' for move in moves_in_first_operation):
            return 'assigned'
        return 'confirmed'

    def action_confirm(self):
        for production in self:
            if not production.move_raw_ids:
                raise UserError(_("Add some materials to consume before marking this MO as to do."))
            for move_raw in production.move_raw_ids:
                move_raw.write({
                    'group_id': production.procurement_group_id.id,
                    'unit_factor': move_raw.product_uom_qty / production.product_qty,
                    'reference': production.name,  # set reference when MO name is different than 'New'
                })
            production._generate_finished_moves()
            production.move_raw_ids._adjust_procure_method()
            (production.move_raw_ids | production.move_finished_ids)._action_confirm()
        return True

    @api.multi
    def action_assign(self):
        for production in self:
            production.move_raw_ids._action_assign()
            production.workorder_ids._refresh_wo_lines()
        return True

    @api.multi
    def open_produce_product(self):
        self.ensure_one()
        action = self.env.ref('mrp.act_mrp_product_produce').read()[0]
        return action

    @api.multi
    def button_plan(self):
        """ Create work orders. And probably do stuff, like things. """
        orders_to_plan = self.filtered(lambda order: order.routing_id and order.state == 'confirmed')
        for order in orders_to_plan:
            order.move_raw_ids.filtered(lambda m: m.state == 'draft')._action_confirm()
            quantity = order.product_uom_id._compute_quantity(order.product_qty, order.bom_id.product_uom_id) / order.bom_id.product_qty
            boms, lines = order.bom_id.explode(order.product_id, quantity, picking_type=order.bom_id.picking_type_id)
            order._generate_workorders(boms)
        self.plan_workorders()
        return True

    def _get_start_date(self):
        return self.date_start_wo or datetime.now()

    def plan_workorders(self):
        WorkOrder = self.env['mrp.workorder']
        ProductUom = self.env['uom.uom']
        for order in self.filtered(lambda x: x.state == 'planned'):
            order.workorder_ids.write({'date_planned_start': False, 'date_planned_finished': False})

        # Schedule all work orders (new ones and those already created)
        for order in self:
            start_date = order._get_start_date()
            from_date_set = False
            for workorder in order.workorder_ids:
                workcenter = workorder.workcenter_id
                wos = WorkOrder.search([('workcenter_id', '=', workcenter.id), ('date_planned_finished', '<>', False),
                                        ('state', 'in', ('ready', 'pending', 'progress')),
                                        ('date_planned_finished', '>=', start_date.strftime(DEFAULT_SERVER_DATETIME_FORMAT))], order='date_planned_start')
                from_date = start_date
                to_date = workcenter.resource_calendar_id.attendance_ids and workcenter.resource_calendar_id.plan_hours(workorder.duration_expected / 60.0, from_date, compute_leaves=True, resource=workcenter.resource_id)
                if to_date:
                    if not from_date_set:
                        # planning 0 hours gives the start of the next attendance
                        from_date = workcenter.resource_calendar_id.plan_hours(0, from_date, compute_leaves=True, resource=workcenter.resource_id)
                        from_date_set = True
                else:
                    to_date = from_date + relativedelta(minutes=workorder.duration_expected)
                # Check interval
                for wo in wos:
                    if from_date < fields.Datetime.from_string(wo.date_planned_finished) and (to_date > fields.Datetime.from_string(wo.date_planned_start)):
                        from_date = fields.Datetime.from_string(wo.date_planned_finished)
                        to_date = workcenter.resource_calendar_id.attendance_ids and workcenter.resource_calendar_id.plan_hours(workorder.duration_expected / 60.0, from_date, compute_leaves=True, resource=workcenter.resource_id)
                        if not to_date:
                            to_date = from_date + relativedelta(minutes=workorder.duration_expected)
                workorder.write({'date_planned_start': from_date, 'date_planned_finished': to_date})

                if (workorder.operation_id.batch == 'no') or (workorder.operation_id.batch_size >= workorder.qty_production):
                    start_date = to_date
                else:
                    qty = min(workorder.operation_id.batch_size, workorder.qty_production)
                    cycle_number = math.ceil(qty / workorder.production_id.product_qty / workcenter.capacity)
                    duration = workcenter.time_start + cycle_number * workorder.operation_id.time_cycle * 100.0 / workcenter.time_efficiency
                    to_date = workcenter.resource_calendar_id.attendance_ids and workcenter.resource_calendar_id.plan_hours(duration / 60.0, from_date, compute_leaves=True, resource=workcenter.resource_id)
                    if not to_date:
                        start_date = from_date + relativedelta(minutes=duration)

    def button_unplan(self):
        if any(wo.state == 'done' for wo in self.workorder_ids):
            raise UserError(_("Some work orders are already done, you cannot unplan this manufacturing order."))
        elif any(wo.state == 'progress' for wo in self.workorder_ids):
            raise UserError(_("Some work orders have already started, you cannot unplan this manufacturing order."))
        self.workorder_ids.unlink()

    @api.multi
    def _generate_workorders(self, exploded_boms):
        workorders = self.env['mrp.workorder']
        original_one = False
        for bom, bom_data in exploded_boms:
            # If the routing of the parent BoM and phantom BoM are the same, don't recreate work orders, but use one master routing
            if bom.routing_id.id and (not bom_data['parent_line'] or bom_data['parent_line'].bom_id.routing_id.id != bom.routing_id.id):
                temp_workorders = self._workorders_create(bom, bom_data)
                workorders += temp_workorders
                if temp_workorders: # In order to avoid two "ending work orders"
                    if original_one:
                        temp_workorders[-1].next_work_order_id = original_one
                    original_one = temp_workorders[0]
        return workorders

    def _workorders_create(self, bom, bom_data):
        """
        :param bom: in case of recursive boms: we could create work orders for child
                    BoMs
        """
        workorders = self.env['mrp.workorder']
        bom_qty = bom_data['qty']

        # Initial qty producing
        if self.product_id.tracking == 'serial':
            quantity = 1.0
        else:
            quantity = self.product_qty - sum(self.move_finished_ids.mapped('quantity_done'))
            quantity = quantity if (quantity > 0) else 0

        for operation in bom.routing_id.operation_ids:
            # create workorder
            cycle_number = float_round(bom_qty / operation.workcenter_id.capacity, precision_digits=0, rounding_method='UP')
            duration_expected = (operation.workcenter_id.time_start +
                                 operation.workcenter_id.time_stop +
                                 cycle_number * operation.time_cycle * 100.0 / operation.workcenter_id.time_efficiency)
            if self.product_uom_id.uom_type != 'reference':
                todo_uom = self.env['uom.uom'].search([('category_id', '=', self.product_uom_id.category_id.id), ('uom_type', '=', 'reference')]).id
            else:
                todo_uom = self.product_uom_id.id
            workorder = workorders.create({
                'name': operation.name,
                'production_id': self.id,
                'workcenter_id': operation.workcenter_id.id,
                'product_uom_id': todo_uom,
                'operation_id': operation.id,
                'duration_expected': duration_expected,
                'state': len(workorders) == 0 and 'ready' or 'pending',
                'qty_producing': quantity,
                'capacity': operation.workcenter_id.capacity,
                'consumption': self.bom_id.consumption,
            })
            if workorders:
                workorders[-1].next_work_order_id = workorder.id
                workorders[-1]._start_nextworkorder()
            workorders += workorder

            # assign moves; last operation receive all unassigned moves (which case ?)
            moves_raw = self.move_raw_ids.filtered(lambda move: move.operation_id == operation)
            moves_finished = self.move_finished_ids.filtered(lambda move: move.operation_id == operation)
            if len(workorders) == len(bom.routing_id.operation_ids):
                moves_raw |= self.move_raw_ids.filtered(lambda move: not move.operation_id)
                moves_finished |= self.move_finished_ids.filtered(lambda move: move.product_id != self.product_id and not move.operation_id)
            moves_raw.mapped('move_line_ids').write({'workorder_id': workorder.id})
            (moves_finished | moves_raw).write({'workorder_id': workorder.id})

            workorder._generate_wo_lines()
        return workorders

    def _check_lots(self):
        # Check that the raw materials were consumed for lots that we have produced.
        if self.product_id.tracking != 'none':
            finished_lots = self.finished_move_line_ids.mapped('lot_id')
            raw_finished_lots = self.move_raw_ids.mapped('move_line_ids.lot_produced_ids')
            if (raw_finished_lots - finished_lots):
                lots_short = raw_finished_lots - finished_lots
                error_msg = _(
                    'Some raw materials have been consumed for a lot/serial number that has not been produced. '
                    'Unlock the MO and click on the components lines to correct it.\n'
                    'List of the components:\n'
                )
                move_lines = self.move_raw_ids.mapped('move_line_ids').filtered(lambda ml: lots_short & ml.lot_produced_ids)
                for ml in move_lines:
                    error_msg += ml.product_id.display_name + ' (' + (lots_short & ml.lot_produced_ids).mapped('name') + ')\n'
                raise UserError(error_msg)

    @api.multi
    def action_cancel(self):
        """ Cancels production order, unfinished stock moves and set procurement
        orders in exception """
        if not self.move_raw_ids:
            self.state = 'cancel'
            return True
        if any(workorder.state == 'progress' for workorder in self.mapped('workorder_ids')):
            raise UserError(_('You can not cancel production order, a work order is still in progress.'))
        documents = {}
        for production in self:
            for move_raw_id in production.move_raw_ids.filtered(lambda m: m.state not in ('done', 'cancel')):
                iterate_key = self._get_document_iterate_key(move_raw_id)
                if iterate_key:
                    document = self.env['stock.picking']._log_activity_get_documents({move_raw_id: (move_raw_id.product_uom_qty, 0)}, iterate_key, 'UP')
                    for key, value in document.items():
                        if documents.get(key):
                            documents[key] += [value]
                        else:
                            documents[key] = [value]
            production.workorder_ids.filtered(lambda x: x.state != 'cancel').action_cancel()
            finish_moves = production.move_finished_ids.filtered(lambda x: x.state not in ('done', 'cancel'))
            raw_moves = production.move_raw_ids.filtered(lambda x: x.state not in ('done', 'cancel'))
            (finish_moves | raw_moves)._action_cancel()
            picking_ids = production.picking_ids.filtered(lambda x: x.state not in ('done', 'cancel'))
            picking_ids.action_cancel()

        if documents:
            filtered_documents = {}
            for (parent, responsible), rendering_context in documents.items():
                if not parent or parent._name == 'stock.picking' and parent.state == 'cancel' or parent == self:
                    continue
                filtered_documents[(parent, responsible)] = rendering_context
            self._log_manufacture_exception(filtered_documents, cancel=True)
        return True

    def _get_document_iterate_key(self, move_raw_id):
        return move_raw_id.move_orig_ids and 'move_orig_ids' or False

    def _cal_price(self, consumed_moves):
        self.ensure_one()
        return True

    @api.multi
    def post_inventory(self):
        for order in self:
            moves_not_to_do = order.move_raw_ids.filtered(lambda x: x.state == 'done')
            moves_to_do = order.move_raw_ids.filtered(lambda x: x.state not in ('done', 'cancel'))
            for move in moves_to_do.filtered(lambda m: m.product_qty == 0.0 and m.quantity_done > 0):
                move.product_uom_qty = move.quantity_done
            # MRP do not merge move, catch the result of _action_done in order
            # to get extra moves.
            moves_to_do = moves_to_do._action_done()
            moves_to_do = order.move_raw_ids.filtered(lambda x: x.state == 'done') - moves_not_to_do
            order._cal_price(moves_to_do)
            moves_to_finish = order.move_finished_ids.filtered(lambda x: x.state not in ('done', 'cancel'))
            moves_to_finish = moves_to_finish._action_done()
            order.workorder_ids.mapped('raw_workorder_line_ids').unlink()
            order.workorder_ids.mapped('finished_workorder_line_ids').unlink()
            order.action_assign()
            consume_move_lines = moves_to_do.mapped('move_line_ids')
            for moveline in moves_to_finish.mapped('move_line_ids'):
                if moveline.move_id.has_tracking != 'none' and moveline.product_id == order.product_id or moveline.lot_id in consume_move_lines.mapped('lot_produced_ids'):
                    if any([not ml.lot_produced_ids for ml in consume_move_lines]):
                        raise UserError(_('You can not consume without telling for which lot you consumed it'))
                    # Link all movelines in the consumed with same lot_produced_ids false or the correct lot_produced_ids
                    filtered_lines = consume_move_lines.filtered(lambda ml: moveline.lot_id in ml.lot_produced_ids)
                    moveline.write({'consume_line_ids': [(6, 0, [x for x in filtered_lines.ids])]})
                else:
                    # Link with everything
                    moveline.write({'consume_line_ids': [(6, 0, [x for x in consume_move_lines.ids])]})
        return True

    @api.multi
    def button_mark_done(self):
        self.ensure_one()
        for wo in self.workorder_ids:
            if wo.time_ids.filtered(lambda x: (not x.date_end) and (x.loss_type in ('productive', 'performance'))):
                raise UserError(_('Work order %s is still running') % wo.name)
        self._check_lots()
        self.post_inventory()
        # Moves without quantity done are not posted => set them as done instead of canceling. In
        # case the user edits the MO later on and sets some consumed quantity on those, we do not
        # want the move lines to be canceled.
        (self.move_raw_ids | self.move_finished_ids).filtered(lambda x: x.state not in ('done', 'cancel')).write({'state': 'done'})
        self.write({'date_finished': fields.Datetime.now()})
        return True

    @api.multi
    def do_unreserve(self):
        for production in self:
            production.move_raw_ids.filtered(lambda x: x.state not in ('done', 'cancel'))._do_unreserve()
        return True

    @api.multi
    def button_unreserve(self):
        self.ensure_one()
        self.do_unreserve()
        return True

    @api.multi
    def button_scrap(self):
        self.ensure_one()
        return {
            'name': _('Scrap'),
            'view_type': 'form',
            'view_mode': 'form',
            'res_model': 'stock.scrap',
            'view_id': self.env.ref('stock.stock_scrap_form_view2').id,
            'type': 'ir.actions.act_window',
            'context': {'default_production_id': self.id,
                        'product_ids': (self.move_raw_ids.filtered(lambda x: x.state not in ('done', 'cancel')) | self.move_finished_ids.filtered(lambda x: x.state == 'done')).mapped('product_id').ids,
                        },
            'target': 'new',
        }

    @api.multi
    def action_see_move_scrap(self):
        self.ensure_one()
        action = self.env.ref('stock.action_stock_scrap').read()[0]
        action['domain'] = [('production_id', '=', self.id)]
        return action

    @api.model
    def get_empty_list_help(self, help):
        self = self.with_context(
            empty_list_help_document_name=_("manufacturing order"),
        )
        return super(MrpProduction, self).get_empty_list_help(help)

    def _log_downside_manufactured_quantity(self, moves_modification):

        def _keys_in_sorted(move):
            """ sort by picking and the responsible for the product the
            move.
            """
            return (move.picking_id.id, move.product_id.responsible_id.id)

        def _keys_in_groupby(move):
            """ group by picking and the responsible for the product the
            move.
            """
            return (move.picking_id, move.product_id.responsible_id)

        def _render_note_exception_quantity_mo(rendering_context):
            values = {
                'production_order': self,
                'order_exceptions': dict((key, d[key]) for d in rendering_context for key in d),
                'impacted_pickings': False,
                'cancel': False
            }
            return self.env.ref('mrp.exception_on_mo').render(values=values)

        documents = {}
        for move, (old_qty, new_qty) in moves_modification.items():
            document = self.env['stock.picking']._log_activity_get_documents(
                {move: (old_qty, new_qty)}, 'move_dest_ids', 'DOWN', _keys_in_sorted, _keys_in_groupby)
            for key, value in document.items():
                if documents.get(key):
                    documents[key] += [value]
                else:
                    documents[key] = [value]
        self.env['stock.picking']._log_activity(_render_note_exception_quantity_mo, documents)

    def _log_manufacture_exception(self, documents, cancel=False):

        def _render_note_exception_quantity_mo(rendering_context):
            visited_objects = []
            order_exceptions = {}
            for exception in rendering_context:
                order_exception, visited = exception
                order_exceptions.update(order_exception)
                visited_objects += visited
            visited_objects = self.env[visited_objects[0]._name].concat(*visited_objects)
            impacted_object = []
            if visited_objects and visited_objects._name == 'stock.move':
                visited_objects |= visited_objects.mapped('move_orig_ids')
                impacted_object = visited_objects.filtered(lambda m: m.state not in ('done', 'cancel')).mapped('picking_id')
            values = {
                'production_order': self,
                'order_exceptions': order_exceptions,
                'impacted_object': impacted_object,
                'cancel': cancel
            }
            return self.env.ref('mrp.exception_on_mo').render(values=values)

        self.env['stock.picking']._log_activity(_render_note_exception_quantity_mo, documents)<|MERGE_RESOLUTION|>--- conflicted
+++ resolved
@@ -516,15 +516,7 @@
         quantity = line_data['qty']
         # alt_op needed for the case when you explode phantom bom and all the lines will be consumed in the operation given by the parent bom line
         alt_op = line_data['parent_line'] and line_data['parent_line'].operation_id.id or False
-<<<<<<< HEAD
-        if bom_line.child_bom_id and bom_line.child_bom_id.type == 'phantom':
-            return self.env['stock.move']
-        if bom_line.product_id.type not in ['product', 'consu']:
-            return self.env['stock.move']
         source_location = self.location_src_id
-=======
-        source_location = self._get_raw_location()
->>>>>>> 8747d72f
         data = {
             'sequence': bom_line.sequence,
             'name': self.name,
