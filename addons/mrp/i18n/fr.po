# Translation of OpenERP Server.
# This file contains the translation of the following modules:
# 	* mrp
#
msgid ""
msgstr ""
"Project-Id-Version: OpenERP Server 6.0dev\n"
"Report-Msgid-Bugs-To: support@openerp.com\n"
"POT-Creation-Date: 2011-01-03 16:58+0000\n"
"PO-Revision-Date: 2011-01-04 16:05+0000\n"
"Last-Translator: Quentin THEURET <quentin@theuret.net>\n"
"Language-Team: \n"
"MIME-Version: 1.0\n"
"Content-Type: text/plain; charset=UTF-8\n"
"Content-Transfer-Encoding: 8bit\n"
"X-Launchpad-Export-Date: 2011-01-06 04:41+0000\n"
"X-Generator: Launchpad (build Unknown)\n"

#. module: mrp
#: field:mrp.bom,product_uos:0
#: field:mrp.production.product.line,product_uos:0
msgid "Product UOS"
msgstr "UdV du produit"

#. module: mrp
#: field:mrp.bom,product_uom:0
#: field:mrp.production,product_uom:0
#: field:mrp.production.order,product_uom:0
#: field:mrp.production.product.line,product_uom:0
msgid "Product UOM"
msgstr "UdM du produit"

#~ msgid "Product UoM"
#~ msgstr "UdM du produit"

#. module: mrp
#: field:mrp.production,move_created_ids:0
#: field:mrp.production,move_created_ids2:0
msgid "Moves Created"
msgstr "Mouvements créés"

#. module: mrp
<<<<<<< HEAD
#: model:ir.actions.act_window,help:mrp.mrp_production_action
msgid ""
"Manufacturing Orders are usually proposed automatically by OpenERP based on "
"the bill of materials and the procurement rules, but you can also create "
"manufacturing orders manually. OpenERP will handle the consumption of the "
"raw materials (stock decrease) and the production of the finished products "
"(stock increase) when the order is processed."
msgstr ""
=======
#: report:mrp.production.order:0
msgid "No. Of Cycles"
msgstr "Nombre de Cycles"

#. module: mrp
#: help:mrp.routing.workcenter,cycle_nbr:0
msgid "Number of iterations this work center has to do in the specified operation of the routing."
msgstr "Nombre d'itérations à exécuter sur ce poste de charge pendant l'opération de gamme indiquée."
>>>>>>> ad2f94d5

#. module: mrp
#: help:mrp.production,location_src_id:0
msgid "Location where the system will look for components."
msgstr "Emplacement des composants"

#. module: mrp
#: field:mrp.production,workcenter_lines:0
msgid "Work Centers Utilisation"
msgstr "Occupation du poste de charge"

#. module: mrp
#: view:mrp.routing.workcenter:0
msgid "Routing Work Centers"
msgstr "Postes de charge de la gamme"

#. module: mrp
#: model:ir.module.module,shortdesc:mrp.module_meta_information
msgid "Manufacturing Resource Planning"
msgstr "Planification des ressources de productions"

#. module: mrp
#: report:mrp.production.order:0
msgid "No. Of Cycles"
msgstr "Nombre de Cycles"

#. module: mrp
#: field:mrp.routing.workcenter,cycle_nbr:0
msgid "Number of Cycles"
msgstr "Nombre de cycles"

#. module: mrp
#: model:process.transition,note:mrp.process_transition_minimumstockprocure0
msgid ""
"The 'Minimum stock rule' allows the system to create procurement orders "
"automatically as soon as the minimum stock is reached."
msgstr ""
"La \"règle de stock minimum\" permet au système d'enregistrer "
"automatiquement les besoins dès que le stock minimum est atteint."

#. module: mrp
#: field:mrp.production,picking_id:0
#: field:mrp.production.order,picking_id:0
msgid "Picking list"
msgstr "Bon de transfert"

#. module: mrp
#: code:addons/mrp/report/price.py:121
#, python-format
msgid "Hourly Cost"
msgstr "Coût horaire"

#. module: mrp
#: code:addons/mrp/report/price.py:130
#, python-format
msgid "Cost Price per Uom"
msgstr "Coût unitaire"

#. module: mrp
#: view:mrp.production:0
msgid "Scrap Products"
msgstr "Rebuts"

#. module: mrp
#: view:mrp.production.order:0
#: field:mrp.production.order,day:0
msgid "Day"
msgstr "Jour"

#. module: mrp
#: model:ir.actions.act_window,name:mrp.mrp_routing_action
#: model:ir.ui.menu,name:mrp.menu_mrp_routing_action
msgid "Routings"
msgstr "Gammes"

#. module: mrp
#: field:mrp.workcenter,product_id:0
msgid "Work Center Product"
msgstr "Produit du poste de charge"

#. module: mrp
#: view:mrp.bom:0
msgid "Search Bill Of Material"
msgstr "Rechercher une nomenclature"

#. module: mrp
#: model:process.node,note:mrp.process_node_stockproduct1
msgid "For stockable products and consumables"
msgstr "Pour les produits stockables et les consommables"

#. module: mrp
#: model:process.transition,name:mrp.process_transition_stockproduction0
msgid "To Produce"
msgstr "À produire"

#. module: mrp
#: help:mrp.routing.workcenter,cycle_nbr:0
msgid ""
"Number of iterations this work center has to do in the specified operation "
"of the routing."
msgstr "Nombre d'itérations à exécuter sur ce poste de charge pendant l'opération de gamme indiquée."

#. module: mrp
#: view:mrp.bom:0
#: field:mrp.bom,code:0
#: view:mrp.production:0
#: field:mrp.production,name:0
msgid "Reference"
msgstr "Référence"

#. module: mrp
#: view:mrp.production:0
msgid "Finished Products"
msgstr "Produits finis"

#. module: mrp
#: model:process.transition,name:mrp.process_transition_servicerfq0
#: model:process.transition,name:mrp.process_transition_stockrfq0
msgid "To Buy"
msgstr "À acheter"

#. module: mrp
#: view:mrp.production.order:0
msgid "Raw Material Location"
msgstr "Emplacement des matières premières"

#. module: mrp
#: help:mrp.installer,mrp_operations:0
msgid ""
"Enhances production orders with readiness states as well as the start date "
"and end date of execution of the order."
msgstr ""
"Améliore les ordres de fabrication en indiquant l'état d'avancement ainsi "
"que les dates de début et de fin de l'ordre."

#. module: mrp
#: model:process.transition,note:mrp.process_transition_purchaseprocure0
msgid "The system launches automatically a RFQ to the preferred supplier."
msgstr ""
"Le système lance automatiquement un appel d'offre auprès du fournisseur "
"principal"

#. module: mrp
#: view:mrp.production:0
msgid "Products to Finish"
msgstr "Produits à finir"

#. module: mrp
#: selection:mrp.bom,method:0
msgid "Set / Pack"
msgstr "Ensemble / Pack"

#. module: mrp
#: field:mrp.installer,mrp_subproduct:0
msgid "MRP Subproducts"
msgstr "Sous-produits MRP"

#. module: mrp
#: view:mrp.production:0
#: field:mrp.production,state:0
#: view:mrp.production.order:0
#: field:mrp.production.order,state:0
msgid "State"
msgstr "Etat"

#. module: mrp
#: field:mrp.workcenter,costs_hour:0
msgid "Cost per hour"
msgstr "Coût horaire"

#. module: mrp
#: model:process.transition,note:mrp.process_transition_stockproduction0
msgid ""
"In case the Supply method of the product is Produce, the system creates a "
"production order."
msgstr ""
"Dans le cas où la méthode d'approvisionnement de ce produit est Produire, le "
"système crée un ordre de fabrication"

#. module: mrp
#: view:mrp.production:0
msgid "UOM"
msgstr "UdM"

#. module: mrp
#: field:change.production.qty,product_qty:0
#: field:mrp.bom,product_qty:0
#: field:mrp.production,product_qty:0
#: view:mrp.production.order:0
#: field:mrp.production.order,product_qty:0
#: field:mrp.production.product.line,product_qty:0
msgid "Product Qty"
msgstr "Qté de Produit"

#. module: mrp
#: help:mrp.workcenter,product_id:0
msgid ""
"Fill this product to track easily your production costs in the analytic "
"accounting."
msgstr ""

#. module: mrp
#: model:process.node,note:mrp.process_node_purchaseprocure0
msgid "For purchased material"
msgstr "Pour un produit acheté"

#. module: mrp
#: field:mrp.bom.revision,indice:0
msgid "Revision"
msgstr "Révision"

#. module: mrp
#: model:ir.ui.menu,name:mrp.next_id_77
msgid "Reporting"
msgstr "Reporting"

#. module: mrp
#: field:mrp.workcenter,costs_cycle_account_id:0
msgid "Cycle Account"
msgstr "Compte analyt. du cycle"

#. module: mrp
#: code:addons/mrp/report/price.py:121
#, python-format
msgid "Work Cost"
msgstr "Coût"

#. module: mrp
#: report:bom.structure:0
msgid "["
msgstr ""

#. module: mrp
#: model:process.transition,name:mrp.process_transition_procureserviceproduct0
msgid "Procurement of services"
msgstr "Besoin de services"

#. module: mrp
#: view:mrp.workcenter:0
msgid "Capacity Information"
msgstr "Information sur la Capacité"

#. module: mrp
#: report:mrp.production.order:0
msgid "Destination Location"
msgstr "Emplacement de destination"

#. module: mrp
#: view:mrp.installer:0
msgid "title"
msgstr "Titre"

#. module: mrp
#: model:ir.ui.menu,name:mrp.menu_mrp_bom
msgid "Master Data"
msgstr "Données de base"

#. module: mrp
#: model:process.transition,note:mrp.process_transition_stockmts0
msgid ""
"The system waits for the products to be available in the stock. These "
"products are typically procured manually or through a minimum stock rule."
msgstr ""
"Le système attend que les produits soient disponibles en stock. Typiquement, "
"les besoins en ces produits sont traités manuellement ou avec une règle de "
"stock minimum."

#. module: mrp
#: report:mrp.production.order:0
msgid "Partner Ref"
msgstr "Réf partenaire"

#. module: mrp
#: selection:mrp.workcenter.load,measure_unit:0
msgid "Amount in hours"
msgstr "Montant en heures"

#. module: mrp
#: field:mrp.production,product_lines:0
msgid "Scheduled goods"
msgstr "Biens Prévus"

#. module: mrp
#: selection:mrp.bom,type:0
msgid "Sets / Phantom"
msgstr "Kits / Fantôme"

#. module: mrp
#: help:mrp.bom,position:0
msgid "Reference to a position in an external plan."
msgstr "Référence vers une position dans un plan externe."

#. module: mrp
#: selection:mrp.production.order,month:0
msgid "August"
msgstr "Août"

#. module: mrp
#: constraint:stock.move:0
msgid "You try to assign a lot which is not from the same product"
msgstr ""

#. module: mrp
#: model:ir.model,name:mrp.model_mrp_production_order
msgid "Production Order Report"
msgstr "Rapport des ordres de fabrication"

#. module: mrp
#: selection:mrp.production.order,month:0
msgid "June"
msgstr "Juin"

#. module: mrp
#: model:ir.model,name:mrp.model_mrp_product_produce
msgid "Product Produce"
msgstr "Production de produits"

#. module: mrp
#: selection:mrp.production.order,month:0
msgid "October"
msgstr "Octobre"

#. module: mrp
#: code:addons/mrp/report/price.py:177
#, python-format
msgid "Components Cost of "
msgstr ""

#. module: mrp
#: model:process.transition,name:mrp.process_transition_procurestockableproduct0
msgid "Procurement of stockable Product"
msgstr "Besoin de produit stocké"

#. module: mrp
#: view:mrp.bom:0
msgid "Default UOM"
msgstr "UdM par défaut"

#. module: mrp
#: code:addons/mrp/report/price.py:130
#: report:bom.structure:0
#: field:mrp.product_price,number:0
#: report:mrp.production.order:0
#, python-format
msgid "Quantity"
msgstr "Quantité"

#. module: mrp
#: field:mrp.production.workcenter.line,hour:0
msgid "Nbr of hours"
msgstr "Nb d'heures"

#. module: mrp
#: view:mrp.production:0
msgid "Confirm Production"
msgstr "Confirmer la Production"

#. module: mrp
#: model:process.transition,note:mrp.process_transition_stockproduct0
msgid ""
"The system creates an order (production or purchased) depending on the sold "
"quantity and the products parameters."
msgstr ""
"Le système crée un ordre (de fabrication ou d'achat), en fonction de la "
"quantité vendue et des paramètres des produits."

#. module: mrp
#: model:process.transition,note:mrp.process_transition_servicemts0
msgid ""
"This is used in case of a service without any impact in the system, a "
"training session for instance."
msgstr ""
"Ceci est utilisé dans le cas d'un service n'ayant aucun impact sur le "
"système, comme par exemple une session de formation"

#. module: mrp
#: field:mrp.installer,mrp_repair:0
msgid "Repairs"
msgstr "Réparations"

#. module: mrp
#: field:mrp.installer,stock_location:0
msgid "Advanced Routes"
msgstr "Routes avancées"

#. module: mrp
#: model:ir.ui.menu,name:mrp.menu_view_resource_calendar_search_mrp
msgid "Working Time"
msgstr "Temps de Travail"

#. module: mrp
#: model:ir.actions.act_window,name:mrp.action_report_in_out_picking_tree
msgid "Weekly Stock Value Variation"
msgstr "Variation de valeur de stock hebdomadaire"

#. module: mrp
#: help:mrp.installer,mrp_repair:0
msgid ""
"Enables warranty and repair management (and their impact on stocks and "
"invoicing)."
msgstr ""
"Permet la gestion des garanties et des réparations (ainsi que leur impact "
"sur le stock et la facturation)"

#. module: mrp
#: field:mrp.production,date_planned_date:0
#: report:mrp.production.order:0
#: field:mrp.production.order,date_planned:0
msgid "Scheduled Date"
msgstr "Date planifiée"

#. module: mrp
#: report:mrp.production.order:0
msgid "Bill Of Material"
msgstr "Nomenclature des Matériaux"

#. module: mrp
#: help:mrp.routing,location_id:0
msgid ""
"Keep empty if you produce at the location where the finished products are "
"needed.Set a location if you produce at a fixed location. This can be a "
"partner location if you subcontract the manufacturing operations."
msgstr ""
"Laissez vide si vous produisez là où les produits finis sont nécessaires. "
"Précisez l'emplacement si vous produisez sur un endroit fixe. Cela peut être "
"chez un partenaire si vous sous-traitez votre production."

#. module: mrp
#: view:board.board:0
msgid "Stock Value Variation"
msgstr "Variation de la valeur de stock"

#. module: mrp
#: model:ir.actions.act_window,name:mrp.action2
msgid "Bill of Materials Structure"
msgstr "Structure de la nomenclature"

#. module: mrp
#: model:process.node,note:mrp.process_node_serviceproduct0
msgid "Product type is service"
msgstr "le produit est de type Service"

#. module: mrp
#: model:ir.actions.act_window,help:mrp.mrp_property_group_action
msgid ""
"Define specific property groups that can be assigned to the properties of "
"your bill of materials."
msgstr ""

#. module: mrp
#: model:process.transition,name:mrp.process_transition_bom0
msgid "Manufacturing decomposition"
msgstr "Décomposition de la fabrication"

#. module: mrp
#: model:process.node,note:mrp.process_node_serviceproduct1
msgid "For Services."
msgstr "Pour les services."

#. module: mrp
#: field:mrp.bom.revision,date:0
msgid "Modification Date"
msgstr "Date de modification"

#. module: mrp
#: help:mrp.workcenter,costs_cycle_account_id:0
#: help:mrp.workcenter,costs_hour_account_id:0
msgid ""
"Complete this only if you want automatic analytic accounting entries on "
"production orders."
msgstr ""
"Remplissez ceci uniquement si vous souhaitez des écritures comptables "
"analytiques automatiques sur des ordres de production"

#. module: mrp
#: field:mrp.production.workcenter.line,cycle:0
msgid "Nbr of cycles"
msgstr "Nombre de cycles"

#. module: mrp
#: model:process.node,note:mrp.process_node_orderrfq0
#: model:process.node,note:mrp.process_node_rfq0
msgid "Request for Quotation."
msgstr "Appel d'offres"

#. module: mrp
#: model:process.transition,note:mrp.process_transition_billofmaterialrouting0
msgid ""
"The Bill of Material is linked to a routing, i.e. the succession of work "
"centers."
msgstr ""
"La nomenclature est reliée à une gamme (c'est-à-dire la succession des "
"centres de charge)"

#. module: mrp
#: constraint:product.product:0
msgid "Error: Invalid ean code"
msgstr ""

#. module: mrp
<<<<<<< HEAD
=======
#: help:mrp.workcenter,costs_hour:0
msgid "Specify Cost of Work center per hour."
msgstr "Précisez le coût horaire du poste de charge"

#. module: mrp
>>>>>>> ad2f94d5
#: view:mrp.routing:0
#: field:mrp.routing,location_id:0
msgid "Production Location"
msgstr "Emplacement de production"

#. module: mrp
#: view:mrp.production:0
msgid "Change Qty"
msgstr "Changer la quantité"

#. module: mrp
#: view:mrp.production:0
msgid "Force Reservation"
msgstr "Forcer la réservation"

#. module: mrp
#: field:mrp.bom.revision,author_id:0
msgid "Author"
msgstr "Auteur"

#. module: mrp
#: field:report.mrp.inout,value:0
msgid "Stock value"
msgstr "Valeur du stock"

#. module: mrp
#: model:ir.actions.act_window,name:mrp.action_product_bom_structure
msgid "Product BoM Structure"
msgstr "Structure de la Nomenclature des Produits"

#. module: mrp
#: view:mrp.production:0
msgid "Search Production"
msgstr "Recherche production"

#. module: mrp
#: code:addons/mrp/report/price.py:130
#, python-format
msgid "Supplier Price per Uom"
msgstr "Prix du fournisseur par UdM"

#. module: mrp
#: selection:mrp.production.order,month:0
msgid "March"
msgstr "Mars"

#. module: mrp
#: field:mrp.bom,child_complete_ids:0
msgid "BoM Hierarchy"
msgstr "Hiérarchie de la nomenclature"

#. module: mrp
#: model:ir.actions.act_window,name:mrp.act_mrp_product_produce
#: view:mrp.product.produce:0
#: view:mrp.production:0
msgid "Produce"
msgstr "Fabriquer"

#. module: mrp
#: help:mrp.workcenter,costs_cycle:0
msgid "Specify Cost of Work center per cycle."
msgstr ""

#. module: mrp
#: selection:mrp.production,state:0
#: view:mrp.production.order:0
#: selection:mrp.production.order,state:0
msgid "Picking Exception"
msgstr "Exception de transfert"

#. module: mrp
#: field:mrp.bom,bom_lines:0
msgid "BoM Lines"
msgstr "Lignes de Nomenclature"

#. module: mrp
#: field:mrp.workcenter,time_start:0
msgid "Time before prod."
msgstr "Délai avant production"

#. module: mrp
#: help:mrp.routing,active:0
msgid ""
"If the active field is set to False, it will allow you to hide the routing "
"without removing it."
msgstr ""
"Si la valeur du champs est a faux, cela vous autorise a désactiver le "
"routage sans le supprimer."

#. module: mrp
#: model:process.transition,name:mrp.process_transition_billofmaterialrouting0
msgid "Material Routing"
msgstr "Gamme matière"

#. module: mrp
#: view:mrp.production:0
#: field:mrp.production,move_lines2:0
#: report:mrp.production.order:0
#: field:mrp.production.order,consumed_products:0
msgid "Consumed Products"
msgstr "Produits consommés"

#. module: mrp
#: constraint:mrp.bom:0
msgid "Error ! You can not create recursive BoM."
msgstr "Erreur! Vous ne pouvez pas créer de nomenclatures récursives"

#. module: mrp
#: model:ir.actions.act_window,name:mrp.action_mrp_workcenter_load_wizard
#: model:ir.model,name:mrp.model_mrp_workcenter_load
#: model:ir.model,name:mrp.model_report_workcenter_load
msgid "Work Center Load"
msgstr "Occupation du poste de charge"

#. module: mrp
#: code:addons/mrp/procurement.py:45
#, python-format
msgid "No BoM defined for this product !"
msgstr "Pas de nomenclature définie pour ce produit !"

#. module: mrp
#: model:ir.actions.act_window,name:mrp.mrp_bom_form_action2
#: model:ir.ui.menu,name:mrp.menu_mrp_bom_form_action2
msgid "Bill of Material Components"
msgstr "Composants de nomenclature"

#. module: mrp
#: field:mrp.production.order,nbr:0
msgid "# of Lines"
msgstr "Nb de lignes"

#. module: mrp
#: model:ir.ui.menu,name:mrp.menu_mrp_planning
msgid "Planning"
msgstr "Planification"

#. module: mrp
#: view:mrp.production:0
msgid "Ready"
msgstr "Prêt"

#. module: mrp
#: help:mrp.production,routing_id:0
msgid ""
"The list of operations (list of work centers) to produce the finished "
"product. The routing is mainly used to compute work center costs during "
"operations and to plan future loads on work centers based on production "
"plannification."
msgstr ""

#. module: mrp
#: help:mrp.workcenter,time_cycle:0
<<<<<<< HEAD
msgid "Time in hours for doing one cycle."
msgstr "Temps nécessaire à la réalisation d'un cycle"
=======
msgid "Time in hours for this work center to achieve the operation of the specified routing."
msgstr "Temps nécessaire à la réalisation de l'opération de gamme indiquée sur ce poste de charge."
>>>>>>> ad2f94d5

#. module: mrp
#: report:bom.structure:0
msgid "BOM Ref"
msgstr "Référence nomenclature"

#. module: mrp
#: view:mrp.production:0
#: selection:mrp.production,state:0
#: view:mrp.production.order:0
#: selection:mrp.production.order,state:0
msgid "In Production"
msgstr "En production"

#. module: mrp
#: model:ir.ui.menu,name:mrp.menu_mrp_property
msgid "Master Bill of Materials"
msgstr "Nomenclature maîtresse"

#. module: mrp
#: help:mrp.bom,product_uos:0
msgid ""
"Product UOS (Unit of Sale) is the unit of measurement for the invoicing and "
"promotion of stock."
msgstr ""
"L'UdV (unité de Vente) du produit est l'unité de mesure pour la facturation "
"et la valorisation du stock"

#. module: mrp
#: view:mrp.product_price:0
#: view:mrp.workcenter.load:0
msgid "Print"
msgstr "Imprimer"

#. module: mrp
#: view:mrp.bom:0
#: view:mrp.workcenter:0
msgid "Type"
msgstr "Type"

#. module: mrp
#: code:addons/mrp/report/price.py:150
#: code:addons/mrp/report/price.py:201
#, python-format
msgid "Total Cost of "
msgstr "Coût total "

#. module: mrp
#: model:process.node,note:mrp.process_node_minimumstockrule0
msgid "Linked to the 'Minimum stock rule' supplying method."
msgstr "Lié à la méthode d'approvisionnement \"Règle de stock minimum\""

#. module: mrp
#: selection:mrp.workcenter.load,time_unit:0
msgid "Per month"
msgstr "Par mois"

#. module: mrp
#: code:addons/mrp/mrp.py:591
#: code:addons/mrp/wizard/change_production_qty.py:77
#: code:addons/mrp/wizard/change_production_qty.py:82
#, python-format
msgid "Couldn't find bill of material for product"
msgstr "Impossible de trouver la nomenclature du produit"

#. module: mrp
#: report:bom.structure:0
msgid "Product Name"
msgstr "Nom du Produit"

#. module: mrp
#: code:addons/mrp/mrp.py:491
#, python-format
msgid "Invalid action !"
msgstr "Action non valide !"

#. module: mrp
#: help:mrp.bom,product_efficiency:0
msgid "A factor of 0.9 means a loss of 10% within the production process."
msgstr ""
"Un facteur de 0.9 signifie une perte de 10% au cours de la fabrication."

#. module: mrp
#: view:mrp.installer:0
msgid ""
"Add more functionalities to the core Manufacturing Application with the "
"following addons."
msgstr ""
"Ajouter plus de fonctionnalités au module de production de bases grâce à ces "
"différents modules"

#. module: mrp
#: report:mrp.production.order:0
msgid "Printing date"
msgstr "Date d'impression"

#. module: mrp
#: model:process.node,name:mrp.process_node_orderrfq0
#: model:process.node,name:mrp.process_node_rfq0
msgid "RFQ"
msgstr "Appel d'offre"

#. module: mrp
#: model:process.transition,name:mrp.process_transition_producttostockrules0
msgid "Procurement rule"
msgstr "Règle de traitement des besoin"

#. module: mrp
#: help:mrp.workcenter,costs_hour:0
msgid "Specify Cost of Work center per hour."
msgstr ""

#. module: mrp
#: view:mrp.production:0
msgid "Partial"
msgstr "Partiel"

#. module: mrp
#: selection:mrp.production.order,month:0
msgid "September"
msgstr "Septembre"

#. module: mrp
#: report:mrp.production.order:0
msgid "WorkCenter"
msgstr "Poste de charge"

#. module: mrp
#: model:process.transition,note:mrp.process_transition_procureserviceproduct0
msgid ""
"Depending on the chosen method to 'supply' the service, the procurement "
"order creates a RFQ for a subcontracting purchase order or waits until the "
"service is done (= the delivery of the products)."
msgstr ""
"En fonction de la méthode choisie pour \"l'approvisionnement\" du service, "
"le besoin va générer un appel d'offres pour une commande de sous-traitance, "
"ou va attendre jusqu'à ce que le service soit effectué (= la livraison des "
"produits)."

#. module: mrp
#: selection:mrp.production,priority:0
#: selection:mrp.production.order,priority:0
msgid "Urgent"
msgstr "Urgent"

#. module: mrp
#: model:ir.model,name:mrp.model_mrp_routing_workcenter
msgid "Workcenter Usage"
msgstr "Utilisation du poste de charge"

#. module: mrp
#: model:ir.model,name:mrp.model_mrp_production
msgid "Manufacturing Order"
msgstr "Ordre de fabrication"

#. module: mrp
#: model:process.transition,name:mrp.process_transition_productionprocureproducts0
msgid "Procurement of raw material"
msgstr "Besoin de matière première"

#. module: mrp
#: help:mrp.routing.workcenter,hour_nbr:0
msgid ""
"Time in hours for this work center to achieve the operation of the specified "
"routing."
msgstr "Temps nécessaire à la réalisation de l'opération de gamme indiquée sur ce poste de charge."

#. module: mrp
#: view:mrp.production:0
#: field:mrp.production,cycle_total:0
msgid "Total Cycles"
msgstr "Cycles Totaux"

#. module: mrp
#: selection:mrp.production,state:0
#: view:mrp.production.order:0
#: selection:mrp.production.order,state:0
msgid "Ready to Produce"
msgstr "Prêt à Produire"

#. module: mrp
#: field:mrp.bom.revision,name:0
msgid "Modification name"
msgstr "Nom de la Modification"

#. module: mrp
#: view:mrp.bom:0
#: view:mrp.production:0
#: field:mrp.production.order,date:0
msgid "Date"
msgstr "Date"

#. module: mrp
#: field:mrp.bom,type:0
msgid "BoM Type"
msgstr "Type de Nomenclature"

#. module: mrp
#: view:mrp.production.order:0
msgid "Extended Filters..."
msgstr "Filtres étendus..."

#. module: mrp
#: code:addons/mrp/procurement.py:47
#, python-format
msgid ""
"Procurement '%s' has an exception: 'No BoM defined for this product !'"
msgstr ""
"Le besoin '%s' a rencontré un incident : pas de nomenclature définie "
"pour ce produit !"

#. module: mrp
#: view:mrp.production.order:0
#: view:mrp.property:0
msgid "Search"
msgstr ""

#. module: mrp
#: field:report.workcenter.load,cycle:0
msgid "Nbr of cycle"
msgstr "Nbre de cycles"

#. module: mrp
#: model:ir.model,name:mrp.model_res_company
msgid "Companies"
msgstr "Sociétés"

#. module: mrp
#: model:process.node,name:mrp.process_node_minimumstockrule0
#: model:process.node,name:mrp.process_node_productminimumstockrule0
msgid "Minimum Stock"
msgstr "Stock minimum"

#. module: mrp
#: model:ir.ui.menu,name:mrp.menus_dash_mrp
msgid "Dashboard"
msgstr "Tableau de bord"

#. module: mrp
#: view:board.board:0
msgid "Work Center Future Load"
msgstr "Occupation prévisionnelle du poste"

#. module: mrp
#: model:process.node,name:mrp.process_node_stockproduct0
#: model:process.node,name:mrp.process_node_stockproduct1
#: model:process.process,name:mrp.process_process_stockableproductprocess0
msgid "Stockable Product"
msgstr "Produit Stockable"

#. module: mrp
#: code:addons/mrp/report/price.py:121
#, python-format
msgid "Work Center name"
msgstr "Nom du poste de charge"

#. module: mrp
#: field:mrp.routing,code:0
msgid "Code"
msgstr "Code"

#. module: mrp
#: report:mrp.production.order:0
msgid "No. Of Hours"
msgstr "Nombre d'Heures"

#. module: mrp
#: field:mrp.installer,mrp_jit:0
msgid "Just In Time Scheduling"
msgstr "Ordonnancement en Juste-à-Temps"

#. module: mrp
#: view:mrp.property:0
#: view:mrp.property.group:0
msgid "Property Group"
msgstr "Groupe de Propriétés"

#. module: mrp
#: view:mrp.production:0
msgid "Qty"
msgstr "Qté"

#. module: mrp
#: model:process.node,note:mrp.process_node_production0
msgid "Manufacturing Plan."
msgstr "Plan de fabrication"

#. module: mrp
#: view:mrp.routing:0
#: view:mrp.workcenter:0
msgid "Inactive"
msgstr "Inactif"

#. module: mrp
#: help:mrp.installer,mrp_subproduct:0
msgid ""
"Enables multiple product output from a single production order: without "
"this, a production order can have only one output product."
msgstr ""
"Permet d'obtenir plusieurs produits différents en sortie d'un même ordre de "
"fabrication ; sans cette fonction, un ordre de fabrication ne peut produire "
"qu'un unique produit fini."

#. module: mrp
#: view:change.production.qty:0
#: view:mrp.product.produce:0
#: view:mrp.product_price:0
#: view:mrp.production:0
#: view:mrp.workcenter.load:0
msgid "Cancel"
msgstr "Annuler"

#. module: mrp
#: view:mrp.production:0
msgid "Split in production lots"
msgstr "Diviser en lots de production"

#. module: mrp
#: help:mrp.workcenter,capacity_per_cycle:0
msgid ""
"Number of operations this work center can do in parallel. If this work "
"center represents a team of 5 workers, the capacity per cycle is 5."
msgstr ""

#. module: mrp
#: model:process.transition,note:mrp.process_transition_servicerfq0
msgid ""
"If the service has a 'Buy' supply method, this creates a RFQ, a "
"subcontracting demand for instance."
msgstr ""
"Si la méthode d'approvisionnement du service est \"Acheter\", ceci va créer "
"un appel d'offres, par exemple une demande de sous-traitance."

#. module: mrp
#: field:mrp.production,move_prod_id:0
msgid "Move product"
msgstr "Déplacer le produit"

#. module: mrp
#: view:mrp.production:0
msgid "Late"
msgstr "En retard"

#. module: mrp
#: model:process.node,name:mrp.process_node_servicemts0
msgid "Make to stock"
msgstr "Sur stock"

#. module: mrp
#: help:mrp.routing.workcenter,sequence:0
msgid ""
"Gives the sequence order when displaying a list of routing work centers."
msgstr ""

#. module: mrp
#: report:bom.structure:0
msgid "BOM Name"
msgstr "Nom de la nomenclature"

#. module: mrp
#: view:mrp.production:0
msgid "Start Production"
msgstr "Démarrer la Production"

#. module: mrp
#: model:ir.actions.act_window,name:mrp.open_board_manufacturing
#: model:ir.ui.menu,name:mrp.menu_board_manufacturing
msgid "Production Dashboard"
msgstr "Tableau de bord de production"

#. module: mrp
#: view:mrp.production:0
msgid "Source Loc."
msgstr "Emplacement d'origine"

#. module: mrp
#: field:mrp.bom,position:0
msgid "Internal Reference"
msgstr "Référence interne"

#. module: mrp
#: help:mrp.installer,stock_location:0
msgid ""
"Manages product routes and paths within and between locations (e.g. "
"warehouses)."
msgstr ""
"Gère les chemins et flux de produits à l'intérieur des emplacements, et "
"entre les emplacements (par exemple, des dépôts)."

#. module: mrp
#: model:process.node,note:mrp.process_node_billofmaterial0
msgid "Product's structure"
msgstr "Structure du produit"

#. module: mrp
#: field:mrp.bom,name:0
#: report:mrp.production.order:0
#: field:mrp.production.product.line,name:0
#: field:mrp.routing,name:0
#: field:mrp.routing.workcenter,name:0
msgid "Name"
msgstr "Nom"

#. module: mrp
#: view:mrp.installer:0
msgid "MRP Application Configuration"
msgstr "MRP Configuration"

#. module: mrp
#: help:mrp.installer,mrp_jit:0
msgid ""
"Enables Just In Time computation of procurement orders.\n"
"\n"
"While it's more resource intensive than the default setup, the JIT computer "
"avoids having to wait for the procurement scheduler to run or having to run "
"the procurement scheduler manually."
msgstr ""
"Permet le calcul en Juste-à-temps des besoins.\n"
"\n"
"Bien que cela soit plus gourmand en ressources que le fonctionnement "
"standard, le calcul en Juste-à-Temps permet d'éviter d'attendre l'activation "
"du planificateur de besoins ou son lancement manuel."

#. module: mrp
#: field:mrp.product.produce,mode:0
msgid "Mode"
msgstr ""

#. module: mrp
#: report:bom.structure:0
msgid "]"
msgstr ""

#. module: mrp
#: field:mrp.workcenter.load,measure_unit:0
msgid "Amount measuring unit"
msgstr "Unité de Mesure du Montant"

#. module: mrp
#: model:ir.actions.act_window,help:mrp.mrp_production_action_planning
msgid ""
"Manufacturing Orders describe the operations that need to be carried out and "
"the raw materials usage for each production stage. You use specifications "
"(bills of materials or BoM) to work out the raw material requirements and "
"the manufacturing orders needed for the finished products. Once the bills of "
"materials have been defined, OpenERP is capable of automatically deciding on "
"the manufacturing route depending on the needs of the company."
msgstr ""

#. module: mrp
#: constraint:mrp.production:0
msgid "Order quantity cannot be negative or zero !"
msgstr "La quantité à produire ne peut être ni négative ni nulle !"

#. module: mrp
#: model:ir.actions.act_window,name:mrp.mrp_production_action3
msgid "Manufacturing Orders in Progress"
msgstr "Ordres de fabrication en cours"

#. module: mrp
#: model:ir.module.module,description:mrp.module_meta_information
msgid ""
"\n"
"    This is the base module to manage the manufacturing process in OpenERP.\n"
"\n"
"    Features:\n"
"    * Make to Stock / Make to Order (by line)\n"
"    * Multi-level BoMs, no limit\n"
"    * Multi-level routing, no limit\n"
"    * Routing and work center integrated with analytic accounting\n"
"    * Scheduler computation periodically / Just In Time module\n"
"    * Multi-pos, multi-warehouse\n"
"    * Different reordering policies\n"
"    * Cost method by product: standard price, average price\n"
"    * Easy analysis of troubles or needs\n"
"    * Very flexible\n"
"    * Allows to browse Bill of Materials in complete structure\n"
"        that include child and phantom BoMs\n"
"    It supports complete integration and planification of stockable goods,\n"
"    consumable of services. Services are completely integrated with the "
"rest\n"
"    of the software. For instance, you can set up a sub-contracting service\n"
"    in a BoM to automatically purchase on order the assembly of your "
"production.\n"
"\n"
"    Reports provided by this module:\n"
"    * Bill of Material structure and components\n"
"    * Load forecast on workcenters\n"
"    * Print a production order\n"
"    * Stock forecasts\n"
"    Dashboard provided by this module::\n"
"    * List of next production orders\n"
"    * List of deliveries (out picking)\n"
"    * Graph of work center load\n"
"    * List of procurement in exception\n"
"    "
msgstr ""

#. module: mrp
#: model:ir.actions.act_window,name:mrp.mrp_production_action4
msgid "Manufacturing Orders Waiting Products"
msgstr "Ordres de fabrication en attente de produits"

#. module: mrp
#: view:mrp.bom:0
#: view:mrp.production:0
#: view:mrp.production.order:0
#: view:mrp.property:0
#: view:mrp.routing:0
#: view:mrp.workcenter:0
msgid "Group By..."
msgstr "Regrouper par..."

#. module: mrp
#: code:addons/mrp/report/price.py:121
#, python-format
msgid "Cycles Cost"
msgstr "Coût des cycles"

#. module: mrp
#: selection:mrp.workcenter.load,measure_unit:0
msgid "Amount in cycles"
msgstr "Montant en cycles"

#. module: mrp
#: field:mrp.production,location_dest_id:0
#: view:mrp.production.order:0
#: field:mrp.production.order,location_dest_id:0
msgid "Finished Products Location"
msgstr "Emplacements des produits finis"

#. module: mrp
#: model:ir.ui.menu,name:mrp.menu_pm_resources_config
msgid "Resources"
msgstr "Ressources"

#. module: mrp
#: field:mrp.workcenter,costs_journal_id:0
msgid "Analytic Journal"
msgstr "Journal analytique"

#. module: mrp
#: model:ir.actions.act_window,name:mrp.mrp_workcenter_action
#: model:ir.ui.menu,name:mrp.menu_view_resource_search_mrp
#: field:mrp.routing,workcenter_lines:0
msgid "Work Centers"
msgstr "Postes de charge"

#. module: mrp
#: selection:mrp.workcenter.load,time_unit:0
msgid "Per week"
msgstr "Par semaine"

#. module: mrp
#: model:ir.actions.act_window,help:mrp.mrp_routing_action
msgid ""
"Routings allow you to create and manage the manufacturing operations that "
"should be followed within your work centers in order to produce a product. "
"They are attached to bills of materials that will define the required raw "
"materials."
msgstr ""

#. module: mrp
#: field:report.workcenter.load,hour:0
msgid "Nbr of hour"
msgstr "Nbr d'heures"

#. module: mrp
#: view:mrp.routing:0
msgid "Work Center Operations"
msgstr "Opérations du poste de charge"

#. module: mrp
#: view:mrp.routing:0
msgid "Notes"
msgstr "Notes"

#. module: mrp
#: model:ir.model,name:mrp.model_mrp_bom
#: view:mrp.bom:0
#: field:mrp.production,bom_id:0
#: field:mrp.production.order,bom_id:0
#: model:process.node,name:mrp.process_node_billofmaterial0
msgid "Bill of Material"
msgstr "Nomenclature"

#. module: mrp
#: view:mrp.workcenter.load:0
msgid "Select time unit"
msgstr "Sélectionner l'unité de temps"

#. module: mrp
#: view:report.workcenter.load:0
msgid "Work Center load"
msgstr "Occupation du poste de charge"

#. module: mrp
#: help:mrp.production,location_dest_id:0
msgid "Location where the system will stock the finished products."
msgstr "Emplacement où le système stockera les produits finis."

#. module: mrp
#: help:mrp.production,picking_id:0
msgid ""
"This is the internal picking list that brings the finished product to the "
"production plan"
msgstr ""
"C'est le bon de transfert interne qui fournit les produits finis au plan de "
"production"

#. module: mrp
#: field:stock.change.standard.price,change_parent_price:0
msgid "Change Parent Price"
msgstr "Changer le prix du parent"

#. module: mrp
#: model:ir.model,name:mrp.model_stock_move
msgid "Stock Move"
msgstr "Mouvement de stock"

#. module: mrp
#: model:process.transition,note:mrp.process_transition_producttostockrules0
msgid ""
"The Minimum Stock Rule is an automatic procurement rule based on a mini and "
"maxi quantity. It's available in the Inventory management menu and "
"configured by product."
msgstr ""
"La règle du stock minimum est une règle de gestion automatique des besoins, "
"basée sur des quantités minimum et maximum. Cette règle est disponible dans "
"le menu de gestion des stocks, et paramétrable pour chaque produit."

#. module: mrp
#: selection:mrp.workcenter.load,time_unit:0
msgid "Day by day"
msgstr "Jour par jour"

#. module: mrp
#: view:mrp.bom:0
msgid "Revisions"
msgstr "Révisions"

#. module: mrp
#: view:mrp.installer:0
msgid "Configure Your Manufacturing Resource Planning Application"
msgstr ""

#. module: mrp
#: field:mrp.production,priority:0
#: field:mrp.production.order,priority:0
msgid "Priority"
msgstr "Priorité"

#. module: mrp
#: model:ir.model,name:mrp.model_stock_picking
msgid "Picking List"
msgstr "Opération de manutention"

#. module: mrp
#: view:mrp.production.order:0
msgid "Month -1"
msgstr "Mois -1"

#. module: mrp
#: code:addons/mrp/mrp.py:914
#, python-format
msgid "Manufacturing order '%s' is scheduled for the %s."
msgstr "Ordre de production '%s' est planifié pour le  %s."

#. module: mrp
#: report:mrp.production.order:0
msgid "Production Order N° :"
msgstr "Ordre de Production N° :"

#. module: mrp
#: code:addons/mrp/mrp.py:630
#, python-format
msgid "Manufacturing order '%s' is ready to produce."
msgstr "L'ordre de production '%s' est pret a être produit."

#. module: mrp
#: model:ir.model,name:mrp.model_mrp_production_product_line
msgid "Production Scheduled Product"
msgstr "Produit géré en Plan Directeur"

#. module: mrp
#: help:res.company,manufacturing_lead:0
msgid "Security days for each manufacturing operation."
msgstr "Jours de sécurité pour chaque opération de production."

#. module: mrp
#: model:process.node,name:mrp.process_node_mts0
#: model:process.transition,name:mrp.process_transition_servicemts0
#: model:process.transition,name:mrp.process_transition_stockmts0
msgid "Make to Stock"
msgstr "Production sur stock"

#. module: mrp
#: selection:mrp.production.order,month:0
msgid "July"
msgstr "Juillet"

#. module: mrp
#: model:ir.actions.act_window,help:mrp.mrp_bom_form_action
msgid ""
"Master Bills of Materials allow you to create and manage the list of "
"necessary raw materials used to make a finished product. OpenERP will use "
"these BoMs to automatically propose manufacturing orders according to "
"product needs. You can either create a bill of materials to define specific "
"production steps or define a single multi-level bill of materials."
msgstr ""

#. module: mrp
#: model:process.transition,note:mrp.process_transition_stockrfq0
msgid ""
"In case the Supply method of the product is Buy, the system creates a "
"purchase order."
msgstr ""
"Dans le cas où la méthode d'approvisionnement est \"Acheter\", le système va "
"créer un Ordre d'Achat"

#. module: mrp
#: model:ir.model,name:mrp.model_procurement_order
msgid "Procurement"
msgstr "Besoin"

#. module: mrp
#: model:ir.actions.act_window,name:mrp.action_view_mrp_product_price_wizard
#: view:mrp.product_price:0
msgid "Product Cost Structure"
msgstr "Structure de Coût du Produit"

#. module: mrp
#: code:addons/mrp/report/price.py:130
#, python-format
msgid "Components suppliers"
msgstr ""

#. module: mrp
#: model:ir.model,name:mrp.model_mrp_installer
msgid "mrp.installer"
msgstr "mrp.installer"

#. module: mrp
#: view:mrp.production:0
msgid "Production Work Centers"
msgstr "Postes de charge de production"

#. module: mrp
#: view:mrp.production.order:0
#: field:mrp.production.order,month:0
msgid "Month"
msgstr "Mois"

#. module: mrp
#: code:addons/mrp/wizard/change_production_qty.py:62
#, python-format
msgid "Active Id is not found"
msgstr "Impossible de trouver l'identifiant actif"

#. module: mrp
#: view:mrp.workcenter:0
msgid "Search for mrp workcenter"
msgstr "Chercher un poste de charge MRP"

#. module: mrp
#: view:mrp.bom:0
msgid "BoM Structure"
msgstr "Structure de la Nomenclature"

#. module: mrp
#: field:mrp.production,date_start:0
#: field:mrp.production.order,date_start:0
msgid "Start Date"
msgstr "Date de début"

#. module: mrp
#: field:mrp.workcenter,costs_hour_account_id:0
msgid "Hour Account"
msgstr "Compte Horaire"

#. module: mrp
#: view:mrp.production:0
msgid "Destination Loc."
msgstr "Emplacement de destination"

#. module: mrp
#: field:mrp.production.order,product_id2:0
msgid "Product Consumed"
msgstr "Produit consommé"

#. module: mrp
#: view:mrp.production:0
msgid "Pending"
msgstr ""

#. module: mrp
#: field:mrp.bom,active:0
#: field:mrp.routing,active:0
msgid "Active"
msgstr "Actif"

#. module: mrp
#: model:process.node,name:mrp.process_node_procureproducts0
msgid "Procure Products"
msgstr "Satisfaire le besoin de produit"

#. module: mrp
#: model:ir.actions.act_window,name:mrp.action_report_workcenter_load_tree
#: view:report.workcenter.load:0
msgid "Work Center Loads"
msgstr "Occupation des postes de charge"

#. module: mrp
#: model:ir.actions.act_window,name:mrp.mrp_property_action
#: model:ir.ui.menu,name:mrp.menu_mrp_property_action
#: view:mrp.bom:0
#: field:mrp.bom,property_ids:0
#: view:mrp.property:0
#: view:procurement.order:0
#: field:procurement.order,property_ids:0
msgid "Properties"
msgstr "Propriétés"

#. module: mrp
#: help:mrp.production,origin:0
msgid ""
"Reference of the document that generated this production order request."
msgstr ""
"Référence du document à l'origine de la demande d'ordre de production"

#. module: mrp
#: sql_constraint:mrp.bom:0
msgid ""
"All product quantities must be greater than 0.\n"
"You should install the mrp_subproduct module if you want to manage extra "
"products on BoMs !"
msgstr ""

#. module: mrp
#: view:mrp.production:0
msgid "Extra Information"
msgstr "Informations supplémentaires"

#. module: mrp
#: model:ir.model,name:mrp.model_change_production_qty
msgid "Change Quantity of Products"
msgstr "Modifier les quantités de produit"

#. module: mrp
#: model:process.node,note:mrp.process_node_productionorder0
msgid "Drives the procurement orders for raw material."
msgstr "Pilote la gestion des besoins de matières premières"

#. module: mrp
#: view:mrp.production.order:0
msgid "Current"
msgstr "Actuel"

#. module: mrp
#: field:mrp.workcenter,costs_general_account_id:0
msgid "General Account"
msgstr "Compte général"

#. module: mrp
#: report:mrp.production.order:0
msgid "SO Number"
msgstr "Numéro de la Commande Client"

#. module: mrp
#: selection:mrp.production,state:0
#: view:mrp.production.order:0
#: selection:mrp.production.order,state:0
msgid "Done"
msgstr "Terminé"

#. module: mrp
#: model:ir.model,name:mrp.model_stock_change_standard_price
msgid "Change Standard Price"
msgstr "Modifier le prix standard"

#. module: mrp
#: field:mrp.production,origin:0
#: report:mrp.production.order:0
#: field:mrp.production.order,origin:0
msgid "Source Document"
msgstr "Document d'origine"

#. module: mrp
#: selection:mrp.production,priority:0
#: selection:mrp.production.order,priority:0
msgid "Not urgent"
msgstr "Non urgent"

#. module: mrp
#: help:stock.change.standard.price,change_parent_price:0
msgid ""
"This will change the price of parent products also according to the BoM "
"structure specified for the product."
msgstr ""
"Cela va aussi changer le prix du produit parent selon la nomenclature du "
"produit."

#. module: mrp
#: model:ir.actions.act_window,name:mrp.mrp_production_action2
msgid "Manufacturing Orders To Start"
msgstr "Ordres de fabrication à lancer"

#. module: mrp
#: code:addons/mrp/mrp.py:491
#, python-format
msgid "Cannot delete Production Order(s) which are in %s State!"
msgstr "Impossible de supprimer l'ordre de production à l'état %s !"

#. module: mrp
#: model:ir.model,name:mrp.model_mrp_workcenter
#: field:mrp.production.workcenter.line,workcenter_id:0
#: field:mrp.routing.workcenter,workcenter_id:0
#: view:mrp.workcenter:0
#: field:report.workcenter.load,workcenter_id:0
msgid "Work Center"
msgstr "Poste de charge"

#. module: mrp
#: field:mrp.workcenter,capacity_per_cycle:0
msgid "Capacity per Cycle"
msgstr "Capacité par Cycle"

#. module: mrp
#: model:ir.model,name:mrp.model_product_product
#: view:mrp.bom:0
#: field:mrp.bom,product_id:0
#: view:mrp.production:0
#: field:mrp.production,product_id:0
#: report:mrp.production.order:0
#: view:mrp.production.order:0
#: field:mrp.production.order,product_id:0
#: field:mrp.production.product.line,product_id:0
msgid "Product"
msgstr "Produit"

#. module: mrp
#: view:mrp.production:0
#: field:mrp.production,hour_total:0
msgid "Total Hours"
msgstr "Heures Totales"

#. module: mrp
#: field:mrp.production,location_src_id:0
#: field:mrp.production.order,location_src_id:0
msgid "Raw Materials Location"
msgstr "Emplacement de matière première"

#. module: mrp
#: view:mrp.product_price:0
msgid "Print Cost Structure of Product."
msgstr "Imprimer la structure des coûts du produit"

#. module: mrp
#: model:ir.actions.act_window,help:mrp.mrp_workcenter_action
msgid ""
"Work Centers allow you to create and manage manufacturing units consisting "
"of one or more persons and/or machines that can be considered as a unit for "
"capacity and planning forecasting."
msgstr ""

#. module: mrp
#: view:mrp.production:0
msgid "Consume Products"
msgstr "Produits consommés"

#. module: mrp
#: model:process.node,name:mrp.process_node_stock0
#: model:process.transition,name:mrp.process_transition_servicemto0
#: model:process.transition,name:mrp.process_transition_stockproduct0
msgid "Make to Order"
msgstr "Fabrication à la commande"

#. module: mrp
#: model:ir.actions.act_window,name:mrp.action_report_mrp_production_order
#: model:ir.ui.menu,name:mrp.menu_report_mrp_production_orders_tree
msgid "Production Analysis"
msgstr "Analyse de la production"

#. module: mrp
#: code:addons/mrp/mrp.py:345
#, python-format
msgid "Copy"
msgstr ""

#. module: mrp
#: view:mrp.production.lot.line:0
msgid "Production Products"
msgstr "Production produits"

#. module: mrp
#: field:mrp.production,date_finished:0
#: field:mrp.production.order,date_finished:0
msgid "End Date"
msgstr "Date de fin"

#. module: mrp
#: field:mrp.workcenter,resource_id:0
msgid "Resource"
msgstr "Ressource"

#. module: mrp
#: help:mrp.bom,date_start:0
#: help:mrp.bom,date_stop:0
msgid "Validity of this BoM or component. Keep empty if it's always valid."
msgstr ""
"Validité de cette nomenclature ou composant. Laissez vide si toujours valide."

#. module: mrp
#: field:mrp.production,product_uos:0
msgid "Product UoS"
msgstr "UdV du produit"

#. module: mrp
#: view:mrp.production.order:0
msgid "#Line Orders"
msgstr "Nb. de lignes de commandes"

#. module: mrp
#: selection:mrp.production,priority:0
#: selection:mrp.production.order,priority:0
msgid "Very Urgent"
msgstr "très Urgent"

#. module: mrp
#: help:mrp.bom,routing_id:0
msgid ""
"The list of operations (list of work centers) to produce the finished "
"product. The routing is mainly used to compute work center costs during "
"operations and to plan future loads on work centers based on production "
"planning."
msgstr ""

#. module: mrp
#: view:change.production.qty:0
msgid "Approve"
msgstr "Approuver"

#. module: mrp
#: view:mrp.property.group:0
msgid "Properties categories"
msgstr "Catégories des Propriétés"

#. module: mrp
#: help:mrp.production.workcenter.line,sequence:0
msgid "Gives the sequence order when displaying a list of work orders."
msgstr "Donne l'ordre d'affichage de la liste des ordres de fabrication"

#. module: mrp
#: report:mrp.production.order:0
msgid "Source Location"
msgstr "Emplacement Source"

#. module: mrp
#: view:mrp.production:0
#: view:mrp.production.product.line:0
msgid "Scheduled Products"
msgstr "Produits Plannifiés"

#. module: mrp
#: view:mrp.production.lot.line:0
msgid "Production Products Consommation"
msgstr "Consommation en production de produit"

#. module: mrp
<<<<<<< HEAD
#: model:ir.actions.act_window,name:mrp.mrp_production_action
#: model:ir.actions.act_window,name:mrp.mrp_production_action_planning
#: model:ir.ui.menu,name:mrp.menu_mrp_production_action
#: model:ir.ui.menu,name:mrp.menu_mrp_production_order_action
#: view:mrp.production:0
msgid "Manufacturing Orders"
msgstr "Ordres de fabrication"
=======
#: help:mrp.workcenter,note:0
msgid ""
"Description of the work center. Explain here what's a cycle according to this "
"work center."
msgstr ""
"Description du poste de travail. Expliquez ici ce qu'est le cycle d'après "
"le poste de travail."
>>>>>>> ad2f94d5

#. module: mrp
#: help:mrp.product.produce,mode:0
msgid ""
"'Consume only' mode will only consume the products with the quantity "
"selected.\n"
"'Consume & Produce' mode will consume as well as produce the products with "
"the quantity selected and it will finish the production order when total "
"ordered quantities are produced."
msgstr ""

#. module: mrp
#: view:mrp.production:0
#: report:mrp.production.order:0
msgid "Work Orders"
msgstr "Ordres de Travail"

#. module: mrp
#: field:mrp.workcenter,costs_cycle:0
msgid "Cost per cycle"
msgstr "Coût par cycle"

#. module: mrp
#: model:process.node,name:mrp.process_node_serviceproduct0
#: model:process.node,name:mrp.process_node_serviceproduct1
msgid "Service"
msgstr "Service"

#. module: mrp
#: selection:mrp.production,state:0
#: selection:mrp.production.order,state:0
msgid "Cancelled"
msgstr "Annulé"

#. module: mrp
#: view:mrp.production.order:0
msgid "BOM"
msgstr "Nomenclature"

#. module: mrp
#: help:mrp.bom,product_uom:0
msgid ""
"UoM (Unit of Measure) is the unit of measurement for the inventory control"
msgstr ""
"L'UdM (unité de mesure) est l'unité de mesure pour la gestion des stocks"

#. module: mrp
#: model:process.transition,note:mrp.process_transition_bom0
msgid ""
"The Bill of Material is the product's decomposition. The components (that "
"are products themselves) can also have their own Bill of Material (multi-"
"level)."
msgstr ""
"La nomenclature est la décomposition du produits. Les composants (qui sont "
"eux-mêmes des produits) peuvent aussi avoir leur propre nomenclature (multi-"
"niveaux)"

#. module: mrp
#: field:mrp.bom,company_id:0
#: field:mrp.production,company_id:0
#: view:mrp.production.order:0
#: field:mrp.production.order,company_id:0
#: field:mrp.routing,company_id:0
#: field:mrp.routing.workcenter,company_id:0
#: view:mrp.workcenter:0
msgid "Company"
msgstr "Société"

#. module: mrp
#: field:mrp.workcenter,time_cycle:0
msgid "Time for 1 cycle (hour)"
msgstr "Temps pour 1 cycle (en heures)"

#. module: mrp
#: model:ir.actions.report.xml,name:mrp.report_mrp_production_report
#: field:mrp.production.product.line,production_id:0
#: field:mrp.production.workcenter.line,production_id:0
#: model:process.node,name:mrp.process_node_production0
#: model:process.node,name:mrp.process_node_productionorder0
msgid "Production Order"
msgstr "Ordre de Production"

#. module: mrp
#: model:process.node,note:mrp.process_node_productminimumstockrule0
msgid "Automatic procurement rule"
msgstr "Règle de traitement automatique des besoins"

#. module: mrp
#: view:mrp.production:0
msgid "Compute Data"
msgstr "Calculer les Données"

#. module: mrp
#: field:mrp.production,product_uos_qty:0
msgid "Product UoS Qty"
msgstr "Qté. de produit en UdV"

#. module: mrp
#: code:addons/mrp/report/price.py:130
#: view:mrp.bom:0
#, python-format
msgid "Components"
msgstr "Composants"

#. module: mrp
#: report:bom.structure:0
#: model:ir.actions.report.xml,name:mrp.report_bom_structure
msgid "BOM Structure"
msgstr "Structure de la Nomenclature"

#. module: mrp
#: field:mrp.bom,date_stop:0
msgid "Valid Until"
msgstr "Valide jusqu'au"

#. module: mrp
#: field:mrp.bom,date_start:0
msgid "Valid From"
msgstr "Valide du"

#. module: mrp
#: selection:mrp.bom,type:0
msgid "Normal BoM"
msgstr "Nomemclature normale"

#. module: mrp
#: field:res.company,manufacturing_lead:0
msgid "Manufacturing Lead Time"
msgstr "Délai de fabrication"

#. module: mrp
#: field:mrp.bom,product_uos_qty:0
#: field:mrp.production.product.line,product_uos_qty:0
msgid "Product UOS Qty"
msgstr "Qté du produit en UdV"

#. module: mrp
#: model:ir.actions.act_window,help:mrp.action_report_in_out_picking_tree
msgid ""
"Weekly Stock Value Variation enables you to track the stock value evolution "
"linked to manufacturing activities, receptions of products and delivery "
"orders."
msgstr ""
"La variation hebdomadaire du stock vous permet de tracer l’évolution liée a "
"l'activité de production, aux réceptions produits et aux livraisons."

#. module: mrp
#: view:mrp.product.produce:0
msgid "Confirm"
msgstr "Confirmer"

#. module: mrp
#: field:mrp.bom,product_efficiency:0
msgid "Manufacturing Efficiency"
msgstr "Efficacité de production"

#. module: mrp
#: constraint:res.company:0
msgid "Error! You can not create recursive companies."
msgstr ""

#. module: mrp
#: help:mrp.bom,active:0
msgid ""
"If the active field is set to False, it will allow you to hide the bills of "
"material without removing it."
msgstr ""

#. module: mrp
#: field:mrp.bom,product_rounding:0
msgid "Product Rounding"
msgstr "Arrondi de produit"

#. module: mrp
#: model:ir.model,name:mrp.model_mrp_production_workcenter_line
#: field:mrp.production.workcenter.line,name:0
msgid "Work Order"
msgstr "Ordre de fabrication"

#. module: mrp
#: model:ir.actions.act_window,help:mrp.action_report_mrp_production_order
msgid ""
"This reporting allows you to analyse your manufacturing activities and "
"performance."
msgstr ""

#. module: mrp
#: selection:mrp.product.produce,mode:0
msgid "Consume Only"
msgstr ""

#. module: mrp
#: view:mrp.production:0
msgid "Recreate Picking"
msgstr "Recréer le bon de transfert"

#. module: mrp
#: help:mrp.bom,type:0
msgid ""
"If a sub-product is used in several products, it can be useful to create its "
"own BoM. Though if you don't want separated production orders for this sub-"
"product, select Set/Phantom as BoM type. If a Phantom BoM is used for a root "
"product, it will be sold and shipped as a set of components, instead of "
"being produced."
msgstr ""

#. module: mrp
#: field:mrp.bom,method:0
msgid "Method"
msgstr "Méthode"

#. module: mrp
#: help:mrp.production,state:0
msgid ""
"When the production order is created the state is set to 'Draft'.\n"
" If the order is confirmed the state is set to 'Waiting Goods'.\n"
" If any exceptions are there, the state is set to 'Picking Exception'.       "
"                             \n"
"If the stock is available then the state is set to 'Ready to Produce'.\n"
" When the production gets started then the state is set to 'In Production'.\n"
" When the production is over, the state is set to 'Done'."
msgstr ""
"Quand un ordre de fabrication est créé, il passe à l'état \"Brouillon\".\n"
" Si l'ordre est confirmé, il passe à l'état \"En approvisionnement\".\n"
" En cas de défaut à ce stade, l'état passe à \"Approvisionnement en "
"défaut\".                                                                   "
"\n"
"Si le stock indique la disponibilité, l'état passe à \"Fabrication "
"possible\".\n"
" Quand la production démarre,  l'état passe à \"Fabrication en cours\".\n"
" Quand la production est achevée, l'état passe à \"Terminé\"."

#. module: mrp
#: selection:mrp.bom,method:0
msgid "On Order"
msgstr "Sur Commande"

#. module: mrp
#: model:ir.ui.menu,name:mrp.menu_mrp_configuration
#: view:res.company:0
msgid "Configuration"
msgstr "Configuration"

#. module: mrp
#: field:mrp.workcenter,time_stop:0
msgid "Time after prod."
msgstr "Temps après prod."

#. module: mrp
#: field:mrp.workcenter.load,time_unit:0
msgid "Type of period"
msgstr "Type de Période"

#. module: mrp
#: view:mrp.production:0
msgid "Total Qty"
msgstr "Qté Totale"

#. module: mrp
#: field:mrp.routing.workcenter,hour_nbr:0
msgid "Number of Hours"
msgstr "Nombre d'Heures"

#. module: mrp
#: view:mrp.workcenter:0
msgid "Costing Information"
msgstr "Information de coût"

#. module: mrp
#: model:process.node,name:mrp.process_node_purchaseprocure0
msgid "Procurement Orders"
msgstr "Besoins"

#. module: mrp
#: help:mrp.bom,product_rounding:0
msgid "Rounding applied on the product quantity."
msgstr "Arrondi appliqué sur la quantité des produits."

#. module: mrp
#: model:process.node,note:mrp.process_node_stock0
msgid "Assignment from Production or Purchase Order."
msgstr ""

#. module: mrp
#: field:mrp.routing.workcenter,routing_id:0
msgid "Parent Routing"
msgstr "Gamme parente"

#. module: mrp
#: view:mrp.installer:0
msgid "Configure"
msgstr ""

#. module: mrp
#: help:mrp.workcenter,time_start:0
msgid "Time in hours for the setup."
msgstr "Temps en Heures pour la mise en place"

#. module: mrp
#: selection:mrp.production.order,month:0
msgid "December"
msgstr ""

#. module: mrp
#: field:mrp.installer,config_logo:0
msgid "Image"
msgstr ""

#. module: mrp
#: field:mrp.bom.revision,bom_id:0
#: field:procurement.order,bom_id:0
msgid "BoM"
msgstr "Nomenclature"

#. module: mrp
#: model:ir.model,name:mrp.model_report_mrp_inout
#: view:report.mrp.inout:0
msgid "Stock value variation"
msgstr "Variation de la valeur de stock"

#. module: mrp
#: model:process.node,note:mrp.process_node_mts0
#: model:process.node,note:mrp.process_node_servicemts0
msgid "Assignment from stock."
msgstr ""

#. module: mrp
#: selection:mrp.production,state:0
#: view:mrp.production.order:0
#: selection:mrp.production.order,state:0
msgid "Waiting Goods"
msgstr "En attente de marchandises"

#. module: mrp
#: field:mrp.bom.revision,last_indice:0
msgid "last indice"
msgstr "Dernier Indice"

#. module: mrp
#: field:mrp.bom,revision_ids:0
#: view:mrp.bom.revision:0
msgid "BoM Revisions"
msgstr "Révisions des Nomenclatures"

#. module: mrp
#: selection:mrp.production,state:0
#: selection:mrp.production.order,state:0
msgid "Draft"
msgstr "Brouillon"

#. module: mrp
#: field:report.mrp.inout,date:0
#: field:report.workcenter.load,name:0
msgid "Week"
msgstr "Semaine"

#. module: mrp
#: field:mrp.installer,progress:0
msgid "Configuration Progress"
msgstr ""

#. module: mrp
#: selection:mrp.production,priority:0
#: selection:mrp.production.order,priority:0
msgid "Normal"
msgstr "Normal"

#. module: mrp
#: model:process.node,note:mrp.process_node_routing0
msgid "Manufacturing Steps."
msgstr "Étapes de fabrication."

#. module: mrp
#: code:addons/mrp/report/price.py:136
#: model:ir.actions.report.xml,name:mrp.report_cost_structure
#, python-format
msgid "Cost Structure"
msgstr "Structure de coût"

#. module: mrp
#: selection:mrp.product.produce,mode:0
msgid "Consume & Produce"
msgstr "Consommer et produire"

#. module: mrp
#: selection:mrp.production.order,month:0
msgid "November"
msgstr ""

#. module: mrp
#: field:mrp.bom,bom_id:0
msgid "Parent BoM"
msgstr "Nomenclature Parente"

#. module: mrp
#: model:ir.actions.act_window,help:mrp.mrp_bom_form_action2
msgid ""
"Bills of materials components are components and sub-products used to create "
"master bills of materials. Use this menu to search in which BoM a specific "
"component is used."
msgstr ""

#. module: mrp
#: selection:mrp.production.order,month:0
msgid "January"
msgstr ""

#. module: mrp
#: model:process.node,note:mrp.process_node_stockproduct0
msgid "Product type is Stockable or Consumable."
msgstr "Le type produit est stockable ou consommable."

#. module: mrp
#: code:addons/mrp/mrp.py:591
#: code:addons/mrp/wizard/change_production_qty.py:77
#: code:addons/mrp/wizard/change_production_qty.py:82
#, python-format
msgid "Error"
msgstr "Erreur"

#. module: mrp
#: field:mrp.product.produce,product_qty:0
msgid "Select Quantity"
msgstr "Sélectionner quantité"

#. module: mrp
#: model:ir.actions.act_window,name:mrp.act_product_product_2_mrp_bom
#: model:ir.actions.act_window,name:mrp.mrp_bom_form_action
#: model:ir.ui.menu,name:mrp.menu_mrp_bom_form_action
#: field:product.product,bom_ids:0
msgid "Bill of Materials"
msgstr "Nomenclature"

#. module: mrp
#: help:mrp.routing.workcenter,routing_id:0
msgid ""
"Routing indicates all the workcenters used, for how long and/or cycles.If "
"Routing is indicated then,the third tab of a production order (workcenters) "
"will be automatically pre-completed."
msgstr ""

#. module: mrp
#: model:ir.model,name:mrp.model_mrp_bom_revision
msgid "Bill of Material Revision"
msgstr "Révision des nomenclatures"

#. module: mrp
#: view:mrp.routing.workcenter:0
#: view:mrp.workcenter:0
msgid "General Information"
msgstr "Infos générales"

#. module: mrp
#: view:mrp.production:0
msgid "Productions"
msgstr "Productions"

#. module: mrp
#: code:addons/mrp/report/price.py:194
#, python-format
msgid "Work Cost of "
msgstr "Coût de fabrication de "

#. module: mrp
#: help:mrp.workcenter,note:0
msgid ""
"Description of the work center. Explain here what's a cycle according to "
"this work center."
msgstr ""

#. module: mrp
#: model:ir.model,name:mrp.model_mrp_routing
#: view:mrp.bom:0
#: field:mrp.bom,routing_id:0
#: view:mrp.production:0
#: field:mrp.production,routing_id:0
#: field:mrp.production.order,routing_id:0
#: view:mrp.routing:0
#: model:process.node,name:mrp.process_node_routing0
msgid "Routing"
msgstr "Gamme"

#. module: mrp
#: field:mrp.installer,mrp_operations:0
msgid "Manufacturing Operations"
msgstr ""

#. module: mrp
#: field:mrp.production,date_planned:0
msgid "Scheduled date"
msgstr "Date prévue"

#. module: mrp
#: constraint:stock.move:0
msgid "You must assign a production lot for this product"
msgstr ""

#. module: mrp
#: model:ir.actions.act_window,help:mrp.mrp_property_action
msgid ""
"The Properties in OpenERP are used to select the right bill of materials for "
"manufacturing a product when you have different ways of building the same "
"product. You can assign several properties to each Bill of Materials. When a "
"sales person creates a sales order, he can relate it to several properties "
"and OpenERP will automatically select the BoM to use according the the needs."
msgstr ""

#. module: mrp
#: view:mrp.production.order:0
#: field:stock.move,production_id:0
msgid "Production"
msgstr "Production"

#. module: mrp
#: view:board.board:0
msgid "Procurements in Exception"
msgstr "Besoins en exception"

#. module: mrp
#: model:process.transition,name:mrp.process_transition_minimumstockprocure0
msgid "'Minimum stock rule' material"
msgstr "Produit soumis à une \"règle de stock min\""

#. module: mrp
#: model:ir.model,name:mrp.model_mrp_product_price
msgid "Product Price"
msgstr "Prix produit"

#. module: mrp
#: model:ir.actions.act_window,name:mrp.action_mrp_installer
msgid "MRP Applications Configuration"
msgstr "Configuration des modules MRP"

#. module: mrp
#: model:ir.model,name:mrp.model_stock_move_split
msgid "Split in Production lots"
msgstr "Découper en lots de fabrication"

#. module: mrp
#: view:change.production.qty:0
msgid "Change Quantity"
msgstr "Changer la quantité"

#. module: mrp
#: view:change.production.qty:0
#: model:ir.actions.act_window,name:mrp.action_change_production_qty
msgid "Change Product Qty"
msgstr "Changer la Qté de Produits"

#. module: mrp
#: view:mrp.bom.revision:0
#: field:mrp.bom.revision,description:0
#: view:mrp.property:0
#: view:mrp.property.group:0
#: field:mrp.routing,note:0
#: view:mrp.routing.workcenter:0
#: field:mrp.routing.workcenter,note:0
#: view:mrp.workcenter:0
#: field:mrp.workcenter,note:0
msgid "Description"
msgstr "Description"

#. module: mrp
#: selection:mrp.production.order,month:0
msgid "May"
msgstr ""

#. module: mrp
#: view:board.board:0
msgid "Manufacturing board"
msgstr ""

#. module: mrp
#: field:mrp.production,date_planned_end:0
msgid "Scheduled End Date"
msgstr "Date de fin prévue"

#. module: mrp
#: model:ir.actions.act_window,help:mrp.action_report_workcenter_load_tree
msgid ""
"Work Center Loads gives you a projection of work center loads over a "
"specified period. It is expressed in number of hours and machine related "
"cycles."
msgstr ""
"L'occupation des postes de charge donne une projection de l'occupation des "
"postes de charge sur une période donnée. Elle est exprimée en nombre "
"d'heures et en cycles-machines."

#. module: mrp
#: model:process.node,note:mrp.process_node_procureproducts0
msgid "The way to procurement depends on the product type."
msgstr "Le moyen de satisfaire le besoin dépend du type de produit"

#. module: mrp
#: model:ir.ui.menu,name:mrp.menu_mrp_manufacturing
msgid "Manufacturing"
msgstr "Fabrication"

#. module: mrp
#: view:board.board:0
msgid "Next Production Orders"
msgstr "Prochain ordre de production"

#. module: mrp
#: selection:mrp.production.order,month:0
msgid "February"
msgstr ""

#. module: mrp
#: model:ir.actions.act_window,name:mrp.mrp_property_group_action
#: model:ir.ui.menu,name:mrp.menu_mrp_property_group_action
msgid "Property Groups"
msgstr "Groupes de propriétés"

#. module: mrp
#: selection:mrp.production.order,month:0
msgid "April"
msgstr ""

#. module: mrp
#: model:process.transition,note:mrp.process_transition_procurestockableproduct0
msgid ""
"Depending on the chosen method to supply the stockable products, the "
"procurement order creates a RFQ, a production order, ... "
msgstr ""
"Selon la méthode d'approvisionnement choisie pour les produits suivis en "
"stock, le besoin générera un appel d'offres, un ordre de fabrication, ... "

#. module: mrp
#: help:mrp.workcenter,time_stop:0
msgid "Time in hours for the cleaning."
msgstr "Temps en heures pour le nettoyage."

#. module: mrp
#: model:process.transition,name:mrp.process_transition_purchaseprocure0
msgid "Automatic RFQ"
msgstr ""

#. module: mrp
#: model:process.transition,note:mrp.process_transition_servicemto0
msgid ""
"If the service has a 'Produce' supply method, this creates a task in the "
"project management module of OpenERP."
msgstr ""
"Si la méthode d'approvisionnement du service est \"Produire\", ceci va créer "
"une tâche dans le module de gestion de projets."

#. module: mrp
#: model:process.transition,note:mrp.process_transition_productionprocureproducts0
msgid ""
"In order to supply raw material (to be purchased or produced), the "
"production order creates as much procurement orders as components listed in "
"the BOM, through a run of the schedulers (MRP)."
msgstr ""
"Afin de s'approvisionner en matières premières (à acheter ou à fabriquer), "
"l'ordre de fabrication crée autant de besoins que de composants présents "
"dans la nomenclature, par le biais des planificateurs (MRP)."

#. module: mrp
#: help:mrp.product_price,number:0
msgid ""
"Specify quantity of products to produce or buy. Report of Cost structure "
"will be displayed base on this quantity."
msgstr ""

#. module: mrp
#: selection:mrp.bom,method:0
msgid "On Stock"
msgstr "Sur Stock"

#. module: mrp
#: field:mrp.bom,sequence:0
#: report:mrp.production.order:0
#: field:mrp.production.workcenter.line,sequence:0
#: field:mrp.routing.workcenter,sequence:0
msgid "Sequence"
msgstr "Séquence"

#. module: mrp
#: model:ir.ui.menu,name:mrp.menu_view_resource_calendar_leaves_search_mrp
msgid "Resource Leaves"
msgstr ""

#. module: mrp
#: help:mrp.bom,sequence:0
msgid "Gives the sequence order when displaying a list of bills of material."
msgstr "Donne l'ordre d'affichage d'une liste de nomenclatures."

#. module: mrp
#: view:mrp.production:0
#: field:mrp.production,move_lines:0
#: report:mrp.production.order:0
#: field:mrp.production.order,products_to_consume:0
msgid "Products to Consume"
msgstr "Produits à consommer"

#. module: mrp
#: view:mrp.production.order:0
#: field:mrp.production.order,year:0
msgid "Year"
msgstr ""

#, python-format
#~ msgid "SUBTOTAL"
#~ msgstr "SOUS-TOTAL"

#~ msgid "Create Procurement"
#~ msgstr "Créer un approvisionnement"

#, python-format
#~ msgid "TOTAL"
#~ msgstr "TOTAL"

#~ msgid "Serivce Stockable Order"
#~ msgstr "Ordre de Service Stockable"

#, python-format
#~ msgid "Workcenter name"
#~ msgstr "Nom du poste de charge"

#, python-format
#~ msgid "No supplier defined for this product !"
#~ msgstr "Aucun fournisseur defini pour ce produit !"

#, python-format
#~ msgid "Product supplier"
#~ msgstr "Fournisseur du produit"

#~ msgid "Packing list"
#~ msgstr "Liste des Colisages"

#~ msgid "Origin"
#~ msgstr "Origine"

#~ msgid "Invalid XML for View Architecture!"
#~ msgstr "XML non valide pour l'architecture de la vue"

#~ msgid "Best price (not yet active!)"
#~ msgstr "Meilleur Prix (pas encore actif!)"

#~ msgid "Product & Location"
#~ msgstr "Produit & Localisation"

#~ msgid "Products Consummed"
#~ msgstr "Produits consommés"

#~ msgid "Analytic Accounting"
#~ msgstr "Comptabilité Analytique"

#~ msgid "Internal Ref."
#~ msgstr "Réf. Interne"

#~ msgid "Status"
#~ msgstr "État"

#~ msgid "Production Orders"
#~ msgstr "Ordres de Production"

#~ msgid "Procurements"
#~ msgstr "Approvisionnements"

#~ msgid "Production scheduled products"
#~ msgstr "Produits plannifiés pour la production"

#~ msgid "Details"
#~ msgstr "Détails"

#~ msgid "Reservation"
#~ msgstr "Réservation"

#~ msgid "max"
#~ msgstr "max"

#~ msgid "Print product price"
#~ msgstr "Imprimer le prix du produit"

#~ msgid "Latest error"
#~ msgstr "Dernière Erreur"

#~ msgid "Workcenter Operations"
#~ msgstr "Opérations du poste "

#~ msgid "Qty Multiple"
#~ msgstr "Multiple Qté"

#~ msgid "Waiting"
#~ msgstr "En attente"

#~ msgid "indice type"
#~ msgstr "Type d'indice"

#~ msgid "Min Quantity"
#~ msgstr "Quantité Min."

#~ msgid "Production orders"
#~ msgstr "Ordres de Production"

#~ msgid "Procurement Lines"
#~ msgstr "Lignes d'Approvisionnement"

#~ msgid "Security Days"
#~ msgstr "Jours de sécurité"

#~ msgid "Exception"
#~ msgstr "Exception"

#~ msgid "Production done"
#~ msgstr "Production Effectuée"

#~ msgid "References"
#~ msgstr "Références"

#~ msgid "Machine"
#~ msgstr "Machine"

#~ msgid "min"
#~ msgstr "min"

#~ msgid "Human Resource"
#~ msgstr "Resources Humaines"

#~ msgid "Workcenters"
#~ msgstr "Centres de Travail"

#~ msgid "on order"
#~ msgstr "Sur commande"

#~ msgid "Run procurement"
#~ msgstr "Lancer l'Approvisionnement"

#~ msgid "Scheduler Parameters"
#~ msgstr "Paramètres de la plannification"

#~ msgid "Procurement Method"
#~ msgstr "Méthode d'Approvisionnement"

#~ msgid "Compute Procurements"
#~ msgstr "Calculer les Approvisionnements"

#~ msgid "Number of products to produce"
#~ msgstr "Nombre de produits à manufacturer"

#~ msgid "Location"
#~ msgstr "Emplacement"

#~ msgid "New Procurement"
#~ msgstr "Nouvel Approvisionnement"

#~ msgid "Tool"
#~ msgstr "Outil"

#~ msgid "Max Quantity"
#~ msgstr "Quantité Max"

#~ msgid "alphabetical indices"
#~ msgstr "Indices Alphabétiques"

#~ msgid "Paid ?"
#~ msgstr "Payé ?"

#~ msgid "Date Closed"
#~ msgstr "Date de fin"

#~ msgid "Properties composition"
#~ msgstr "Composition des Propriétés"

#~ msgid "Production Orders Waiting Products"
#~ msgstr "Ordres de Production en attente de Produits"

#~ msgid "Reordering Mode"
#~ msgstr "Mode de réagencement"

#~ msgid "Minimum Stock Rules"
#~ msgstr "Règles de Stock Minimum"

#~ msgid "Purchase Order"
#~ msgstr "Commande d'achat"

#~ msgid "numeric indices"
#~ msgstr "Indices Numériques"

#~ msgid "Bill of material revisions"
#~ msgstr "Révisions de la Nomenclature"

#~ msgid "Planification"
#~ msgstr "Planification"

#~ msgid "Property Categories"
#~ msgstr "Catégories de la Propriété"

#~ msgid "Temporary Procurement Exceptions"
#~ msgstr "Approvisionnement en Exception Temporaire"

#~ msgid "Confirmed"
#~ msgstr "Confirmé"

#~ msgid "Parameters"
#~ msgstr "Paramètres"

#~ msgid "Production workcenters used"
#~ msgstr "Centre de Travail de Production Utilisés"

#~ msgid "New Bill of Materials"
#~ msgstr "Nouvelle Nomenclature"

#~ msgid "Property"
#~ msgstr "Propriété"

#~ msgid "Canceled"
#~ msgstr "Annulé"

#~ msgid "plus"
#~ msgstr "plus"

#~ msgid "New Production Order"
#~ msgstr "Nouvel Ordre de Production"

#~ msgid "Retry"
#~ msgstr "Réessayez"

#~ msgid "from stock"
#~ msgstr "du stock"

#~ msgid "Warehouse"
#~ msgstr "Entrepôt"

#~ msgid "Running"
#~ msgstr "En cours"

#~ msgid "Unscheduled procurements"
#~ msgstr "Approvisionnements non prévu"

#~ msgid "Bill of Material Structure"
#~ msgstr "Structure de la Nomenclature"

#~ msgid "Workcenter load"
#~ msgstr "Charge du Centre de Travail"

#~ msgid "Invalid model name in the action definition."
#~ msgstr "Modèle de nom invalide dans la définition de l'action."

#~ msgid "Not used in computations, for information purpose only."
#~ msgstr "Non utilisé dans les calculs, pour information seulement."

#~ msgid "Do nothing"
#~ msgstr "Ne rien faire"

#, python-format
#~ msgid "products"
#~ msgstr "produits"

#~ msgid "This wizard will schedule procurements."
#~ msgstr "Cet assistant planifiera les approvisionnements."

#~ msgid "Procurement Process"
#~ msgstr "Processus des Approvisionnements"

#~ msgid ""
#~ "Rounding applied on the product quantity. For integer only values, put 1.0"
#~ msgstr ""
#~ "Arrondi appliqué sur la quantité de produits. Pour des valeurs entières "
#~ "uniquement, encodez \"1.0\""

#~ msgid "product"
#~ msgstr "produit"

#~ msgid "Production Orders Planning"
#~ msgstr "Planification des Ordres de Production"

#~ msgid "Production orders are created for the product manufacturing."
#~ msgstr "Des Ordres de Production sont créés pour la fabrication des produits"

#, python-format
#~ msgid "Hours Cost"
#~ msgstr "Coût horaire"

#~ msgid "BoM Hyerarchy"
#~ msgstr "Hiérarchie de la Nomenclature des Matériaux"

#~ msgid ""
#~ "This wizard will planify the procurement for this product. This procurement "
#~ "may generate task, production orders or purchase orders."
#~ msgstr ""
#~ "Cet assistant planifiera les approvisionnements pour ce produit. Cet "
#~ "approvisionnement peut générer une tâche, des ordres de production ou des "
#~ "commandes d'achats."

#~ msgid "The system waits for requested products in stock."
#~ msgstr "Le système attend les produits attendus dans le stock."

#~ msgid "If Product type is service"
#~ msgstr "Si le type de produit est \"Service\""

#~ msgid "-"
#~ msgstr "-"

#~ msgid "Unit of Measure"
#~ msgstr "Unité de Mesure"

#~ msgid "Validate"
#~ msgstr "Valider"

#~ msgid "Sale Ref"
#~ msgstr "Réf. Vente"

#~ msgid "Minimum stock rule"
#~ msgstr "Règle de Stock Minimum"

#~ msgid "Material routing"
#~ msgstr "Routage manuel"

#~ msgid "Procurement orders"
#~ msgstr "Ordres d'Approvisionnement"

#~ msgid "Planned Date"
#~ msgstr "Date planifiée"

#~ msgid ""
#~ "Location where the system will look for products used in raw materials."
#~ msgstr ""
#~ "Emplacement où le système recherchera les produits utilisés dans les "
#~ "matériaux bruts."

#~ msgid ""
#~ "Procurement is created if the product quantity is lower than the minimum "
#~ "limit."
#~ msgstr ""
#~ "Un Approvisionnement est créé si la quantité de produit est inférieure à la "
#~ "limite minimum."

#~ msgid "Note"
#~ msgstr "Note"

#~ msgid ""
#~ "Reference of the document that created this procurement.\n"
#~ "This is automatically completed by Open ERP."
#~ msgstr ""
#~ "Référence vers le document qui a créé cet approvisionnement\n"
#~ "Cela est automatiquement créé par Open ERP."

#~ msgid "Your procurement request has been sent !"
#~ msgstr "Votre demande d'approvisionnement  a été envoyée !"

#, python-format
#~ msgid "Product quantity"
#~ msgstr "Quantité de Produits"

#~ msgid "Minimum Stock Rule"
#~ msgstr "Règle de Stock Minimum"

#~ msgid "A Request for Quotation is created and sent to the supplier."
#~ msgstr "Une Demande de Devis est créée et envoyée au fournisseur."

#~ msgid "Close"
#~ msgstr "Fermer"

#~ msgid "A purchase order is created for a sub-contracting demand."
#~ msgstr "Un ordre d'achat est créé pour une demande sous-traitée."

#~ msgid "If procurement is make to order"
#~ msgstr "Si l'Approvisionnement est de type \"Production à la demande\""

#~ msgid "Compute Procurements Only"
#~ msgstr "Calculer les Approvisionnements Uniquement"

#~ msgid "Sale Name"
#~ msgstr "Nom de la Vente"

#~ msgid "The normal working time of the workcenter."
#~ msgstr "Le temps normal de travail du Centre de Production"

#, python-format
#~ msgid "Warning !"
#~ msgstr "Avertissement !"

#~ msgid "Automatic Procurements"
#~ msgstr "Approvisionnements Automatiques"

#~ msgid "Stockable Production Order"
#~ msgstr "Commande de Production Stockable"

#~ msgid "Exceptions Procurements to Fix"
#~ msgstr "Approvisionnements en Exception à corriger"

#~ msgid "For stockable and consumable"
#~ msgstr "Pour les stockables et les consommables"

#~ msgid ""
#~ "This is the time frame analysed by the scheduler when computing "
#~ "procurements. All procurement that are not between today and today+range are "
#~ "skipped for futur computation."
#~ msgstr ""
#~ "C'est l'intervalle de temps analysé par le planificateur lorsqu'il calcule "
#~ "les approvisionnements. Tous les approvisionnements qui ne sont pas entre "
#~ "aujourd'hui et aujourd'hui+intervalle sont laissés de côté dans les calculs "
#~ "futurs."

#~ msgid "Scheduler Range"
#~ msgstr "Intervalle du Planificateur"

#~ msgid "Change Product Qty."
#~ msgstr "Changer la Qté de Produit"

#~ msgid "The procurement quantity will by rounded up to this multiple."
#~ msgstr ""
#~ "La quantité de l'Approvisionnement sera arrondie vers le haut jusqu'à ce "
#~ "multiple."

#~ msgid ""
#~ "If you encode manually a procurement, you probably want to use a make to "
#~ "order method."
#~ msgstr ""
#~ "Si vous encodez manuellement un approvisionnement, vous voulez probablement "
#~ "utilisez la méthode \"Production à la demande\""

#~ msgid "Stockable Order Request"
#~ msgstr "Demande de Commande Stockable"

#~ msgid "Stockable Product Process"
#~ msgstr "Processus des Produits Stockables"

#~ msgid "In procurement order, if product type is service"
#~ msgstr "Dans l'ordre d'approvisionnement, si le produit est de type Service"

#~ msgid "Create minimum stock rules"
#~ msgstr "Créer les règles de Stock Minimum"

#~ msgid "Service Product"
#~ msgstr "Produit de type Service"

#~ msgid "Orderpoint minimum rule"
#~ msgstr "Règle de stock minimum"

#~ msgid "Close Move at end"
#~ msgstr "Terminer le mouvement"

#~ msgid "Order to Max"
#~ msgstr "Maximum à commander"

#~ msgid "Stockable Make to Stock"
#~ msgstr "Sur stock stockable"

#~ msgid "An entry is being made from billing material to routing."
#~ msgstr "Une entrée sera faite depuis la liste du matériel a assembler."

#~ msgid "Product to stock rules"
#~ msgstr "Règles de stock produit"

#~ msgid "Procurement convert into the draft purchase order."
#~ msgstr "Approvisionnement converti en commande d'achat au brouillon."

#~ msgid "If Procure method is Make to order and supply method is produce"
#~ msgstr ""
#~ "Si la méthode d'approvisionnement est \"Sur commande\" et la méthode de "
#~ "fourniture est \"Produire\""

#~ msgid "Purchase Lead Time"
#~ msgstr "Délai d'achat"

#~ msgid "Procurement Purchase"
#~ msgstr "Achat pour approvisionnement"

#~ msgid "Service on Order"
#~ msgstr "Service à la commande"

#~ msgid "If Procure method is Make to order and supply method is buy"
#~ msgstr ""
#~ "Si la méthode d'approvisionnement est \"Sur commande\" et que la méthode de "
#~ "fourniture est \"Acheter\""

#~ msgid "UoS Quantity"
#~ msgstr "Quantité en US"

#~ msgid "Automatic orderpoint"
#~ msgstr "Point de commande automatique"

#~ msgid "Compute Stock Minimum Rules Only"
#~ msgstr "Calculer seulement les règles du stock minimum"

#~ msgid "Minimum Stock Procure"
#~ msgstr "Approvisionnement de stock minimum"

#~ msgid "Internal Procurement Request"
#~ msgstr "Demande d'approvisionnement interne"

#~ msgid "Production Workcenters"
#~ msgstr "Unités de production"

#~ msgid "Stockable Request"
#~ msgstr "Demande stockable"

#~ msgid "Routing workcenter usage"
#~ msgstr "Usage de l'unité d'acheminement"

#~ msgid "Factor that multiplies all times expressed in the workcenter."
#~ msgstr ""
#~ "Facteur multiplicateur de tous les temps exprimés dans le centre de "
#~ "production"

#~ msgid ""
#~ "This is the internal picking list take bring the raw materials to the "
#~ "production plan."
#~ msgstr ""
#~ "Ceci est la liste interne des matières premières pour le plan de production."

#~ msgid "Workcenter Name"
#~ msgstr "Nom de l'unité de production"

#~ msgid "Compute All Schedulers"
#~ msgstr "Calculer toutes les planifications"

#~ msgid "Wait for available products for reservation"
#~ msgstr "Attendre la disponibilité des produits pour la réservation"

#~ msgid "Procure Stockable Product"
#~ msgstr "Approvisionner en produit « stockable »"

#~ msgid "Procurement for raw materials."
#~ msgstr "Approvisionnement en matières premières"

#~ msgid "Define the product structure, with sub-products and/or components."
#~ msgstr ""
#~ "Définir la composition du produit, avec les sous-produits et/ou composants"

#~ msgid "Define a routing to describe the manufacturing steps."
#~ msgstr "Définir les étapes de la production"

#~ msgid "Workcenter"
#~ msgstr "Unité de production"

#~ msgid "Workcenters Utilisation"
#~ msgstr "Utilisation des unités de production"

#~ msgid ""
#~ "Efficiency on the production. A factor of 0.9 means a loss of 10% in the "
#~ "production."
#~ msgstr ""
#~ "Rendement de la production. Un facteur de 0,9 traduit une perte de "
#~ "production de 10 %"

#~ msgid "Bill of Materials Components"
#~ msgstr "Composition de la nomenclature"

#~ msgid "You can see its bill of material which are used to make product"
#~ msgstr ""
#~ "Vous pouvez consulter la nomenclature utilisée pour fabriquer le produit."

#~ msgid "Procurement Details"
#~ msgstr "Détails de l'approvisionnement"

#~ msgid "When any procuere products, it comes into the prpcurement orders"
#~ msgstr "### what on earth does that mean? ###"

#~ msgid "Procurement Reason"
#~ msgstr "Motif d'approvisionnement"

#, python-format
#~ msgid "Product uom"
#~ msgstr "UdM produit"

#~ msgid "Packing Exception"
#~ msgstr "Exception de colisage"

#, python-format
#~ msgid "from stock and no minimum orderpoint rule defined"
#~ msgstr "Depuis le stock et pas de règle de stock minimum définie."

#~ msgid "Stockable Stock"
#~ msgstr "Stock de produit stockable"

#~ msgid "Routing Workcenters"
#~ msgstr "Postes de charges"

#~ msgid "Exceptions Procurements"
#~ msgstr "Approvisionnements en exceptions"

#~ msgid "Ask New Products"
#~ msgstr "Demande de nouveaux produits"

#~ msgid ""
#~ "Number of operation this workcenter can do in parallel. If this workcenter "
#~ "represent a team of 5 workers, the capacity per cycle is 5."
#~ msgstr ""
#~ "Nombre d'opérations que ce poste de charge peut faire en parallèle. si ce "
#~ "centre de travail représente une équipe de 5 personnes, la capacité par "
#~ "cycle est 5."

#, python-format
#~ msgid "Product name"
#~ msgstr "Nom du produit"

#~ msgid "you can see the minimum stock rules from product"
#~ msgstr "Vous pouvez visualiser les règles de stock minimum pour le produit"

#~ msgid "Procure Service Product"
#~ msgstr "Approvisionnement de produit service"

#~ msgid "Stockable Product Stock"
#~ msgstr "Stock de produit stockable"

#~ msgid "Production Procure Products"
#~ msgstr "Production approvisionnement produit"

#~ msgid "Service Product Process"
#~ msgstr "Processus produit service"

#~ msgid "If Product type is Stockable and procure method is make to stock"
#~ msgstr ""
#~ "Si le type de produit est stockable et et la méthode d'approvisionnement "
#~ "\"sur stock\""

#~ msgid "Manufacturity Lead Time"
#~ msgstr "Délai de fabrication"

#~ msgid "If Product type is service and procure method is Make to stock"
#~ msgstr ""
#~ "Si le produit est de type \"service\" et que la méthode d'approvisionnement "
#~ "est \"Sur stock\""

#~ msgid "From minimum stock rules, it goes for procure product."
#~ msgstr ""
#~ "Des règles de stock minimal, il mène à l'approvisionnement du produit."

#~ msgid "Service Make to Stock"
#~ msgstr "Service sur stock"

#~ msgid "If product type is service and procure method is Make to order"
#~ msgstr ""
#~ "Si le type de produit est \"service\" et que la méthode d'approvisionnement "
#~ "est \"fabriquer à la commande\""

#~ msgid "This is the leads/security time for each purchase order."
#~ msgstr "C'est le délai / temps de sécurité pour chaque commande d'achat."

#~ msgid "Central document to procure products"
#~ msgstr "Document central pour l'approvisionnement en produits"

#~ msgid "Product type is Stockable and procure method is make to stock"
#~ msgstr "Type de produit \"stockable\" et approvisionnement \"sur stock\""

#~ msgid "if Product type is Stockable in procurement order"
#~ msgstr ""
#~ "Si le produit est de type \"stockable\" dans l'ordre d'approvisionnement"

#~ msgid ""
#~ "Use a phantom bill of material in raw materials lines that have to be "
#~ "automatically computed in on eproduction order and not one per level.If you "
#~ "put \"Phantom/Set\" at the root level of a bill of material it is considered "
#~ "as a set or pack: the products are replaced by the components between the "
#~ "sale order to the picking without going through the production order.The "
#~ "normal BoM will generate one production order per BoM level."
#~ msgstr ""
#~ "Utiliser une nomenclature fantôme pour les lignes de matières premières qui "
#~ "doivent être automatiquement calculées sur les ordres de productions et non "
#~ "pas une par niveau. Si vous précisez \"Nomenclature fantôme\" au premier "
#~ "niveau de la nomenclature, elle sera considérée comme un ensemble ou un pack "
#~ ": les produits seront remplacés par les composants entre les commandes de "
#~ "ventes et le colisage sans ordre de production. La nomenclature normale "
#~ "générera un ordre de production par niveau de nomenclature."

#~ msgid "Production Orders in Progress"
#~ msgstr "Ordres de production en cours"

#~ msgid ""
#~ "The list of operations (list of workcenters) to produce the finished "
#~ "product. The routing is mainly used to compute workcenter costs during "
#~ "operations and to plan futur loads on workcenters based on production "
#~ "plannification."
#~ msgstr ""
#~ "La liste des opérations pour fabriquer le produit fini. La gammeest "
#~ "principalement utilisée pour calculer les coûts des postes de charges "
#~ "pendant les opérations et pour planifier la charge future sur les centres de "
#~ "production à partir de la planification de la production."

#~ msgid "Product Efficiency"
#~ msgstr "Rendement produit"

#~ msgid "Time Efficiency"
#~ msgstr "Rendement temps"

#~ msgid "Number of Cycle"
#~ msgstr "Nombre de cycles"

#~ msgid ""
#~ "Triggers an automatic procurement for all products that have a virtual stock "
#~ "under 0. You should probably not use this option, we suggest using a MTO "
#~ "configuration on products."
#~ msgstr ""
#~ "Déclenche un approvisionnement automatique pour tous les produits qui ont un "
#~ "stock virtuel inférieur à 0. Vous ne devriez normalement pas utiliser cette "
#~ "option, nous vous suggérons d'utiliser une configuration de type "
#~ "\"Production sur commande\" sur les produits."

#~ msgid ""
#~ "This is the days added to what you promise to customers for security purpose"
#~ msgstr ""
#~ "C'est un délai de sécurité qui vient s'ajouter à ce que vous avez promis au "
#~ "clients."

#~ msgid ""
#~ "When the virtual stock goes belong the Min Quantity, Open ERP generates a "
#~ "procurement to bring the virtual stock to the Max Quantity."
#~ msgstr ""
#~ "Quand le stock virtuel descendra en dessous de la quantité minimale, OpenERP "
#~ "générera un approvisionnement pour porter le stock virtuel à la quantité Max."

#, python-format
#~ msgid "Product Quantity"
#~ msgstr "Quantité de produit"

#, python-format
#~ msgid "Product Standard Price"
#~ msgstr "Prix standard du produit"

#~ msgid "If the stock of a product is under 0, it will act like an orderpoint"
#~ msgstr ""
#~ "Si le stock d'un produit est négatif, il est considéré comme un point de "
#~ "commande"

#~ msgid "Procurement Request"
#~ msgstr "Demande d'approvisionnement"

#~ msgid "Scheduled End"
#~ msgstr "Planification terminée"

#~ msgid "Workcenters load"
#~ msgstr "Charge des centres de travail"

#~ msgid "Workcenter Loads"
#~ msgstr "Charges du Centre de Travail"

#~ msgid ""
#~ "Description of the workcenter. Explain here what's a cycle according to this "
#~ "workcenter."
#~ msgstr ""
#~ "Description du centre de travail. Expliquez ici ce qu'est le cycle d'après "
#~ "le centre de travail."

#~ msgid "Make Procurement"
#~ msgstr "Effectuer l'approvisionnement."

#, python-format
#~ msgid "from stock: products assigned."
#~ msgstr "depuis le stock : produit assigné."

#~ msgid "MRP & Logistic Scheduler"
#~ msgstr "Planificateur MRP & logistique"

#~ msgid "Number of operations this workcenter can do."
#~ msgstr "Nombre d'opérations simultanées du poste de charge"

#~ msgid ""
#~ "If the active field is set to true, it will allow you to hide the bills of "
#~ "material without removing it."
#~ msgstr ""
#~ "Si la coche Active est validée, la nomenclature n'est pas visible sans pour "
#~ "autant la supprimer"

#, python-format
#~ msgid "Component suppliers"
#~ msgstr "Fournisseurs de composant"

#, python-format
#~ msgid "Component"
#~ msgstr "Composant"

#~ msgid ""
#~ "Number of operations this workcenter can do in parallel. If this workcenter "
#~ "represents a team of 5 workers, the capacity per cycle is 5."
#~ msgstr ""
#~ "Nombre d'opérations que ce poste de charge peut réaliser en parallèle. Si ce "
#~ "poste de charge représente une équipe de 5 personnes, la capacité par cycle "
#~ "est de 5."

#~ msgid "Specify Cost of Workcenter per hour."
#~ msgstr "Précisez le coût horaire du centre de charge"

#~ msgid ""
#~ "Specify quantity of products to produce or buy. Report of Cost structure "
#~ "will be displayed base on this qunatity."
#~ msgstr ""
#~ "Précisez la quantité de produits à fabriquer ou acheter. Le rapport de la "
#~ "structure de coût sera affiché en fonction de cette quantité"

#~ msgid "Specify Cost of Workcenter per cycle."
#~ msgstr "Précisez le coût par cycle du poste de charge"

#~ msgid "Error ! You can not create recursive Menu."
#~ msgstr "Erreur! Vous ne pouvez pas créer de menu récursif."

#~ msgid ""
#~ "The Object name must start with x_ and not contain any special character !"
#~ msgstr ""
#~ "Le nom de l'objet doit commencer par x_ et ne doit contenir aucun caractère "
#~ "spécial!"

#~ msgid ""
#~ "Manufacturing Orders are usually proposed automatically by OpenERP based on "
#~ "the bill of materials and the procurement rules, but you can also create "
#~ "manufacturing orders manually. OpenERP will handle the consumation of the "
#~ "raw materials (stock decrease) and the production of the finished products "
#~ "(stock increase) when the order is processed."
#~ msgstr ""
#~ "Les ordres de fabrication sont généralement proposés automatiquemet par "
#~ "OpenERP selon les nomenclatures et les règles de traitement des besoins, "
#~ "mais il est également possible d'enregistrer des ordres de fabrication "
#~ "manuellement.\r\n"
#~ "OpenERP se chargera de la consommation des matières premières (sortie de "
#~ "stock) et de la production des produits finis (entrée de stock) quand "
#~ "l'ordre sera traité."

#~ msgid "A cycle is defined in the workcenter definition."
#~ msgstr "Un cycle est défini dans la définition du Centre de Production."

#~ msgid "Production Orders To Start"
#~ msgstr "Ordres de Production pour démarrer"

#~ msgid "Work Centers load"
#~ msgstr "Occupation des postes de charge"

#~ msgid ""
#~ "The list of operations (list of workcenters) to produce the finished "
#~ "product. The routing is mainly used to compute workcenter costs during "
#~ "operations and to plan future loads on workcenters based on production "
#~ "plannification."
#~ msgstr ""
#~ "La liste des opérations (liste des postes de charge) pour fabriquer le "
#~ "produit fini. La gamme est principalement utilisée pour calculer les coûts "
#~ "des postes de charges pendant les opérations et pour prévoir l'occupation "
#~ "des postes de charge en fonction de la planification de la production."

#~ msgid ""
#~ "The list of operations (list of workcenters) to produce the finished "
#~ "product. The routing is mainly used to compute workcenter costs during "
#~ "operations and to plan future loads on workcenters based on production "
#~ "planning."
#~ msgstr ""
#~ "La liste des opérations (liste des postes de charge) pour fabriquer le "
#~ "produit fini. La gamme est principalement utilisée pour calculer les coûts "
#~ "des postes de charges pendant les opérations et pour prévoir l'occupation "
#~ "des postes de charge en fonction de la planification de la production."

#~ msgid "Workcenter Load"
#~ msgstr "Occupation du poste"

#~ msgid ""
#~ "Gives the sequence order when displaying a list of routing workcenters."
#~ msgstr "Détermine l'ordre d'affichage des postes de charge d'une gamme."

#~ msgid ""
#~ "Define specific property groups that can be assigned to the properties of "
#~ "your bills of materials."
#~ msgstr ""
#~ "Défini des groupes de propriétés spécifiques pouvant être assignées aux "
#~ "propriété de vos nomenclatures."<|MERGE_RESOLUTION|>--- conflicted
+++ resolved
@@ -40,7 +40,6 @@
 msgstr "Mouvements créés"
 
 #. module: mrp
-<<<<<<< HEAD
 #: model:ir.actions.act_window,help:mrp.mrp_production_action
 msgid ""
 "Manufacturing Orders are usually proposed automatically by OpenERP based on "
@@ -49,7 +48,8 @@
 "raw materials (stock decrease) and the production of the finished products "
 "(stock increase) when the order is processed."
 msgstr ""
-=======
+
+#. module: mrp
 #: report:mrp.production.order:0
 msgid "No. Of Cycles"
 msgstr "Nombre de Cycles"
@@ -58,7 +58,6 @@
 #: help:mrp.routing.workcenter,cycle_nbr:0
 msgid "Number of iterations this work center has to do in the specified operation of the routing."
 msgstr "Nombre d'itérations à exécuter sur ce poste de charge pendant l'opération de gamme indiquée."
->>>>>>> ad2f94d5
 
 #. module: mrp
 #: help:mrp.production,location_src_id:0
@@ -559,14 +558,11 @@
 msgstr ""
 
 #. module: mrp
-<<<<<<< HEAD
-=======
 #: help:mrp.workcenter,costs_hour:0
 msgid "Specify Cost of Work center per hour."
 msgstr "Précisez le coût horaire du poste de charge"
 
 #. module: mrp
->>>>>>> ad2f94d5
 #: view:mrp.routing:0
 #: field:mrp.routing,location_id:0
 msgid "Production Location"
@@ -719,13 +715,13 @@
 
 #. module: mrp
 #: help:mrp.workcenter,time_cycle:0
-<<<<<<< HEAD
 msgid "Time in hours for doing one cycle."
 msgstr "Temps nécessaire à la réalisation d'un cycle"
-=======
+
+#. module: mrp
+#: help:mrp.workcenter,time_cycle:0
 msgid "Time in hours for this work center to achieve the operation of the specified routing."
 msgstr "Temps nécessaire à la réalisation de l'opération de gamme indiquée sur ce poste de charge."
->>>>>>> ad2f94d5
 
 #. module: mrp
 #: report:bom.structure:0
@@ -1795,7 +1791,6 @@
 msgstr "Consommation en production de produit"
 
 #. module: mrp
-<<<<<<< HEAD
 #: model:ir.actions.act_window,name:mrp.mrp_production_action
 #: model:ir.actions.act_window,name:mrp.mrp_production_action_planning
 #: model:ir.ui.menu,name:mrp.menu_mrp_production_action
@@ -1803,7 +1798,8 @@
 #: view:mrp.production:0
 msgid "Manufacturing Orders"
 msgstr "Ordres de fabrication"
-=======
+
+#. module: mrp
 #: help:mrp.workcenter,note:0
 msgid ""
 "Description of the work center. Explain here what's a cycle according to this "
@@ -1811,7 +1807,6 @@
 msgstr ""
 "Description du poste de travail. Expliquez ici ce qu'est le cycle d'après "
 "le poste de travail."
->>>>>>> ad2f94d5
 
 #. module: mrp
 #: help:mrp.product.produce,mode:0
