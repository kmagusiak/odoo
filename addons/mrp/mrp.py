# -*- encoding: utf-8 -*-
##############################################################################
#
#    OpenERP, Open Source Management Solution	
#    Copyright (C) 2004-2008 Tiny SPRL (<http://tiny.be>). All Rights Reserved
#    $Id$
#
#    This program is free software: you can redistribute it and/or modify
#    it under the terms of the GNU General Public License as published by
#    the Free Software Foundation, either version 3 of the License, or
#    (at your option) any later version.
#
#    This program is distributed in the hope that it will be useful,
#    but WITHOUT ANY WARRANTY; without even the implied warranty of
#    MERCHANTABILITY or FITNESS FOR A PARTICULAR PURPOSE.  See the
#    GNU General Public License for more details.
#
#    You should have received a copy of the GNU General Public License
#    along with this program.  If not, see <http://www.gnu.org/licenses/>.
#
##############################################################################

from osv import fields
from osv import osv
import ir

import netsvc
import time
from mx import DateTime

#----------------------------------------------------------
# Workcenters
#----------------------------------------------------------
# capacity_hour : capacity per hour. default: 1.0.
#          Eg: If 5 concurrent operations at one time: capacity = 5 (because 5 employees)
# unit_per_cycle : how many units are produced for one cycle
#
# TODO: Work Center may be recursive ?
#
class mrp_workcenter(osv.osv):
    _name = 'mrp.workcenter'
    _description = 'Workcenter'
    _columns = {
        'name': fields.char('Workcenter Name', size=64, required=True),
        'active': fields.boolean('Active'),
        'type': fields.selection([('machine','Machine'),('hr','Human Resource'),('tool','Tool')], 'Type', required=True),
        'code': fields.char('Code', size=16),
        'timesheet_id': fields.many2one('hr.timesheet.group', 'Working Time', help="The normal working time of the workcenter."),
        'note': fields.text('Description', help="Description of the workcenter. Explain here what's a cycle according to this workcenter."),

        'capacity_per_cycle': fields.float('Capacity per Cycle', help="Number of operation this workcenter can do in parallel. If this workcenter represent a team of 5 workers, the capacity per cycle is 5."),

        'time_cycle': fields.float('Time for 1 cycle (hour)', help="Time in hours for doing one cycle."),
        'time_start': fields.float('Time before prod.', help="Time in hours for the setup."),
        'time_stop': fields.float('Time after prod.', help="Time in hours for the cleaning."),
        'time_efficiency': fields.float('Time Efficiency', help="Factor that multiplies all times expressed in the workcenter."),

        'costs_hour': fields.float('Cost per hour'),
        'costs_hour_account_id': fields.many2one('account.analytic.account', 'Hour Account', domain=[('type','<>','view')],
            help="Complete this only if you want automatic analytic accounting entries on production orders."),
        'costs_cycle': fields.float('Cost per cycle'),
        'costs_cycle_account_id': fields.many2one('account.analytic.account', 'Cycle Account', domain=[('type','<>','view')],
            help="Complete this only if you want automatic analytic accounting entries on production orders."),
        'costs_journal_id': fields.many2one('account.analytic.journal', 'Analytic Journal'),
        'costs_general_account_id': fields.many2one('account.account', 'General Account', domain=[('type','<>','view')]),
    }
    _defaults = {
        'active': lambda *a: 1,
        'type': lambda *a: 'machine',
        'time_efficiency': lambda *a: 1.0,
        'capacity_per_cycle': lambda *a: 1.0,
    }
mrp_workcenter()


class mrp_property_group(osv.osv):
    _name = 'mrp.property.group'
    _description = 'Property Group'
    _columns = {
        'name': fields.char('Property Group', size=64, required=True),
        'description': fields.text('Description'),
    }
mrp_property_group()

class mrp_property(osv.osv):
    _name = 'mrp.property'
    _description = 'Property'
    _columns = {
        'name': fields.char('Name', size=64, required=True),
        'composition': fields.selection([('min','min'),('max','max'),('plus','plus')], 'Properties composition', required=True, help="Not used in computations, for information purpose only."),
        'group_id': fields.many2one('mrp.property.group', 'Property Group', required=True),
        'description': fields.text('Description'),
    }
    _defaults = {
        'composition': lambda *a: 'min',
    }
mrp_property()

class mrp_routing(osv.osv):
    _name = 'mrp.routing'
    _description = 'Routing'
    _columns = {
        'name': fields.char('Name', size=64, required=True),
        'active': fields.boolean('Active'),
        'code': fields.char('Code', size=8),

        'note': fields.text('Description'),
        'workcenter_lines': fields.one2many('mrp.routing.workcenter', 'routing_id', 'Workcenters'),

        'location_id': fields.many2one('stock.location', 'Production Location',
            help="Keep empty if you produce at the location where the finnished products are needed." \
                "Put a location if you produce at a fixed location. This can be a partner location " \
                "if you subcontract the manufacturing operations."
        ),
    }
    _defaults = {
        'active': lambda *a: 1,
    }
mrp_routing()

class mrp_routing_workcenter(osv.osv):
    _name = 'mrp.routing.workcenter'
    _description = 'Routing workcenter usage'
    _columns = {
        'workcenter_id': fields.many2one('mrp.workcenter', 'Workcenter', required=True),
        'name': fields.char('Name', size=64, required=True),
        'sequence': fields.integer('Sequence'),
        'cycle_nbr': fields.float('Number of Cycle', required=True,
            help="A cycle is defined in the workcenter definition."),
        'hour_nbr': fields.float('Number of Hours', required=True),
        'routing_id': fields.many2one('mrp.routing', 'Parent Routing', select=True),
        'note': fields.text('Description')
    }
    _defaults = {
        'cycle_nbr': lambda *a: 1.0,
        'hour_nbr': lambda *a: 0.0,
    }
mrp_routing_workcenter()

class mrp_bom(osv.osv):
    _name = 'mrp.bom'
    _description = 'Bill of Material'
    def _child_compute(self, cr, uid, ids, name, arg, context={}):
        result = {}
        for bom in self.browse(cr, uid, ids, context=context):
            result[bom.id] = map(lambda x: x.id, bom.bom_lines)
            ok = ((name=='child_complete_ids') and (bom.product_id.supply_method=='produce'))
            if bom.type=='phantom' or ok:
                sids = self.pool.get('mrp.bom').search(cr, uid, [('bom_id','=',False),('product_id','=',bom.product_id.id)])
                if sids:
                    bom2 = self.pool.get('mrp.bom').browse(cr, uid, sids[0], context=context)
                    result[bom.id] += map(lambda x: x.id, bom2.bom_lines)
        return result
    def _compute_type(self, cr, uid, ids, field_name, arg, context):
        res = dict(map(lambda x: (x,''), ids))
        for line in self.browse(cr, uid, ids):
            if line.type=='phantom' and not line.bom_id:
                res[line.id] = 'set'
                continue
            if line.bom_lines or line.type=='phantom':
                continue
            if line.product_id.supply_method=='produce':
                if line.product_id.procure_method=='make_to_stock':
                    res[line.id] = 'stock'
                else:
                    res[line.id] = 'order'
        return res
    _columns = {
        'name': fields.char('Name', size=64, required=True),
        'code': fields.char('Code', size=16),
        'active': fields.boolean('Active'),
        'type': fields.selection([('normal','Normal BoM'),('phantom','Sets / Phantom')], 'BoM Type', required=True, help=
            "Use a phantom bill of material in raw materials lines that have to be " \
            "automatically computed in on eproduction order and not one per level." \
            "If you put \"Phantom/Set\" at the root level of a bill of material " \
            "it is considered as a set or pack: the products are replaced by the components " \
            "between the sale order to the picking without going through the production order." \
            "The normal BoM will generate one production order per BoM level."),
        'method': fields.function(_compute_type, string='Method', method=True, type='selection', selection=[('',''),('stock','On Stock'),('order','On Order'),('set','Set / Pack')]),
        'date_start': fields.date('Valid From', help="Validity of this BoM or component. Keep empty if it's always valid."),
        'date_stop': fields.date('Valid Until', help="Validity of this BoM or component. Keep empty if it's always valid."),
        'sequence': fields.integer('Sequence'),
        'position': fields.char('Internal Ref.', size=64, help="Reference to a position in an external plan."),
        'product_id': fields.many2one('product.product', 'Product', required=True),
        'product_uos_qty': fields.float('Product UOS Qty'),
        'product_uos': fields.many2one('product.uom', 'Product UOS'),
        'product_qty': fields.float('Product Qty', required=True),
        'product_uom': fields.many2one('product.uom', 'Product UOM', required=True),
        'product_rounding': fields.float('Product Rounding', help="Rounding applied on the product quantity. For integer only values, put 1.0"),
        'product_efficiency': fields.float('Product Efficiency', required=True, help="Efficiency on the production. A factor of 0.9 means a loss of 10% in the production."),
        'bom_lines': fields.one2many('mrp.bom', 'bom_id', 'BoM Lines'),
        'bom_id': fields.many2one('mrp.bom', 'Parent BoM', ondelete='cascade', select=True),
        'routing_id': fields.many2one('mrp.routing', 'Routing', help="The list of operations (list of workcenters) to produce the finnished product. The routing is mainly used to compute workcenter costs during operations and to plan futur loads on workcenters based on production plannification."),
        'property_ids': fields.many2many('mrp.property', 'mrp_bom_property_rel', 'bom_id','property_id', 'Properties'),
        'revision_ids': fields.one2many('mrp.bom.revision', 'bom_id', 'BoM Revisions'),
        'revision_type': fields.selection([('numeric','numeric indices'),('alpha','alphabetical indices')], 'indice type'),
        'child_ids': fields.function(_child_compute,relation='mrp.bom', method=True, string="BoM Hyerarchy", type='many2many'),
        'child_complete_ids': fields.function(_child_compute,relation='mrp.bom', method=True, string="BoM Hyerarchy", type='many2many')
    }
    _defaults = {
        'active': lambda *a: 1,
        'product_efficiency': lambda *a: 1.0,
        'product_qty': lambda *a: 1.0,
        'product_rounding': lambda *a: 1.0,
        'type': lambda *a: 'normal',
    }
    _order = "sequence"
    _sql_constraints = [
        ('bom_qty_zero', 'CHECK (product_qty>0)',  'All product quantities must be greater than 0.\n' \
            'You should install the mrp_subproduct module if you want to manage extra products on BoMs !'),
    ]

    def _check_recursion(self, cr, uid, ids):
        level = 500
        while len(ids):
            cr.execute('select distinct bom_id from mrp_bom where id in ('+','.join(map(str,ids))+')')
            ids = filter(None, map(lambda x:x[0], cr.fetchall()))
            if not level:
                return False
            level -= 1
        return True
    _constraints = [
        (_check_recursion, 'Error ! You can not create recursive BoM.', ['parent_id'])
    ]


    def onchange_product_id(self, cr, uid, ids, product_id, name, context={}):
        if product_id:
            prod=self.pool.get('product.product').browse(cr,uid,[product_id])[0]
            v = {'product_uom':prod.uom_id.id}
            if not name:
                v['name'] = prod.name
            return {'value': v}
        return {}

    def _bom_find(self, cr, uid, product_id, product_uom, properties = []):
        bom_result = False
        # Why searching on BoM without parent ?
        cr.execute('select id from mrp_bom where product_id=%d and bom_id is null order by sequence', (product_id,))
        ids = map(lambda x: x[0], cr.fetchall())
        max_prop = 0
        result = False
        for bom in self.pool.get('mrp.bom').browse(cr, uid, ids):
            prop = 0
            for prop_id in bom.property_ids:
                if prop_id.id in properties:
                    prop+=1
            if (prop>max_prop) or ((max_prop==0) and not result):
                result = bom.id
        return result

    def _bom_explode(self, cr, uid, bom, factor, properties, addthis=False, level=10):
        factor = factor / (bom.product_efficiency or 1.0)
        factor = rounding(factor, bom.product_rounding)
        if factor<bom.product_rounding:
            factor = bom.product_rounding
        result = []
        result2 = []
        if bom.type=='phantom' and not bom.bom_lines:
            newbom = self._bom_find(cr, uid, bom.product_id.id, bom.product_uom.id, properties)
            if newbom:
                res = self._bom_explode(cr, uid, self.browse(cr, uid, [newbom])[0], factor*bom.product_qty, properties, addthis=True, level=level+10)
                result = result + res[0]
                result2 = result2 + res[1]
            else:
                return [],[]
        else:
            if addthis and not bom.bom_lines:
                result.append(
                {
                    'name': bom.product_id.name,
                    'product_id': bom.product_id.id,
                    'product_qty': bom.product_qty * factor,
                    'product_uom': bom.product_uom.id,
                    'product_uos_qty': bom.product_uos and bom.product_uos_qty * factor or False,
                    'product_uos': bom.product_uos and bom.product_uos.id or False,
                })
            if bom.routing_id:
                for wc_use in bom.routing_id.workcenter_lines:
                    wc = wc_use.workcenter_id
                    d, m = divmod(factor, wc_use.workcenter_id.capacity_per_cycle)
                    cycle = (d + (m and 1.0 or 0.0)) * wc_use.cycle_nbr
                    result2.append({
                        'name': bom.routing_id.name,
                        'workcenter_id': wc.id,
                        'sequence': level,
                        'cycle': cycle,
                        'hour': wc_use.hour_nbr + (wc.time_start+wc.time_stop+cycle*wc.time_cycle) * (wc.time_efficiency or 1.0),
                    })
            for bom2 in bom.bom_lines:
                res = self._bom_explode(cr, uid, bom2, factor, properties, addthis=True, level=level+10)
                result = result + res[0]
                result2 = result2 + res[1]
        return result, result2

    def set_indices(self, cr, uid, ids, context = {}):
        if not ids or (ids and not ids[0]):
            return True
        res = self.read(cr, uid, ids, ['revision_ids', 'revision_type'])
        rev_ids = res[0]['revision_ids']
        idx = 1
        new_idx = []
        for rev_id in rev_ids:
            if res[0]['revision_type'] == 'numeric':
                self.pool.get('mrp.bom.revision').write(cr, uid, [rev_id], {'indice' : idx})
            else:
                self.pool.get('mrp.bom.revision').write(cr, uid, [rev_id], {'indice' : "%c"%(idx+96,)})
            idx+=1
        return True

mrp_bom()

class mrp_bom_revision(osv.osv):
    _name = 'mrp.bom.revision'
    _description = 'Bill of material revisions'
    _columns = {
        'name': fields.char('Modification name', size=64, required=True),
        'description': fields.text('Description'),
        'date': fields.date('Modification Date'),
        'indice': fields.char('Revision', size=16),
        'last_indice': fields.char('last indice', size=64),
        'author_id': fields.many2one('res.users', 'Author'),
        'bom_id': fields.many2one('mrp.bom', 'BoM', select=True),
    }

    _defaults = {
        'author_id': lambda x,y,z,c: z,
        'date': lambda *a: time.strftime('%Y-%m-%d'),
    }

mrp_bom_revision()

def rounding(f, r):
    if not r:
        return f
    return round(f / r) * r

class mrp_production(osv.osv):
    _name = 'mrp.production'
    _description = 'Production'
    _date_name  = 'date_planned'

    def _get_sale_order(self,cr,uid,ids,field_name=False):
        move_obj=self.pool.get('stock.move')
        def get_parent_move(move_id):
            move = move_obj.browse(cr,uid,move_id)
            if move.move_dest_id:
                return get_parent_move(move.move_dest_id.id)
            return move_id
        productions=self.read(cr,uid,ids,['id','move_prod_id'])
        res={}
        for production in productions:
            res[production['id']]=False
            if production.get('move_prod_id',False):
                parent_move_line=get_parent_move(production['move_prod_id'][0])
                if parent_move_line:
                    move = move_obj.browse(cr,uid,parent_move_line)
                    if field_name=='name':
                        res[production['id']]=move.sale_line_id and move.sale_line_id.order_id.name or False
                    if field_name=='client_order_ref':
                        res[production['id']]=move.sale_line_id and move.sale_line_id.order_id.client_order_ref or False
        return res

    def _sale_name_calc(self, cr, uid, ids, prop, unknow_none, unknow_dict):
        return self._get_sale_order(cr,uid,ids,field_name='name')

    def _sale_ref_calc(self, cr, uid, ids, prop, unknow_none, unknow_dict):
        return self._get_sale_order(cr,uid,ids,field_name='client_order_ref')

    _columns = {
        'name': fields.char('Reference', size=64, required=True),
        'origin': fields.char('Origin', size=64),
        'priority': fields.selection([('0','Not urgent'),('1','Normal'),('2','Urgent'),('3','Very Urgent')], 'Priority'),

        'product_id': fields.many2one('product.product', 'Product', required=True, domain=[('type','<>','service')]),
        'product_qty': fields.float('Product Qty', required=True),
        'product_uom': fields.many2one('product.uom', 'Product UOM', required=True),
        'product_uos_qty': fields.float('Product Qty'),
        'product_uos': fields.many2one('product.uom', 'Product UOM'),

        'location_src_id': fields.many2one('stock.location', 'Raw Products Location', required=True,
            help="Location where the system will look for products used in raw materials."),
        'location_dest_id': fields.many2one('stock.location', 'Finnished Products Location', required=True,
            help="Location where the system will stock the finnished products."),

        'date_planned': fields.datetime('Scheduled date', required=True, select=1),
        'date_start': fields.datetime('Start Date'),
        'date_finnished': fields.datetime('End Date'),

        'bom_id': fields.many2one('mrp.bom', 'Bill of Material', domain=[('bom_id','=',False)]),

        'picking_id': fields.many2one('stock.picking', 'Packing list', readonly=True,
            help="This is the internal picking list take bring the raw materials to the production plan."),
        'move_prod_id': fields.many2one('stock.move', 'Move product', readonly=True),
        'move_lines': fields.many2many('stock.move', 'mrp_production_move_ids', 'production_id', 'move_id', 'Products Consummed'),

        'move_created_ids': fields.one2many('stock.move', 'production_id', 'Moves Created'),
        'product_lines': fields.one2many('mrp.production.product.line', 'production_id', 'Scheduled goods'),
        'workcenter_lines': fields.one2many('mrp.production.workcenter.line', 'production_id', 'Workcenters Utilisation'),

        'state': fields.selection([('draft','Draft'),('picking_except', 'Packing Exception'),('confirmed','Waiting Goods'),('ready','Ready to Produce'),('in_production','In Production'),('cancel','Canceled'),('done','Done')],'Status', readonly=True),
        'sale_name': fields.function(_sale_name_calc, method=True, type='char', string='Sale Name'),
        'sale_ref': fields.function(_sale_ref_calc, method=True, type='char', string='Sale Ref'),
    }
    _defaults = {
        'priority': lambda *a: '1',
        'state': lambda *a: 'draft',
        'date_planned': lambda *a: time.strftime('%Y-%m-%d %H:%M:%S'),
        'product_qty':  lambda *a: 1.0,
        'name': lambda x,y,z,c: x.pool.get('ir.sequence').get(y,z,'mrp.production') or '/',
    }
    _order = 'date_planned asc, priority desc';

    def location_id_change(self, cr, uid, ids, src, dest, context={}):
        if dest:
            return {}
        if src:
            return {'value': {'location_dest_id': src}}
        return {}

    def product_id_change(self, cr, uid, ids, product):
        if not product:
            return {}
        res = self.pool.get('product.product').read(cr, uid, [product], ['uom_id'])[0]
        uom = res['uom_id'] and res['uom_id'][0]
        result = {'product_uom':uom}
        return {'value':result}

    def action_picking_except(self, cr, uid, ids):
        self.write(cr, uid, ids, {'state':'picking_except'})
        return True

    def action_compute(self, cr, uid, ids, properties=[]):
        results = []
        for production in self.browse(cr, uid, ids):
            cr.execute('delete from mrp_production_product_line where production_id=%d', (production.id,))
            cr.execute('delete from mrp_production_workcenter_line where production_id=%d', (production.id,))
            bom_point = production.bom_id
            bom_id = production.bom_id.id
            if not bom_point:
                bom_id = self.pool.get('mrp.bom')._bom_find(cr, uid, production.product_id.id, production.product_uom.id, properties)
                if bom_id:
                    self.write(cr, uid, [production.id], {'bom_id': bom_id})
                    bom_point = self.pool.get('mrp.bom').browse(cr, uid, [bom_id])[0]

            if not bom_id:
                raise osv.except_osv('Error', "Couldn't find bill of material for product")

            #if bom_point.routing_id and bom_point.routing_id.location_id:
            #   self.write(cr, uid, [production.id], {'location_src_id': bom_point.routing_id.location_id.id})

            factor = production.product_qty * production.product_uom.factor / bom_point.product_uom.factor
            res = self.pool.get('mrp.bom')._bom_explode(cr, uid, bom_point, factor / bom_point.product_qty, properties)
            results = res[0]
            results2 = res[1]
            for line in results:
                line['production_id'] = production.id
                self.pool.get('mrp.production.product.line').create(cr, uid, line)
            for line in results2:
                line['production_id'] = production.id
                self.pool.get('mrp.production.workcenter.line').create(cr, uid, line)
        return len(results)

    def action_cancel(self, cr, uid, ids):
        for production in self.browse(cr, uid, ids):
            if production.move_created_ids:
                self.pool.get('stock.move').action_cancel(cr, uid, [x.id for x in production.move_created_ids])
            self.pool.get('stock.move').action_cancel(cr, uid, [x.id for x in production.move_lines])
        self.write(cr, uid, ids, {'state':'cancel','move_lines':[(6,0,[])]})
        return True

    #XXX: may be a bug here; lot_lines are unreserved for a few seconds;
    #     between the end of the picking list and the call to this function
    def action_ready(self, cr, uid, ids):
        self.write(cr, uid, ids, {'state':'ready'})
        for production in self.browse(cr, uid, ids):
            if production.move_prod_id:
                self.pool.get('stock.move').write(cr, uid, [production.move_prod_id.id],
                        {'location_id':production.location_dest_id.id})
        return True

    #TODO Review materials in function in_prod and prod_end.
    def action_production_end(self, cr, uid, ids):
        move_ids = []
        for production in self.browse(cr, uid, ids):
            for res in production.move_lines:
                for move in production.move_created_ids:
                    #XXX must use the orm
                    cr.execute('INSERT INTO stock_move_history_ids \
                            (parent_id, child_id) VALUES (%d,%d)',
                            (res.id, move.id))
                move_ids.append(res.id)
            if production.move_created_ids:
                #TODO There we should handle the residus move creation
                vals= {'state':'confirmed'}
                new_moves = [x.id for x in production.move_created_ids]
                self.pool.get('stock.move').write(cr, uid, new_moves, vals)
            else:
                #XXX Why is it there ? Aren't we suppose to already have a created_move ?
                source = production.product_id.product_tmpl_id.property_stock_production.id
                vals = {
                    'name':'PROD:'+production.name,
                    'date_planned': production.date_planned,
                    'product_id': production.product_id.id,
                    'product_qty': production.product_qty,
                    'product_uom': production.product_uom.id,
                    'product_uos_qty': production.product_uos and production.product_uos_qty or False,
                    'product_uos': production.product_uos and production.product_uos.id or False,
                    'location_id': source,
                    'location_dest_id': production.location_dest_id.id,
                    'move_dest_id': production.move_prod_id.id,
                    'state': 'confirmed'
                }
                new_moves = [self.pool.get('stock.move').create(cr, uid, vals)]
                self.write(cr, uid, [production.id],
                        {'move_created_ids': [(6, 'WTF', new_moves)]})
            if not production.date_finnished:
                self.write(cr, uid, [production.id],
                        {'date_finnished': time.strftime('%Y-%m-%d %H:%M:%S')})
            self.pool.get('stock.move').check_assign(cr, uid, new_moves)
            self.pool.get('stock.move').action_done(cr, uid, new_moves)
            self._costs_generate(cr, uid, production)
        self.pool.get('stock.move').action_done(cr, uid, move_ids)
        self.write(cr,  uid, ids, {'state': 'done'})
        return True

    def _costs_generate(self, cr, uid, production):
        amount = 0.0
        for wc_line in production.workcenter_lines:
            wc = wc_line.workcenter_id
            if wc.costs_journal_id and wc.costs_general_account_id:
                value = wc_line.hour * wc.costs_hour
                account = wc.costs_hour_account_id.id
                if value and account:
                    amount += value
                    self.pool.get('account.analytic.line').create(cr, uid, {
                        'name': wc_line.name+' (H)',
                        'amount': value,
                        'account_id': account,
                        'general_account_id': wc.costs_general_account_id.id,
                        'journal_id': wc.costs_journal_id.id,
                        'code': wc.code
                    } )
            if wc.costs_journal_id and wc.costs_general_account_id:
                value = wc_line.cycle * wc.costs_cycle
                account = wc.costs_cycle_account_id.id
                if value and account:
                    amount += value
                    self.pool.get('account.analytic.line').create(cr, uid, {
                        'name': wc_line.name+' (C)',
                        'amount': value,
                        'account_id': account,
                        'general_account_id': wc.costs_general_account_id.id,
                        'journal_id': wc.costs_journal_id.id,
                        'code': wc.code
                    } )
        return amount

    def action_in_production(self, cr, uid, ids):
        move_ids = []
        for production in self.browse(cr, uid, ids):
            for res in production.move_lines:
                move_ids.append(res.id)
            if not production.date_start:
                self.write(cr, uid, [production.id],
                        {'date_start': time.strftime('%Y-%m-%d %H:%M:%S')})
        self.pool.get('stock.move').action_done(cr, uid, move_ids)
        self.write(cr, uid, ids, {'state': 'in_production'})
        return True

    def test_if_product(self, cr, uid, ids):
        res = True
        for production in self.browse(cr, uid, ids):
            if not production.product_lines:
                if not self.action_compute(cr, uid, [production.id]):
                    res = False
        return res

    def _get_auto_picking(self, cr, uid, production):
        return True

    def action_confirm(self, cr, uid, ids):
        picking_id=False
        for production in self.browse(cr, uid, ids):
            if not production.product_lines:
                self.action_compute(cr, uid, [production.id])
                production = self.browse(cr, uid, [production.id])[0]
            routing_loc = None
            pick_type = 'internal'
            address_id = False
            if production.bom_id.routing_id and production.bom_id.routing_id.location_id:
                routing_loc = production.bom_id.routing_id.location_id
                if routing_loc.usage<>'internal':
                    pick_type = 'out'
                address_id = routing_loc.address_id and routing_loc.address_id.id or False
                routing_loc = routing_loc.id
            picking_id = self.pool.get('stock.picking').create(cr, uid, {
                'origin': (production.origin or '').split(':')[0] +':'+production.name,
                'type': pick_type,
                'move_type': 'one',
                'state': 'auto',
                'address_id': address_id,
                'auto_picking': self._get_auto_picking(cr, uid, production),
            })
            toconfirm = True

            source = production.product_id.product_tmpl_id.property_stock_production.id
            data = {
                'name':'PROD:'+production.name,
                'date_planned': production.date_planned,
                'product_id': production.product_id.id,
                'product_qty': production.product_qty,
                'product_uom': production.product_uom.id,
                'product_uos_qty': production.product_uos and production.product_uos_qty or False,
                'product_uos': production.product_uos and production.product_uos.id or False,
                'location_id': source,
                'location_dest_id': production.location_dest_id.id,
                'move_dest_id': production.move_prod_id.id,
                'state': 'waiting'
            }
            res_final_id = self.pool.get('stock.move').create(cr, uid, data)

            self.write(cr, uid, [production.id], {'move_created_ids': [(6, 'WTF', [res_final_id])]})
            moves = []
            for line in production.product_lines:
                move_id=False
                newdate = production.date_planned
                if line.product_id.type in ('product', 'consu'):
                    res_dest_id = self.pool.get('stock.move').create(cr, uid, {
                        'name':'PROD:'+production.name,
                        'date_planned': production.date_planned,
                        'product_id': line.product_id.id,
                        'product_qty': line.product_qty,
                        'product_uom': line.product_uom.id,
                        'product_uos_qty': line.product_uos and line.product_uos_qty or False,
                        'product_uos': line.product_uos and line.product_uos.id or False,
                        'location_id': routing_loc or production.location_src_id.id,
                        'location_dest_id': source,
                        'move_dest_id': res_final_id,
                        'state': 'waiting',
                    })
                    moves.append(res_dest_id)
                    move_id = self.pool.get('stock.move').create(cr, uid, {
                        'name':'PROD:'+production.name,
                        'picking_id':picking_id,
                        'product_id': line.product_id.id,
                        'product_qty': line.product_qty,
                        'product_uom': line.product_uom.id,
                        'product_uos_qty': line.product_uos and line.product_uos_qty or False,
                        'product_uos': line.product_uos and line.product_uos.id or False,
                        'date_planned': newdate,
                        'move_dest_id': res_dest_id,
                        'location_id': production.location_src_id.id,
                        'location_dest_id': routing_loc or production.location_src_id.id,
                        'state': 'waiting',
                    })
                proc_id = self.pool.get('mrp.procurement').create(cr, uid, {
                    'name': (production.origin or '').split(':')[0] + ':' + production.name,
                    'origin': (production.origin or '').split(':')[0] + ':' + production.name,
                    'date_planned': newdate,
                    'product_id': line.product_id.id,
                    'product_qty': line.product_qty,
                    'product_uom': line.product_uom.id,
                    'product_uos_qty': line.product_uos and line.product_qty or False,
                    'product_uos': line.product_uos and line.product_uos.id or False,
                    'location_id': production.location_src_id.id,
                    'procure_method': line.product_id.procure_method,
                    'move_id': move_id,
                })
                wf_service = netsvc.LocalService("workflow")
                wf_service.trg_validate(uid, 'mrp.procurement', proc_id, 'button_confirm', cr)
            if toconfirm:
                wf_service = netsvc.LocalService("workflow")
                wf_service.trg_validate(uid, 'stock.picking', picking_id, 'button_confirm', cr)
            self.write(cr, uid, [production.id], {'picking_id':picking_id, 'move_lines': [(6,0,moves)], 'state':'confirmed'})
        return picking_id

    def force_production(self, cr, uid, ids, *args):
        pick_obj = self.pool.get('stock.picking')
        pick_obj.force_assign(cr, uid, [prod.picking_id.id for prod in self.browse(cr, uid, ids)])
        return True

mrp_production()


class stock_move(osv.osv):
    _name = 'stock.move'
    _inherit = 'stock.move'
    _columns = {
        'production_id': fields.many2one('mrp.production', 'Production', select=True),
    }
stock_move()

class mrp_production_workcenter_line(osv.osv):
    _name = 'mrp.production.workcenter.line'
    _description = 'Production workcenters used'
    _columns = {
        'name': fields.char('Name', size=64, required=True),
        'workcenter_id': fields.many2one('mrp.workcenter', 'Workcenter', required=True),
        'cycle': fields.float('Nbr of cycle'),
        'hour': fields.float('Nbr of hour'),
        'sequence': fields.integer('Sequence', required=True),
        'production_id': fields.many2one('mrp.production', 'Production Order', select=True),
    }
    _defaults = {
        'sequence': lambda *a: 1,
        'hour': lambda *a: 0,
        'cycle': lambda *a: 0,
    }
mrp_production_workcenter_line()

class mrp_production_product_line(osv.osv):
    _name = 'mrp.production.product.line'
    _description = 'Production scheduled products'
    _columns = {
        'name': fields.char('Name', size=64, required=True),
        'product_id': fields.many2one('product.product', 'Product', required=True),
        'product_qty': fields.float('Product Qty', required=True),
        'product_uom': fields.many2one('product.uom', 'Product UOM', required=True),
        'product_uos_qty': fields.float('Product UOS Qty'),
        'product_uos': fields.many2one('product.uom', 'Product UOS'),
        'production_id': fields.many2one('mrp.production', 'Production Order', select=True),
    }
mrp_production_product_line()

# ------------------------------------------------------------------
# Procurement
# ------------------------------------------------------------------
#
# Produce, Buy or Find products and place a move
#     then wizard for picking lists & move
#
class mrp_procurement(osv.osv):
    _name = "mrp.procurement"
    _description = "Procurement"
    _columns = {
        'name': fields.char('Name', size=64, required=True),
        'origin': fields.char('Origin', size=64,
            help="Reference of the document that created this procurement.\n"
            "This is automatically completed by Open ERP."),
        'priority': fields.selection([('0','Not urgent'),('1','Normal'),('2','Urgent'),('3','Very Urgent')], 'Priority', required=True),
        'date_planned': fields.datetime('Scheduled date', required=True),
        'date_close': fields.datetime('Date Closed'),
        'product_id': fields.many2one('product.product', 'Product', required=True),
        'product_qty': fields.float('Quantity', required=True),
        'product_uom': fields.many2one('product.uom', 'Product UoM', required=True),
        'product_uos_qty': fields.float('UoS Quantity'),
        'product_uos': fields.many2one('product.uom', 'Product UoS'),
        'move_id': fields.many2one('stock.move', 'Reservation', ondelete='set null'),

        'bom_id': fields.many2one('mrp.bom', 'BoM', ondelete='cascade', select=True),

        'close_move': fields.boolean('Close Move at end', required=True),
        'location_id': fields.many2one('stock.location', 'Location', required=True),
        'procure_method': fields.selection([('make_to_stock','from stock'),('make_to_order','on order')], 'Procurement Method', states={'draft':[('readonly',False)], 'confirmed':[('readonly',False)]},
            readonly=True, required=True, help="If you encode manually a procurement, you probably want to use" \
            " a make to order method."),

        'purchase_id': fields.many2one('purchase.order', 'Purchase Order'),
        'purchase_line_id': fields.many2one('purchase.order.line', 'Purchase Order Line'),

        'property_ids': fields.many2many('mrp.property', 'mrp_procurement_property_rel', 'procurement_id','property_id', 'Properties'),

        'message': fields.char('Latest error', size=64),
        'state': fields.selection([('draft','Draft'),('confirmed','Confirmed'),('exception','Exception'),('running','Running'),('cancel','Cancel'),('done','Done'),('waiting','Waiting')], 'Status')
    }
    _defaults = {
        'state': lambda *a: 'draft',
        'priority': lambda *a: '1',
        'date_planned': lambda *a: time.strftime('%Y-%m-%d %H:%M:%S'),
        'close_move': lambda *a: 0,
        'procure_method': lambda *a: 'make_to_order',
    }
    def onchange_product_id(self, cr, uid, ids, product_id, context={}):
        if product_id:
            w=self.pool.get('product.product').browse(cr,uid,product_id, context)
            v = {
                'product_uom':w.uom_id.id,
                'product_uos':w.uos_id and w.uos_id.id or w.uom_id.id
            }
            return {'value': v}
        return {}
<<<<<<< HEAD
    
    def unlink(self, cr, uid, ids):
        procurements = self.read(cr, uid, ids, ['state'])
        unlink_ids = []
        for s in procurements:
            if s['state'] in ['draft','cancel']:
                unlink_ids.append(s['id'])
            else:
                raise osv.except_osv(_('Invalid action !'), _('Cannot delete Procurement Order(s) which are in %s State!' % s['state']))
        osv.osv.unlink(self, cr, uid, unlink_ids)
        return True
    
=======

>>>>>>> 75472ce8
    def check_product(self, cr, uid, ids):
        for procurement in self.browse(cr, uid, ids):
            if procurement.product_id.type in ('product', 'consu'):
                return True
        return False

    def check_move_cancel(self, cr, uid, ids, context={}):
        res = True
        for procurement in self.browse(cr, uid, ids, context):
            if procurement.move_id:
                if not procurement.move_id.state=='cancel':
                    res = False
        return res

    def check_move_done(self, cr, uid, ids, context={}):
        res = True
        for proc in self.browse(cr, uid, ids, context):
            if proc.move_id:
                if not proc.move_id.state=='done':
                    res = False
        return res

    #
    # This method may be overrided by objects that override mrp.procurment
    # for computing their own purpose
    #
    def _quantity_compute_get(self, cr, uid, proc, context={}):
        if proc.product_id.type=='product':
            return proc.move_id.product_uos_qty
        return False

    def _uom_compute_get(self, cr, uid, proc, context={}):
        if proc.product_id.type=='product':
            if proc.move_id.product_uos:
                return proc.move_id.product_uos.id
        return False

    #
    # Return the quantity of product shipped/produced/served, wich may be
    # different from the planned quantity
    #
    def quantity_get(self, cr, uid, id, context={}):
        proc = self.browse(cr, uid, id, context)
        result = self._quantity_compute_get(cr, uid, proc, context)
        if not result:
            result = proc.product_qty
        return result

    def uom_get(self, cr, uid, id, context=None):
        proc = self.browse(cr, uid, id, context)
        result = self._uom_compute_get(cr, uid, proc, context)
        if not result:
            result = proc.product_uom.id
        return result

    def check_waiting(self, cr, uid, ids, context=[]):
        for procurement in self.browse(cr, uid, ids, context=context):
            if procurement.move_id and procurement.move_id.state=='auto':
                return True
        return False

    def check_produce_service(self, cr, uid, procurement, context=[]):
        return True

    def check_produce_product(self, cr, uid, procurement, context=[]):
        properties = [x.id for x in procurement.property_ids]
        bom_id = self.pool.get('mrp.bom')._bom_find(cr, uid, procurement.product_id.id, procurement.product_uom.id, properties)
        if not bom_id:
            cr.execute('update mrp_procurement set message=%s where id=%d', ('No BoM defined for this product !', procurement.id))
            return False
        return True

    def check_make_to_stock(self, cr, uid, ids, context={}):
        ok = True
        for procurement in self.browse(cr, uid, ids, context=context):
            if procurement.product_id.type=='service':
                ok = ok and self._check_make_to_stock_service(cr, uid, procurement, context)
            else:
                ok = ok and self._check_make_to_stock_product(cr, uid, procurement, context)
        return ok

    def check_produce(self, cr, uid, ids, context={}):
        res = True
        user = self.pool.get('res.users').browse(cr, uid, uid)
        for procurement in self.browse(cr, uid, ids):
            if procurement.product_id.product_tmpl_id.supply_method=='buy':
                if procurement.product_id.seller_ids:
                    partner = procurement.product_id.seller_ids[0].name
                    if user.company_id and user.company_id.partner_id:
                        if partner.id == user.company_id.partner_id.id:
                            return True
                return False
            if procurement.product_id.product_tmpl_id.type=='service':
                res = res and self.check_produce_service(cr, uid, procurement, context)
            else:
                res = res and self.check_produce_product(cr, uid, procurement, context)
            if not res:
                return False
        return res

    def check_buy(self, cr, uid, ids):
        user = self.pool.get('res.users').browse(cr, uid, uid)
        for procurement in self.browse(cr, uid, ids):
            if procurement.product_id.product_tmpl_id.supply_method=='produce':
                return False
            if not procurement.product_id.seller_ids:
                cr.execute('update mrp_procurement set message=%s where id=%d', ('No supplier defined for this product !', procurement.id))
                return False
            partner = procurement.product_id.seller_ids[0].name
            if user.company_id and user.company_id.partner_id:
                if partner.id == user.company_id.partner_id.id:
                    return False
            address_id = self.pool.get('res.partner').address_get(cr, uid, [partner.id], ['delivery'])['delivery']
            if not address_id:
                cr.execute('update mrp_procurement set message=%s where id=%d', ('No address defined for the supplier', procurement.id))
                return False
        return True

    def test_cancel(self, cr, uid, ids):
        for record in self.browse(cr, uid, ids):
            if record.move_id and record.move_id.state=='cancel':
                return True
        return False

    def action_confirm(self, cr, uid, ids, context={}):
        for procurement in self.browse(cr, uid, ids):
            if procurement.product_id.type in ('product', 'consu'):
                if not procurement.move_id:
                    source = procurement.location_id.id
                    if procurement.procure_method=='make_to_order':
                        source = procurement.product_id.product_tmpl_id.property_stock_procurement.id
                    id = self.pool.get('stock.move').create(cr, uid, {
                        'name': 'PROC:'+procurement.name,
                        'location_id': source,
                        'location_dest_id': procurement.location_id.id,
                        'product_id': procurement.product_id.id,
                        'product_qty':procurement.product_qty,
                        'product_uom': procurement.product_uom.id,
                        'date_planned': procurement.date_planned,
                        'state':'confirmed',
                    })
                    self.write(cr, uid, [procurement.id], {'move_id': id, 'close_move':1})
                else:
                    # TODO: check this
                    if procurement.procure_method=='make_to_stock' and procurement.move_id.state in ('waiting',):
                        id = self.pool.get('stock.move').write(cr, uid, [procurement.move_id.id], {'state':'confirmed'})
        self.write(cr, uid, ids, {'state':'confirmed','message':''})
        return True

    def action_move_assigned(self, cr, uid, ids):
        self.write(cr, uid, ids, {'state':'running','message':'from stock: products assigned.'})
        return True

    def _check_make_to_stock_service(self, cr, uid, procurement, context={}):
        return True

    def _check_make_to_stock_product(self, cr, uid, procurement, context={}):
        ok = True
        if procurement.move_id:
            id = procurement.move_id.id
            if not (procurement.move_id.state in ('done','assigned','cancel')):
                ok = ok and self.pool.get('stock.move').action_assign(cr, uid, [id])
                cr.execute('select count(id) from stock_warehouse_orderpoint where product_id=%d', (procurement.product_id.id,))
                if not cr.fetchone()[0]:
                    cr.execute('update mrp_procurement set message=%s where id=%d', ('from stock and no minimum orderpoint rule defined', procurement.id))
        return ok

    def action_produce_assign_service(self, cr, uid, ids, context={}):
        for procurement in self.browse(cr, uid, ids):
            self.write(cr, uid, [procurement.id], {'state':'running'})
        return True

    def action_produce_assign_product(self, cr, uid, ids, context={}):
        produce_id = False
        company = self.pool.get('res.users').browse(cr, uid, uid, context).company_id
        for procurement in self.browse(cr, uid, ids):
            res_id = procurement.move_id.id
            loc_id = procurement.location_id.id
            newdate = DateTime.strptime(procurement.date_planned, '%Y-%m-%d %H:%M:%S') - DateTime.RelativeDateTime(days=procurement.product_id.product_tmpl_id.produce_delay or 0.0)
            newdate = newdate - DateTime.RelativeDateTime(days=company.manufacturing_lead)
            produce_id = self.pool.get('mrp.production').create(cr, uid, {
                'origin': procurement.origin,
                'product_id': procurement.product_id.id,
                'product_qty': procurement.product_qty,
                'product_uom': procurement.product_uom.id,
                'product_uos_qty': procurement.product_uos and procurement.product_uos_qty or False,
                'product_uos': procurement.product_uos and procurement.product_uos.id or False,
                'location_src_id': procurement.location_id.id,
                'location_dest_id': procurement.location_id.id,
                'bom_id': procurement.bom_id and procurement.bom_id.id or False,
                'date_planned': newdate,
                'move_prod_id': res_id,
            })
            self.write(cr, uid, [procurement.id], {'state':'running'})
            bom_result = self.pool.get('mrp.production').action_compute(cr, uid,
                    [produce_id], properties=[x.id for x in procurement.property_ids])
            wf_service = netsvc.LocalService("workflow")
            wf_service.trg_validate(uid, 'mrp.production', produce_id, 'button_confirm', cr)
        return produce_id

    def action_po_assign(self, cr, uid, ids, context={}):
        purchase_id = False
        company = self.pool.get('res.users').browse(cr, uid, uid, context).company_id
        for procurement in self.browse(cr, uid, ids):
            res_id = procurement.move_id.id
            partner = procurement.product_id.seller_ids[0].name
            partner_id = partner.id
            address_id = self.pool.get('res.partner').address_get(cr, uid, [partner_id], ['delivery'])['delivery']
            pricelist_id = partner.property_product_pricelist_purchase.id

            uom_id = procurement.product_id.uom_po_id.id

            qty = self.pool.get('product.uom')._compute_qty(cr, uid, procurement.product_uom.id, procurement.product_qty, uom_id)
            if procurement.product_id.seller_ids[0].qty:
                qty=max(qty,procurement.product_id.seller_ids[0].qty)

            price = self.pool.get('product.pricelist').price_get(cr, uid, [pricelist_id], procurement.product_id.id, qty, False, {'uom': uom_id})[pricelist_id]

            newdate = DateTime.strptime(procurement.date_planned, '%Y-%m-%d %H:%M:%S') - DateTime.RelativeDateTime(days=procurement.product_id.product_tmpl_id.seller_delay or 0.0)
            newdate = newdate - DateTime.RelativeDateTime(days=company.po_lead)
            context.update({'lang':partner.lang})
            product=self.pool.get('product.product').browse(cr,uid,procurement.product_id.id,context=context)

            line = {
                'name': product.name,
                'product_qty': qty,
                'product_id': procurement.product_id.id,
                'product_uom': uom_id,
                'price_unit': price,
                'date_planned': newdate.strftime('%Y-%m-%d %H:%M:%S'),
                'move_dest_id': res_id,
                'notes':product.description_purchase,
            }

            taxes_ids = procurement.product_id.product_tmpl_id.supplier_taxes_id
            self.pool.get('account.fiscal.position').map_tax(cr, uid, partner, taxes_ids)
            line.update({
                'taxes_id':[(6,0,taxes_ids)]
            })
            purchase_id = self.pool.get('purchase.order').create(cr, uid, {
                'origin': procurement.origin,
                'partner_id': partner_id,
                'partner_address_id': address_id,
                'location_id': procurement.location_id.id,
                'pricelist_id': pricelist_id,
                'order_line': [(0,0,line)]
            })
            self.write(cr, uid, [procurement.id], {'state':'running', 'purchase_id':purchase_id})
        return purchase_id

    def action_cancel(self, cr, uid, ids):
        todo = []
        for proc in self.browse(cr, uid, ids):
            if proc.move_id:
                todo.append(proc.move_id.id)
        if len(todo):
            self.pool.get('stock.move').action_cancel(cr, uid, [proc.move_id.id])
        self.write(cr, uid, ids, {'state':'cancel'})

        wf_service = netsvc.LocalService("workflow")
        for id in ids:
            wf_service.trg_trigger(uid, 'mrp.procurement', id, cr)

        return True

    def action_check_finnished(self, cr, uid, ids):
        return True

    def action_check(self, cr, uid, ids):
        ok = False
        for procurement in self.browse(cr, uid, ids):
            if procurement.move_id.state=='assigned' or procurement.move_id.state=='done':
                self.action_done(cr, uid, [procurement.id])
                ok = True
        return ok

    def action_done(self, cr, uid, ids):
        for procurement in self.browse(cr, uid, ids):
            if procurement.move_id:
                if procurement.close_move and (procurement.move_id.state <> 'done'):
                    self.pool.get('stock.move').action_done(cr, uid, [procurement.move_id.id])
        res = self.write(cr, uid, ids, {'state':'done', 'date_close':time.strftime('%Y-%m-%d')})

        wf_service = netsvc.LocalService("workflow")
        for id in ids:
            wf_service.trg_trigger(uid, 'mrp.procurement', id, cr)
        return res
    def run_scheduler(self, cr, uid, automatic=False, use_new_cursor=False, context=None):
        '''
        use_new_cursor: False or the dbname
        '''
        if not context:
            context={}
        self._procure_confirm(cr, uid, use_new_cursor=use_new_cursor, context=context)
        self._procure_orderpoint_confirm(cr, uid, automatic=automatic,\
                use_new_cursor=use_new_cursor, context=context)
mrp_procurement()


class stock_warehouse_orderpoint(osv.osv):
    _name = "stock.warehouse.orderpoint"
    _description = "Orderpoint minimum rule"
    _columns = {
        'name': fields.char('Name', size=32, required=True),
        'active': fields.boolean('Active'),
        'logic': fields.selection([('max','Order to Max'),('price','Best price (not yet active!)')], 'Reordering Mode', required=True),
        'warehouse_id': fields.many2one('stock.warehouse', 'Warehouse', required=True),
        'location_id': fields.many2one('stock.location', 'Location', required=True),
        'product_id': fields.many2one('product.product', 'Product', required=True, domain=[('type','=','product')]),
        'product_uom': fields.many2one('product.uom', 'Product UOM', required=True ),
        'product_min_qty': fields.float('Min Quantity', required=True,
            help="When the virtual stock goes belong the Min Quantity, Open ERP generates "\
            "a procurement to bring the virtual stock to the Max Quantity."),
        'product_max_qty': fields.float('Max Quantity', required=True,
            help="When the virtual stock goes belong the Min Quantity, Open ERP generates "\
            "a procurement to bring the virtual stock to the Max Quantity."),
        'qty_multiple': fields.integer('Qty Multiple', required=True,
            help="The procurement quantity will by rounded up to this multiple."),
        'procurement_id': fields.many2one('mrp.procurement', 'Purchase Order')
    }
    _defaults = {
        'active': lambda *a: 1,
        'logic': lambda *a: 'max',
        'qty_multiple': lambda *a: 1,
        'name': lambda x,y,z,c: x.pool.get('ir.sequence').get(y,z,'mrp.warehouse.orderpoint') or '',
        'product_uom': lambda sel, cr, uid, context: context.get('product_uom', False),
    }
    def onchange_warehouse_id(self, cr, uid, ids, warehouse_id, context={}):
        if warehouse_id:
            w=self.pool.get('stock.warehouse').browse(cr,uid,warehouse_id, context)
            v = {'location_id':w.lot_stock_id.id}
            return {'value': v}
        return {}
    def onchange_product_id(self, cr, uid, ids, product_id, context={}):
        if product_id:
            prod=self.pool.get('product.product').browse(cr,uid,product_id)
            v = {'product_uom':prod.uom_id.id}
            return {'value': v}
        return {}
stock_warehouse_orderpoint()


class StockMove(osv.osv):
    _inherit = 'stock.move'
    _columns = {
        'procurements': fields.one2many('mrp.procurement', 'move_id', 'Procurements'),
    }
    def copy(self, cr, uid, id, default=None, context=None):
        default = default or {}
        default['procurements'] = []
        return super(StockMove, self).copy(cr, uid, id, default, context)

    def _action_explode(self, cr, uid, move, context={}):
        if move.product_id.supply_method=='produce' and move.product_id.procure_method=='make_to_order':
            bis = self.pool.get('mrp.bom').search(cr, uid, [
                ('product_id','=',move.product_id.id),
                ('bom_id','=',False),
                ('type','=','phantom')])
            if bis:
                factor = move.product_qty
                bom_point = self.pool.get('mrp.bom').browse(cr, uid, bis[0])
                res = self.pool.get('mrp.bom')._bom_explode(cr, uid, bom_point, factor, [])
                dest = move.product_id.product_tmpl_id.property_stock_production.id
                state = 'confirmed'
                if move.state=='assigned':
                    state='assigned'
                for line in res[0]:
                    valdef = {
                        'picking_id': move.picking_id.id,
                        'product_id': line['product_id'],
                        'product_uom': line['product_uom'],
                        'product_qty': line['product_qty'],
                        'product_uos': line['product_uos'],
                        'product_uos_qty': line['product_uos_qty'],
                        'move_dest_id': move.id,
                        'state': state,
                        'location_dest_id': dest,
                        'move_history_ids': [(6,0,[move.id])],
                        'move_history_ids2': [(6,0,[])],
                        'procurements': []
                    }
                    mid = self.pool.get('stock.move').copy(cr, uid, move.id, default=valdef)
                    prodobj = self.pool.get('product.product').browse(cr, uid, line['product_id'], context=context)
                    proc_id = self.pool.get('mrp.procurement').create(cr, uid, {
                        'name': (move.picking_id.origin or ''),
                        'origin': (move.picking_id.origin or ''),
                        'date_planned': move.date_planned,
                        'product_id': line['product_id'],
                        'product_qty': line['product_qty'],
                        'product_uom': line['product_uom'],
                        'product_uos_qty': line['product_uos'] and line['product_uos_qty'] or False,
                        'product_uos':  line['product_uos'],
                        'location_id': move.location_id.id,
                        'procure_method': prodobj.procure_method,
                        'move_id': mid,
                    })
                    wf_service = netsvc.LocalService("workflow")
                    wf_service.trg_validate(uid, 'mrp.procurement', proc_id, 'button_confirm', cr)
                self.pool.get('stock.move').write(cr, uid, [move.id], {
                    'location_id': move.location_dest_id.id,
                    'auto_validate': True,
                    'picking_id': False,
                    'location_id': dest,
                    'state': 'waiting'
                })
                for m in self.pool.get('mrp.procurement').search(cr, uid, [('move_id','=',move.id)], context):
                    wf_service = netsvc.LocalService("workflow")
                    wf_service.trg_validate(uid, 'mrp.procurement', m, 'button_wait_done', cr)
        return True
StockMove()


class StockPicking(osv.osv):
    _inherit = 'stock.picking'

    def test_finnished(self, cursor, user, ids):
        wf_service = netsvc.LocalService("workflow")
        res = super(StockPicking, self).test_finnished(cursor, user, ids)
        for picking in self.browse(cursor, user, ids):
            for move in picking.move_lines:
                if move.state == 'done' and move.procurements:
                    for procurement in move.procurements:
                        wf_service.trg_validate(user, 'mrp.procurement',
                                procurement.id, 'button_check', cursor)
        return res

    #
    # Explode picking by replacing phantom BoMs
    #
    def action_explode(self, cr, uid, picks, *args):
        for move in picks:
            self.pool.get('stock.move')._action_explode(cr, uid, move)
        return picks

StockPicking()

# vim:expandtab:smartindent:tabstop=4:softtabstop=4:shiftwidth=4:
<|MERGE_RESOLUTION|>--- conflicted
+++ resolved
@@ -1,7 +1,7 @@
 # -*- encoding: utf-8 -*-
 ##############################################################################
 #
-#    OpenERP, Open Source Management Solution	
+#    OpenERP, Open Source Management Solution    
 #    Copyright (C) 2004-2008 Tiny SPRL (<http://tiny.be>). All Rights Reserved
 #    $Id$
 #
@@ -780,22 +780,7 @@
             }
             return {'value': v}
         return {}
-<<<<<<< HEAD
-    
-    def unlink(self, cr, uid, ids):
-        procurements = self.read(cr, uid, ids, ['state'])
-        unlink_ids = []
-        for s in procurements:
-            if s['state'] in ['draft','cancel']:
-                unlink_ids.append(s['id'])
-            else:
-                raise osv.except_osv(_('Invalid action !'), _('Cannot delete Procurement Order(s) which are in %s State!' % s['state']))
-        osv.osv.unlink(self, cr, uid, unlink_ids)
-        return True
-    
-=======
-
->>>>>>> 75472ce8
+
     def check_product(self, cr, uid, ids):
         for procurement in self.browse(cr, uid, ids):
             if procurement.product_id.type in ('product', 'consu'):
