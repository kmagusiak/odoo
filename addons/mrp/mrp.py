--- conflicted
+++ resolved
@@ -916,11 +916,7 @@
         stock_picking = self.pool.get('stock.picking')
         routing_loc = None
         pick_type = 'internal'
-<<<<<<< HEAD
         partner_id = False
-=======
-        address_id = False
->>>>>>> 003948ec
 
         # Take routing address as a Shipment Address.
         # If usage of routing location is a internal, make outgoing shipment otherwise internal shipment
