--- conflicted
+++ resolved
@@ -312,24 +312,13 @@
 
     @api.model
     def create(self, values):
-<<<<<<< HEAD
         activity = super(MailActivity, self).create(values)
-=======
-        # already compute default values to be sure those are computed using the current user
-        values_w_defaults = self.default_get(self._fields.keys())
-        values_w_defaults.update(values)
-
-        # continue as sudo because activities are somewhat protected
-        activity = super(MailActivity, self.sudo()).create(values_w_defaults)
-        activity_user = activity.sudo(self.env.user)
-        activity_user._check_access('create')
         need_sudo = False
         try:  # in multicompany, reading the partner might break
             partner_id = activity_user.user_id.partner_id.id
         except exceptions.AccessError:
             need_sudo = True
             partner_id = activity_user.user_id.sudo().partner_id.id
->>>>>>> ff9ddfda
 
         # send a notification to assigned user; in case of manually done activity also check
         # target has rights on document otherwise we prevent its creation. Automated activities
@@ -338,18 +327,12 @@
             if not activity.automated:
                 activity._check_access_assignation()
             if not self.env.context.get('mail_activity_quick_update', False):
-<<<<<<< HEAD
-                activity.action_notify()
-
-        self.env[activity.res_model].browse(activity.res_id).message_subscribe(partner_ids=[activity.user_id.partner_id.id])
-=======
                 if need_sudo:
-                    activity_user.sudo().action_notify()
+                    activity.sudo().action_notify()
                 else:
-                    activity_user.action_notify()
-
-        self.env[activity_user.res_model].browse(activity_user.res_id).message_subscribe(partner_ids=[partner_id])
->>>>>>> ff9ddfda
+                    activity.action_notify()
+
+        self.env[activity.res_model].browse(activity.res_id).message_subscribe(partner_ids=[partner_id])
         if activity.date_deadline <= fields.Date.today():
             self.env['bus.bus'].sendone(
                 (self._cr.dbname, 'res.partner', activity.user_id.partner_id.id),
