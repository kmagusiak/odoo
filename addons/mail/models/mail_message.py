# -*- coding: utf-8 -*-
# Part of Odoo. See LICENSE file for full copyright and licensing details.

import logging
import re

from binascii import Error as binascii_error
from operator import itemgetter
from email.utils import formataddr
from openerp.http import request

from odoo import _, api, fields, models, modules, SUPERUSER_ID, tools
from odoo.exceptions import UserError, AccessError
from odoo.osv import expression
from odoo.tools import groupby

_logger = logging.getLogger(__name__)
_image_dataurl = re.compile(r'(data:image/[a-z]+?);base64,([a-z0-9+/\n]{3,}=*)\n*([\'"])(?: data-filename="([^"]*)")?', re.I)


class Message(models.Model):
    """ Messages model: system notification (replacing res.log notifications),
        comments (OpenChatter discussion) and incoming emails. """
    _name = 'mail.message'
    _description = 'Message'
    _order = 'id desc'
    _rec_name = 'record_name'

    _message_read_limit = 30

    @api.model
    def _get_default_from(self):
        if self.env.user.email:
            return formataddr((self.env.user.name, self.env.user.email))
        raise UserError(_("Unable to post message, please configure the sender's email address."))

    @api.model
    def _get_default_author(self):
        return self.env.user.partner_id

    # content
    subject = fields.Char('Subject')
    date = fields.Datetime('Date', default=fields.Datetime.now)
    body = fields.Html('Contents', default='', sanitize_style=True)
    attachment_ids = fields.Many2many(
        'ir.attachment', 'message_attachment_rel',
        'message_id', 'attachment_id',
        string='Attachments',
        help='Attachments are linked to a document through model / res_id and to the message '
             'through this field.')
    parent_id = fields.Many2one(
        'mail.message', 'Parent Message', index=True, ondelete='set null',
        help="Initial thread message.")
    child_ids = fields.One2many('mail.message', 'parent_id', 'Child Messages')
    # related document
    model = fields.Char('Related Document Model', index=True)
    res_id = fields.Integer('Related Document ID', index=True)
    record_name = fields.Char('Message Record Name', help="Name get of the related document.")
    # characteristics
    message_type = fields.Selection([
        ('email', 'Email'),
        ('comment', 'Comment'),
        ('notification', 'System notification'),
        ('user_notification', 'User Specific Notification')],
        'Type', required=True, default='email',
        help="Message type: email for email message, notification for system "
             "message, comment for other messages such as user replies",
        oldname='type')
    subtype_id = fields.Many2one('mail.message.subtype', 'Subtype', ondelete='set null', index=True)
    mail_activity_type_id = fields.Many2one(
        'mail.activity.type', 'Mail Activity Type',
        index=True, ondelete='set null')
    # origin
    email_from = fields.Char(
        'From', default=_get_default_from,
        help="Email address of the sender. This field is set when no matching partner is found and replaces the author_id field in the chatter.")
    author_id = fields.Many2one(
        'res.partner', 'Author', index=True,
        ondelete='set null', default=_get_default_author,
        help="Author of the message. If not set, email_from may hold an email address that did not match any partner.")
    author_avatar = fields.Binary("Author's avatar", related='author_id.image_small', readonly=False)
    # recipients: include inactive partners (they may have been archived after
    # the message was sent, but they should remain visible in the relation)
    partner_ids = fields.Many2many('res.partner', string='Recipients', context={'active_test': False})
    needaction_partner_ids = fields.Many2many(
        'res.partner', 'mail_message_res_partner_needaction_rel', string='Partners with Need Action',
        context={'active_test': False})
    needaction = fields.Boolean(
        'Need Action', compute='_get_needaction', search='_search_needaction',
        help='Need Action')
    has_error = fields.Boolean(
        'Has error', compute='_compute_has_error', search='_search_has_error',
        help='Has error')
    channel_ids = fields.Many2many(
        'mail.channel', 'mail_message_mail_channel_rel', string='Channels')
    # notifications
    notification_ids = fields.One2many(
        'mail.notification', 'mail_message_id', 'Notifications',
        auto_join=True, copy=False)
    # user interface
    starred_partner_ids = fields.Many2many(
        'res.partner', 'mail_message_res_partner_starred_rel', string='Favorited By')
    starred = fields.Boolean(
        'Starred', compute='_get_starred', search='_search_starred',
        help='Current user has a starred notification linked to this message')
    # tracking
    tracking_value_ids = fields.One2many(
        'mail.tracking.value', 'mail_message_id',
        string='Tracking values',
        groups="base.group_no_one",
        help='Tracked values are stored in a separate model. This field allow to reconstruct '
             'the tracking and to generate statistics on the model.')
    # mail gateway
    no_auto_thread = fields.Boolean(
        'No threading for answers',
        help='Answers do not go in the original document discussion thread. This has an impact on the generated message-id.')
    message_id = fields.Char('Message-Id', help='Message unique identifier', index=True, readonly=1, copy=False)
    reply_to = fields.Char('Reply-To', help='Reply email address. Setting the reply_to bypasses the automatic thread creation.')
    mail_server_id = fields.Many2one('ir.mail_server', 'Outgoing mail server')
    # moderation
    moderation_status = fields.Selection([
        ('pending_moderation', 'Pending Moderation'),
        ('accepted', 'Accepted'),
        ('rejected', 'Rejected')], string="Moderation Status", index=True)
    moderator_id = fields.Many2one('res.users', string="Moderated By", index=True)
    need_moderation = fields.Boolean('Need moderation', compute='_compute_need_moderation', search='_search_need_moderation')
    #keep notification layout informations to be able to generate mail again
    email_layout_xmlid = fields.Char('Layout', copy=False, oldname='layout')  # xml id of layout
    add_sign = fields.Boolean(default=True)

    @api.multi
    def _get_needaction(self):
        """ Need action on a mail.message = notified on my channel """
        my_messages = self.env['mail.notification'].sudo().search([
            ('mail_message_id', 'in', self.ids),
            ('res_partner_id', '=', self.env.user.partner_id.id),
            ('is_read', '=', False)]).mapped('mail_message_id')
        for message in self:
            message.needaction = message in my_messages

    @api.model
    def _search_needaction(self, operator, operand):
        if operator == '=' and operand:
            return ['&', ('notification_ids.res_partner_id', '=', self.env.user.partner_id.id), ('notification_ids.is_read', '=', False)]
        return ['&', ('notification_ids.res_partner_id', '=', self.env.user.partner_id.id), ('notification_ids.is_read', '=', True)]

    @api.multi
    def _compute_has_error(self):
        error_from_notification = self.env['mail.notification'].sudo().search([
            ('mail_message_id', 'in', self.ids),
            ('email_status', 'in', ('bounce', 'exception'))]).mapped('mail_message_id')
        for message in self:
            message.has_error = message in error_from_notification

    @api.multi
    def _search_has_error(self, operator, operand):
        if operator == '=' and operand:
            return [('notification_ids.email_status', 'in', ('bounce', 'exception'))]
        return ['!', ('notification_ids.email_status', 'in', ('bounce', 'exception'))]  # this wont work and will be equivalent to "not in" beacause of orm restrictions. Dont use "has_error = False"

    @api.depends('starred_partner_ids')
    def _get_starred(self):
        """ Compute if the message is starred by the current user. """
        # TDE FIXME: use SQL
        starred = self.sudo().filtered(lambda msg: self.env.user.partner_id in msg.starred_partner_ids)
        for message in self:
            message.starred = message in starred

    @api.model
    def _search_starred(self, operator, operand):
        if operator == '=' and operand:
            return [('starred_partner_ids', 'in', [self.env.user.partner_id.id])]
        return [('starred_partner_ids', 'not in', [self.env.user.partner_id.id])]

    @api.multi
    def _compute_need_moderation(self):
        for message in self:
            message.need_moderation = False

    @api.model
    def _search_need_moderation(self, operator, operand):
        if operator == '=' and operand is True:
            return ['&', '&',
                    ('moderation_status', '=', 'pending_moderation'),
                    ('model', '=', 'mail.channel'),
                    ('res_id', 'in', self.env.user.moderation_channel_ids.ids)]

        # no support for other operators
        return ValueError(_('Unsupported search filter on moderation status'))

    #------------------------------------------------------
    # Notification API
    #------------------------------------------------------

    @api.model
    def mark_all_as_read(self, channel_ids=None, domain=None):
        """ Remove all needactions of the current partner. If channel_ids is
            given, restrict to messages written in one of those channels. """
        partner_id = self.env.user.partner_id.id
        delete_mode = not self.env.user.share  # delete employee notifs, keep customer ones
        if not domain and delete_mode:
            query = "DELETE FROM mail_message_res_partner_needaction_rel WHERE res_partner_id IN %s"
            args = [(partner_id,)]
            if channel_ids:
                query += """
                    AND mail_message_id in
                        (SELECT mail_message_id
                        FROM mail_message_mail_channel_rel
                        WHERE mail_channel_id in %s)"""
                args += [tuple(channel_ids)]
            query += " RETURNING mail_message_id as id"
            self._cr.execute(query, args)
            self.invalidate_cache()

            ids = [m['id'] for m in self._cr.dictfetchall()]
        else:
            # not really efficient method: it does one db request for the
            # search, and one for each message in the result set to remove the
            # current user from the relation.
            msg_domain = [('needaction_partner_ids', 'in', partner_id)]
            if channel_ids:
                msg_domain += [('channel_ids', 'in', channel_ids)]
            unread_messages = self.search(expression.AND([msg_domain, domain]))
            notifications = self.env['mail.notification'].sudo().search([
                ('mail_message_id', 'in', unread_messages.ids),
                ('res_partner_id', '=', self.env.user.partner_id.id),
                ('is_read', '=', False)])
            if delete_mode:
                notifications.unlink()
            else:
                notifications.write({'is_read': True})
            ids = unread_messages.mapped('id')

        notification = {'type': 'mark_as_read', 'message_ids': ids, 'channel_ids': channel_ids}
        self.env['bus.bus'].sendone((self._cr.dbname, 'res.partner', self.env.user.partner_id.id), notification)

        return ids

    @api.multi
    def set_message_done(self):
        """ Remove the needaction from messages for the current partner. """
        partner_id = self.env.user.partner_id
        delete_mode = not self.env.user.share  # delete employee notifs, keep customer ones

        notifications = self.env['mail.notification'].sudo().search([
            ('mail_message_id', 'in', self.ids),
            ('res_partner_id', '=', partner_id.id),
            ('is_read', '=', False)])

        if not notifications:
            return

        # notifies changes in messages through the bus.  To minimize the number of
        # notifications, we need to group the messages depending on their channel_ids
        groups = []
        messages = notifications.mapped('mail_message_id')
        current_channel_ids = messages[0].channel_ids
        current_group = []
        for record in messages:
            if record.channel_ids == current_channel_ids:
                current_group.append(record.id)
            else:
                groups.append((current_group, current_channel_ids))
                current_group = [record.id]
                current_channel_ids = record.channel_ids

        groups.append((current_group, current_channel_ids))
        current_group = [record.id]
        current_channel_ids = record.channel_ids

        if delete_mode:
            notifications.unlink()
        else:
            notifications.write({'is_read': True})

        for (msg_ids, channel_ids) in groups:
            notification = {'type': 'mark_as_read', 'message_ids': msg_ids, 'channel_ids': [c.id for c in channel_ids]}
            self.env['bus.bus'].sendone((self._cr.dbname, 'res.partner', partner_id.id), notification)

    @api.model
    def unstar_all(self):
        """ Unstar messages for the current partner. """
        partner_id = self.env.user.partner_id.id

        starred_messages = self.search([('starred_partner_ids', 'in', partner_id)])
        starred_messages.write({'starred_partner_ids': [(3, partner_id)]})

        ids = [m.id for m in starred_messages]
        notification = {'type': 'toggle_star', 'message_ids': ids, 'starred': False}
        self.env['bus.bus'].sendone((self._cr.dbname, 'res.partner', self.env.user.partner_id.id), notification)

    @api.multi
    def toggle_message_starred(self):
        """ Toggle messages as (un)starred. Technically, the notifications related
            to uid are set to (un)starred.
        """
        # a user should always be able to star a message he can read
        self.check_access_rule('read')
        starred = not self.starred
        if starred:
            self.sudo().write({'starred_partner_ids': [(4, self.env.user.partner_id.id)]})
        else:
            self.sudo().write({'starred_partner_ids': [(3, self.env.user.partner_id.id)]})

        notification = {'type': 'toggle_star', 'message_ids': [self.id], 'starred': starred}
        self.env['bus.bus'].sendone((self._cr.dbname, 'res.partner', self.env.user.partner_id.id), notification)

    #------------------------------------------------------
    # Message loading for web interface
    #------------------------------------------------------

    @api.model
    def _message_read_dict_postprocess(self, messages, message_tree):
        """ Post-processing on values given by message_read. This method will
            handle partners in batch to avoid doing numerous queries.

            :param list messages: list of message, as get_dict result
            :param dict message_tree: {[msg.id]: msg browse record as super user}
        """
        # 1. Aggregate partners (author_id and partner_ids), attachments and tracking values
        partners = self.env['res.partner'].sudo()
        attachments = self.env['ir.attachment']
        message_ids = list(message_tree.keys())
        for message in message_tree.values():
            if message.author_id:
                partners |= message.author_id
            if message.subtype_id and message.partner_ids:  # take notified people of message with a subtype
                partners |= message.partner_ids
            elif not message.subtype_id and message.partner_ids:  # take specified people of message without a subtype (log)
                partners |= message.partner_ids
            if message.needaction_partner_ids:  # notified
                partners |= message.needaction_partner_ids
            if message.attachment_ids:
                attachments |= message.attachment_ids
        # Read partners as SUPERUSER -> message being browsed as SUPERUSER it is already the case
        partners_names = partners.name_get()
        partner_tree = dict((partner[0], partner) for partner in partners_names)

        # 2. Attachments as SUPERUSER, because could receive msg and attachments for doc uid cannot see
        attachments_data = attachments.sudo().read(['id', 'name', 'mimetype'])
        safari = request and request.httprequest.user_agent.browser == 'safari'
        attachments_tree = dict((attachment['id'], {
            'id': attachment['id'],
            'filename': attachment['name'],
            'name': attachment['name'],
            'mimetype': 'application/octet-stream' if safari and attachment['mimetype'] and 'video' in attachment['mimetype'] else attachment['mimetype'],
        }) for attachment in attachments_data)

        # 3. Tracking values
        tracking_values = self.env['mail.tracking.value'].sudo().search([('mail_message_id', 'in', message_ids)])
        message_to_tracking = dict()
        tracking_tree = dict.fromkeys(tracking_values.ids, False)
        for tracking in tracking_values:
            groups = tracking.field_groups
            if not groups or self.user_has_groups(groups):
                message_to_tracking.setdefault(tracking.mail_message_id.id, list()).append(tracking.id)
                tracking_tree[tracking.id] = {
                    'id': tracking.id,
                    'changed_field': tracking.field_desc,
                    'old_value': tracking.get_old_display_value()[0],
                    'new_value': tracking.get_new_display_value()[0],
                    'field_type': tracking.field_type,
                }

        # 4. Update message dictionaries
        for message_dict in messages:
            message_id = message_dict.get('id')
            message = message_tree[message_id]
            if message.author_id:
                author = partner_tree[message.author_id.id]
            else:
                author = (0, message.email_from)
            partner_ids = []
            if message.subtype_id:
                partner_ids = [partner_tree[partner.id] for partner in message.partner_ids
                                if partner.id in partner_tree]
            else:
                partner_ids = [partner_tree[partner.id] for partner in message.partner_ids
                                if partner.id in partner_tree]
            # we read customer_email_status before filtering inactive user because we don't want to miss a red enveloppe
            customer_email_status = (
                (all(n.email_status == 'sent' for n in message.notification_ids) and 'sent') or
                (any(n.email_status == 'exception' for n in message.notification_ids) and 'exception') or
                (any(n.email_status == 'bounce' for n in message.notification_ids) and 'bounce') or
                'ready'
            )
            customer_email_data = []
            def filter_notification(notif):
                return (
                    (notif.email_status in ('bounce', 'exception', 'canceled') or notif.res_partner_id.partner_share) and
                    notif.res_partner_id.active
                )
            for notification in message.notification_ids.filtered(filter_notification):
                customer_email_data.append((partner_tree[notification.res_partner_id.id][0], partner_tree[notification.res_partner_id.id][1], notification.email_status))

            has_access_to_model = message.model and self.env[message.model].check_access_rights('read', raise_exception=False)
            if message.attachment_ids and message.res_id and issubclass(self.pool[message.model], self.pool['mail.thread']) and has_access_to_model:
                main_attachment =  self.env[message.model].browse(message.res_id).message_main_attachment_id
            attachment_ids = []
            for attachment in message.attachment_ids:
                if attachment.id in attachments_tree:
                    attachments_tree[attachment.id]['is_main'] = main_attachment == attachment
                    attachment_ids.append(attachments_tree[attachment.id])
            tracking_value_ids = []
            for tracking_value_id in message_to_tracking.get(message_id, list()):
                if tracking_value_id in tracking_tree:
                    tracking_value_ids.append(tracking_tree[tracking_value_id])

            message_dict.update({
                'author_id': author,
                'partner_ids': partner_ids,
                'customer_email_status': customer_email_status,
                'customer_email_data': customer_email_data,
                'attachment_ids': attachment_ids,
                'tracking_value_ids': tracking_value_ids,
            })

        return True

    @api.multi
    def message_fetch_failed(self):
        messages = self.search([
            ('has_error', '=', True),
            ('author_id.id', '=', self.env.user.partner_id.id), 
            ('res_id', '!=', 0),
            ('model', '!=', False),
            ('message_type', '!=', 'user_notification')
        ])
        return messages._format_mail_failures()

    @api.model
    def message_fetch(self, domain, limit=20, moderated_channel_ids=None):
        """ Get a limited amount of formatted messages with provided domain.
            :param domain: the domain to filter messages;
            :param limit: the maximum amount of messages to get;
            :param list(int) moderated_channel_ids: if set, it contains the ID
              of a moderated channel. Fetched messages should include pending
              moderation messages for moderators. If the current user is not
              moderator, it should still get self-authored messages that are
              pending moderation;
            :returns list(dict).
        """
        messages = self.search(domain, limit=limit)
        if moderated_channel_ids:
            # Split load moderated and regular messages, as the ORed domain can
            # cause performance issues on large databases.
            moderated_messages_dom = [('model', '=', 'mail.channel'),
                                      ('res_id', 'in', moderated_channel_ids),
                                      '|',
                                      ('author_id', '=', self.env.user.partner_id.id),
                                      ('need_moderation', '=', True)]
            messages |= self.search(moderated_messages_dom, limit=limit)
            # Truncate the results to `limit`
            messages = messages.sorted(key='id', reverse=True)[:limit]
        return messages.message_format()

    @api.multi
    def message_format(self):
        """ Get the message values in the format for web client. Since message values can be broadcasted,
            computed fields MUST NOT BE READ and broadcasted.
            :returns list(dict).
             Example :
                {
                    'body': HTML content of the message
                    'model': u'res.partner',
                    'record_name': u'Agrolait',
                    'attachment_ids': [
                        {
                            'file_type_icon': u'webimage',
                            'id': 45,
                            'name': u'sample.png',
                            'filename': u'sample.png'
                        }
                    ],
                    'needaction_partner_ids': [], # list of partner ids
                    'res_id': 7,
                    'tracking_value_ids': [
                        {
                            'old_value': "",
                            'changed_field': "Customer",
                            'id': 2965,
                            'new_value': "Axelor"
                        }
                    ],
                    'author_id': (3, u'Administrator'),
                    'email_from': 'sacha@pokemon.com' # email address or False
                    'subtype_id': (1, u'Discussions'),
                    'channel_ids': [], # list of channel ids
                    'date': '2015-06-30 08:22:33',
                    'partner_ids': [[7, "Sacha Du Bourg-Palette"]], # list of partner name_get
                    'message_type': u'comment',
                    'id': 59,
                    'subject': False
                    'is_note': True # only if the message is a note (subtype == note)
                    'is_discussion': False # only if the message is a discussion (subtype == discussion)
                    'is_notification': False # only if the message is a note but is a notification aka not linked to a document like assignation
                    'moderation_status': 'pending_moderation'
                }
        """
        message_values = self.read(self._get_message_format_fields())
        message_tree = dict((m.id, m) for m in self.sudo())
        self._message_read_dict_postprocess(message_values, message_tree)

        # add subtype data (is_note flag, is_discussion flag , subtype_description). Do it as sudo
        # because portal / public may have to look for internal subtypes
        subtype_ids = [msg['subtype_id'][0] for msg in message_values if msg['subtype_id']]
        subtypes = self.env['mail.message.subtype'].sudo().browse(subtype_ids).read(['internal', 'description','id'])
        subtypes_dict = dict((subtype['id'], subtype) for subtype in subtypes)

        com_id = self.env['ir.model.data'].xmlid_to_res_id('mail.mt_comment')
        note_id = self.env['ir.model.data'].xmlid_to_res_id('mail.mt_note')

        # fetch notification status
        notif_dict = {}
        notifs = self.env['mail.notification'].sudo().search([('mail_message_id', 'in', list(mid for mid in message_tree)), ('is_read', '=', False)])
        for notif in notifs:
            mid = notif.mail_message_id.id
            if not notif_dict.get(mid):
                notif_dict[mid] = {'partner_id': list()}
            notif_dict[mid]['partner_id'].append(notif.res_partner_id.id)

        for message in message_values:
            message['needaction_partner_ids'] = notif_dict.get(message['id'], dict()).get('partner_id', [])
            message['is_note'] = message['subtype_id'] and subtypes_dict[message['subtype_id'][0]]['id'] == note_id
            message['is_discussion'] = message['subtype_id'] and subtypes_dict[message['subtype_id'][0]]['id'] == com_id
            message['is_notification'] = message['message_type'] == 'user_notification'
            message['subtype_description'] = message['subtype_id'] and subtypes_dict[message['subtype_id'][0]]['description']
            if message['model'] and self.env[message['model']]._original_module:
                message['module_icon'] = modules.module.get_module_icon(self.env[message['model']]._original_module)
        return message_values

    @api.multi
    def _get_message_format_fields(self):
        return [
            'id', 'body', 'date', 'author_id', 'email_from',  # base message fields
            'message_type', 'subtype_id', 'subject',  # message specific
            'model', 'res_id', 'record_name',  # document related
            'channel_ids', 'partner_ids',  # recipients
            'starred_partner_ids',  # list of partner ids for whom the message is starred
            'moderation_status',
        ]

    @api.multi
    def _format_mail_failures(self):
        """
        A shorter message to notify a failure update
        """
        failures_infos = []
        # for each channel, build the information header and include the logged partner information
        for message in self:
            # Check if user has access to the record before displaying a notification about it.
            # In case the user switches from one company to another, it might happen that he doesn't
            # have access to the record related to the notification. In this case, we skip it.
            if message.model and message.res_id:
                record = self.env[message.model].browse(message.res_id)
                try:
                    record.check_access_rights('read')
                    record.check_access_rule('read')
                except AccessError:
                    continue
            info = {
                'message_id': message.id,
                'record_name': message.record_name,
                'model_name': self.env['ir.model']._get(message.model).display_name,
                'uuid': message.message_id,
                'res_id': message.res_id,
                'model': message.model,
                'last_message_date': message.date,
                'module_icon': '/mail/static/src/img/smiley/mailfailure.jpg',
                'notifications': dict((notif.res_partner_id.id, (notif.email_status, notif.res_partner_id.name)) for notif in message.notification_ids.sudo())
            }
            failures_infos.append(info)
        return failures_infos

    @api.multi
    def _notify_failure_update(self):
        authors = {}
        for author, author_messages in groupby(self, itemgetter('author_id')):
            self.env['bus.bus'].sendone(
                (self._cr.dbname, 'res.partner', author.id),
                {'type': 'mail_failure', 'elements': self.env['mail.message'].concat(*author_messages)._format_mail_failures()}
            )

    #------------------------------------------------------
    # mail_message internals
    #------------------------------------------------------

    @api.model_cr
    def init(self):
        self._cr.execute("""SELECT indexname FROM pg_indexes WHERE indexname = 'mail_message_model_res_id_idx'""")
        if not self._cr.fetchone():
            self._cr.execute("""CREATE INDEX mail_message_model_res_id_idx ON mail_message (model, res_id)""")

    @api.multi
    def is_thread_message(self, vals=None):
        if vals:
            res_id = vals.get('res_id')
            model = vals.get('model')
            message_type = vals.get('message_type')
        else:
            self.ensure_one()
            res_id = self.res_id
            model = self.model
            message_type = self.message_type
        return res_id and model and message_type != 'user_notification'

    @api.model
    def _find_allowed_model_wise(self, doc_model, doc_dict):
        doc_ids = list(doc_dict)
        allowed_doc_ids = self.env[doc_model].with_context(active_test=False).search([('id', 'in', doc_ids)]).ids
        return set([message_id for allowed_doc_id in allowed_doc_ids for message_id in doc_dict[allowed_doc_id]])

    @api.model
    def _find_allowed_doc_ids(self, model_ids):
        IrModelAccess = self.env['ir.model.access']
        allowed_ids = set()
        for doc_model, doc_dict in model_ids.items():
            if not IrModelAccess.check(doc_model, 'read', False):
                continue
            allowed_ids |= self._find_allowed_model_wise(doc_model, doc_dict)
        return allowed_ids

    @api.model
    def _search(self, args, offset=0, limit=None, order=None, count=False, access_rights_uid=None):
        """ Override that adds specific access rights of mail.message, to remove
        ids uid could not see according to our custom rules. Please refer to
        check_access_rule for more details about those rules.

        Non employees users see only message with subtype (aka do not see
        internal logs).

        After having received ids of a classic search, keep only:
        - if author_id == pid, uid is the author, OR
        - uid belongs to a notified channel, OR
        - uid is in the specified recipients, OR
        - uid has a notification on the message
        - otherwise: remove the id
        """
        # Rules do not apply to administrator
        if self._uid == SUPERUSER_ID:
            return super(Message, self)._search(
                args, offset=offset, limit=limit, order=order,
                count=count, access_rights_uid=access_rights_uid)
        # Non-employee see only messages with a subtype (aka, no internal logs)
        if not self.env['res.users'].has_group('base.group_user'):
            args = ['&', '&', ('subtype_id', '!=', False), ('subtype_id.internal', '=', False)] + list(args)
        # Perform a super with count as False, to have the ids, not a counter
        ids = super(Message, self)._search(
            args, offset=offset, limit=limit, order=order,
            count=False, access_rights_uid=access_rights_uid)
        if not ids and count:
            return 0
        elif not ids:
            return ids

        pid = self.env.user.partner_id.id
        author_ids, partner_ids, channel_ids, allowed_ids = set([]), set([]), set([]), set([])
        model_ids = {}

        # check read access rights before checking the actual rules on the given ids
        super(Message, self.sudo(access_rights_uid or self._uid)).check_access_rights('read')

        self._cr.execute("""
            SELECT DISTINCT m.id, m.model, m.res_id, m.author_id, m.message_type,
                            COALESCE(partner_rel.res_partner_id, needaction_rel.res_partner_id),
                            channel_partner.channel_id as channel_id
            FROM "%s" m
            LEFT JOIN "mail_message_res_partner_rel" partner_rel
            ON partner_rel.mail_message_id = m.id AND partner_rel.res_partner_id = %%(pid)s
            LEFT JOIN "mail_message_res_partner_needaction_rel" needaction_rel
            ON needaction_rel.mail_message_id = m.id AND needaction_rel.res_partner_id = %%(pid)s
            LEFT JOIN "mail_message_mail_channel_rel" channel_rel
            ON channel_rel.mail_message_id = m.id
            LEFT JOIN "mail_channel" channel
            ON channel.id = channel_rel.mail_channel_id
            LEFT JOIN "mail_channel_partner" channel_partner
            ON channel_partner.channel_id = channel.id AND channel_partner.partner_id = %%(pid)s

            WHERE m.id = ANY (%%(ids)s)""" % self._table, dict(pid=pid, ids=ids))
        for id, rmod, rid, author_id, message_type, partner_id, channel_id in self._cr.fetchall():
            if author_id == pid:
                author_ids.add(id)
            elif partner_id == pid:
                partner_ids.add(id)
            elif channel_id:
                channel_ids.add(id)
            elif rmod and rid and message_type != 'user_notification':
                model_ids.setdefault(rmod, {}).setdefault(rid, set()).add(id)

        allowed_ids = self._find_allowed_doc_ids(model_ids)

        final_ids = author_ids | partner_ids | channel_ids | allowed_ids

        if count:
            return len(final_ids)
        else:
            # re-construct a list based on ids, because set did not keep the original order
            id_list = [id for id in ids if id in final_ids]
            return id_list

    @api.multi
    def check_access_rule(self, operation):
        """ Access rules of mail.message:
            - read: if
                - author_id == pid, uid is the author OR
                - uid is in the recipients (partner_ids) OR
                - uid has been notified (needaction) OR
                - uid is member of a listern channel (channel_ids.partner_ids) OR
                - uid have read access to the related document if model, res_id
                - otherwise: raise
            - create: if
                - no model, no res_id (private message) OR
                - pid in message_follower_ids if model, res_id OR
                - uid can read the parent OR
                - uid have write or create access on the related document if model, res_id, OR
                - otherwise: raise
            - write: if
                - author_id == pid, uid is the author, OR
                - uid is in the recipients (partner_ids) OR
                - uid is moderator of the channel and moderation_status is pending_moderation OR
                - uid has write or create access on the related document if model, res_id and moderation_status is not pending_moderation
                - otherwise: raise
            - unlink: if
                - uid is moderator of the channel and moderation_status is pending_moderation OR
                - uid has write or create access on the related document if model, res_id and moderation_status is not pending_moderation
                - otherwise: raise

        Specific case: non employee users see only messages with subtype (aka do
        not see internal logs).
        """
        def _generate_model_record_ids(msg_val, msg_ids):
            """ :param model_record_ids: {'model': {'res_id': (msg_id, msg_id)}, ... }
                :param message_values: {'msg_id': {'model': .., 'res_id': .., 'author_id': ..}}
            """
            model_record_ids = {}
            for id in msg_ids:
                vals = msg_val.get(id, {})
                if vals.get('model') and vals.get('res_id'):
                    model_record_ids.setdefault(vals['model'], set()).add(vals['res_id'])
            return model_record_ids

        if self._uid == SUPERUSER_ID:
            return
        # Non employees see only messages with a subtype (aka, not internal logs)
        if not self.env['res.users'].has_group('base.group_user'):
            self._cr.execute('''SELECT DISTINCT message.id, message.subtype_id, subtype.internal
                                FROM "%s" AS message
                                LEFT JOIN "mail_message_subtype" as subtype
                                ON message.subtype_id = subtype.id
                                WHERE message.message_type = %%s AND (message.subtype_id IS NULL OR subtype.internal IS TRUE) AND message.id = ANY (%%s)''' % (self._table), ('comment', self.ids,))
            if self._cr.fetchall():
                raise AccessError(
                    _('The requested operation cannot be completed due to security restrictions. Please contact your system administrator.\n\n(Document type: %s, Operation: %s)') %
                    (self._description, operation))

        # Read mail_message.ids to have their values
        message_values = dict((message_id, {}) for message_id in self.ids)

        if operation == 'read':
            self._cr.execute("""
                SELECT DISTINCT m.id, m.model, m.res_id, m.author_id, m.parent_id,
                                COALESCE(partner_rel.res_partner_id, needaction_rel.res_partner_id),
                                channel_partner.channel_id as channel_id, m.moderation_status,
                                m.message_type as message_type
                FROM "%s" m
                LEFT JOIN "mail_message_res_partner_rel" partner_rel
                ON partner_rel.mail_message_id = m.id AND partner_rel.res_partner_id = %%(pid)s
                LEFT JOIN "mail_message_res_partner_needaction_rel" needaction_rel
                ON needaction_rel.mail_message_id = m.id AND needaction_rel.res_partner_id = %%(pid)s
                LEFT JOIN "mail_message_mail_channel_rel" channel_rel
                ON channel_rel.mail_message_id = m.id
                LEFT JOIN "mail_channel" channel
                ON channel.id = channel_rel.mail_channel_id
                LEFT JOIN "mail_channel_partner" channel_partner
                ON channel_partner.channel_id = channel.id AND channel_partner.partner_id = %%(pid)s
                WHERE m.id = ANY (%%(ids)s)""" % self._table, dict(pid=self.env.user.partner_id.id, ids=self.ids))
            for mid, rmod, rid, author_id, parent_id, partner_id, channel_id, moderation_status, message_type in self._cr.fetchall():
                message_values[mid] = {
                    'model': rmod,
                    'res_id': rid,
                    'author_id': author_id,
                    'parent_id': parent_id,
                    'moderation_status': moderation_status,
                    'moderator_id': False,
                    'notified': any((message_values[mid].get('notified'), partner_id, channel_id)),
                    'message_type': message_type,
                }
        elif operation == 'write':
            self._cr.execute("""
                SELECT DISTINCT m.id, m.model, m.res_id, m.author_id, m.parent_id, m.moderation_status,
                                COALESCE(partner_rel.res_partner_id, needaction_rel.res_partner_id),
                                channel_partner.channel_id as channel_id, channel_moderator_rel.res_users_id as moderator_id,
                                m.message_type as message_type
                FROM "%s" m
                LEFT JOIN "mail_message_res_partner_rel" partner_rel
                ON partner_rel.mail_message_id = m.id AND partner_rel.res_partner_id = %%(pid)s
                LEFT JOIN "mail_message_res_partner_needaction_rel" needaction_rel
                ON needaction_rel.mail_message_id = m.id AND needaction_rel.res_partner_id = %%(pid)s
                LEFT JOIN "mail_message_mail_channel_rel" channel_rel
                ON channel_rel.mail_message_id = m.id
                LEFT JOIN "mail_channel" channel
                ON channel.id = channel_rel.mail_channel_id
                LEFT JOIN "mail_channel_partner" channel_partner
                ON channel_partner.channel_id = channel.id AND channel_partner.partner_id = %%(pid)s
                LEFT JOIN "mail_channel" moderated_channel
                ON m.moderation_status = 'pending_moderation' AND m.res_id = moderated_channel.id
                LEFT JOIN "mail_channel_moderator_rel" channel_moderator_rel
                ON channel_moderator_rel.mail_channel_id = moderated_channel.id AND channel_moderator_rel.res_users_id = %%(uid)s
                WHERE m.id = ANY (%%(ids)s)""" % self._table, dict(pid=self.env.user.partner_id.id, uid=self.env.user.id, ids=self.ids))
            for mid, rmod, rid, author_id, parent_id, moderation_status, partner_id, channel_id, moderator_id, message_type in self._cr.fetchall():
                message_values[mid] = {
                    'model': rmod,
                    'res_id': rid,
                    'author_id': author_id,
                    'parent_id': parent_id,
                    'moderation_status': moderation_status,
                    'moderator_id': moderator_id,
                    'notified': any((message_values[mid].get('notified'), partner_id, channel_id)),
                    'message_type': message_type,
                }
        elif operation == 'create':
            self._cr.execute("""SELECT DISTINCT id, model, res_id, author_id, parent_id, moderation_status, message_type FROM "%s" WHERE id = ANY (%%s)""" % self._table, (self.ids,))
            for mid, rmod, rid, author_id, parent_id, moderation_status, message_type in self._cr.fetchall():
                message_values[mid] = {
                    'model': rmod,
                    'res_id': rid,
                    'author_id': author_id,
                    'parent_id': parent_id,
                    'moderation_status': moderation_status,
                    'moderator_id': False,
                    'message_type': message_type,
                }
        else:  # unlink
            self._cr.execute("""SELECT DISTINCT m.id, m.model, m.res_id, m.author_id, m.parent_id, m.moderation_status, channel_moderator_rel.res_users_id as moderator_id, m.message_type as message_type
                FROM "%s" m
                LEFT JOIN "mail_channel" moderated_channel
                ON m.moderation_status = 'pending_moderation' AND m.res_id = moderated_channel.id
                LEFT JOIN "mail_channel_moderator_rel" channel_moderator_rel
                ON channel_moderator_rel.mail_channel_id = moderated_channel.id AND channel_moderator_rel.res_users_id = (%%s)
                WHERE m.id = ANY (%%s)""" % self._table, (self.env.user.id, self.ids,))
            for mid, rmod, rid, author_id, parent_id, moderation_status, moderator_id, message_type in self._cr.fetchall():
                message_values[mid] = {
                    'model': rmod,
                    'res_id': rid,
                    'author_id': author_id,
                    'parent_id': parent_id,
                    'moderation_status': moderation_status,
                    'moderator_id': moderator_id,
                    'message_type': message_type,
                }

        # Author condition (READ, WRITE, CREATE (private))
        author_ids = []
        if operation == 'read':
            author_ids = [mid for mid, message in message_values.items()
                          if message.get('author_id') and message.get('author_id') == self.env.user.partner_id.id]
        elif operation == 'write':
            author_ids = [mid for mid, message in message_values.items()
                          if message.get('moderation_status') != 'pending_moderation' and message.get('author_id') == self.env.user.partner_id.id]
        elif operation == 'create':
            author_ids = [mid for mid, message in message_values.items()
                          if not self.is_thread_message(message)]

        # Moderator condition: allow to WRITE, UNLINK if moderator of a pending message
        moderator_ids = []
        if operation in ['write', 'unlink']:
            moderator_ids = [mid for mid, message in message_values.items() if message.get('moderator_id')]
        messages_to_check = self.ids
        messages_to_check = set(messages_to_check).difference(set(author_ids), set(moderator_ids))
        if not messages_to_check:
            return

        # Recipients condition, for read and write (partner_ids)
        # keep on top, usefull for systray notifications
        notified_ids = []
        model_record_ids = _generate_model_record_ids(message_values, messages_to_check)
        if operation in ['read', 'write']:
            notified_ids = [mid for mid, message in message_values.items() if message.get('notified')]

        messages_to_check = set(messages_to_check).difference(set(notified_ids))
        if not messages_to_check:
            return

        # CRUD: Access rights related to the document
        document_related_ids = []
        document_related_candidate_ids = [mid for mid, message in message_values.items()
                if (message.get('model') and message.get('res_id') and
                    message.get('message_type') != 'user_notification' and
                    (message.get('moderation_status') != 'pending_moderation' or operation not in ['write', 'unlink']))]
        model_record_ids = _generate_model_record_ids(message_values, document_related_candidate_ids)
        for model, doc_ids in model_record_ids.items():
            DocumentModel = self.env[model]
            if hasattr(DocumentModel, 'get_mail_message_access'):
                check_operation = DocumentModel.get_mail_message_access(doc_ids, operation)  ## why not giving model here?
            else:
                check_operation = self.env['mail.thread'].get_mail_message_access(doc_ids, operation, model_name=model)
            records = DocumentModel.browse(doc_ids)
            records.check_access_rights(check_operation)
            mids = records.browse(doc_ids)._filter_access_rules(check_operation)
            document_related_ids += [
                mid for mid, message in message_values.items()
                if (message.get('model') == model and
                    message.get('res_id') in mids.ids and
                    message.get('message_type') != 'user_notification' and
                    (message.get('moderation_status') != 'pending_moderation' or
                    operation not in ['write', 'unlink']))]

        messages_to_check = messages_to_check.difference(set(document_related_ids))

        if not messages_to_check:
            return

        # Parent condition, for create (check for received notifications for the created message parent)
        notified_ids = []
        if operation == 'create':
            # TDE: probably clean me
            parent_ids = [message.get('parent_id') for message in message_values.values()
                          if message.get('parent_id')]
            self._cr.execute("""SELECT DISTINCT m.id, partner_rel.res_partner_id, channel_partner.partner_id FROM "%s" m
                LEFT JOIN "mail_message_res_partner_rel" partner_rel
                ON partner_rel.mail_message_id = m.id AND partner_rel.res_partner_id = (%%s)
                LEFT JOIN "mail_message_mail_channel_rel" channel_rel
                ON channel_rel.mail_message_id = m.id
                LEFT JOIN "mail_channel" channel
                ON channel.id = channel_rel.mail_channel_id
                LEFT JOIN "mail_channel_partner" channel_partner
                ON channel_partner.channel_id = channel.id AND channel_partner.partner_id = (%%s)
                WHERE m.id = ANY (%%s)""" % self._table, (self.env.user.partner_id.id, self.env.user.partner_id.id, parent_ids,))
            not_parent_ids = [mid[0] for mid in self._cr.fetchall() if any([mid[1], mid[2]])]
            notified_ids += [mid for mid, message in message_values.items()
                             if message.get('parent_id') in not_parent_ids]

        messages_to_check = messages_to_check.difference(set(notified_ids))
        if not messages_to_check:
            return

        # Recipients condition for create (message_follower_ids)
        if operation == 'create':
            for doc_model, doc_ids in model_record_ids.items():
                followers = self.env['mail.followers'].sudo().search([
                    ('res_model', '=', doc_model),
                    ('res_id', 'in', list(doc_ids)),
                    ('partner_id', '=', self.env.user.partner_id.id),
                    ])
                fol_mids = [follower.res_id for follower in followers]
                notified_ids += [mid for mid, message in message_values.items()
                                 if message.get('model') == doc_model and
                                 message.get('res_id') in fol_mids and
                                 message.get('message_type') != 'user_notification'
                                 ]

        messages_to_check = messages_to_check.difference(set(notified_ids))
        if not messages_to_check:
            return

        if not self.browse(messages_to_check).exists():
            return
        raise AccessError(
            _('The requested operation cannot be completed due to security restrictions. Please contact your system administrator.\n\n(Document type: %s, Operation: %s)') %
            (self._description, operation))

    @api.model
    def _get_record_name(self, values):
        """ Return the related document name, using name_get. It is done using
            SUPERUSER_ID, to be sure to have the record name correctly stored. """
        model = values.get('model', self.env.context.get('default_model'))
        res_id = values.get('res_id', self.env.context.get('default_res_id'))
        if not model or not res_id or model not in self.env:
            return False
        return self.env[model].sudo().browse(res_id).display_name

    @api.model
    def _get_reply_to(self, values):
        """ Return a specific reply_to for the document """
        model = values.get('model', self._context.get('default_model'))
        res_id = values.get('res_id', self._context.get('default_res_id'))
        email_from = values.get('email_from')
        message_type = values.get('message_type')
        records = None
        if self.is_thread_message({'model': model, 'res_id': res_id, 'message_type': message_type}):
            records = self.env[model].browse([res_id])
        else:
            res_id = False
        return self.env['mail.thread']._notify_get_reply_to_on_records(default=email_from, records=records)[res_id]

    @api.model
    def _get_message_id(self, values):
        if values.get('no_auto_thread', False) is True:
            message_id = tools.generate_tracking_message_id('reply_to')
        elif self.is_thread_message(values):
            message_id = tools.generate_tracking_message_id('%(res_id)s-%(model)s' % values)
        else:
            message_id = tools.generate_tracking_message_id('private')
        return message_id

    @api.multi
    def _invalidate_documents(self, model=None, res_id=None):
        """ Invalidate the cache of the documents followed by ``self``. """
        for record in self:
<<<<<<< HEAD
            model = model or record.model
            res_id = res_id or record.res_id
            if 'message_ids' in self.env[model]:
                self.env[model].invalidate_cache(fnames=[
=======
            if record.model and record.res_id and issubclass(self.pool[record.model], self.pool['mail.thread']):
                self.env[record.model].invalidate_cache(fnames=[
>>>>>>> 40967986
                    'message_ids',
                    'message_unread',
                    'message_unread_counter',
                    'message_needaction',
                    'message_needaction_counter',
                ], ids=[res_id])

    @api.model
    def create(self, values):
        # coming from mail.js that does not have pid in its values
        if self.env.context.get('default_starred'):
            self = self.with_context({'default_starred_partner_ids': [(4, self.env.user.partner_id.id)]})

        if 'email_from' not in values:  # needed to compute reply_to
            values['email_from'] = self._get_default_from()
        if not values.get('message_id'):
            values['message_id'] = self._get_message_id(values)
        if 'reply_to' not in values:
            values['reply_to'] = self._get_reply_to(values)
        if 'record_name' not in values and 'default_record_name' not in self.env.context:
            values['record_name'] = self._get_record_name(values)

        if 'attachment_ids' not in values:
            values['attachment_ids'] = []
        # extract base64 images
        if 'body' in values:
            Attachments = self.env['ir.attachment']
            data_to_url = {}
            def base64_to_boundary(match):
                key = match.group(2)
                if not data_to_url.get(key):
                    name = match.group(4) if match.group(4) else 'image%s' % len(data_to_url)
<<<<<<< HEAD
                    attachment = Attachments.create({
                        'name': name,
                        'datas': match.group(2),
                        'res_model': values.get('model'),
                        'res_id': values.get('res_id'),
                    })
                    attachment.generate_access_token()
                    values['attachment_ids'].append((4, attachment.id))
                    data_to_url[key] = ['/web/image/%s?access_token=%s' % (attachment.id, attachment.access_token), name]
=======
                    try:
                        attachment = Attachments.create({
                            'name': name,
                            'datas': match.group(2),
                            'datas_fname': name,
                            'res_model': values.get('model'),
                            'res_id': values.get('res_id'),
                        })
                    except binascii_error:
                        _logger.warning("Impossible to create an attachment out of badly formated base64 embedded image. Image has been removed.")
                        return match.group(3)  # group(3) is the url ending single/double quote matched by the regexp
                    else:
                        attachment.generate_access_token()
                        values['attachment_ids'].append((4, attachment.id))
                        data_to_url[key] = ['/web/image/%s?access_token=%s' % (attachment.id, attachment.access_token), name]
>>>>>>> 40967986
                return '%s%s alt="%s"' % (data_to_url[key][0], match.group(3), data_to_url[key][1])
            values['body'] = _image_dataurl.sub(base64_to_boundary, tools.ustr(values['body']))

        # delegate creation of tracking after the create as sudo to avoid access rights issues
        tracking_values_cmd = values.pop('tracking_value_ids', False)
        message = super(Message, self).create(values)

        # check attachement access
        if values.get('attachment_ids'):
            attachment_ids = []
            if all(isinstance(command, int) or command[0] in (4, 6) for command in values.get('attachment_ids')):
                attachment_ids = []
                for command in values.get('attachment_ids'):
                    if isinstance(command, int):
                        attachment_ids += [command]
                    elif command[0] == 6:
                        attachment_ids += command[2]
                    else: # command[0] == 4:
                        attachment_ids += [command[1]]
            else:
                attachment_ids = message.mapped('attachment_ids').ids  # fallback on read if any unknow command
            self.env['ir.attachment'].browse(attachment_ids).check(mode='read')

        if tracking_values_cmd:
            vals_lst = [dict(cmd[2], mail_message_id=message.id) for cmd in tracking_values_cmd if len(cmd) == 3 and cmd[0] == 0]
            other_cmd = [cmd for cmd in tracking_values_cmd if len(cmd) != 3 or cmd[0] != 0]
            if vals_lst:
                self.env['mail.tracking.value'].sudo().create(vals_lst)
            if other_cmd:
                message.sudo().write({'tracking_value_ids': tracking_values_cmd})

        if message.is_thread_message(values):
            message._invalidate_documents(values.get('model'), values.get('res_id'))

        return message

    @api.multi
    def read(self, fields=None, load='_classic_read'):
        """ Override to explicitely call check_access_rule, that is not called
            by the ORM. It instead directly fetches ir.rules and apply them. """
        self.check_access_rule('read')
        return super(Message, self).read(fields=fields, load=load)

    @api.multi
    def write(self, vals):
        record_changed = 'model' in vals or 'res_id' in vals
        if record_changed or 'message_type' in vals:
            self._invalidate_documents()
        res = super(Message, self).write(vals)
        if vals.get('attachment_ids'):
            for mail in self:
                mail.attachment_ids.check(mode='read')
        if 'notification_ids' in vals or record_changed:
            self._invalidate_documents()
        return res

    @api.multi
    def unlink(self):
        # cascade-delete attachments that are directly attached to the message (should only happen
        # for mail.messages that act as parent for a standalone mail.mail record).
        if not self:
            return True
        self.check_access_rule('unlink')
        self.mapped('attachment_ids').filtered(
            lambda attach: attach.res_model == self._name and (attach.res_id in self.ids or attach.res_id == 0)
        ).unlink()
        for elem in self:
            if elem.is_thread_message():
                elem._invalidate_documents()
        return super(Message, self).unlink()

    # --------------------------------------------------
    # Moderation
    # --------------------------------------------------

    @api.multi
    def moderate(self, decision, **kwargs):
        """ Moderate messages. A check is done on moderation status of the
        current user to ensure we only moderate valid messages. """
        moderated_channels = self.env.user.moderation_channel_ids
        to_moderate = [message.id for message in self
                       if message.model == 'mail.channel' and
                       message.res_id in moderated_channels.ids and
                       message.moderation_status == 'pending_moderation']
        if to_moderate:
            self.browse(to_moderate)._moderate(decision, **kwargs)

    @api.multi
    def _moderate(self, decision, **kwargs):
        """ :param decision
                 * accept       - moderate message and broadcast that message to followers of relevant channels.
                 * reject       - message will be deleted from the database without broadcast
                                  an email sent to the author with an explanation that the moderators can edit.
                 * discard      - message will be deleted from the database without broadcast.
                 * allow        - add email address to white list people of specific channel,
                                  so that next time if a message come from same email address on same channel,
                                  it will be automatically broadcasted to relevant channels without any approval from moderator.
                 * ban          - add email address to black list of emails for the specific channel.
                                  From next time, a person sending a message using that email address will not need moderation.
                                  message_post will not create messages with the corresponding expeditor.
        """
        if decision == 'accept':
            self._moderate_accept()
        elif decision == 'reject':
            self._moderate_send_reject_email(kwargs.get('title'), kwargs.get('comment'))
            self._moderate_discard()
        elif decision == 'discard':
            self._moderate_discard()
        elif decision == 'allow':
            channels = self.env['mail.channel'].browse(self.mapped('res_id'))
            for channel in channels:
                channel._update_moderation_email(
                    list({message.email_from for message in self if message.res_id == channel.id}),
                    'allow'
                )
            self._search_from_same_authors()._moderate_accept()
        elif decision == 'ban':
            channels = self.env['mail.channel'].browse(self.mapped('res_id'))
            for channel in channels:
                channel._update_moderation_email(
                    list({message.email_from for message in self if message.res_id == channel.id}),
                    'ban'
                )
            self._search_from_same_authors()._moderate_discard()

    def _moderate_accept(self):
        self.write({
            'moderation_status': 'accepted',
            'moderator_id': self.env.uid
        })
        # proceed with notification process to send notification emails and Inbox messages
        for message in self:
            if message.is_thread_message(): # note, since we will only intercept _notify_thread for message posted on channel,
                # message will always be a thread_message. This check should always be true.
                self.env[message.model].browse(message.res_id)._notify_thread(message)

    @api.multi
    def _moderate_send_reject_email(self, subject, comment):
        for msg in self:
            if not msg.email_from:
                continue
            if self.env.user.partner_id.email:
                email_from = formataddr((self.env.user.partner_id.name, self.env.user.partner_id.email))
            else:
                email_from = self.env.company.catchall

            body_html = tools.append_content_to_html('<div>%s</div>' % tools.ustr(comment), msg.body)
            vals = {
                'subject': subject,
                'body_html': body_html,
                'email_from': email_from,
                'email_to': msg.email_from,
                'auto_delete': True,
                'state': 'outgoing'
            }
            self.env['mail.mail'].sudo().create(vals)

    @api.multi
    def _search_from_same_authors(self):
        """ Returns all pending moderation messages that have same email_from and
        same res_id as given recordset. """
        messages = self.env['mail.message'].sudo()
        for message in self:
            messages |= messages.search([
                ('moderation_status', '=', 'pending_moderation'),
                ('email_from', '=', message.email_from),
                ('model', '=', 'mail.channel'),
                ('res_id', '=', message.res_id)
            ])
        return messages

    @api.multi
    def _moderate_discard(self):
        """ Notify deletion of messages to their moderators and authors and then delete them.
        """
        channel_ids = self.mapped('res_id')
        moderators = self.env['mail.channel'].browse(channel_ids).mapped('moderator_ids')
        authors = self.mapped('author_id')
        partner_to_pid = {}
        for moderator in moderators:
            partner_to_pid.setdefault(moderator.partner_id.id, set())
            partner_to_pid[moderator.partner_id.id] |= set([message.id for message in self if message.res_id in moderator.moderation_channel_ids.ids])
        for author in authors:
            partner_to_pid.setdefault(author.id, set())
            partner_to_pid[author.id] |= set([message.id for message in self if message.author_id == author])

        notifications = []
        for partner_id, message_ids in partner_to_pid.items():
            notifications.append([
                (self._cr.dbname, 'res.partner', partner_id),
                {'type': 'deletion', 'message_ids': list(message_ids)}
            ])
        self.env['bus.bus'].sendmany(notifications)
        self.unlink()

    def _notify_pending_by_chat(self):
        """ Generate the bus notifications for the given message and send them
        to the appropriate moderators and the author (if the author has not been
        elected moderator meanwhile). The author notification can be considered
        as a feedback to the author.
        """
        self.ensure_one()
        message = self.message_format()[0]
        partners = self.env['mail.channel'].browse(self.res_id).mapped('moderator_ids.partner_id')
        notifications = []
        for partner in partners:
            notifications.append([
                (self._cr.dbname, 'res.partner', partner.id),
                {'type': 'moderator', 'message': message}
            ])
        if self.author_id not in partners:
            notifications.append([
                (self._cr.dbname, 'res.partner', self.author_id.id),
                {'type': 'author', 'message': message}
            ])
        self.env['bus.bus'].sendmany(notifications)

    @api.model
    def _notify_moderators(self):
        """ Push a notification (Inbox/email) to moderators having messages
        waiting for moderation. This method is called once a day by a cron.
        """
        channels = self.env['mail.channel'].browse(self.search([('moderation_status', '=', 'pending_moderation')]).mapped('res_id'))
        moderators_to_notify = channels.mapped('moderator_ids')
        template = self.env.ref('mail.mail_channel_notify_moderation', raise_if_not_found=False)
        if not template:
            _logger.warning('Template "mail.mail_channel_notify_moderation" was not found. Cannot send reminder notifications.')
            return
        MailThread = self.env['mail.thread'].with_context(mail_notify_author=True)
        for moderator in moderators_to_notify:
            MailThread.message_notify(
                partner_ids=moderator.partner_id.ids,
                subject=_('Message are pending moderation'),  # tocheck: target language
                body=template.render({'record': moderator.partner_id}, engine='ir.qweb', minimal_qcontext=True),
                email_from=moderator.company_id.catchall or moderator.company_id.email,
            )<|MERGE_RESOLUTION|>--- conflicted
+++ resolved
@@ -997,15 +997,10 @@
     def _invalidate_documents(self, model=None, res_id=None):
         """ Invalidate the cache of the documents followed by ``self``. """
         for record in self:
-<<<<<<< HEAD
             model = model or record.model
             res_id = res_id or record.res_id
-            if 'message_ids' in self.env[model]:
+            if issubclass(self.pool[model], self.pool['mail.thread']):
                 self.env[model].invalidate_cache(fnames=[
-=======
-            if record.model and record.res_id and issubclass(self.pool[record.model], self.pool['mail.thread']):
-                self.env[record.model].invalidate_cache(fnames=[
->>>>>>> 40967986
                     'message_ids',
                     'message_unread',
                     'message_unread_counter',
@@ -1038,22 +1033,10 @@
                 key = match.group(2)
                 if not data_to_url.get(key):
                     name = match.group(4) if match.group(4) else 'image%s' % len(data_to_url)
-<<<<<<< HEAD
-                    attachment = Attachments.create({
-                        'name': name,
-                        'datas': match.group(2),
-                        'res_model': values.get('model'),
-                        'res_id': values.get('res_id'),
-                    })
-                    attachment.generate_access_token()
-                    values['attachment_ids'].append((4, attachment.id))
-                    data_to_url[key] = ['/web/image/%s?access_token=%s' % (attachment.id, attachment.access_token), name]
-=======
                     try:
                         attachment = Attachments.create({
                             'name': name,
                             'datas': match.group(2),
-                            'datas_fname': name,
                             'res_model': values.get('model'),
                             'res_id': values.get('res_id'),
                         })
@@ -1064,7 +1047,6 @@
                         attachment.generate_access_token()
                         values['attachment_ids'].append((4, attachment.id))
                         data_to_url[key] = ['/web/image/%s?access_token=%s' % (attachment.id, attachment.access_token), name]
->>>>>>> 40967986
                 return '%s%s alt="%s"' % (data_to_url[key][0], match.group(3), data_to_url[key][1])
             values['body'] = _image_dataurl.sub(base64_to_boundary, tools.ustr(values['body']))
 
