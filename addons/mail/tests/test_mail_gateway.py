--- conflicted
+++ resolved
@@ -573,11 +573,7 @@
         msg = self.env['mail.message'].browse(msg3.id)
         self.assertEqual(msg.partner_ids, self.user_employee.partner_id | self.env.user.partner_id,
                          'message_post: private discussion: incorrect recipients when replying')
-<<<<<<< HEAD
         self.assertEqual(msg.notified_partner_ids, self.user_employee.partner_id | self.env.user.partner_id,
-                         'message_post: private discussion: incorrect notified recipients when replying')
-=======
-        self.assertEqual(set(msg_nids), set(test_nids),
                          'message_post: private discussion: incorrect notified recipients when replying')
 
         # Do bert forward it to an alias
@@ -606,5 +602,4 @@
             msg_fw = self.mail_message.browse(cr, uid, msg_ids[0])
 
             self.assertEqual(msg_fw.model, 'mail.group')
-            self.assertFalse(msg_fw.parent_id)
->>>>>>> 51040b6d
+            self.assertFalse(msg_fw.parent_id)