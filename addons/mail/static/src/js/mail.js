--- conflicted
+++ resolved
@@ -485,7 +485,6 @@
         init: function(parent, options) {
             this._super(parent);
 
-<<<<<<< HEAD
             // record datasets
             var param = options.datasets;
             this.datasets = _.extend({
@@ -509,32 +508,6 @@
                 'attachment_ids' : [],
             }, param || {});
             this.datasets._date = param.date;
-=======
-            // record parameters
-            var param =         options.parameters;
-            for(var i in param){    //FIXME
-                this[i] = param[i];
-            }
-            this.id =           param.id || -1;
-            this.model =        param.model || false;
-            this.parent_id=     param.parent_id || false;
-            this.res_id =       param.res_id || false;
-            this.type =         param.type || false;
-            this.is_author =    param.is_author || false;
-            this.subject =      param.subject || false;
-            this.name =         param.name || false;
-            this.record_name =  param.record_name || false;
-            this.body =         param.body || false;
-            this.vote_user_ids =param.vote_user_ids || [];
-            this.has_voted =    param.has_voted || false;
-
-            this.vote_user_ids = param.vote_user_ids || [];
-
-            this.unread =       param.unread || false;
-            this._date =        param.date;
-            this.author_id =    param.author_id || [];
-            this.attachment_ids = param.attachment_ids || [];
->>>>>>> 38a28e7a
 
             // record domain and context
             this.domain = options.domain || [];
@@ -1129,7 +1102,6 @@
 
             this.$("li.oe_wall_no_message").remove();
 
-<<<<<<< HEAD
             // insert on hierarchy display => insert in self child
             var thread_messages = self.messages;
             var thread = self;
@@ -1166,32 +1138,7 @@
 
                 var thread_messages = [];
                 _(thread.get_childs( nb_thread_level )).each(function (val, key) { thread_messages.push(val.parent_message); });
-=======
-            if(message.type=='expandable'){
-                var message = new mail.ThreadExpandable(self, {
-                    'domain': message.domain,
-                    'context': {
-                        'default_model':        message.model,
-                        'default_res_id':       message.res_id,
-                        'default_parent_id':    message.id },
-                    'parameters': message
-                });
-            } else {
-                var message = new mail.ThreadMessage(self, {    //FIXME
-                    'domain': message.domain,
-                    'context': {
-                        'default_model':        message.model,
-                        'default_res_id':       message.res_id,
-                        'default_parent_id':    message.id },
-                    'options':{
-                        'thread': self.options.thread,
-                        'message': self.options.message
-                    },
-                    'parameters': message
-                });
->>>>>>> 38a28e7a
-            }
-
+            }
 
             // check older and newer message for insert
             var parent_newer = false;
@@ -1359,11 +1306,7 @@
             var thread_displayed = this.message_render();
             this.options.domain = this.options.domain.concat(this.search_results['domain']);
             this.bind_events();
-<<<<<<< HEAD
             return $.when(searchview_ready, thread_displayed);
-=======
-            return (searchview_ready && thread_displayed); //FIXME
->>>>>>> 38a28e7a
         },
 
         /**
@@ -1432,12 +1375,7 @@
 
         bind_events: function(){
             var self=this;
-<<<<<<< HEAD
             this.$("button.oe_write_full:first").click(function(){ self.thread.ComposeMessage.on_compose_fullmail(); });
-
-=======
-            this.$("button.oe_write_full:first").click(function(){ self.thread.ComposeMessage.on_compose_fullmail(); }); //FIXME
->>>>>>> 38a28e7a
             this.$("button.oe_write_onwall:first").click(function(){ self.thread.ComposeMessage.$el.toggle(); });
         }
     });
