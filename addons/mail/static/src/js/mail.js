--- conflicted
+++ resolved
@@ -626,18 +626,18 @@
                 self.$('.oe_msg_attachments:first').toggle();
             });
             // event: click on icone 'Read' in header
-            this.$el.on('click', 'a.oe_read', this.on_message_read_unread);
+            this.$el.on('click', '.oe_read', this.on_message_read_unread);
             // event: click on icone 'UnRead' in header
-            this.$el.on('click', 'a.oe_unread', this.on_message_read_unread);
+            this.$el.on('click', '.oe_unread', this.on_message_read_unread);
             // event: click on 'Delete' in msg side menu
-            this.$el.on('click', 'a.oe_msg_delete', this.on_message_delete);
+            this.$el.on('click', '.oe_msg_delete', this.on_message_delete);
 
             // event: click on 'Reply' in msg
-            this.$el.on('click', 'a.oe_reply', this.on_message_reply);
+            this.$el.on('click', '.oe_reply', this.on_message_reply);
             // event: click on 'Vote' button
-            this.$el.on('click', 'button.oe_msg_vote', this.on_vote);
+            this.$el.on('click', '.oe_msg_vote', this.on_vote);
             // event: click on 'starred/favorite' button
-            this.$el.on('click', 'a.oe_mail_starbox', this.on_star);
+            this.$el.on('click', '.oe_mail_starbox', this.on_star);
         },
 
         /**
@@ -885,14 +885,10 @@
             this.thread_level =  (datasets.thread_level+1) || 0,
             this.partner_ids =  _.filter(datasets.partner_ids, function(partner){ return partner[0]!=datasets.author_id[0]; } ) 
             this.messages = [];
-<<<<<<< HEAD
-            this.composeMessage = false;
-=======
             this.show_compose_message = this.options.show_compose_message && this.options.show_reply_button > this.thread_level;
 
             // object compose message
             this.ComposeMessage = false;
->>>>>>> 87afad0a
 
             this.ds_thread = new session.web.DataSetSearch(this, this.context.default_model || 'mail.thread');
             this.ds_message = new session.web.DataSetSearch(this, 'mail.message');
@@ -911,27 +907,18 @@
         */
         instantiate_ComposeMessage: function(){
             // add message composition form view
-<<<<<<< HEAD
-            this.composeMessage = new mail.ThreadComposeMessage(this, this.datasets, {
-=======
             this.ComposeMessage = new mail.ThreadComposeMessage(this, this, {
->>>>>>> 87afad0a
                 'context': this.context,
                 'options': this.options,
             });
 
-<<<<<<< HEAD
-            if(this.datasets.thread_level){
-                this.composeMessage.appendTo(this.$el);
-=======
             if(this.thread_level){
                 this.ComposeMessage.appendTo(this.$el);
->>>>>>> 87afad0a
             } else {
                 // root view
-                this.composeMessage.prependTo(this.$el);
-            }
-            this.composeMessage.do_hide_compact();
+                this.ComposeMessage.prependTo(this.$el);
+            }
+            this.ComposeMessage.do_hide_compact();
         },
 
         /* When the expandable object is visible on screen (with scrolling)
@@ -1065,16 +1052,12 @@
         * (Is call when a user click on "Reply" button)
         */
         on_compose_message: function(){
-<<<<<<< HEAD
-            this.composeMessage.on_compose_expandable();
-=======
             if(!this.ComposeMessage){
                 this.instantiate_ComposeMessage();
                 this.ComposeMessage.do_hide_compact();
             }
 
             this.ComposeMessage.on_compose_expandable();
->>>>>>> 87afad0a
         },
 
         /**
@@ -1162,14 +1145,9 @@
         insert_message: function (message) {
             var self=this;
 
-<<<<<<< HEAD
-            if(this.datasets.show_composeform){
-                this.composeMessage.do_show_compact();
-=======
             if(this.show_compose_message && 
                 this.options.display_indented_thread > self.thread_level){
                 this.ComposeMessage.do_show_compact();
->>>>>>> 87afad0a
             }
 
             this.$('.oe_wall_no_message').remove();
@@ -1510,7 +1488,7 @@
 
         bind_events: function(){
             var self=this;
-            this.$("button.oe_write_full:first").click(function(){ self.root.thread.composeMessage.on_compose_fullmail(); });
+            this.$("button.oe_write_full:first").click(function(){ self.root.thread.ComposeMessage.on_compose_fullmail(); });
             this.$("button.oe_write_onwall:first").click(function(){ self.root.thread.on_compose_message(); });
         }
     });
