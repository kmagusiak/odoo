--- conflicted
+++ resolved
@@ -1155,18 +1155,7 @@
         _check_visibility: function() {
             this.$el.toggle(this.view.get("actual_mode") !== "create");
         },
-
-<<<<<<< HEAD
         render_value: function() {
-=======
-        /**
-         * Reinitialize the widget field and Display the threads
-         * @param {Object} new_context: context of the refresh
-          */
-        set_value: function() {
-            var self = this;
-            this._super.apply(this, arguments);
->>>>>>> daa7ed0f
             if (! this.view.datarecord.id || session.web.BufferedDataSet.virtual_id_regex.test(this.view.datarecord.id)) {
                 this.$('oe_mail_thread').hide();
                 return;
