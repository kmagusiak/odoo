odoo.define('mail.Activity', function (require) {
"use strict";

var mailUtils = require('mail.utils');

var AbstractField = require('web.AbstractField');
var BasicModel = require('web.BasicModel');
var core = require('web.core');
var field_registry = require('web.field_registry');
var time = require('web.time');

var QWeb = core.qweb;
var _t = core._t;

/**
 * Fetches activities and postprocesses them.
 *
 * This standalone function performs an RPC, but to do so, it needs an instance
 * of a widget that implements the _rpc() function.
 *
 * @todo i'm not very proud of the widget instance given in arguments, we should
 *   probably try to do it a better way in the future.
 *
 * @param {Widget} self a widget instance that can perform RPCs
 * @param {Array} ids the ids of activities to read
 * @return {Deferred<Array>} resolved with the activities
 */
function _readActivities(self, ids) {
    if (!ids.length) {
        return $.when([]);
    }
    return self._rpc({
        model: 'mail.activity',
        method: 'activity_format',
        args: [ids],
        context: (self.record && self.record.getContext()) || self.getSession().user_context,
    }).then(function (activities) {
        // convert create_date and date_deadline to moments
        _.each(activities, function (activity) {
            activity.create_date = moment(time.auto_str_to_date(activity.create_date));
            activity.date_deadline = moment(time.auto_str_to_date(activity.date_deadline));
        });
         // sort activities by due date
        activities = _.sortBy(activities, 'date_deadline');
        return activities;
    });
}

BasicModel.include({
    //--------------------------------------------------------------------------
    // Private
    //--------------------------------------------------------------------------

    /**
     * Fetches the activities displayed by the activity field widget in form
     * views.
     *
     * @private
     * @param {Object} record - an element from the localData
     * @param {string} fieldName
     * @return {Deferred<Array>} resolved with the activities
     */
    _fetchSpecialActivity: function (record, fieldName) {
        var localID = (record._changes && fieldName in record._changes) ?
                        record._changes[fieldName] :
                        record.data[fieldName];
        return _readActivities(this, this.localData[localID].res_ids);
    },
});

/**
 * Set the 'label_delay' entry in activity data according to the deadline date
 *
 * @param {Array} activities list of activity Object
 * @return {Array} : list of modified activity Object
 */
var setDelayLabel = function (activities){
    var today = moment().startOf('day');
    _.each(activities, function (activity){
        var toDisplay = '';
        var diff = activity.date_deadline.diff(today, 'days', true); // true means no rounding
        if (diff === 0){
            toDisplay = _t("Today");
        } else {
            if (diff < 0){ // overdue
                if (diff === -1){
                    toDisplay = _t("Yesterday");
                } else {
                    toDisplay = _.str.sprintf(_t("%d days overdue"), Math.abs(diff));
                }
            } else { // due
                if (diff === 1){
                    toDisplay = _t("Tomorrow");
                } else {
                    toDisplay = _.str.sprintf(_t("Due in %d days"), Math.abs(diff));
                }
            }
        }
        activity.label_delay = toDisplay;
    });
    return activities;
};

var BasicActivity = AbstractField.extend({
    events: {
        'click .o_edit_activity': '_onEditActivity',
        'click .o_mark_as_done': '_onMarkActivityDone',
        'click .o_activity_template_preview': '_onPreviewMailTemplate',
        'click .o_schedule_activity': '_onScheduleActivity',
        'click .o_activity_template_send': '_onSendMailTemplate',
        'click .o_unlink_activity': '_onUnlinkActivity',
    },
    init: function () {
        this._super.apply(this, arguments);
        this._draftFeedback = {};
    },

    //------------------------------------------------------------
    // Public
    //------------------------------------------------------------

    /**
     * @param {integer} previousActivityTypeID
     * @return {$.Promise}
     */
    scheduleActivity: function () {
        var callback = this._reload.bind(this, { activity: true, thread: true });
        return this._openActivityForm(false, callback);
    },

    //------------------------------------------------------------
    // Private
    //------------------------------------------------------------

    /**
     * Send a feedback and reload page in order to mark activity as done
     *
     * @private
     * @param {Object} params
     * @param {integer} params.activityID
     * @param {string} params.feedback
     */
    _markActivityDone: function (params) {
        var activityID = params.activityID;
        var feedback = params.feedback;

        this._sendActivityFeedback(activityID, feedback)
            .then(this._reload.bind(this, { activity: true, thread: true }));
    },
    /**
     * Send a feedback and proposes to schedule next activity
     * previousActivityTypeID will be given to new activity to propose activity
     * type based on recommended next activity
     *
     * @private
     * @param {Object} params
     * @param {integer} params.activityID
     * @param {string} params.feedback
     */
    _markActivityDoneAndScheduleNext: function (params) {
        var activityID = params.activityID;
        var feedback = params.feedback;
        var self = this;
        this._rpc({
            model: 'mail.activity',
            method: 'action_feedback_schedule_next',
            args: [[activityID]],
            kwargs: {feedback: feedback},
            context: this.record.getContext(),
        }).then(
            function (rslt_action) {
                if (rslt_action) {
                    self.do_action(rslt_action, {
                        on_close: function () {
                            self.trigger_up('reload');
                        },
                    });
                } else {
                    self.trigger_up('reload');
                }
            }
        );
    },
    /**
     * @private
     * @param {integer} id
     * @param {integer} previousActivityTypeID
     * @param {function} callback
     * @return {$.Deferred}
     */
    _openActivityForm: function (id, callback) {
        var action = {
            type: 'ir.actions.act_window',
            res_model: 'mail.activity',
            view_mode: 'form',
            view_type: 'form',
            views: [[false, 'form']],
            target: 'new',
            context: {
                default_res_id: this.res_id,
                default_res_model: this.model,
            },
            res_id: id || false,
        };
        return this.do_action(action, { on_close: callback });
    },
    /**
     * @private
     * @param {integer} activityID
     * @param {string} feedback
     * @return {$.Promise}
     */
    _sendActivityFeedback: function (activityID, feedback) {
        return this._rpc({
                model: 'mail.activity',
                method: 'action_feedback',
                args: [[activityID]],
                kwargs: {feedback: feedback},
                context: this.record.getContext(),
            });
    },

    //------------------------------------------------------------
    // Handlers
    //------------------------------------------------------------

    /** Binds a focusout handler on a bootstrap popover
     *  Useful to do some operations on the popover's HTML,
     *  like keeping the user's input for the feedback
     *  @param {JQuery} $popover_el: the element on which
     *    the popover() method has been called
     */
    _bindPopoverFocusout: function ($popover_el) {
        var self = this;
        // Retrieve the actual popover's HTML
        var $popover = $($popover_el.data("bs.popover").tip);
        var activityID = $popover_el.data('activity-id');
        $popover.off('focusout');
        $popover.focusout(function (e) {
            // outside click of popover hide the popover
            // e.relatedTarget is the element receiving the focus
            if (!$popover.is(e.relatedTarget) && !$popover.find(e.relatedTarget).length) {
                self._draftFeedback[activityID] = $popover.find('#activity_feedback').val();
                $popover.popover('hide');
            }
        });
    },

    /**
     * @private
     * @param {MouseEvent} ev
     * @returns {$.Promise}
     */
    _onEditActivity: function (ev) {
        ev.preventDefault();
        var activityID = $(ev.currentTarget).data('activity-id');
        return this._openActivityForm(activityID, this._reload.bind(this, { activity: true, thread: true }));
    },
     /**
     * Called when marking an activity as done
     *
     * It lets the current user write a feedback in a popup menu.
     * After writing the feedback and confirm mark as done
     * is sent, it marks this activity as done for good with the feedback linked
     * to it.
     *
     * @private
     * @param {MouseEvent} ev
     */
    _onMarkActivityDone: function (ev) {
        ev.stopPropagation();
        ev.preventDefault();
        var self = this;
        var $markDoneBtn = $(ev.currentTarget);
        var activityID = $markDoneBtn.data('activity-id');
        var previousActivityTypeID = $markDoneBtn.data('previous-activity-type-id');
        var forceNextActivity = $markDoneBtn.data('force-next-activity');

        if ($markDoneBtn.data('toggle') == 'collapse') {
            var $actLi = $markDoneBtn.parents('.o_log_activity');
            var $panel = self.$('#o_activity_form_' + activityID);

            if (!$panel.data('bs.collapse')) {
                var $form = $(QWeb.render('mail.activity_feedback_form', { previous_activity_type_id: previousActivityTypeID, force_next: forceNextActivity}));
                $panel.append($form);
                self._onMarkActivityDoneActions($markDoneBtn, $form, activityID);

                // Close and reset any other open panels
                _.each($panel.siblings('.o_activity_form'), function (el) {
                    if ($(el).data('bs.collapse')) {
                        $(el).empty().collapse('dispose').removeClass('show');
                    }
                });

                // Scroll  to selected activity
                $markDoneBtn.parents('.o_activity_log_container').scrollTo($actLi.position().top, 100);
            }

            // Empty and reset panel on close
            $panel.on('hidden.bs.collapse', function () {
                if ($panel.data('bs.collapse')) {
                    $actLi.removeClass('o_activity_selected');
                    $panel.collapse('dispose');
                    $panel.empty();
                }
            });

            this.$('.o_activity_selected').removeClass('o_activity_selected');
            $actLi.toggleClass('o_activity_selected');
            $panel.collapse('toggle');

        } else if (!$markDoneBtn.data('bs.popover')) {
            $markDoneBtn.popover({
                template: $(Popover.Default.template).addClass('o_mail_activity_feedback')[0].outerHTML, // Ugly but cannot find another way
                container: $markDoneBtn,
                title : _t("Feedback"),
                html: true,
                trigger:'click',
                placement: 'right', // FIXME: this should work, maybe a bug in the popper lib
                content : function () {
                    var $popover = $(QWeb.render('mail.activity_feedback_form', { previous_activity_type_id: previousActivityTypeID, force_next: forceNextActivity}));
                    self._onMarkActivityDoneActions($markDoneBtn, $popover, activityID);
                    return $popover;
                },
            }).on('shown.bs.popover', function () {
                var $popover = $($(this).data("bs.popover").tip);
                $(".o_mail_activity_feedback.popover").not($popover).popover("hide");
                $popover.addClass('o_mail_activity_feedback').attr('tabindex', 0);
                $popover.find('#activity_feedback').focus();
                self._bindPopoverFocusout($(this));
            }).popover('show');
        }
    },
    /**
    * Bind all necessary actions to the 'mark as done' form
    *
    * @private
    * @param {Object} $form
    * @param {integer} activityID
    */
    _onMarkActivityDoneActions: function ($btn, $form, activityID) {
        var self = this;
        $form.find('#activity_feedback').val(self._draftFeedback[activityID]);
        $form.on('click', '.o_activity_popover_done', function (ev) {
            ev.stopPropagation();
            self._markActivityDone({
                activityID: activityID,
                feedback: _.escape($form.find('#activity_feedback').val()),
            });
        });
        $form.on('click', '.o_activity_popover_done_next', function (ev) {
            ev.stopPropagation();
            self._markActivityDoneAndScheduleNext({
                activityID: activityID,
                feedback: _.escape($form.find('#activity_feedback').val()),
            });
        });
        $form.on('click', '.o_activity_popover_discard', function (ev) {
            ev.stopPropagation();
            if ($btn.data('bs.popover')) {
                $btn.popover('hide');
            } else if ($btn.data('toggle') == 'collapse') {
                self.$('#o_activity_form_' + activityID).collapse('hide');
            }
        });
    },
    /**
     * @private
     * @param {MouseEvent} ev
     * @returns {$.Deferred}
     */
    _onPreviewMailTemplate: function (ev) {
        ev.stopPropagation();
        ev.preventDefault();
        var self = this;
        var templateID = $(ev.currentTarget).data('template-id');
        var action = {
            name: _t('Compose Email'),
            type: 'ir.actions.act_window',
            res_model: 'mail.compose.message',
            views: [[false, 'form']],
            target: 'new',
            context: {
                default_res_id: this.res_id,
                default_model: this.model,
                default_use_template: true,
                default_template_id: templateID,
                force_email: true,
            },
        };
        return this.do_action(action, { on_close: function () {
            self.trigger_up('reload');
        } });
    },
    /**
     * @private
     * @param {MouseEvent} ev
     * @returns {$.Promise}
     */
    _onSendMailTemplate: function (ev) {
        ev.stopPropagation();
        ev.preventDefault();
        var templateID = $(ev.currentTarget).data('template-id');
        return this._rpc({
                model: this.model,
                method: 'activity_send_mail',
                args: [[this.res_id], templateID],
            })
            .then(this._reload.bind(this, {activity: true, thread: true, followers: true}));
    },
    /**
     * @private
     * @param {MouseEvent} ev
     * @returns {$.Deferred}
     */
    _onScheduleActivity: function (ev) {
        ev.preventDefault();
        return this._openActivityForm(false, this._reload.bind(this));
    },

    /**
     * @private
     * @param {MouseEvent} ev
     * @param {Object} options
     * @returns {$.Promise}
     */
    _onUnlinkActivity: function (ev, options) {
        ev.preventDefault();
        var activityID = $(ev.currentTarget).data('activity-id');
        options = _.defaults(options || {}, {
            model: 'mail.activity',
            args: [[activityID]],
        });
        return this._rpc({
                model: options.model,
                method: 'unlink',
                args: options.args,
            })
            .then(this._reload.bind(this, {activity: true}));
    },
});

// -----------------------------------------------------------------------------
// Activities Widget for Form views ('mail_activity' widget)
// -----------------------------------------------------------------------------
var Activity = BasicActivity.extend({
    className: 'o_mail_activity',
    events:_.extend({}, BasicActivity.prototype.events, {
        'click a': '_onClickRedirect',
    }),
    specialData: '_fetchSpecialActivity',
    /**
     * @override
     */
    init: function () {
        this._super.apply(this, arguments);
        this._activities = this.record.specialData[this.name];
    },

    //------------------------------------------------------------
    // Private
    //------------------------------------------------------------

    /**
     * @private
     * @param {Object} fieldsToReload
     */
    _reload: function (fieldsToReload) {
        this.trigger_up('reload_mail_fields', fieldsToReload);
    },
    /**
     * @override
     * @private
     */
    _render: function () {
        _.each(this._activities, function (activity) {
            var note = mailUtils.parseAndTransform(activity.note || '', mailUtils.inline);
            var is_blank = (/^\s*$/).test(note);
            if (!is_blank) {
                activity.note = mailUtils.parseAndTransform(activity.note, mailUtils.addLink);
            } else {
                activity.note = '';
            }
        });
        var activities = setDelayLabel(this._activities);
        if (activities.length) {
            var nbActivities = _.countBy(activities, 'state');
            this.$el.html(QWeb.render('mail.activity_items', {
                activities: activities,
                nbPlannedActivities: nbActivities.planned,
                nbTodayActivities: nbActivities.today,
                nbOverdueActivities: nbActivities.overdue,
                dateFormat: time.getLangDateFormat(),
                datetimeFormat: time.getLangDatetimeFormat(),
            }));
        } else {
            this.$el.empty();
        }
    },
    /**
     * @override
     * @private
     * @param {Object} record
     */
    _reset: function (record) {
        this._super.apply(this, arguments);
        this._activities = this.record.specialData[this.name];
        // the mail widgets being persistent, one need to update the res_id on reset
        this.res_id = record.res_id;
    },

    //------------------------------------------------------------
    // Handlers
    //------------------------------------------------------------

    /**
     * @private
     * @param {MouseEvent} ev
     */
    _onClickRedirect: function (ev) {
        var id = $(ev.currentTarget).data('oe-id');
        if (id) {
            ev.preventDefault();
            var model = $(ev.currentTarget).data('oe-model');
            this.trigger_up('redirect', {
                res_id: id,
                res_model: model,
            });
        }
    },

<<<<<<< HEAD
=======
    _onMarkActivityDone: function (event) {
        event.preventDefault();
        var self = this;
        this.feedbackValue = this.feedbackValue || {};
        var $popover_el = $(event.currentTarget);
        var activity_id = $popover_el.data('activity-id');
        var previous_activity_type_id = $popover_el.data('previous-activity-type-id');
        if (!$popover_el.data('bs.popover')) {
            this.feedbackValue[activity_id] = "";
            $popover_el.popover({
                title : _t('Feedback'),
                html: 'true',
                trigger:'click',
                content : function() {
                    var $popover = $(QWeb.render("mail.activity_feedback_form", {'previous_activity_type_id': previous_activity_type_id}));
                    $popover.find('#activity_feedback').val(self.feedbackValue[activity_id]);
                    $popover.on('click', '.o_activity_popover_done_next', function () {
                        var feedback = _.escape($popover.find('#activity_feedback').val());
                        var previous_activity_type_id = $popover_el.data('previous-activity-type-id') || false;
                        self._markActivityDone(activity_id, feedback)
                            .then(self.scheduleActivity.bind(self, previous_activity_type_id));
                    });
                    $popover.on('click', '.o_activity_popover_done', function () {
                        var feedback = _.escape($popover.find('#activity_feedback').val());
                        self._markActivityDone(activity_id, feedback)
                            .then(self._reload.bind(self, {activity: true, thread: true}));
                    });
                    $popover.on('click', '.o_activity_popover_discard', function () {
                        $popover_el.popover('hide');
                    });
                    return $popover;
                },
            }).on("show.bs.popover", function (e) {
                var $popover = $(this).data("bs.popover").tip();
                $popover.addClass('o_mail_activity_feedback').attr('tabindex', 0);
                $(".o_mail_activity_feedback.popover").not(e.target).popover("hide");
            }).on("shown.bs.popover", function () {
                var $popover = $(this).data("bs.popover").tip();
                $popover.find('#activity_feedback').focus();
                self._bindPopoverFocusout($(this));
            }).popover('show');
        }
    },
>>>>>>> cd5c8a02
});

// -----------------------------------------------------------------------------
// Activities Widget for Kanban views ('kanban_activity' widget)
// -----------------------------------------------------------------------------
var KanbanActivity = BasicActivity.extend({
    className: 'o_mail_activity_kanban',
    template: 'mail.KanbanActivity',
    events:_.extend({}, BasicActivity.prototype.events, {
        'show.bs.dropdown': '_onDropdownShow',
    }),

    /**
     * @override
     */
    init: function (parent, name, record) {
        this._super.apply(this, arguments);
        var selection = {};
        _.each(record.fields.activity_state.selection, function (value) {
            selection[value[0]] = value[1];
        });
        this.selection = selection;
        this._setState(record);
    },

    //------------------------------------------------------------
    // Private
    //------------------------------------------------------------

    /**
     * @private
     */
    _reload: function () {
        this.trigger_up('reload', { db_id: this.record_id });
    },
    /**
     * @override
     * @private
     */
    _render: function () {
        var $span = this.$('.o_activity_btn > span');
        $span.removeClass(function (index, classNames) {
            return classNames.split(/\s+/).filter(function (className) {
                return _.str.startsWith(className, 'o_activity_color_');
            }).join(' ');
        });
        $span.addClass('o_activity_color_' + (this.activityState || 'default'));
        if (this.$el.hasClass('show')) {
            // note: this part of the rendering might be asynchronous
            this._renderDropdown();
        }
    },
    /**
     * @private
     */
    _renderDropdown: function () {
        var self = this;
        this.$('.o_activity').html(QWeb.render('mail.KanbanActivityLoading'));
        return _readActivities(this, this.value.res_ids).then(function (activities) {
            self.$('.o_activity').html(QWeb.render('mail.KanbanActivityDropdown', {
                selection: self.selection,
                records: _.groupBy(setDelayLabel(activities), 'state'),
                uid: self.getSession().uid,
            }));
        });
    },
    /**
     * @override
     * @private
     * @param {Object} record
     */
    _reset: function (record) {
        this._super.apply(this, arguments);
        this._setState(record);
    },
    /**
     * @private
     * @param {Object} record
     */
    _setState: function (record) {
        this.record_id = record.id;
        this.activityState = this.recordData.activity_state;
    },

    //------------------------------------------------------------
    // Handlers
    //------------------------------------------------------------

    /**
     * @private
     */
    _onDropdownShow: function () {
        this._renderDropdown();
    },
});

field_registry
    .add('mail_activity', Activity)
    .add('kanban_activity', KanbanActivity);

return Activity;

});<|MERGE_RESOLUTION|>--- conflicted
+++ resolved
@@ -273,7 +273,7 @@
         var self = this;
         var $markDoneBtn = $(ev.currentTarget);
         var activityID = $markDoneBtn.data('activity-id');
-        var previousActivityTypeID = $markDoneBtn.data('previous-activity-type-id');
+        var previousActivityTypeID = $markDoneBtn.data('previous-activity-type-id') || false;
         var forceNextActivity = $markDoneBtn.data('force-next-activity');
 
         if ($markDoneBtn.data('toggle') == 'collapse') {
@@ -529,52 +529,6 @@
         }
     },
 
-<<<<<<< HEAD
-=======
-    _onMarkActivityDone: function (event) {
-        event.preventDefault();
-        var self = this;
-        this.feedbackValue = this.feedbackValue || {};
-        var $popover_el = $(event.currentTarget);
-        var activity_id = $popover_el.data('activity-id');
-        var previous_activity_type_id = $popover_el.data('previous-activity-type-id');
-        if (!$popover_el.data('bs.popover')) {
-            this.feedbackValue[activity_id] = "";
-            $popover_el.popover({
-                title : _t('Feedback'),
-                html: 'true',
-                trigger:'click',
-                content : function() {
-                    var $popover = $(QWeb.render("mail.activity_feedback_form", {'previous_activity_type_id': previous_activity_type_id}));
-                    $popover.find('#activity_feedback').val(self.feedbackValue[activity_id]);
-                    $popover.on('click', '.o_activity_popover_done_next', function () {
-                        var feedback = _.escape($popover.find('#activity_feedback').val());
-                        var previous_activity_type_id = $popover_el.data('previous-activity-type-id') || false;
-                        self._markActivityDone(activity_id, feedback)
-                            .then(self.scheduleActivity.bind(self, previous_activity_type_id));
-                    });
-                    $popover.on('click', '.o_activity_popover_done', function () {
-                        var feedback = _.escape($popover.find('#activity_feedback').val());
-                        self._markActivityDone(activity_id, feedback)
-                            .then(self._reload.bind(self, {activity: true, thread: true}));
-                    });
-                    $popover.on('click', '.o_activity_popover_discard', function () {
-                        $popover_el.popover('hide');
-                    });
-                    return $popover;
-                },
-            }).on("show.bs.popover", function (e) {
-                var $popover = $(this).data("bs.popover").tip();
-                $popover.addClass('o_mail_activity_feedback').attr('tabindex', 0);
-                $(".o_mail_activity_feedback.popover").not(e.target).popover("hide");
-            }).on("shown.bs.popover", function () {
-                var $popover = $(this).data("bs.popover").tip();
-                $popover.find('#activity_feedback').focus();
-                self._bindPopoverFocusout($(this));
-            }).popover('show');
-        }
-    },
->>>>>>> cd5c8a02
 });
 
 // -----------------------------------------------------------------------------
