<?xml version="1.0" encoding="utf-8"?>
<openerp>
    <data>
        <menuitem id="menu_base_action_rule" name="Action Rule"
            groups="base.group_extended"
            parent="base.menu_base_config" sequence="0" />

        <!--
            Action Rule Form View
        -->
           <record id="view_base_action_rule_form" model="ir.ui.view">
               <field name="name">base.action.rule.form</field>
            <field name="model">base.action.rule</field>
            <field name="type">form</field>
            <field name="arch" type="xml">
                <form string="Action Rule">
                    <field name="name" select="1"/>
                    <field name="active"/>
                    <field name="sequence"/>
                    <field name="max_level" />
<<<<<<< HEAD
=======
                    <field name="domain" colspan="4"/>
>>>>>>> 4b41a8ab
                    <notebook colspan="4">
                        <page string="Conditions">
                            <group col="2" colspan="2" name="model">
                                <separator colspan="4" string="Conditions on Model Fields"/>
                                <field name="regex_name" string="Regex on Model Name" colspan="2"/>
                                <field name="trg_user_id"/>
                            </group>
                            <group col="2" colspan="2" name="partner">
                                <separator colspan="4" string="Conditions on Model Partner"/>
                                <field name="trg_partner_id"/>
                                <field name="trg_partner_categ_id"/>
                            </group>
                            <group col="2" colspan="2">
                                <separator colspan="4" string="Conditions on States"/>
                                <field name="trg_state_from"/>
                                <field name="trg_state_to"/>
                            </group>
                            <group col="2" colspan="2">
                                <separator colspan="4" string="Conditions on Timing"/>
                                <field name="trg_date_type"/>
                                <group col="3" colspan="2" attrs="{'invisible': [('trg_date_type', '=', 'none')]}">
                                    <field name="trg_date_range" string="Delay After Trigger Date"/>
                                    <field name="trg_date_range_type" nolabel="1"/>
	                            </group>
                            </group>
                            <separator colspan="4" string="Note"/>
                            <label align="0.0" colspan="4" width="900"
                            	string="The rule use a AND operator. The model must match all non empty fields so that the rule execute the action described in the 'Actions' tab." />
                        </page>
                        <page string="Actions">
                            <separator colspan="4" string="Fields to Change"/>
                            <field name="act_user_id"/>
                            <field name="act_state"/>
                            <separator colspan="4" string="Server Action to be Triggered"/>
                            <field name="server_action_id"/>
                            <field name="filter_id"/>
                        </page>
                        <page string="E-Mail Actions">
<!--                        	<group col="4" colspan="2">-->
	                            <separator colspan="4" string="Template of Email to Send"/>
	                            <field name="act_mail_to_watchers"/>
	                            <field name="act_mail_to_user"/>
	                            <field colspan="4" name="act_mail_to_email"/>
<!--	                        </group>-->
<!--	                        <group col="4" colspan="2">-->
	                            <separator colspan="4" string="E-Mail Reminders (includes the content of the object)"/>
	                            <field name="act_remind_partner"/>
	                            <field name="act_remind_attach"/>
	                            <field name="act_remind_user"/>
	                            <group col="2" colspan="2" attrs="{'invisible': [('act_remind_user','=',False)]}">
	                                <field name="act_reply_to" attrs="{'required':[('act_remind_user','=',True)]}"/>
	                            </group>
	                            <field colspan="4" name="act_email_cc"/>
<!--	                        </group>-->
                            <separator colspan="4" string="Mail Body"/>
                            <field colspan="4" name="act_mail_body" height="250"
                            	nolabel="1" attrs="{'required':[('act_remind_user','=',True)]}" />
                            <separator colspan="4" string="Special Keywords to Be Used in The Body"/>
                            <label align="0.0" string="%%(object_id)s = Object ID" colspan="2"/>
                            <label align="0.0" string="%%(object_subject)s = Object subject" colspan="2"/>
                            <label align="0.0" string="%%(object_description)s = Object description" colspan="2"/>
                            <label align="0.0" string="%%(object_date)s = Creation date" colspan="2"/>
                            <label align="0.0" string="%%(partner)s = Partner name" colspan="2"/>
                            <label align="0.0" string="%%(partner_email)s = Partner email" colspan="2"/>
                            <label align="0.0" string="%%(object_user)s = Responsible name" colspan="2"/>
                            <label align="0.0" string="%%(object_user_email)s = Responsible email" colspan="2"/>
                            <label align="0.0" string="%%(object_user_phone)s = Responsible phone" colspan="2"/>
                        </page>
                    </notebook>
                </form>
            </field>
           </record>

<!-- Action Rule Tree View -->

           <record id="view_base_action_rule_tree" model="ir.ui.view">
               <field name="name">base.action.rule.tree</field>
            <field name="model">base.action.rule</field>
            <field name="type">tree</field>
            <field name="arch" type="xml">
                <tree string="Action Rule">
                    <field name="name" colspan="4"/>
<<<<<<< HEAD
                    <field name="max_level"/>
=======
                    <field name="sequence"/>
                    <field name="max_level"/>
                    <field name="domain"/>
>>>>>>> 4b41a8ab
                </tree>
            </field>
           </record>

<!-- Action Rule Action -->

           <record id="base_action_rule_act" model="ir.actions.act_window">
            <field name="name">Action Rules</field>
            <field name="res_model">base.action.rule</field>
            <field name="view_type">form</field>
            <field name="view_mode">tree,form</field>
            <field name="view_id" ref="view_base_action_rule_tree"/>
        </record>

           <menuitem id="menu_base_action_rule_form"
               parent="menu_base_action_rule" action="base_action_rule_act" />


    </data>
</openerp><|MERGE_RESOLUTION|>--- conflicted
+++ resolved
@@ -18,10 +18,7 @@
                     <field name="active"/>
                     <field name="sequence"/>
                     <field name="max_level" />
-<<<<<<< HEAD
-=======
                     <field name="domain" colspan="4"/>
->>>>>>> 4b41a8ab
                     <notebook colspan="4">
                         <page string="Conditions">
                             <group col="2" colspan="2" name="model">
@@ -104,13 +101,9 @@
             <field name="arch" type="xml">
                 <tree string="Action Rule">
                     <field name="name" colspan="4"/>
-<<<<<<< HEAD
-                    <field name="max_level"/>
-=======
                     <field name="sequence"/>
                     <field name="max_level"/>
                     <field name="domain"/>
->>>>>>> 4b41a8ab
                 </tree>
             </field>
            </record>
