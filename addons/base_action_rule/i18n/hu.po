# #-#-#-#-#  hu.po (Odoo 9.0)  #-#-#-#-#
# Translation of Odoo Server.
# This file contains the translation of the following modules:
# * base_action_rule
#
# Translators:
# krnkris, 2015
# krnkris, 2016
# Oregional <geza.nagy@oregional.hu>, 2016
# #-#-#-#-#  hu.po (Odoo Server 10.0alpha1e)  #-#-#-#-#
# Translation of Odoo Server.
# This file contains the translation of the following modules:
# * base_action_rule
#
# Translators:
# Martin Trigaux <mat@odoo.com>, 2016
# krnkris <krnkris@freemail.hu>, 2016
# Oregional <geza.nagy@oregional.hu>, 2016
#, fuzzy
msgid ""
msgstr ""
"Project-Id-Version: Odoo Server 10.0alpha1e\n"
"Report-Msgid-Bugs-To: \n"
<<<<<<< HEAD
"POT-Creation-Date: 2016-08-19 10:24+0000\n"
=======
"POT-Creation-Date: 2016-08-18 14:07+0000\n"
>>>>>>> bc1a0a32
"PO-Revision-Date: 2016-08-18 08:37+0000\n"
"Last-Translator: Oregional <geza.nagy@oregional.hu>, 2016\n"
"Language-Team: Hungarian (https://www.transifex.com/odoo/teams/41243/hu/)\n"
"Language: hu\n"
"MIME-Version: 1.0\n"
"Content-Type: text/plain; charset=UTF-8\n"
"Content-Transfer-Encoding: \n"
"#-#-#-#-#  hu.po (Odoo 9.0)  #-#-#-#-#\n"
"Plural-Forms: nplurals=2; plural=(n != 1);\n"
"#-#-#-#-#  hu.po (Odoo Server 10.0alpha1e)  #-#-#-#-#\n"
"Plural-Forms: nplurals=2; plural=(n != 1);\n"

#. module: base_action_rule
#: model:ir.ui.view,arch_db:base_action_rule.view_base_action_rule_form
msgid "<b>Please choose the document type before setting the conditions.</b>"
msgstr "<b>Válassza ki a dokumentum típust feltételek beállítása előtt.</b>"

#. module: base_action_rule
#: model:ir.ui.view,arch_db:base_action_rule.view_base_action_rule_form
#: model:ir.ui.view,arch_db:base_action_rule.view_base_action_rule_tree
msgid "Action Rule"
msgstr "Műveleti szabályok"

#. module: base_action_rule
#: model:ir.model,name:base_action_rule.model_base_action_rule_line_test
msgid "Action Rule Line Test"
msgstr ""

#. module: base_action_rule
#: model:ir.model,name:base_action_rule.model_base_action_rule_lead_test
msgid "Action Rule Test"
msgstr "Műveleti szabály teszt"

#. module: base_action_rule
#: model:ir.model,name:base_action_rule.model_base_action_rule
msgid "Action Rules"
msgstr "Műveleti szabályok"

#. module: base_action_rule
#: model:ir.ui.view,arch_db:base_action_rule.view_base_action_rule_form
msgid "Actions"
msgstr "Műveletek"

#. module: base_action_rule
#: model:ir.model.fields,field_description:base_action_rule.field_base_action_rule_active
#: model:ir.model.fields,field_description:base_action_rule.field_base_action_rule_lead_test_active
msgid "Active"
msgstr "Aktív"

#. module: base_action_rule
#: model:ir.model.fields,field_description:base_action_rule.field_base_action_rule_act_followers
msgid "Add Followers"
msgstr "Követők hozzáadása"

#. module: base_action_rule
#: model:ir.actions.act_window,name:base_action_rule.base_action_rule_act
#: model:ir.ui.menu,name:base_action_rule.menu_base_action_rule_form
msgid "Automated Actions"
msgstr "Automatizált műveletek"

#. module: base_action_rule
#: selection:base.action.rule,kind:0
msgid "Based on Form Modification"
msgstr "Űrlap módosítás alapján"

#. module: base_action_rule
#: selection:base.action.rule,kind:0
msgid "Based on Timed Condition"
msgstr "Időzített feltételek alapján"

#. module: base_action_rule
#: model:ir.model.fields,field_description:base_action_rule.field_base_action_rule_filter_pre_domain
msgid "Before Update Domain"
msgstr "Tartomány frissítése előtt"

#. module: base_action_rule
#: model:ir.model.fields,field_description:base_action_rule.field_base_action_rule_filter_pre_id
msgid "Before Update Filter"
msgstr "Szűrő frissítése előtt"

#. module: base_action_rule
#: selection:base.action.rule.lead.test,state:0
msgid "Cancelled"
msgstr "Visszavont"

#. module: base_action_rule
#: model:ir.model.fields,help:base_action_rule.field_base_action_rule_lead_test_customer
msgid "Check this box if this contact is a customer."
msgstr "Jelölje be ezt a négyzetet, ha a kapcsolat egyben vevő is"

#. module: base_action_rule
#: model:ir.actions.act_window,help:base_action_rule.base_action_rule_act
msgid "Click to setup a new automated action rule."
msgstr "Kattintson egy új automatikus műveleti szabály beállításához."

#. module: base_action_rule
#: selection:base.action.rule.lead.test,state:0
msgid "Closed"
msgstr "Lezárt"

#. module: base_action_rule
#: model:ir.model.fields,help:base_action_rule.field_base_action_rule_on_change_fields
msgid "Comma-separated list of field names that triggers the onchange."
msgstr ""
"Vesszővel elválasztott mezőnevek listája melyek elindítják a változtatáskori "
"műveletet."

#. module: base_action_rule
#: model:ir.ui.view,arch_db:base_action_rule.view_base_action_rule_form
msgid "Conditions"
msgstr "Feltételek"

#. module: base_action_rule
#: model:ir.model.fields,field_description:base_action_rule.field_base_action_rule_create_uid
#: model:ir.model.fields,field_description:base_action_rule.field_base_action_rule_lead_test_create_uid
#: model:ir.model.fields,field_description:base_action_rule.field_base_action_rule_line_test_create_uid
msgid "Created by"
msgstr "Készítette"

#. module: base_action_rule
#: model:ir.model.fields,field_description:base_action_rule.field_base_action_rule_create_date
#: model:ir.model.fields,field_description:base_action_rule.field_base_action_rule_lead_test_create_date
#: model:ir.model.fields,field_description:base_action_rule.field_base_action_rule_line_test_create_date
msgid "Created on"
msgstr "Létrehozás dátuma"

#. module: base_action_rule
#: selection:base.action.rule,trg_date_range_type:0
msgid "Days"
msgstr "Napok"

#. module: base_action_rule
#: model:ir.ui.view,arch_db:base_action_rule.view_base_action_rule_form
msgid "Delay After Trigger Date"
msgstr "Késleltetés az indítás dátuma után"

#. module: base_action_rule
#: model:ir.model.fields,help:base_action_rule.field_base_action_rule_trg_date_range
msgid ""
<<<<<<< HEAD
"Delay after the trigger date.\n"
"                                    You can put a negative number if you "
"need a delay before the\n"
"                                    trigger date, like sending a reminder 15 "
"minutes before a meeting."
msgstr ""
=======
"Delay after the trigger date.You can put a negative number if you need a "
"delay before thetrigger date, like sending a reminder 15 minutes before a "
"meeting."
msgstr ""
"A emlékeztető dátumának késleltetése. Negatív számot is írhat, ha az "
"emlékeztető indítására az emlékeztető ideje előtt van szüksége. Példa: "
"emlékeztető küldése 15 perccel a találkozó előtt."
>>>>>>> bc1a0a32

#. module: base_action_rule
#: model:ir.model.fields,field_description:base_action_rule.field_base_action_rule_trg_date_range
msgid "Delay after trigger date"
msgstr "Késleltetés az indítás dátuma után"

#. module: base_action_rule
#: model:ir.model.fields,field_description:base_action_rule.field_base_action_rule_trg_date_range_type
msgid "Delay type"
msgstr "Késedelem típusa"

#. module: base_action_rule
#: model:ir.model.fields,field_description:base_action_rule.field_base_action_rule_display_name
#: model:ir.model.fields,field_description:base_action_rule.field_base_action_rule_lead_test_display_name
#: model:ir.model.fields,field_description:base_action_rule.field_base_action_rule_line_test_display_name
msgid "Display Name"
msgstr "Megjelenített név"

#. module: base_action_rule
#: model:ir.model.fields,field_description:base_action_rule.field_base_action_rule_filter_domain
msgid "Domain"
msgstr "Tartomány"

#. module: base_action_rule
#: model:ir.model.fields,help:base_action_rule.field_base_action_rule_server_action_ids
msgid "Examples: email reminders, call object service, etc."
msgstr "Példák: e-mail emlékeztetők, objektum szolgáltatás hívása, stb."

#. module: base_action_rule
#: model:ir.ui.view,arch_db:base_action_rule.view_base_action_rule_form
msgid "Fields to Change"
msgstr "Módosítandó mezők"

#. module: base_action_rule
#: model:ir.model.fields,field_description:base_action_rule.field_base_action_rule_filter_id
msgid "Filter"
msgstr "Szűrő"

#. module: base_action_rule
#: model:ir.model.fields,help:base_action_rule.field_base_action_rule_sequence
msgid "Gives the sequence order when displaying a list of rules."
msgstr ""
"Megadja a rendezési szempontot a szabályok listájának megjelenítésekor."

#. module: base_action_rule
#: model:ir.ui.view,arch_db:base_action_rule.view_base_action_rule_form
msgid ""
"Go to your \"Related Document Model\" page and set the filter parameters in "
"the \"Search\" view (Example of filter based on Leads/Opportunities: "
"Creation Date \"is equal to\" 01/01/2012)"
msgstr ""
"Menjen a \"Vonatkozó dokumentum modell\" oldalra és állítsa be a szűrő "
"paramétereket a \"Keresés\" nézetben (Például az Érdeklődések/Lehetőségek "
"alapján keresés: Létrehozás dátuma \"egyenlő ezzel\" 01/01/2012)"

#. module: base_action_rule
#: selection:base.action.rule,trg_date_range_type:0
msgid "Hours"
msgstr "Órák"

#. module: base_action_rule
#: model:ir.model.fields,field_description:base_action_rule.field_base_action_rule_id
#: model:ir.model.fields,field_description:base_action_rule.field_base_action_rule_lead_test_id
#: model:ir.model.fields,field_description:base_action_rule.field_base_action_rule_line_test_id
#, fuzzy
msgid "ID"
msgstr ""
"#-#-#-#-#  hu.po (Odoo 9.0)  #-#-#-#-#\n"
"ID\n"
"#-#-#-#-#  hu.po (Odoo Server 10.0alpha1e)  #-#-#-#-#\n"
"Azonosító ID"

#. module: base_action_rule
#: model:ir.model.fields,help:base_action_rule.field_base_action_rule_filter_domain
#: model:ir.model.fields,help:base_action_rule.field_base_action_rule_filter_id
msgid ""
"If present, this condition must be satisfied before executing the action "
"rule."
msgstr ""
"Ha fellelhető, akkor ennek a feltételnek teljesülnie kell a műveleti szabály "
"végrehajtása előtt."

#. module: base_action_rule
#: model:ir.model.fields,help:base_action_rule.field_base_action_rule_filter_pre_domain
#: model:ir.model.fields,help:base_action_rule.field_base_action_rule_filter_pre_id
msgid ""
"If present, this condition must be satisfied before the update of the record."
msgstr ""
"Ha létezik, ennek a feltételnek teljesülnie kell a rekord frissítése előtt."

#. module: base_action_rule
#: selection:base.action.rule.lead.test,state:0
msgid "In Progress"
msgstr "Folyamatban"

#. module: base_action_rule
#: model:ir.ui.view,arch_db:base_action_rule.view_base_action_rule_form
msgid ""
"In this same \"Search\" view, select the menu \"Save Current Filter\", enter "
"the name (Ex: Create the 01/01/2012) and add the option \"Share with all "
"users\""
msgstr ""
"Ugyanebben a \"Keresés\" nézetben, válassza ki a \"Mentse a jelenlegi szűrőt"
"\" menüt, írja be a nevet (Pl.: Hozza létre 01/01/2012) és adja hozzá a "
"\"Ossza meg az összes felhasználóval\" feltételt"

#. module: base_action_rule
#: model:ir.model.fields,field_description:base_action_rule.field_base_action_rule_lead_test_customer
msgid "Is a Customer"
msgstr "Vevő"

#. module: base_action_rule
#: model:ir.model.fields,field_description:base_action_rule.field_base_action_rule_lead_test_date_action_last
msgid "Last Action"
msgstr "Utolsó művelet"

#. module: base_action_rule
#: model:ir.model.fields,field_description:base_action_rule.field_base_action_rule___last_update
#: model:ir.model.fields,field_description:base_action_rule.field_base_action_rule_lead_test___last_update
#: model:ir.model.fields,field_description:base_action_rule.field_base_action_rule_line_test___last_update
#, fuzzy
msgid "Last Modified on"
msgstr ""
"#-#-#-#-#  hu.po (Odoo 9.0)  #-#-#-#-#\n"
"Utolsó frissítés dátuma\n"
"#-#-#-#-#  hu.po (Odoo Server 10.0alpha1e)  #-#-#-#-#\n"
"Utoljára frissítve ekkor"
<<<<<<< HEAD
=======

#. module: base_action_rule
#: model:ir.model.fields,field_description:base_action_rule.field_base_action_rule_last_run
msgid "Last Run"
msgstr "Utolsó futás"
>>>>>>> bc1a0a32

#. module: base_action_rule
#: model:ir.model.fields,field_description:base_action_rule.field_base_action_rule_lead_test_write_uid
#: model:ir.model.fields,field_description:base_action_rule.field_base_action_rule_line_test_write_uid
#: model:ir.model.fields,field_description:base_action_rule.field_base_action_rule_write_uid
msgid "Last Updated by"
msgstr "Utoljára frissítette"

#. module: base_action_rule
#: model:ir.model.fields,field_description:base_action_rule.field_base_action_rule_lead_test_write_date
#: model:ir.model.fields,field_description:base_action_rule.field_base_action_rule_line_test_write_date
#: model:ir.model.fields,field_description:base_action_rule.field_base_action_rule_write_date
#, fuzzy
msgid "Last Updated on"
msgstr ""
"#-#-#-#-#  hu.po (Odoo 9.0)  #-#-#-#-#\n"
"Utoljára frissítve\n"
"#-#-#-#-#  hu.po (Odoo Server 10.0alpha1e)  #-#-#-#-#\n"
"Utoljára frissítve "

#. module: base_action_rule
<<<<<<< HEAD
#: model:ir.model.fields,field_description:base_action_rule.field_base_action_rule_last_run
msgid "Last run"
msgstr ""

#. module: base_action_rule
#: model:ir.model.fields,field_description:base_action_rule.field_base_action_rule_line_test_lead_id
msgid "Lead id"
msgstr ""

#. module: base_action_rule
#: model:ir.model.fields,field_description:base_action_rule.field_base_action_rule_lead_test_line_ids
msgid "Line ids"
msgstr ""
=======
#: model:ir.model.fields,field_description:base_action_rule.field_base_action_rule_line_test_lead_id
msgid "Lead id"
msgstr ""
>>>>>>> bc1a0a32

#. module: base_action_rule
#: selection:base.action.rule,trg_date_range_type:0
msgid "Minutes"
msgstr "Percek"

#. module: base_action_rule
#: model:ir.model.fields,field_description:base_action_rule.field_base_action_rule_model
#, fuzzy
msgid "Model"
msgstr ""
"#-#-#-#-#  hu.po (Odoo 9.0)  #-#-#-#-#\n"
"Model\n"
"#-#-#-#-#  hu.po (Odoo Server 10.0alpha1e)  #-#-#-#-#\n"
"Modell"

#. module: base_action_rule
#: selection:base.action.rule,trg_date_range_type:0
msgid "Months"
msgstr "Hónapok"

#. module: base_action_rule
#: model:ir.model.fields,field_description:base_action_rule.field_base_action_rule_line_test_name
msgid "Name"
msgstr "Név"

#. module: base_action_rule
#: selection:base.action.rule.lead.test,state:0
msgid "New"
msgstr "Új"

#. module: base_action_rule
#: model:ir.model.fields,field_description:base_action_rule.field_base_action_rule_on_change_fields
msgid "On Change Fields Trigger"
msgstr "Mezők megváltoztatásakor kapcsol"

#. module: base_action_rule
#: selection:base.action.rule,kind:0
msgid "On Creation"
msgstr "Létrehozáskor"

#. module: base_action_rule
#: selection:base.action.rule,kind:0
msgid "On Creation & Update"
msgstr "Létrehozáskor & Frissítéskor"

#. module: base_action_rule
#: selection:base.action.rule,kind:0
msgid "On Deletion"
msgstr "Törléskor"

#. module: base_action_rule
#: selection:base.action.rule,kind:0
msgid "On Update"
msgstr "Frissítéskor"

#. module: base_action_rule
#: model:ir.model.fields,field_description:base_action_rule.field_base_action_rule_lead_test_partner_id
msgid "Partner"
msgstr "Partner"

#. module: base_action_rule
#: selection:base.action.rule.lead.test,state:0
msgid "Pending"
msgstr "Függő"

#. module: base_action_rule
#: model:ir.model.fields,field_description:base_action_rule.field_base_action_rule_model_id
msgid "Related Document Model"
msgstr "Vonatkozó dokumentum modell"

#. module: base_action_rule
#: model:ir.model.fields,field_description:base_action_rule.field_base_action_rule_lead_test_user_id
msgid "Responsible"
msgstr "Felelős"

#. module: base_action_rule
#: model:ir.model.fields,field_description:base_action_rule.field_base_action_rule_name
msgid "Rule Name"
msgstr "Szabály neve"

#. module: base_action_rule
#: model:ir.ui.view,arch_db:base_action_rule.view_base_action_rule_form
msgid ""
"Select when the action must be run, and choose records and/or timing "
"conditions."
msgstr ""
"Válassza, ha a műveletet el kell végezni, és és válasszon adatbázis "
"rekordokat és/vagy időzítési feltételeket."

#. module: base_action_rule
#: model:ir.model.fields,field_description:base_action_rule.field_base_action_rule_sequence
msgid "Sequence"
msgstr "Sorszám"

#. module: base_action_rule
#: model:ir.model.fields,field_description:base_action_rule.field_base_action_rule_server_action_ids
#: model:ir.ui.view,arch_db:base_action_rule.view_base_action_rule_form
msgid "Server Actions"
msgstr "Szerver műveletek"

#. module: base_action_rule
#: model:ir.ui.view,arch_db:base_action_rule.view_base_action_rule_form
msgid "Server actions to run"
msgstr "Szerver műveletének futtatása"

#. module: base_action_rule
#: model:ir.model.fields,field_description:base_action_rule.field_base_action_rule_act_user_id
msgid "Set Responsible"
msgstr "Felelős beállítása"

#. module: base_action_rule
#: model:ir.ui.view,arch_db:base_action_rule.view_base_action_rule_form
msgid "Set selection based on a search filter:"
msgstr "Állítsa be a kiválasztást a keresési  szűrő alapján:"

#. module: base_action_rule
#: model:ir.model.fields,field_description:base_action_rule.field_base_action_rule_lead_test_state
msgid "Status"
msgstr "Állapot"

#. module: base_action_rule
#: model:ir.model.fields,field_description:base_action_rule.field_base_action_rule_lead_test_name
msgid "Subject"
msgstr "Tárgy"

#. module: base_action_rule
#: model:ir.filters,name:base_action_rule.test_filter_done
msgid "Test lead in state 'done'"
msgstr "'Elvégezve' állapotú érdeklődések tesztje"

#. module: base_action_rule
#: model:ir.filters,name:base_action_rule.test_filter_draft
msgid "Test lead in state 'draft'"
msgstr "'Tervezet' állapotú érdeklődések tesztje"

#. module: base_action_rule
#: model:ir.filters,name:base_action_rule.test_filter_open
msgid "Test lead in state 'open'"
msgstr "'Nyitott' állapotú érdeklődések tesztje"

#. module: base_action_rule
#: model:ir.model.fields,field_description:base_action_rule.field_base_action_rule_trg_date_id
msgid "Trigger Date"
msgstr "Indítási dátum"

#. module: base_action_rule
#: model:ir.model.fields,field_description:base_action_rule.field_base_action_rule_trg_date_calendar_id
msgid "Use Calendar"
msgstr "Használja a naptárat"

#. module: base_action_rule
#: model:ir.actions.act_window,help:base_action_rule.base_action_rule_act
msgid ""
"Use automated actions to automatically trigger actions for\n"
"                various screens. Example: a lead created by a specific user "
"may\n"
"                be automatically set to a specific sales team, or an\n"
"                opportunity which still has status pending after 14 days "
"might\n"
"                trigger an automatic reminder email."
msgstr ""
"Használjon automatikus műveleteket automatikus művelet indításához "
"különböző \n"
"                képernyőkön. Például: ha egy érdeklődést egy felhasználó "
"létrehozott akkor \n"
"                az automatikusan egy csoporthoz lesz iktatva, vagy egy "
"lehetőség,\n"
"                vagy egy lehetőség, mely függőben van 14 nap után is el fog\n"
"                indítani egy automatikus emlékeztető e-mailt. "

#. module: base_action_rule
#: model:ir.model.fields,field_description:base_action_rule.field_base_action_rule_line_test_user_id
msgid "User id"
msgstr ""

#. module: base_action_rule
#: model:ir.model.fields,help:base_action_rule.field_base_action_rule_trg_date_calendar_id
msgid ""
"When calculating a day-based timed condition, it is possible to use a "
"calendar to compute the date based on working days."
msgstr ""
"Ha egy nap-alapú időzített feltételt számol, akkor lehetősége van naptárat "
"használni a munkanapokon alapuló dátum kiszámításhoz."

#. module: base_action_rule
#: model:ir.model.fields,help:base_action_rule.field_base_action_rule_trg_date_id
msgid ""
"When should the condition be triggered.\n"
"                                  If present, will be checked by the "
"scheduler. If empty, will be checked at creation and update."
msgstr ""
<<<<<<< HEAD
=======
"Mikor kell a feltételeket állítani. Ha elérhető, az ütemező jelöli ki. Ha "
"üres, a frissítés létrehozásakor lesz kijelölve."
>>>>>>> bc1a0a32

#. module: base_action_rule
#: model:ir.model.fields,field_description:base_action_rule.field_base_action_rule_kind
msgid "When to Run"
msgstr "Mikor futassa"

#. module: base_action_rule
#: model:ir.model.fields,help:base_action_rule.field_base_action_rule_active
msgid "When unchecked, the rule is hidden and will not be executed."
msgstr "Ha nincs bejelölve, a szabály eltüntetett és nem végrehajtott."

#. module: base_action_rule
#: model:ir.ui.view,arch_db:base_action_rule.view_base_action_rule_form
msgid ""
"You may also use filters instead of choosing records. In order to create a "
"new filter:"
msgstr ""
"Szűrőt is használhat a rekordok kiválasztása helyett. Egy új szűrő "
"létrehozásához:"

<<<<<<< HEAD
#~ msgid "Create Date"
#~ msgstr "Létrehozás dátuma"

#~ msgid ""
#~ "Delay after the trigger date.You can put a negative number if you need a "
#~ "delay before thetrigger date, like sending a reminder 15 minutes before a "
#~ "meeting."
#~ msgstr ""
#~ "A emlékeztető dátumának késleltetése. Negatív számot is írhat, ha az "
#~ "emlékeztető indítására az emlékeztető ideje előtt van szüksége. Példa: "
#~ "emlékeztető küldése 15 perccel a találkozó előtt."

#~ msgid "Last Run"
#~ msgstr "Utolsó futás"

#~ msgid ""
#~ "When should the condition be triggered. If present, will be checked by "
#~ "the scheduler. If empty, will be checked at creation and update."
#~ msgstr ""
#~ "Mikor kell a feltételeket állítani. Ha elérhető, az ütemező jelöli ki. Ha "
#~ "üres, a frissítés létrehozásakor lesz kijelölve."
=======
#. module: base_action_rule
#: model:ir.model.fields,field_description:base_action_rule.field_base_action_rule_lead_test_line_ids
msgid "unknown"
msgstr ""
>>>>>>> bc1a0a32
<|MERGE_RESOLUTION|>--- conflicted
+++ resolved
@@ -21,11 +21,7 @@
 msgstr ""
 "Project-Id-Version: Odoo Server 10.0alpha1e\n"
 "Report-Msgid-Bugs-To: \n"
-<<<<<<< HEAD
-"POT-Creation-Date: 2016-08-19 10:24+0000\n"
-=======
 "POT-Creation-Date: 2016-08-18 14:07+0000\n"
->>>>>>> bc1a0a32
 "PO-Revision-Date: 2016-08-18 08:37+0000\n"
 "Last-Translator: Oregional <geza.nagy@oregional.hu>, 2016\n"
 "Language-Team: Hungarian (https://www.transifex.com/odoo/teams/41243/hu/)\n"
@@ -139,6 +135,11 @@
 msgstr "Feltételek"
 
 #. module: base_action_rule
+#: model:ir.model.fields,field_description:base_action_rule.field_base_action_rule_create_date
+msgid "Create Date"
+msgstr "Létrehozás dátuma"
+
+#. module: base_action_rule
 #: model:ir.model.fields,field_description:base_action_rule.field_base_action_rule_create_uid
 #: model:ir.model.fields,field_description:base_action_rule.field_base_action_rule_lead_test_create_uid
 #: model:ir.model.fields,field_description:base_action_rule.field_base_action_rule_line_test_create_uid
@@ -146,7 +147,6 @@
 msgstr "Készítette"
 
 #. module: base_action_rule
-#: model:ir.model.fields,field_description:base_action_rule.field_base_action_rule_create_date
 #: model:ir.model.fields,field_description:base_action_rule.field_base_action_rule_lead_test_create_date
 #: model:ir.model.fields,field_description:base_action_rule.field_base_action_rule_line_test_create_date
 msgid "Created on"
@@ -165,14 +165,6 @@
 #. module: base_action_rule
 #: model:ir.model.fields,help:base_action_rule.field_base_action_rule_trg_date_range
 msgid ""
-<<<<<<< HEAD
-"Delay after the trigger date.\n"
-"                                    You can put a negative number if you "
-"need a delay before the\n"
-"                                    trigger date, like sending a reminder 15 "
-"minutes before a meeting."
-msgstr ""
-=======
 "Delay after the trigger date.You can put a negative number if you need a "
 "delay before thetrigger date, like sending a reminder 15 minutes before a "
 "meeting."
@@ -180,7 +172,6 @@
 "A emlékeztető dátumának késleltetése. Negatív számot is írhat, ha az "
 "emlékeztető indítására az emlékeztető ideje előtt van szüksége. Példa: "
 "emlékeztető küldése 15 perccel a találkozó előtt."
->>>>>>> bc1a0a32
 
 #. module: base_action_rule
 #: model:ir.model.fields,field_description:base_action_rule.field_base_action_rule_trg_date_range
@@ -308,14 +299,11 @@
 "Utolsó frissítés dátuma\n"
 "#-#-#-#-#  hu.po (Odoo Server 10.0alpha1e)  #-#-#-#-#\n"
 "Utoljára frissítve ekkor"
-<<<<<<< HEAD
-=======
 
 #. module: base_action_rule
 #: model:ir.model.fields,field_description:base_action_rule.field_base_action_rule_last_run
 msgid "Last Run"
 msgstr "Utolsó futás"
->>>>>>> bc1a0a32
 
 #. module: base_action_rule
 #: model:ir.model.fields,field_description:base_action_rule.field_base_action_rule_lead_test_write_uid
@@ -337,25 +325,9 @@
 "Utoljára frissítve "
 
 #. module: base_action_rule
-<<<<<<< HEAD
-#: model:ir.model.fields,field_description:base_action_rule.field_base_action_rule_last_run
-msgid "Last run"
-msgstr ""
-
-#. module: base_action_rule
 #: model:ir.model.fields,field_description:base_action_rule.field_base_action_rule_line_test_lead_id
 msgid "Lead id"
 msgstr ""
-
-#. module: base_action_rule
-#: model:ir.model.fields,field_description:base_action_rule.field_base_action_rule_lead_test_line_ids
-msgid "Line ids"
-msgstr ""
-=======
-#: model:ir.model.fields,field_description:base_action_rule.field_base_action_rule_line_test_lead_id
-msgid "Lead id"
-msgstr ""
->>>>>>> bc1a0a32
 
 #. module: base_action_rule
 #: selection:base.action.rule,trg_date_range_type:0
@@ -544,15 +516,11 @@
 #. module: base_action_rule
 #: model:ir.model.fields,help:base_action_rule.field_base_action_rule_trg_date_id
 msgid ""
-"When should the condition be triggered.\n"
-"                                  If present, will be checked by the "
+"When should the condition be triggered. If present, will be checked by the "
 "scheduler. If empty, will be checked at creation and update."
 msgstr ""
-<<<<<<< HEAD
-=======
 "Mikor kell a feltételeket állítani. Ha elérhető, az ütemező jelöli ki. Ha "
 "üres, a frissítés létrehozásakor lesz kijelölve."
->>>>>>> bc1a0a32
 
 #. module: base_action_rule
 #: model:ir.model.fields,field_description:base_action_rule.field_base_action_rule_kind
@@ -573,31 +541,7 @@
 "Szűrőt is használhat a rekordok kiválasztása helyett. Egy új szűrő "
 "létrehozásához:"
 
-<<<<<<< HEAD
-#~ msgid "Create Date"
-#~ msgstr "Létrehozás dátuma"
-
-#~ msgid ""
-#~ "Delay after the trigger date.You can put a negative number if you need a "
-#~ "delay before thetrigger date, like sending a reminder 15 minutes before a "
-#~ "meeting."
-#~ msgstr ""
-#~ "A emlékeztető dátumának késleltetése. Negatív számot is írhat, ha az "
-#~ "emlékeztető indítására az emlékeztető ideje előtt van szüksége. Példa: "
-#~ "emlékeztető küldése 15 perccel a találkozó előtt."
-
-#~ msgid "Last Run"
-#~ msgstr "Utolsó futás"
-
-#~ msgid ""
-#~ "When should the condition be triggered. If present, will be checked by "
-#~ "the scheduler. If empty, will be checked at creation and update."
-#~ msgstr ""
-#~ "Mikor kell a feltételeket állítani. Ha elérhető, az ütemező jelöli ki. Ha "
-#~ "üres, a frissítés létrehozásakor lesz kijelölve."
-=======
 #. module: base_action_rule
 #: model:ir.model.fields,field_description:base_action_rule.field_base_action_rule_lead_test_line_ids
 msgid "unknown"
-msgstr ""
->>>>>>> bc1a0a32
+msgstr ""