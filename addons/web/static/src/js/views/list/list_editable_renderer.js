--- conflicted
+++ resolved
@@ -911,22 +911,13 @@
     _resequence: function (event, ui) {
         var self = this;
         var movedRecordID = ui.item.data('id');
-<<<<<<< HEAD
-        var rows = this.state.data;
-        var row = self._getRecord(movedRecordID);
-        var index0 = rows.indexOf(row);
-        var index1 = ui.item.index();
-        var lower = Math.min(index0, index1);
-        var upper = Math.max(index0, index1) + 1;
-=======
         self.unselectRow().then(function () {
             var rows = self.state.data;
-            var row = _.findWhere(rows, {id: movedRecordID});
+            var row = self._getRecord(movedRecordID);
             var index0 = rows.indexOf(row);
             var index1 = ui.item.index();
             var lower = Math.min(index0, index1);
             var upper = Math.max(index0, index1) + 1;
->>>>>>> 995aa168
 
             var order = _.findWhere(self.state.orderedBy, {name: self.handleField});
             var asc = !order || order.asc;
