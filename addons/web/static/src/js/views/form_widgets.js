--- conflicted
+++ resolved
@@ -1410,15 +1410,7 @@
         } else {
             val = $li.data("id");
         }
-<<<<<<< HEAD
         if (val !== self.get('value')) {
-            this.view.recursive_save().done(function() {
-                var change = {};
-                change[self.name] = val;
-                self.view.dataset.write(self.view.datarecord.id, change).done(function() {
-                    self.view.reload();
-=======
-        if (val != self.get('value')) {
             if (!this.view.datarecord.id ||
                     this.view.datarecord.id.toString().match(data.BufferedDataSet.virtual_id_regex)) {
                 // don't save, only set value for not-yet-saved many2ones
@@ -1431,7 +1423,6 @@
                     self.view.dataset.write(self.view.datarecord.id, change).done(function() {
                         self.view.reload();
                     });
->>>>>>> bb8f0f1f
                 });
             }
         }
