/*---------------------------------------------------------
 * OpenERP web library
 *---------------------------------------------------------*/

openerp.web.views = function(openerp) {

var _t = openerp.web._t;
var QWeb = openerp.web.qweb;

/**
 * Registry for all the client actions key: tag value: widget
 */
openerp.web.client_actions = new openerp.web.Registry();

openerp.web.ActionManager = openerp.web.Widget.extend({
    identifier_prefix: "actionmanager",
    init: function(parent) {
        this._super(parent);
        this.inner_viewmanager = null;
        this.dialog = null;
        this.dialog_viewmanager = null;
        this.client_widget = null;
        this.url = {}
    },
    render: function() {
        return "<div id='"+this.element_id+"'></div>";
    },
    dialog_stop: function () {
        if (this.dialog) {
            this.dialog_viewmanager.stop();
            this.dialog_viewmanager = null;
            this.dialog.stop();
            this.dialog = null;
        }
    },
    content_stop: function () {
        if (this.inner_viewmanager) {
            this.inner_viewmanager.stop();
            this.inner_viewmanager = null;
        }
        if (this.client_widget) {
            this.client_widget.stop();
            this.client_widget = null;
        }
    },
    url_update: function(action) {
        // this.url = {
        //     "model": action.model,
        //     "domain": action.domain,
        // };
        // action.res_model
        // action.domain
        // action.context
        // after
        // action.views
        // action.res_id
        // mode
        // menu
    },
    url_stringify: function(action) {
    },
    url_parse: function(action) {
    },
    on_url_update: function(url) {
    },
    do_url_action: function(url) {
    },
    do_action: function(action, on_close) {
        var type = action.type.replace(/\./g,'_');
        var popup = action.target === 'new';
        action.flags = _.extend({
            views_switcher : !popup,
            search_view : !popup,
            action_buttons : !popup,
            sidebar : !popup,
            pager : !popup
        }, action.flags || {});
        if (!(type in this)) {
            this.log("Action manager can't handle action of type " + action.type, action);
            return;
        }
        this[type](action, on_close);
    },
    ir_actions_act_window: function (action, on_close) {
        if (action.target === 'new') {
            if (this.dialog == null) {
                this.dialog = new openerp.web.Dialog(this, { title: action.name, width: '80%' });
                if(on_close)
                    this.dialog.on_close.add(on_close);
                this.dialog.start();
            } else {
                this.dialog_viewmanager.stop();
            }
            this.dialog_viewmanager = new openerp.web.ViewManagerAction(this, action);
            this.dialog_viewmanager.appendTo(this.dialog.$element);
            this.dialog.open();
        } else  {
            this.dialog_stop();
            this.content_stop();
            this.inner_viewmanager = new openerp.web.ViewManagerAction(this, action);
            this.inner_viewmanager.appendTo(this.$element);
            this.url_update(action);
        }
        /* new window code
            this.rpc("/web/session/save_session_action", { the_action : action}, function(key) {
                var url = window.location.protocol + "//" + window.location.host + window.location.pathname + "?" + jQuery.param({ s_action : "" + key });
                window.open(url,'_blank');
            });
        */
    },
    ir_actions_act_window_close: function (action, on_closed) {
        this.dialog_stop();
    },
    ir_actions_server: function (action, on_closed) {
        var self = this;
        this.rpc('/web/action/run', {
            action_id: action.id,
            context: {active_id: 66, active_ids: [66], active_model: 'ir.ui.menu'}
        }).then(function (action) {
            self.do_action(action, on_closed)
        });
    },
    ir_actions_client: function (action) {
        this.content_stop();
        var ClientWidget = openerp.web.client_actions.get_object(action.tag);
        (this.client_widget = new ClientWidget(this, action.params)).appendTo(this);
    },
    ir_actions_report_xml: function(action) {
        $.blockUI();
        this.session.get_file({
            url: '/web/report',
            data: {action: JSON.stringify(action)},
            complete: $.unblockUI
        });
    }
});

openerp.web.ViewManager =  openerp.web.Widget.extend(/** @lends openerp.web.ViewManager# */{
    identifier_prefix: "viewmanager",
<<<<<<< HEAD
    /**
     * @constructs openerp.web.ViewManager
     * @extends openerp.web.Widget
     *
     * @param parent
     * @param dataset
     * @param views
     */
=======
    template: "ViewManager",
>>>>>>> 0f9c39ac
    init: function(parent, dataset, views) {
        this._super(parent);
        this.model = dataset.model;
        this.dataset = dataset;
        this.searchview = null;
        this.active_view = null;
        this.views_src = _.map(views, function(x) {return x instanceof Array? {view_id: x[0], view_type: x[1]} : x;});
        this.views = {};
        this.flags = this.flags || {};
        this.registry = openerp.web.views;
    },
    render: function() {
    	return QWeb.render(this.template, {"prefix": this.element_id, views: this.views_src})
    },
    /**
     * @returns {jQuery.Deferred} initial view loading promise
     */
    start: function() {
        this._super();
        var self = this;
        this.dataset.start();
        this.$element.find('.oe_vm_switch button').click(function() {
            self.on_mode_switch($(this).data('view-type'));
        });
        var views_ids = {};
        _.each(this.views_src, function(view) {
            self.views[view.view_type] = $.extend({}, view, {
                controller : null,
                options : _.extend({
                    sidebar_id : self.element_id + '_sidebar_' + view.view_type,
                    action : self.action,
                    action_views_ids : views_ids
                }, self.flags, view.options || {})
            });
            views_ids[view.view_type] = view.view_id;
        });
        if (this.flags.views_switcher === false) {
            this.$element.find('.oe_vm_switch').hide();
        }
        // switch to the first one in sequence
        return this.on_mode_switch(this.views_src[0].view_type);
    },
    /**
     * Asks the view manager to switch visualization mode.
     *
     * @param {String} view_type type of view to display
     * @returns {jQuery.Deferred} new view loading promise
     */
    on_mode_switch: function(view_type) {
        var self = this,
            view_promise;
        this.active_view = view_type;
        var view = this.views[view_type];
        if (!view.controller) {
            // Lazy loading of views
            var controllerclass = this.registry.get_object(view_type);
            var controller = new controllerclass(this, this.element_id + '_view_' + view_type,
                this.dataset, view.view_id, view.options);
            if (view.embedded_view) {
                controller.set_embedded_view(view.embedded_view);
            }
            controller.do_switch_view.add_last(this.on_mode_switch);
            if (view_type === 'list' && this.flags.search_view === false && this.action && this.action['auto_search']) {
                // In case the search view is not instantiated: manually call ListView#search
                var domains = !_(self.action.domain).isEmpty()
                                ? [self.action.domain] : [],
                   contexts = !_(self.action.context).isEmpty()
                                ? [self.action.context] : [];
                controller.on_loaded.add({
                    callback: function () {
                        controller.do_search(domains, contexts, []);
                    },
                    position: 'last',
                    unique: true
                });
            }
            view_promise = controller.start();
            $.when(view_promise).then(function() {
                self.on_controller_inited(view_type, controller);
            });
            this.views[view_type].controller = controller;
        }


        if (this.searchview) {
            if (view.controller.searchable === false) {
                this.searchview.hide();
            } else {
                this.searchview.show();
            }
        }

        this.$element
            .find('.views-switchers button').removeAttr('disabled')
            .filter('[data-view-type="' + view_type + '"]')
            .attr('disabled', true);

        for (var view_name in this.views) {
            if (!this.views.hasOwnProperty(view_name)) { continue; }
            if (this.views[view_name].controller) {
                if (view_name === view_type) {
                    $.when(view_promise).then(this.views[view_name].controller.do_show);
                } else {
                    this.views[view_name].controller.do_hide();
                }
            }
        }
        return view_promise;
    },
    /**
     * Event launched when a controller has been inited.
     *
     * @param {String} view_type type of view
     * @param {String} view the inited controller
     */
    on_controller_inited: function(view_type, view) {
    },
    /**
     * Sets up the current viewmanager's search view.
     *
     * @param view_id the view to use or false for a default one
     * @returns {jQuery.Deferred} search view startup deferred
     */
    setup_search_view: function(view_id, search_defaults) {
        var self = this;
        if (this.searchview) {
            this.searchview.stop();
        }
        this.searchview = new openerp.web.SearchView(this, this.element_id + "_search", this.dataset, view_id, search_defaults);
        if (this.flags.search_view === false) {
            this.searchview.hide();
        }
        this.searchview.on_search.add(function(domains, contexts, groupbys) {
            var controller = self.views[self.active_view].controller;
            controller.do_search.call(controller, domains, contexts, groupbys);
        });
        return this.searchview.start();
    },
    /**
     * Called when one of the view want to execute an action
     */
    on_action: function(action) {
    },
    on_create: function() {
    },
    on_remove: function() {
    },
    on_edit: function() {
    }
});

openerp.web.ViewManagerAction = openerp.web.ViewManager.extend({
	template: "ViewManagerAction",
	init: function(parent, action) {
        this.session = parent.session;
        this.action = action;
        var dataset;
        if (!action.res_id) {
            dataset = new openerp.web.DataSetSearch(this, action.res_model, action.context, action.domain);
        } else {
            this.action.flags.search_view = false;
            dataset = new openerp.web.DataSetStatic(this, action.res_model, action.context, [action.res_id]);
            dataset.index = 0;
        }
        this._super(parent, dataset, action.views);
        this.action = action;
        this.flags = this.action.flags || {};
        if (action.res_model == 'board.board' && action.views.length == 1 && action.views) {
            // Not elegant but allows to avoid flickering of SearchView#do_hide
            this.flags.search_view = this.flags.pager = this.flags.sidebar = this.flags.action_buttons = false;
        }
    },
    start: function() {
        var inital_view_loaded = this._super();

        var search_defaults = {};
        _.each(this.action.context, function (value, key) {
            var match = /^search_default_(.*)$/.exec(key);
            if (match) {
                search_defaults[match[1]] = value;
            }
        });

        if (this.flags.search_view !== false) {
            // init search view
            var searchview_id = this.action.search_view_id && this.action.search_view_id[0];

            var searchview_loaded = this.setup_search_view(
                    searchview_id || false, search_defaults);

            // schedule auto_search
            if (searchview_loaded != null && this.action['auto_search']) {
                $.when(searchview_loaded, inital_view_loaded)
                    .then(this.searchview.do_search);
            }
        }
    },
    on_mode_switch: function (view_type) {
        return $.when(
            this._super(view_type),
            this.shortcut_check(this.views[view_type]));
    },
    shortcut_check : function(view) {
        var self = this;
        var grandparent = this.widget_parent && this.widget_parent.widget_parent;
        // display shortcuts if on the first view for the action
        var $shortcut_toggle = this.$element.find('.oe-shortcut-toggle');
        if (!(grandparent instanceof openerp.web.WebClient) ||
            !(view.view_type === this.views_src[0].view_type
                && view.view_id === this.views_src[0].view_id)) {
            $shortcut_toggle.hide();
            return;
        }
        $shortcut_toggle.removeClass('oe-shortcut-remove').show();
        if (_(this.session.shortcuts).detect(function (shortcut) {
                    return shortcut.res_id === self.session.active_id; })) {
            $shortcut_toggle.addClass("oe-shortcut-remove");
        }
        this.shortcut_add_remove();
    },
    shortcut_add_remove: function() {
        var self = this;
        var $shortcut_toggle = this.$element.find('.oe-shortcut-toggle');
        $shortcut_toggle
            .unbind("click")
            .click(function() {
                if ($shortcut_toggle.hasClass("oe-shortcut-remove")) {
                    $(self.session.shortcuts.binding).trigger('remove-current');
                    $shortcut_toggle.removeClass("oe-shortcut-remove");
                } else {
                    $(self.session.shortcuts.binding).trigger('add', {
                        'user_id': self.session.uid,
                        'res_id': self.session.active_id,
                        'resource': 'ir.ui.menu',
                        'name': self.action.name
                    });
                    $shortcut_toggle.addClass("oe-shortcut-remove");
                }
            });
    }
});

openerp.web.Sidebar = openerp.web.Widget.extend({
    init: function(parent, element_id) {
        this._super(parent, element_id);
        this.items = {};
        this.sections = {};
    },
    start: function() {
        this._super(this);
        var self = this;
        this.$element.html(QWeb.render('Sidebar'));
        this.$element.find(".toggle-sidebar").click(function(e) {
            self.do_toggle();
        });
    },
    add_toolbar: function(toolbar) {
        var self = this;
        _.each([['print', "Reports"], ['action', "Actions"], ['relate', "Links"]], function(type) {
            var items = toolbar[type[0]];
            if (items.length) {
                for (var i = 0; i < items.length; i++) {
                    items[i] = {
                        label: items[i]['name'],
                        action: items[i],
                        classname: 'oe_sidebar_' + type[0]
                    }
                }
                self.add_section(type[0], type[1], items);
            }
        });
    },
    add_section: function(code, name, items) {
        // For each section, we pass a name/label and optionally an array of items.
        // If no items are passed, then the section will be created as a custom section
        // returning back an element_id to be used by a custom controller.
        // Else, the section is a standard section with items displayed as links.
        // An item is a dictonary : {
        //    label: label to be displayed for the link,
        //    action: action to be launch when the link is clicked,
        //    callback: a function to be executed when the link is clicked,
        //    classname: optional dom class name for the line,
        //    title: optional title for the link
        // }
        // Note: The item should have one action or/and a callback
        var self = this,
            section_id = _.uniqueId(this.element_id + '_section_' + code + '_');
        if (items) {
            for (var i = 0; i < items.length; i++) {
                items[i].element_id = _.uniqueId(section_id + '_item_');
                this.items[items[i].element_id] = items[i];
            }
        }
        var $section = $(QWeb.render("Sidebar.section", {
            section_id: section_id,
            name: name,
            classname: 'oe_sidebar_' + code,
            items: items
        }));
        if (items) {
            $section.find('a.oe_sidebar_action_a').click(function() {
                var item = self.items[$(this).attr('id')];
                if (item.callback) {
                    item.callback();
                }
                if (item.action) {
                    var ids = self.widget_parent.get_selected_ids();
                    if (ids.length == 0) {
                        //TODO: make prettier warning?
                        $("<div />").text(_t("You must choose at least one record.")).dialog({
                            title: _t("Warning"),
                            modal: true
                        });
                        return false;
                    }
                    var additional_context = {
                        active_id: ids[0],
                        active_ids: ids,
                        active_model: self.widget_parent.dataset.model
                    };
                    self.rpc("/web/action/load", {
                        action_id: item.action.id,
                        context: additional_context
                    }, function(result) {
                        result.result.context = _.extend(result.result.context || {},
                            additional_context);
                        result.result.flags = result.result.flags || {};
                        result.result.flags.new_window = true;
                        self.do_action(result.result);
                    });
                }
                return false;
            });
        }
        $section.appendTo(this.$element.find('div.sidebar-actions'));
        this.sections[code] = $section;
        return section_id;
    },
    do_fold: function() {
        this.$element.addClass('closed-sidebar').removeClass('open-sidebar');
    },
    do_unfold: function() {
        this.$element.addClass('open-sidebar').removeClass('closed-sidebar');
    },
    do_toggle: function() {
        this.$element.toggleClass('open-sidebar closed-sidebar');
    }
});

openerp.web.TranslateDialog = openerp.web.Dialog.extend({
    dialog_title: _t("Translations"),
    init: function(view) {
        // TODO fme: should add the language to fields_view_get because between the fields view get
        // and the moment the user opens the translation dialog, the user language could have been changed
        this.view_language = view.session.user_context.lang;
        this['on_button' + _t("Save")] = this.on_button_Save;
        this['on_button' + _t("Close")] = this.on_button_Close;
        this._super(view, {
            width: '80%',
            height: '80%'
        });
        this.view = view;
        this.view_type = view.fields_view.type || '';
        this.$fields_form = null;
        this.$view_form = null;
        this.$sidebar_form = null;
        this.translatable_fields_keys = _.map(this.view.translatable_fields || [], function(i) { return i.name });
        this.languages = null;
        this.languages_loaded = $.Deferred();
        (new openerp.web.DataSetSearch(this, 'res.lang', this.view.dataset.get_context(),
            [['translatable', '=', '1']])).read_slice(['code', 'name'], { sort: 'id' }, this.on_languages_loaded);
    },
    start: function() {
        var self = this;
        this._super();
        $.when(this.languages_loaded).then(function() {
            self.$element.html(QWeb.render('TranslateDialog', { widget: self }));
            self.$element.tabs();
            if (!(self.view.translatable_fields && self.view.translatable_fields.length)) {
                self.hide_tabs('fields');
                self.select_tab('view');
            }
            self.$fields_form = self.$element.find('.oe_translation_form');
            self.$fields_form.find('.oe_trad_field').change(function() {
                $(this).toggleClass('touched', ($(this).val() != $(this).attr('data-value')));
            });
        });
        return this;
    },
    on_languages_loaded: function(langs) {
        this.languages = langs;
        this.languages_loaded.resolve();
    },
    do_load_fields_values: function(callback) {
        var self = this,
            deffered = [];
        this.$fields_form.find('.oe_trad_field').val('').removeClass('touched');
        _.each(self.languages, function(lg) {
            var deff = $.Deferred();
            deffered.push(deff);
            var callback = function(values) {
                _.each(self.translatable_fields_keys, function(f) {
                    self.$fields_form.find('.oe_trad_field[name="' + lg.code + '-' + f + '"]').val(values[0][f] || '').attr('data-value', values[0][f] || '');
                });
                deff.resolve();
            };
            if (lg.code === self.view_language) {
                var values = {};
                _.each(self.translatable_fields_keys, function(field) {
                    values[field] = self.view.fields[field].get_value();
                });
                callback([values]);
            } else {
                self.rpc('/web/dataset/get', {
                    model: self.view.dataset.model,
                    ids: [self.view.datarecord.id],
                    fields: self.translatable_fields_keys,
                    context: self.view.dataset.get_context({
                        'lang': lg.code
                    })}, callback);
            }
        });
        $.when.apply(null, deffered).then(callback);
    },
    show_tabs: function() {
        for (var i = 0; i < arguments.length; i++) {
            this.$element.find('ul.oe_translate_tabs li a[href$="' + arguments[i] + '"]').parent().show();
        }
    },
    hide_tabs: function() {
        for (var i = 0; i < arguments.length; i++) {
            this.$element.find('ul.oe_translate_tabs li a[href$="' + arguments[i] + '"]').parent().hide();
        }
    },
    select_tab: function(name) {
        this.show_tabs(name);
        var index = this.$element.find('ul.oe_translate_tabs li a[href$="' + arguments[i] + '"]').parent().index() - 1;
        this.$element.tabs('select', index);
    },
    open: function(field) {
        var self = this,
            sup = this._super;
        $.when(this.languages_loaded).then(function() {
            if (self.view.translatable_fields && self.view.translatable_fields.length) {
                self.do_load_fields_values(function() {
                    sup.call(self);
                    if (field) {
                        // TODO: focus and scroll to field
                    }
                });
            } else {
                sup.call(self);
            }
        });
    },
    on_button_Save: function() {
        var trads = {},
            self = this;
        self.$fields_form.find('.oe_trad_field.touched').each(function() {
            var field = $(this).attr('name').split('-');
            if (!trads[field[0]]) {
                trads[field[0]] = {};
            }
            trads[field[0]][field[1]] = $(this).val();
        });
        _.each(trads, function(data, code) {
            if (code === self.view_language) {
                _.each(data, function(value, field) {
                    self.view.fields[field].set_value(value);
                });
            } else {
                self.view.dataset.write(self.view.datarecord.id, data, { 'lang': code });
            }
        });
        this.close();
    },
    on_button_Close: function() {
        this.close();
    }
});

/**
 * @class
 * @extends openerp.web.Widget
 */
openerp.web.View = openerp.web.Widget.extend(/** @lends openerp.web.View# */{
    set_default_options: function(options) {
        this.options = options || {};
        _.defaults(this.options, {
            // All possible views options should be defaulted here
            sidebar_id: null,
            sidebar: true,
            action: null,
            action_views_ids: {}
        });
    },
    open_translate_dialog: function(field) {
        if (!this.translate_dialog) {
            this.translate_dialog = new openerp.web.TranslateDialog(this).start();
        }
        this.translate_dialog.open(field);
    },
    /**
     * Fetches and executes the action identified by ``action_data``.
     *
     * @param {Object} action_data the action descriptor data
     * @param {String} action_data.name the action name, used to uniquely identify the action to find and execute it
     * @param {String} [action_data.special=null] special action handlers (currently: only ``'cancel'``)
     * @param {String} [action_data.type='workflow'] the action type, if present, one of ``'object'``, ``'action'`` or ``'workflow'``
     * @param {Object} [action_data.context=null] additional action context, to add to the current context
     * @param {openerp.web.DataSet} dataset a dataset object used to communicate with the server
     * @param {Object} [record_id] the identifier of the object on which the action is to be applied
     * @param {Function} on_closed callback to execute when dialog is closed or when the action does not generate any result (no new action)
     */
    execute_action: function (action_data, dataset, record_id, on_closed) {
        var self = this;
        var handler = function (r) {
            var action = r.result;
            if (action && action.constructor == Object) {
                action.context = action.context || {};
                _.extend(action.context, {
                    active_id: record_id || false,
                    active_ids: [record_id || false],
                    active_model: dataset.model
                });
                self.do_action(action, on_closed);
            } else if (on_closed) {
                on_closed(action);
            }
        };

        var context = new openerp.web.CompoundContext(dataset.get_context(), action_data.context || {});

        if (action_data.special) {
            handler({result: {"type":"ir.actions.act_window_close"}});
        } else if (action_data.type=="object") {
            return dataset.call_button(action_data.name, [[record_id], context], handler);
        } else if (action_data.type=="action") {
            return this.rpc('/web/action/load', { action_id: parseInt(action_data.name, 10), context: context }, handler);
        } else  {
            return dataset.exec_workflow(record_id, action_data.name, handler);
        }
    },
    /**
     * Directly set a view to use instead of calling fields_view_get. This method must
     * be called before start(). When an embedded view is set, underlying implementations
     * of openerp.web.View must use the provided view instead of any other one.
     * 
     * @param embedded_view A view.
     */
    set_embedded_view: function(embedded_view) {
        this.embedded_view = embedded_view;
        this.options.sidebar = false;
    },
    do_switch_view: function(view) {
    },
    set_common_sidebar_sections: function(sidebar) {
        sidebar.add_section('customize', "Customize", [
            {
                label: "Manage Views",
                callback: this.on_sidebar_manage_view,
                title: "Manage views of the current object"
            }, {
                label: "Edit Workflow",
                callback: this.on_sidebar_edit_workflow,
                title: "Manage views of the current object",
                classname: 'oe_hide oe_sidebar_edit_workflow'
            }, {
                label: "Customize Object",
                callback: this.on_sidebar_customize_object,
                title: "Manage views of the current object"
            }
        ]);
        sidebar.add_section('other', "Other Options", [
            {
                label: "Import",
                callback: this.on_sidebar_import
            }, {
                label: "Export",
                callback: this.on_sidebar_export
            }, {
                label: "Translate",
                callback: this.on_sidebar_translate,
                classname: 'oe_sidebar_translate oe_hide'
            }, {
                label: "View Log",
                callback: this.on_sidebar_view_log,
                classname: 'oe_hide oe_sidebar_view_log'
            }
        ]);
    },
    on_sidebar_manage_view: function() {
        if (this.fields_view && this.fields_view.arch) {
            $('<xmp>' + openerp.web.json_node_to_xml(this.fields_view.arch, true) + '</xmp>').dialog({ width: '95%', height: 600});
        } else {
            this.notification.warn("Manage Views", "Could not find current view declaration");
        }
    },
    on_sidebar_edit_workflow: function() {
        this.log('Todo');
    },
    on_sidebar_customize_object: function() {
        this.log('Todo');
    },
    on_sidebar_import: function() {
    },
    on_sidebar_export: function() {
        var export_view = new openerp.web.DataExport(this, this.dataset);
        export_view.start();
    },
    on_sidebar_translate: function() {
        this.open_translate_dialog();
    },
    on_sidebar_view_log: function() {
    }
});

/**
 * Registry for all the main views
 */
openerp.web.views = new openerp.web.Registry();

openerp.web.json_node_to_xml = function(node, single_quote, indent) {
    // For debugging purpose, this function will convert a json node back to xml
    // Maybe usefull for xml view editor

    if (typeof(node) === 'string') {
        return node;
    }
    else if (typeof(node.tag) !== 'string' || !node.children instanceof Array || !node.attrs instanceof Object) {
        throw("Node a json node");
    }
    indent = indent || 0;
    var sindent = new Array(indent + 1).join('\t'),
        r = sindent + '<' + node.tag;
    for (var attr in node.attrs) {
        var vattr = node.attrs[attr];
        if (typeof(vattr) !== 'string') {
            // domains, ...
            vattr = JSON.stringify(vattr);
        }
        vattr = vattr.replace(/&/g, '&amp;').replace(/</g, '&lt;').replace(/>/g, '&gt;').replace(/"/g, '&quot;');
        if (single_quote) {
            vattr = vattr.replace(/&quot;/g, "'");
        }
        r += ' ' + attr + '="' + vattr + '"';
    }
    if (node.children && node.children.length) {
        r += '>\n';
        var childs = [];
        for (var i = 0, ii = node.children.length; i < ii; i++) {
            childs.push(openerp.web.json_node_to_xml(node.children[i], single_quote, indent + 1));
        }
        r += childs.join('\n');
        r += '\n' + sindent + '</' + node.tag + '>';
        return r;
    } else {
        return r + '/>';
    }
}

};

// vim:et fdc=0 fdl=0 foldnestmax=3 fdm=syntax:<|MERGE_RESOLUTION|>--- conflicted
+++ resolved
@@ -137,7 +137,7 @@
 
 openerp.web.ViewManager =  openerp.web.Widget.extend(/** @lends openerp.web.ViewManager# */{
     identifier_prefix: "viewmanager",
-<<<<<<< HEAD
+    template: "ViewManager",
     /**
      * @constructs openerp.web.ViewManager
      * @extends openerp.web.Widget
@@ -146,9 +146,6 @@
      * @param dataset
      * @param views
      */
-=======
-    template: "ViewManager",
->>>>>>> 0f9c39ac
     init: function(parent, dataset, views) {
         this._super(parent);
         this.model = dataset.model;
