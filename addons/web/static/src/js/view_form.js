--- conflicted
+++ resolved
@@ -4457,14 +4457,8 @@
             self.render_tag(data);
         }
         if (! values || values.length > 0) {
-<<<<<<< HEAD
-            this._display_orderer.add(self.get_render_data(values)).done(handle_names);
-        }
-        else{
-=======
-            return this._display_orderer.add(dataset.name_get(values)).done(handle_names);
+            return this._display_orderer.add(self.get_render_data(values)).done(handle_names);
         } else {
->>>>>>> 75d3ea62
             handle_names([]);
         }
     },
