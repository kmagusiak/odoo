--- conflicted
+++ resolved
@@ -1509,7 +1509,6 @@
   border: 1px solid #dd0000 !important;
 }
 .openerp .oe_form_button_save_dirty {
-<<<<<<< HEAD
   color: white;
   background: #dc5f59;
   background-color: #dc5f59;
@@ -1974,6 +1973,9 @@
 .openerp .oe_form .oe_form_field_one2many > .oe_view_manager .oe_list_pager_single_page {
   display: none;
 }
+.openerp .oe_form_field_one2many .oe-listview .oe-edit-row-save {
+  background-image: url(/web/static/src/img/iconset-b-remove.png);
+}
 .openerp .oe_form_field_one2many > .oe_view_manager .oe_header_row_top {
   display: none;
 }
@@ -2104,911 +2106,6 @@
 }
 .openerp .oe_trad_field.touched {
   border: 1px solid green !important;
-=======
-    display: none;
-}
-.openerp .oe_form_dirty > .oe_form_header > .oe_form_buttons > .oe_form_button_save {
-    color: white;
-    background: #dc5f59;
-    background: -moz-linear-gradient(#dc5f59, #b33630);
-    background: -webkit-gradient(linear, left top, left bottom, from(#dc5f59), to(#b33630));
-    background: -webkit-linear-gradient(#dc5f59, #b33630);
-    -moz-box-shadow: none;
-    -webkit-box-shadow: none;
-    -box-shadow: none;
-    font-weight: bold;
-}
-.openerp .oe_form_frame_cell input[type="checkbox"] {
-    margin-top: 3px;
-    vertical-align: middle;
-}
-.openerp .oe_form_frame_cell .input[type="text"] {
-    padding-bottom: 1px;
-}
-
-.openerp table.oe_frame td {
-    color: #4c4c4c;
-}
-.openerp td.oe_form_frame_cell {
-    padding: 2px;
-    position: relative;
-}
-.openerp .oe_frame.oe_forms {
-    clear: both;
-}
-.openerp table.oe_frame {
-    color: #4c4c4c;
-}
-.openerp fieldset.oe_group_box {
-    border: 1px solid #AAAAAA;
-    moz-border-radius: 4px;
-    -webkit-border-radius: 4px;
-    border-radius: 4px;
-    background: #F9F9F9;
-    padding: 4px;
-}
-.openerp fieldset.oe_group_box legend {
-    font-weight: bold;
-}
-.openerp td.oe_form_frame_cell {
-    padding: 2px;
-    position: relative;
-}
-.openerp td.oe_form_field_translatable,
-.openerp td.oe_form_field_many2one,
-.openerp td.oe_form_field_date,
-.openerp td.oe_form_field_datetime {
-    white-space: nowrap;
-}
-.openerp td.oe_form_field_boolean {
-    padding-top: 4px;
-}
-.openerp td.oe_form_frame_cell.oe_form_group {
-    padding: 0;
-}
-.openerp .required.error {
-    border: 1px solid #900;
-}
-.openerp .oe_form_buttons, .openerp .oe_list_buttons {
-    float: left;
-}
-.openerp .oe_form_pager, .openerp .oe_list_pager {
-    float: right;
-    font-size: 80%;
-    color: gray;
-    font-weight: bold;
-}
-
-.openerp .oe_form_pager {
-    margin-right: 3px;
-}
-
-
-.openerp label.oe_label_help, .openerp label.oe_label,
-.openerp .oe_form_paragraph,
-.openerp .oe_form_field_statusbar,
-.openerp .oe_forms input[type="text"],
-.openerp .oe_forms input[type="password"],
-.openerp .oe_forms input[type="file"],
-.openerp .oe_forms select,
-.openerp .oe_forms .oe_button,
-.openerp .oe_forms textarea {
-    font-size: 85%;
-}
-
-.openerp label.oe_label_help, .openerp label.oe_label {
-    display: block;
-    color: #4c4c4c;
-    font-weight: normal;
-}
-.openerp label.oe_label_help {
-    cursor: help;
-}
-.openerp .oe_form_frame_cell  .oe_label, .openerp .oe_form_frame_cell  .oe_label_help {
-    font-weight: normal;
-}
-.openerp #tiptip_content {
-    font-size: 12px;
-}
-.openerp .oe_tooltip_string {
-    color: #FD5;
-    font-weight: bold;
-    font-size: 13px;
-}
-.openerp .oe_tooltip_help {
-    white-space: pre-wrap;
-}
-.openerp .oe_tooltip_technical {
-    padding: 0 0 4px 0;
-    margin: 5px 0 0 15px;
-    list-style: circle;
-}
-.openerp .oe_tooltip_technical_title {
-    font-weight: bold;
-}
-
-.openerp .oe_forms label.oe_label, .openerp .oe_forms label.oe_label_help {
-    margin: 3px 0 0 3px;
-    white-space: nowrap;
-}
-.openerp .oe_forms .searchview_group_content label.oe_label, .openerp .searchview_group_content .oe_forms label.oe_label_help { /* making a distinction between labels in search view and other labels */
-    margin: 3px 0 0 3px;
-}
-
-.openerp label.oe_label_help span {
-    font-size: 80%;
-    color: darkgreen;
-    vertical-align:top;
-    position: relative;
-    top: -4px;
-    padding: 0 2px;
-}
-.openerp .oe_align_left {
-    text-align: left;
-}
-.openerp .oe_align_right {
-    text-align: right;
-}
-.openerp .oe_align_center {
-    text-align: center;
-}
-.openerp .oe_forms .oe_form_paragraph {
-    margin: 3px 0 0 0;
-    white-space: normal;
-}
-
-.openerp .oe_forms .oe_form_paragraph.oe_multilines {
-    white-space: pre;
-}
-
-.openerp .oe_form_field_one2many .oe-actions h3.oe_view_title,
-.openerp .oe_form_field_one2many_list .oe-actions h3.oe_view_title{
-    display: inline;
-    margin: 0 0.5em 0 0;
-}
-.openerp .oe_form_field_one2many .oe-listview .oe-edit-row-save,
-.openerp .oe_form_field_one2many_list .oe-listview .oe-edit-row-save {
-    background-image: url("/web/static/src/img/iconset-b-remove.png");
-}
-
-.openerp .oe_forms .oe-listview th.oe-sortable .ui-icon,
-.openerp .oe_forms .oe-listview th.oe-sortable .ui-icon {
-    height: 100%;
-    margin-top: -9px;
-}
-
-.openerp table.oe_frame .oe-listview-content td {
-    color: inherit;
-}
-
-/* Uneditable Form View */
-.openerp .oe_form_readonly {
-
-}
-.openerp .oe_form_readonly .oe_form_frame_cell .field_text,
-.openerp .oe_form_readonly .field_char,
-.openerp .oe_form_readonly .field_int,
-.openerp .oe_form_readonly .field_float,
-.openerp .oe_form_readonly .field_email,
-.openerp .oe_form_readonly .field_date,
-.openerp .oe_form_readonly .field_selection,
-.openerp .oe_forms_readonly .oe_form_field_many2one {
-    padding: 3px 2px 2px 2px;
-    background-color: white;
-    min-height: 17px;
-}
-.openerp .oe_form_readonly .oe_form_frame_cell .field_text {
-    height: auto;
-}
-.openerp .oe_form_readonly .field_datetime {
-    padding: 1px 2px 2px 2px;
-    background-color: white;
-    height:19px;
-}
-.openerp .oe_form_readonly .oe_form_field_many2one div {
-    background-color:white;
-    height:18px;
-    margin-bottom:1px;
-    padding: 0px 2px 5px 2px;
-}
-
-.openerp .oe_form_readonly .oe_form_field_email div  {
-    background-color: white;
-    padding: 1px 2px 3px 2px;
-}
-
-
-.openerp .oe_form_readonly .oe_form_field_text div.field_text,
-.openerp .oe_form_readonly .oe_form_field_text_html div.field_text_html {
-    white-space: pre-wrap;
-}
-.openerp .oe_form_readonly .oe_form_frame_cell .field_text  {
-    min-height:100px;
-}
-/* Inputs */
-.openerp .oe_forms input[type="text"],
-.openerp .oe_forms input[type="password"],
-.openerp .oe_forms input[type="file"],
-.openerp .oe_forms select,
-.openerp .oe_forms textarea {
-    -moz-box-sizing: border-box;
-    -webkit-box-sizing: border-box;
-    -ms-box-sizing: border-box;
-    box-sizing: border-box;
-    padding: 0 2px;
-    margin: 0 2px;
-    border: 1px solid #999;
-    -moz-border-radius: 3px;
-    -webkit-border-radius: 3px;
-    border-radius: 3px;
-    background: white;
-    min-width: 90px;
-    color: #1f1f1f;
-}
-
-.openerp .oe_forms input.field_many2one,
-.openerp .oe_forms input.field_binary,
-.openerp .oe_forms input.field_binary,
-.openerp .oe_forms input.field_email,
-.openerp .oe_forms input.field_url  {
-    border-right: none;
-    -webkit-border-top-right-radius: 0px;
-    -webkit-border-bottom-right-radius: 0px;
-    -moz-border-radius-topright: 0px;
-    -moz-border-radius-bottomright: 0px;
-    border-top-right-radius: 0px;
-    border-bottom-right-radius: 0px;
-}
-.openerp .oe_button.oe_field_button {
-    -webkit-border-top-left-radius: 0px;
-    -webkit-border-bottom-left-radius: 0px;
-    -moz-border-radius-topleft: 0px;
-    -moz-border-radius-bottomleft: 0px;
-    border-top-left-radius: 0px;
-    border-bottom-left-radius: 0px;
-    margin-right:-1px;
-    height: 22px;
-}
-
-.openerp .oe_form_field_email button img,
-.openerp .oe_form_field_url button img {
-    vertical-align: top;
-}
-/* vertically recentering filter management select tag */
-.openerp select.oe_search-view-filters-management { 
-    margin-top:2px;
-}
-
-.openerp .oe_forms select{
-    padding-top: 2px;
-}
-.openerp .oe_forms input[readonly],
-.openerp .oe_forms select[readonly],
-.openerp .oe_forms textarea[readonly],
-.openerp .oe_forms input[disabled],
-.openerp .oe_forms select[disabled],
-.openerp .oe_forms textarea[disabled]{
-    background: #E5E5E5 !important;
-    color: #666;
-}
-.openerp .oe_forms textarea {
-    resize:vertical;
-}
-.openerp .oe_forms input[type="text"],
-.openerp .oe_forms input[type="password"],
-.openerp .oe_forms input[type="file"],
-.openerp .oe_forms select,
-.openerp .oe_forms .oe_button {
-    height: 22px;
-}
-
-.openerp .oe_forms input.field_datetime {
-    min-width: 11em;
-}
-.openerp .oe_forms .oe_form_button .oe_button {
-    color: #4c4c4c;
-    white-space: nowrap;
-    min-width: 100%;
-    width: 100%;
-}
-@-moz-document url-prefix() {
-    /* Strange firefox behaviour on width: 100% + white-space: nowrap */
-    .openerp .oe_forms .oe_form_button .oe_button {
-        width: auto;
-    }
-}
-/* IE Hack - for IE < 9
- * Avoids buttons overflow
- * */
-.openerp .oe_forms .oe_form_button .oe_button {
-    min-width: auto\9;
-}
-.openerp .oe_forms .button {
-    height: 22px;
-}
-.openerp .oe_forms .oe_button span {
-    position: relative;
-    vertical-align: top;
-}
-.openerp .oe_input_icon {
-    cursor: pointer;
-    margin: 3px 0 0 -21px;
-    vertical-align: top;
-}
-.openerp .oe_datepicker_container {
-    display: none;
-}
-.openerp .oe_datepicker_root {
-    display: inline-block;
-}
-.openerp .oe_form_frame_cell .oe_datepicker_root {
-    width: 100%;
-}
-.openerp .oe_input_icon_disabled {
-    position: absolute;
-    cursor: default;
-    opacity: 0.5;
-    filter:alpha(opacity=50);
-    right: 5px;
-    top: 3px;
-}
-.openerp .oe_trad_field.touched {
-    border: 1px solid green !important;
-}
-
-/* http://www.quirksmode.org/dom/inputfile.html
- * http://stackoverflow.com/questions/2855589/replace-input-type-file-by-an-image
- */
-.openerp .oe-binary-file-set {
-    overflow: hidden;
-    position: relative;
-}
-.openerp input.oe-binary-file {
-    z-index: 0;
-    line-height: 0;
-    font-size: 12px;
-    position: absolute;
-    /* Should be adjusted for all browsers */
-    top: 1px;
-    right: 10px;
-    opacity: 0;
-    filter: alpha(opacity = 0);
-    -ms-filter: "alpha(opacity=0)";
-    margin: 0;
-    padding:0;
-}
-
-/* Widgets */
-.openerp .separator {
-    border: 0 solid #666;
-}
-.openerp .separator.horizontal {
-    font-weight: bold;
-    border-bottom-width: 1px;
-    margin: 3px 4px 3px 1px;
-    height: 17px;
-    font-size: 95%;
-}
-.openerp .separator.horizontal:empty {
-    height: 5px;
-}
-.openerp .oe_form_frame_cell.oe_form_separator_vertical {
-    border-left: 1px solid #666;
-}
-.openerp td.required input,
-.openerp td.required select,
-.openerp td.required textarea
-.openerp td.required table.oe-listview-content {
-    background-color: #D2D2FF !important;
-}
-.openerp td.invalid input, .openerp td.invalid select, .openerp td.invalid textarea {
-    background-color: #F66 !important;
-    border: 1px solid #D00 !important;
-}
-.openerp td.invalid table.oe-listview-content {
-    border: 1px solid #FF6666 !important;
-}
-.openerp div.oe-progressbar span {
-    position: absolute;
-    margin-left: 10px;
-    margin-top: 5px;
-    font-weight: bold;
-}
-
-/* jQuery UI override */
-.openerp .ui-widget {
-    font-size: 1em;
-}
-.openerp .oe_form_field_progressbar .ui-progressbar {
-    height: 22px;
-    font-size: 10px;
-    -moz-box-sizing: border-box;
-    -webkit-box-sizing: border-box;
-    -ms-box-sizing: border-box;
-    box-sizing: border-box;
-    border: 1px solid #999;
-    -moz-border-radius: 3px;
-    -webkit-border-radius: 3px;
-    border-radius: 3px;
-    background: white;
-    min-width: 90px;
-}
-.openerp tbody.ui-widget-content {
-    margin-bottom: 10px;
-    border-spacing: 4px;
-}
-.openerp .ui-widget-header {
-    background: white none;
-}
-/* progress bars */
-.openerp .ui-progressbar .ui-widget-header {
-    background: #cccccc url(/web/static/lib/jquery.ui/css/smoothness/images/ui-bg_highlight-soft_75_cccccc_1x100.png) 50% 50% repeat-x;
-}
-
-/* Sidebar */
-.openerp .view-manager-main-table {
-    margin: 0;
-    width:100%;
-    border-collapse:collapse;
-    height:100%;
-}
-
-.openerp .view-manager-main-table tbody {
-    vertical-align: top;
-}
-
-.openerp .oe-view-manager-header {
-    overflow: auto;
-    background: url("/web/static/src/img/sep-a.gif") 0 100% repeat-x;
-    margin:6px 0 6px 2px;
-}
-.openerp .oe_form_frame_cell .oe-view-manager-header { /* Trick: remove the background when element is in a formular */
-    background: none;
-}
-
-.openerp .oe-view-manager-header h2 {
-    float: left;
-}
-
-.openerp .oe_view_manager_menu_tips blockquote {
-    display: none;
-    font-size: 85%;
-    margin: 0;
-    background: #fff;
-    border-bottom: 1px solid #CECBCB;
-    padding: 1px 10px;
-    color: #4C4C4C;
-}
-.openerp .oe_view_manager_menu_tips blockquote p {
-    margin: 0;
-    padding: 6px 1px 4px;
-}
-
-.openerp .oe_view_manager_menu_tips blockquote div {
-    text-align: right;
-    margin-right:10px;
-}
-
-.openerp .oe_view_manager_menu_tips blockquote div button {
-    border: none;
-    background: none;
-    padding: 0 4px;
-    margin: 0;
-    display: inline;
-    text-decoration: underline;
-    color: inherit;
-}
-.openerp .oe-view-manager-logs {
-    clear: both;
-    background: #fff;
-    margin: 0.25em 0;
-    font-size: 85%;
-    color: #4C4C4C;
-    position: relative;
-    overflow: hidden;
-}
-.openerp .oe-view-manager-logs ul {
-    margin: 0;
-    padding: 0 10px;
-    list-style: none;
-}
-.openerp .oe-view-manager-logs li:before {
-    content: '\2192 ';
-}
-.openerp .oe-view-manager-logs a {
-    text-decoration: none;
-    color: inherit;
-}
-/* only display first three log items of a folded logs list */
-.openerp .oe-view-manager-logs.oe-folded li:nth-child(n+4) {
-    display: none;
-}
-/* display link to more logs if there are more logs to view and the logview is
-   currently folded */
-.openerp .oe-view-manager-logs a.oe-more-logs {
-    display: none;
-}
-.openerp .oe-view-manager-logs.oe-folded.oe-has-more a.oe-more-logs {
-    display: block;
-}
-.openerp .oe-view-manager-logs a.oe-remove-everything {
-    position: absolute;
-    top: 0;
-    right: 0;
-    cursor: pointer;
-}
-
-.openerp .view-manager-main-sidebar {
-    width: 180px;
-    padding: 0;
-    margin: 0;
-}
-
-.openerp .sidebar-main-div {
-    height: 100%;
-    border-left: 1px solid #D2CFCF;
-}
-
-.openerp .sidebar-content {
-    padding: 0;
-    margin: 0;
-    width: 180px;
-    height: 100%;
-    font-size: 0.9em;
-}
-
-.openerp .closed-sidebar .sidebar-content {
-    width: 22px;
-}
-
-.openerp .closed-sidebar .sidebar-content {
-    display: none;
-}
-
-.openerp .sidebar-main-div a {
-    color: #555;
-    text-decoration: none;
-}
-
-.openerp .sidebar-main-div a:hover {
-    color: black;
-}
-
-.openerp .oe-sidebar-attachments-toolbar {
-    margin: 4px 0 0 4px;
-}
-.openerp .oe-sidebar-attachments-items {
-    clear: both;
-    padding-top: 5px !important;
-}
-.openerp .oe-sidebar-attachments-items li {
-    position: relative;
-    padding: 0 0 3px 10px !important;
-}
-.openerp .oe-sidebar-attachments-items li:hover {
-    background: #ddd;
-}
-.openerp .oe-sidebar-attachments-link {
-    display: block;
-    margin-right: 15px;
-    overflow: hidden;
-}
-.openerp .oe-sidebar-attachment-delete {
-    position: absolute;
-    right: 2px;
-    top: 1px;
-    overflow: hidden;
-    width: 15px;
-    height: 15px;
-    padding: 1px;
-    border-radius: 7px;
-    -moz-border-radius: 7px;
-    -webkit-border-radius: 7px;
-}
-.openerp .oe-sidebar-attachment-delete:hover {
-    background-color: white;
-}
-
-.openerp .view-manager-main-sidebar h2 {
-    margin:0;
-    font-size: 1.15em;
-    color: #8E8E8E;
-    text-shadow: white 0 1px 0;
-    padding-left: 10px;
-    padding-right: 21px;
-    height: 21px;
-
-    background: #ffffff; /* Old browsers */
-    background: -moz-linear-gradient(top, #ffffff 0%, #ebe9e9 100%); /* FF3.6+ */
-    background: -webkit-gradient(linear, left top, left bottom, color-stop(0%,#ffffff), color-stop(100%,#ebe9e9)); /* Chrome,Safari4+ */
-    background: -webkit-linear-gradient(top, #ffffff 0%,#ebe9e9 100%); /* Chrome10+,Safari5.1+ */
-    background: -o-linear-gradient(top, #ffffff 0%,#ebe9e9 100%); /* Opera11.10+ */
-    background: -ms-linear-gradient(top, #ffffff 0%,#ebe9e9 100%); /* IE10+ */
-    filter: progid:DXImageTransform.Microsoft.gradient( startColorstr='#FFFFFF', endColorstr='#EBE9E9',GradientType=0 ); /* IE6-9 */
-    background: linear-gradient(top, #ffffff 0%,#ebe9e9 100%); /* W3C */
-
-    border: 1px solid #D2CFCF;
-    border-right-width: 0;
-    border-left-width: 0;
-}
-.openerp .view-manager-main-sidebar h2 {
-    border-top-width: 0;
-}
-
-.openerp .view-manager-main-sidebar ul {
-    list-style-type: none;
-    margin: 0;
-    padding: 0;
-    display: block;
-}
-
-.openerp .view-manager-main-sidebar li {
-    display: block;
-    padding: 3px 3px 3px 10px;
-}
-
-.openerp .toggle-sidebar {
-    cursor: pointer;
-    border: 1px solid #D2CFCF;
-    border-top-width: 0;
-    display: block;
-    background: url(/web/static/src/img/toggle-a-bg.png);
-    width: 21px;
-    height: 21px;
-    z-index: 10;
-}
-.openerp .open-sidebar .toggle-sidebar {
-    margin-left: 158px;
-    background-position: 21px 0;
-    position: absolute;
-}
-.openerp .closed-sidebar .toggle-sidebar {
-    border-left: none;
-}
-.openerp li.oe_sidebar_print {
-    padding-left: 20px;
-    background: 1px 3px url(/web/static/src/img/icons/gtk-print.png) no-repeat;
-}
-
-.openerp .oe_sidebar_print ul {
-    padding-left:8px;
-}
-
-.openerp.kitten-mode-activated .main_table {
-    background: url(http://placekitten.com/g/1500/800) repeat;
-}
-.openerp.kitten-mode-activated.clark-gable .main_table {
-    background: url(http://amigrave.com/ClarkGable.jpg);
-    background-size: 100%;
-}
-
-.openerp.kitten-mode-activated .header {
-    background: url(http://placekitten.com/g/211/65) repeat;
-}
-
-.openerp.kitten-mode-activated .secondary_menu {
-    background: url(http://placekitten.com/g/212/100) repeat;
-}
-
-.openerp.kitten-mode-activated .menu {
-    background: #828282;
-    background: -moz-linear-gradient(top, #828282 0%, #4D4D4D 100%);
-    background: -webkit-gradient(linear, left top, left bottom, color-stop(0%,#828282), color-stop(100%,#4D4D4D));
-    filter: progid:DXImageTransform.Microsoft.gradient( startColorstr='#828282', endColorstr='#4D4D4D',GradientType=0 );
-}
-.openerp.kitten-mode-activated .menu a {
-    background: none;
-}
-.openerp.kitten-mode-activated .menu span {
-    background: none;
-}
-.openerp.kitten-mode-activated .sidebar-content li a,
-.openerp.kitten-mode-activated .oe-application .view-manager-main-content h2.oe_view_title,
-.openerp.kitten-mode-activated .oe-application .view-manager-main-content a.searchview_group_string,
-.openerp.kitten-mode-activated .oe-application .view-manager-main-content label  {
-    color: white;
-}
-.openerp.kitten-mode-activated .menu,
-.openerp.kitten-mode-activated .header_corner,
-.openerp.kitten-mode-activated .header_title,
-.openerp.kitten-mode-activated .secondary_menu div,
-.openerp.kitten-mode-activated .oe-application,
-.openerp.kitten-mode-activated .oe_footer,
-.openerp.kitten-mode-activated .loading,
-.openerp.kitten-mode-activated .ui-dialog {
-    opacity:0.8;
-    filter:alpha(opacity=80);
-}
-.openerp.kitten-mode-activated .header .company_logo {
-    background: url(http://placekitten.com/g/180/46);
-}
-.openerp.kitten-mode-activated .loading {
-    background: #828282;
-    border-color: #828282;
-}
-
-.openerp .oe-m2o-drop-down-button {
-    margin-left: -24px;
-}
-.openerp .oe-m2o-drop-down-button img {
-    margin-bottom: -4px;
-    cursor: pointer;
-}
-.openerp .oe-m2o input  {
-    border-right: none;
-    margin-right: 0px !important;
-    padding-bottom: 2px !important;
-}
-.openerp .oe-m2o-disabled-cm {
-    color: grey;
-}
-.openerp ul[role="listbox"] li a {
-    font-size:80%;
-}
-.parent_top {
-    vertical-align: text-top;
-}
-
-.openerp .oe-dialog-warning p {
-    padding-left: 1em;
-    font-size: 1.2em;
-    font-weight: bold;
-}
-
-.openerp .dhx_mini_calendar {
-    -moz-box-shadow: none;
-    -khtml-box-shadow: none;
-    -webkit-box-shadow: none;
-    box-shadow: none;
-}
-.openerp .oe-treeview-table {
-    width: 100%;
-    background-color : #FFFFFF;
-    border-spacing: 0;
-    
-}
-.openerp .oe-treeview-table tr:hover{
-    color: blue;
-    background-color : #D8D8D8;
-}
-.treeview-tr, .treeview-td {
-    cursor: pointer;
-    vertical-align: top;
-    text-align: left;
-    border-bottom: 1px solid #CFCCCC;
-}
-.openerp .oe-treeview-table .oe-number {
-   text-align: right !important;
-}
-.treeview-tr span, .treeview-td span {
-    font-size: 90%;
-    font-weight: normal;
-    white-space: nowrap;
-    display: block;
-    }
-.treeview-tr.oe-treeview-first {
-    background: transparent url(/web/static/src/img/expand.gif) 0 50% no-repeat;
-}
-.oe-open .treeview-tr.oe-treeview-first {
-    background-image: url(/web/static/src/img/collapse.gif);
-}
-.treeview-tr.oe-treeview-first span,
-.treeview-td.oe-treeview-first span {
-    margin-left: 16px;
-}
-
-.treeview-header {
-    vertical-align: top;
-    background-color : #D8D8D8;
-    white-space: nowrap;
-    text-align: left;
-    padding: 4px 5px;
-}
-/* Shortcuts*/
-.oe-shortcut-toggle {
-    height: 20px;
-    margin-top: 3px;
-    padding: 0;
-    width: 24px;
-    cursor: pointer;
-    display: block;
-    background: url(/web/static/src/img/add-shortcut.png) no-repeat center center;
-    float: left;
-}
-.oe-shortcut-remove{
-    background: url(/web/static/src/img/remove-shortcut.png) no-repeat center center;
-}
-.oe-shortcuts {
-    position: absolute;
-    margin: 0;
-    padding: 6px 15px;
-    top: 37px;
-    left: 197px;
-    right: 0;
-    height: 17px;
-    line-height: 1.2;
-}
-.oe-shortcuts ul {
-    display: block;
-    overflow: hidden;
-    list-style: none;
-    white-space: nowrap;
-    padding: 0;
-    margin: 0;
-}
-.oe-shortcuts li {
-    cursor: pointer;
-    display: -moz-inline-stack;
-    display: inline-block;
-    display: inline; /*IE7 */
-    color: #fff;
-    text-align: center;
-    border-left: 1px solid #909090;
-    padding: 0 4px;
-    font-size: 80%;
-    font-weight: normal;
-    vertical-align: top;
-}
-
-.oe-shortcuts li:hover {
-    background-color: #666;
-}
-.oe-shortcuts li:first-child {
-    border-left: none;
-    padding-left: 0;
-}
-
-ul.oe-arrow-list {
-    padding-left: 1.1em;
-    margin: 0;
-    white-space: nowrap;
-}
-ul.oe-arrow-list li {
-    display: inline-block;
-    margin-left: -1em;
-    vertical-align: top;
-}
-ul.oe-arrow-list li span {
-    vertical-align: top;
-    display: inline-block;
-    border: 1em solid #DEDEDE;
-    line-height:0em;
-}
-ul.oe-arrow-list .oe-arrow-list-before {
-    border-left-color: transparent;
-    border-right-width:0;
-}
-ul.oe-arrow-list .oe-arrow-list-after {
-    border-color: transparent;
-    border-left-color: #DEDEDE;
-    border-right-width:0;
-}
-ul.oe-arrow-list li.oe-arrow-list-selected span {
-    border-color: #B5B9FF;
-}
-ul.oe-arrow-list li.oe-arrow-list-selected .oe-arrow-list-before {
-    border-left-color: transparent;
-}
-ul.oe-arrow-list li.oe-arrow-list-selected .oe-arrow-list-after {
-    border-color: transparent;
-    border-left-color: #B5B9FF;
-}
-.openerp ul.oe-arrow-list li:first-child span:first-child{
-    -webkit-border-top-left-radius: 3px;
-    -moz-border-radius-topleft: 3px;
-    border-top-left-radius: 3px;
-    -webkit-border-bottom-left-radius: 3px;
-    -moz-border-radius-bottomleft: 3px;
-    border-bottom-left-radius: 3px;
-}
-.openerp ul.oe-arrow-list li:last-child span:last-child{
-    -webkit-border-top-right-radius: 3px;
-    -moz-border-radius-topright: 3px;
-    border-top-right-radius: 3px;
-    -webkit-border-bottom-right-radius: 3px;
-    -moz-border-radius-bottomright: 3px;
-    border-bottom-right-radius: 3px;
->>>>>>> 9029f24d
 }
 .openerp .oe_view_editor {
   width: 100%;
