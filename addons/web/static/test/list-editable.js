openerp.testing.section('editor', {
    dependencies: ['web.list_editable'],
    rpc: 'mock',
    templates: true,
    setup: function (instance, $s, mock) {
        mock('test.model:create', function () {
            return 42;
        });
    }
}, function (test) {
    /**
     *
     * @param {String} name
     * @param {Object} [attrs]
     * @param {String} [attrs.type="char"]
     * @param {Boolean} [attrs.required]
     * @param {Boolean} [attrs.invisible]
     * @param {Boolean} [attrs.readonly]
     * @return {Object}
     */
    function field(name, attrs) {
        attrs = attrs || {};
        attrs.name = name;
        return _.defaults(attrs, {
            type: 'char'
        });
    }

    /**
     * @param {Array} [fields]
     * @return {Object}
     */
    function makeFormView(fields) {
        var fobj = {};
        _(fields).each(function (field) {
            fobj[field.name] = {
                type: field.type,
                string: field.string
            };
        });
        var children = _(fields).map(function (field) {
            return {
                tag: 'field',
                attrs: {
                    name: field.name,
                    modifiers: JSON.stringify({
                        required: field.required,
                        invisible: field.invisible,
                        readonly: field.readonly
                    })
                }
            }
        });
        return {
            arch: {
                tag: 'form',
                attrs: {
                    version: '7.0',
                    'class': 'oe_form_container'
                },
                children: children
            },
            fields: fobj
        };
    }

    test('base-state', {asserts: 2}, function (instance, $fix) {
        var e = new instance.web.list.Editor({
            dataset: {ids: []},
            edition_view: function () {
                return makeFormView();
            }
        });
        return e.appendTo($fix)
            .done(function () {
                ok(!e.is_editing(), "should not be editing");
                ok(e.form instanceof instance.web.FormView,
                   "should use default form type");
            });
    });
    test('toggle-edition-save', {
        asserts: 4,
        setup: function (instance, $s, mock) {
            mock('test.model:read', function () {
                return [{id: 42, a: false, b: false, c: false}];
            });
        }
    }, function (instance, $fix) {
        var e = new instance.web.list.Editor({
            dataset: new instance.web.DataSetSearch(null, 'test.model'),
            prepends_on_create: function () { return false; },
            edition_view: function () {
                return makeFormView([ field('a'), field('b'), field('c') ]);
            }
        });
        var counter = 0;
<<<<<<< HEAD
        return e.appendTo($fix)
            .pipe(function () {
=======
        e.appendTo($fix)
            .then(function () {
>>>>>>> 90f1015d
                return e.edit({}, function () {
                    ++counter;
                });
            })
            .then(function (form) {
                ok(e.is_editing(), "should be editing");
                equal(counter, 3, "should have configured all fields");
                return e.save();
            })
            .done(function (record) {
                ok(!e.is_editing(), "should have stopped editing");
                equal(record.id, 42, "should have newly created id");
            })
    });
    test('toggle-edition-cancel', { asserts: 2 }, function (instance, $fix) {
        var e = new instance.web.list.Editor({
            dataset: new instance.web.DataSetSearch(null, 'test.model'),
            prepends_on_create: function () { return false; },
            edition_view: function () {
                return makeFormView([ field('a'), field('b'), field('c') ]);
            }
        });
        var counter = 0;
<<<<<<< HEAD
        return e.appendTo($fix)
            .pipe(function () {
=======
        e.appendTo($fix)
            .then(function () {
>>>>>>> 90f1015d
                return e.edit({}, function () {
                    ++counter;
                });
            })
            .then(function (form) {
                return e.cancel();
            })
            .done(function (record) {
                ok(!e.is_editing(), "should have stopped editing");
                ok(!record.id, "should have no id");
            })
    });
    test('toggle-save-required', {
        asserts: 2,
        fail_on_rejection: false
    }, function (instance, $fix) {
        var e = new instance.web.list.Editor({
            do_warn: function () {
                warnings++;
            },
            dataset: new instance.web.DataSetSearch(null, 'test.model'),
            prepends_on_create: function () { return false; },
            edition_view: function () {
                return makeFormView([
                    field('a', {required: true}), field('b'), field('c') ]);
            }
        });
        var counter = 0;
        var warnings = 0;
<<<<<<< HEAD
        return e.appendTo($fix)
            .pipe(function () {
=======
        e.appendTo($fix)
            .then(function () {
>>>>>>> 90f1015d
                return e.edit({}, function () {
                    ++counter;
                });
            })
            .then(function (form) {
                return e.save();
            })
            .done(function () { ok(false, "cancel should not succeed"); })
            .fail(function () {
                equal(warnings, 1, "should have been warned");
                ok(e.is_editing(), "should have kept editing");
            });
    });
});
openerp.testing.section('list.edition', {
    dependencies: ['web.list_editable'],
    rpc: 'mock',
    templates: true,
    setup: function (instance, $s, mock) {
        var records = {};
        mock('demo:create', function (args) {
            records[42] = _.extend({}, args[0]);
            return 42;
        });
        mock('demo:read', function (args) {
            var id = args[0][0];
            if (id in records) {
                return [records[id]];
            }
            return [];
        });
        mock('/web/view/load', function () {
            return {
                type: 'tree',
                fields: {
                    a: {type: 'char', string: "A"},
                    b: {type: 'char', string: "B"},
                    c: {type: 'char', string: "C"}
                },
                arch: {
                    tag: 'tree',
                    attrs: {},
                    children: [
                        {tag: 'field', attrs: {name: 'a'}},
                        {tag: 'field', attrs: {name: 'b'}},
                        {tag: 'field', attrs: {name: 'c'}}
                    ]
                }
            };
        });
    }
}, function (test) {
    test('newrecord', {asserts: 6}, function (instance, $fix, mock) {
        var got_defaults = false;
        mock('demo:default_get', function (args) {
            var fields = args[0];
            deepEqual(
                fields, ['a', 'b', 'c'],
                "should ask defaults for all fields");
            got_defaults = true;
            return { a: "qux", b: "quux" };
        });

        var ds = new instance.web.DataSetStatic(null, 'demo', null, [1]);
        var l = new instance.web.ListView({}, ds, false, {editable: 'top'});

<<<<<<< HEAD
        return l.appendTo($fix)
            .pipe(l.proxy('reload_content'))
            .pipe(function () {
                return l.start_edition();
            })
            .pipe(function () {
=======
        l.appendTo($fix)
            .then(l.proxy('reload_content'))
            .then(function () {
                return l.start_edition();
            })
            .always(start)
            .then(function () {
>>>>>>> 90f1015d
                ok(got_defaults, "should have fetched default values for form");

                return l.save_edition();
            })
            .then(function (result) {
                ok(result.created, "should yield newly created record");
                equal(result.record.get('a'), "qux",
                      "should have used default values");
                equal(result.record.get('b'), "quux",
                      "should have used default values");
                ok(!result.record.get('c'),
                    "should have no value if there was no default");
            });
    });
});
openerp.testing.section('list.edition.events', {
    dependencies: ['web.list_editable'],
    rpc: 'mock',
    templates: true,
    setup: function (instance, $s, mock) {
        mock('demo:read', function () {
            return [{ id: 1, a: 'foo', b: 'bar', c: 'baz' }];
        });
        mock('/web/view/load', function () {
            return {
                type: 'tree',
                fields: {
                    a: {type: 'char', string: "A"},
                    b: {type: 'char', string: "B"},
                    c: {type: 'char', string: "C"}
                },
                arch: {
                    tag: 'tree',
                    attrs: {},
                    children: [
                        {tag: 'field', attrs: {name: 'a'}},
                        {tag: 'field', attrs: {name: 'b'}},
                        {tag: 'field', attrs: {name: 'c'}}
                    ]
                }
            };
        });
    }
}, function (test) {
    test('edition events', {asserts: 4}, function (instance, $fix) {
        var ds = new instance.web.DataSetStatic(null, 'demo', null, [1]);
        var o = {
            counter: 0,
            onEvent: function (e) { this.counter++; }
        };
        var l = new instance.web.ListView({}, ds, false, {editable: 'top'});
        l.on('edit:before edit:after', o, o.onEvent);
<<<<<<< HEAD
        return l.appendTo($fix)
            .pipe(l.proxy('reload_content'))
            .pipe(function () {
=======
        l.appendTo($fix)
            .then(l.proxy('reload_content'))
            .always(start)
            .then(function () {
>>>>>>> 90f1015d
                ok(l.options.editable, "should be editable");
                equal(o.counter, 0, "should have seen no event yet");
                return l.start_edition(l.records.get(1));
            })
            .then(function () {
                ok(l.editor.is_editing(), "should be editing");
                equal(o.counter, 2, "should have seen two edition events");
            });
    });

    test('edition events: cancelling', {asserts: 3}, function (instance, $fix) {
        var edit_after = false;
        var ds = new instance.web.DataSetStatic(null, 'demo', null, [1]);
        var l = new instance.web.ListView({}, ds, false, {editable: 'top'});
        l.on('edit:before', {}, function (e) {
            e.cancel = true;
        });
        l.on('edit:after', {}, function () {
            edit_after = true;
        });
<<<<<<< HEAD
        return l.appendTo($fix)
            .pipe(l.proxy('reload_content'))
            .pipe(function () {
=======
        l.appendTo($fix)
            .then(l.proxy('reload_content'))
            .always(start)
            .then(function () {
>>>>>>> 90f1015d
                ok(l.options.editable, "should be editable");
                return l.start_edition();
            })
            // cancelling an event rejects the deferred
            .then($.Deferred().reject(), function () {
                ok(!l.editor.is_editing(), "should not be editing");
                ok(!edit_after, "should not have fired the edit:after event");
                return $.when();
            });
    });

    module('list-edition-onwrite', {
        setup: function () {
            baseSetup();
        }
    });

    asyncTest('record-to-read', 4, function () {
        instance.session.responses['/web/view/load'] = function () {
            return {result: {
                type: 'tree',
                fields: {
                    a: {type: 'char', string: "A"}
                },
                arch: {
                    tag: 'tree',
                    attrs: { on_write: 'on_write', colors: 'red:a == "foo"' },
                    children: [
                        {tag: 'field', attrs: {name: 'a'}}
                    ]
                }
            }};
        };
        instance.session.responses['/web/dataset/call_kw:read'] = function (req) {
            if (_.isEmpty(req.params.args[0])) {
                return {result: []};
            } else if (_.isEqual(req.params.args[0], [1])) {
                return {result: [
                    {id: 1, a: 'some value'}
                ]};
            } else if (_.isEqual(req.params.args[0], [42])) {
                return {result: [
                    {id: 42, a: 'foo'}
                ]};
            }
            throw new Error(JSON.stringify(req.params));
        };
        instance.session.responses['/web/dataset/call_kw:default_get'] = function () {
            return {result: {}};
        };
        instance.session.responses['/web/dataset/call_kw:create'] = function () {
            return {result: 1};
        };
        instance.session.responses['/web/dataset/call_kw:on_write'] = function () {
            return {result: [42]};
        };

        var ds = new instance.web.DataSetStatic(null, 'demo', null, []);
        var l = new instance.web.ListView({}, ds, false, {editable: 'top'});
        l.appendTo($fix)
        .then(l.proxy('reload_content'))
        .then(function () {
            return l.start_edition();
        })
        .then(function () {
            $fix.find('.oe_form_field input').val("some value").change();
        })
        .then(function () {
            return l.save_edition();
        })
        .always(function () { start(); })
        .then(function () {
            strictEqual(ds.ids.length, 2,
                'should have id of created + on_write');
            strictEqual(l.records.length, 2,
                'should have record of created + on_write');
            strictEqual(
                $fix.find('tbody tr:eq(1)').css('color'), 'rgb(255, 0, 0)',
                'shoud have color applied');
            strictEqual(
                $fix.find('tbody tr:eq(2)').css('color'), 'rgb(0, 0, 0)',
                'should have default color applied');
        }, function (e) {
            ok(false, e && e.message || e);
        });
    });
});<|MERGE_RESOLUTION|>--- conflicted
+++ resolved
@@ -94,13 +94,8 @@
             }
         });
         var counter = 0;
-<<<<<<< HEAD
         return e.appendTo($fix)
-            .pipe(function () {
-=======
-        e.appendTo($fix)
-            .then(function () {
->>>>>>> 90f1015d
+            .then(function () {
                 return e.edit({}, function () {
                     ++counter;
                 });
@@ -124,13 +119,8 @@
             }
         });
         var counter = 0;
-<<<<<<< HEAD
         return e.appendTo($fix)
-            .pipe(function () {
-=======
-        e.appendTo($fix)
-            .then(function () {
->>>>>>> 90f1015d
+            .then(function () {
                 return e.edit({}, function () {
                     ++counter;
                 });
@@ -160,13 +150,8 @@
         });
         var counter = 0;
         var warnings = 0;
-<<<<<<< HEAD
         return e.appendTo($fix)
-            .pipe(function () {
-=======
-        e.appendTo($fix)
-            .then(function () {
->>>>>>> 90f1015d
+            .then(function () {
                 return e.edit({}, function () {
                     ++counter;
                 });
@@ -233,22 +218,12 @@
         var ds = new instance.web.DataSetStatic(null, 'demo', null, [1]);
         var l = new instance.web.ListView({}, ds, false, {editable: 'top'});
 
-<<<<<<< HEAD
         return l.appendTo($fix)
-            .pipe(l.proxy('reload_content'))
-            .pipe(function () {
+            .then(l.proxy('reload_content'))
+            .then(function () {
                 return l.start_edition();
             })
-            .pipe(function () {
-=======
-        l.appendTo($fix)
-            .then(l.proxy('reload_content'))
-            .then(function () {
-                return l.start_edition();
-            })
-            .always(start)
-            .then(function () {
->>>>>>> 90f1015d
+            .then(function () {
                 ok(got_defaults, "should have fetched default values for form");
 
                 return l.save_edition();
@@ -301,16 +276,9 @@
         };
         var l = new instance.web.ListView({}, ds, false, {editable: 'top'});
         l.on('edit:before edit:after', o, o.onEvent);
-<<<<<<< HEAD
         return l.appendTo($fix)
-            .pipe(l.proxy('reload_content'))
-            .pipe(function () {
-=======
-        l.appendTo($fix)
             .then(l.proxy('reload_content'))
-            .always(start)
-            .then(function () {
->>>>>>> 90f1015d
+            .then(function () {
                 ok(l.options.editable, "should be editable");
                 equal(o.counter, 0, "should have seen no event yet");
                 return l.start_edition(l.records.get(1));
@@ -331,16 +299,9 @@
         l.on('edit:after', {}, function () {
             edit_after = true;
         });
-<<<<<<< HEAD
         return l.appendTo($fix)
-            .pipe(l.proxy('reload_content'))
-            .pipe(function () {
-=======
-        l.appendTo($fix)
             .then(l.proxy('reload_content'))
-            .always(start)
-            .then(function () {
->>>>>>> 90f1015d
+            .then(function () {
                 ok(l.options.editable, "should be editable");
                 return l.start_edition();
             })
@@ -351,16 +312,16 @@
                 return $.when();
             });
     });
-
-    module('list-edition-onwrite', {
-        setup: function () {
-            baseSetup();
-        }
-    });
-
-    asyncTest('record-to-read', 4, function () {
-        instance.session.responses['/web/view/load'] = function () {
-            return {result: {
+});
+
+openerp.testing.section('list.edition.onwrite', {
+    dependencies: ['web.list_editable'],
+    rpc: 'mock',
+    templates: true,
+}, function (test) {
+    test('record-to-read', {asserts: 4}, function (instance, $fix, mock) {
+        mock('/web/view/load', function () {
+            return {
                 type: 'tree',
                 fields: {
                     a: {type: 'char', string: "A"}
@@ -372,35 +333,27 @@
                         {tag: 'field', attrs: {name: 'a'}}
                     ]
                 }
-            }};
-        };
-        instance.session.responses['/web/dataset/call_kw:read'] = function (req) {
-            if (_.isEmpty(req.params.args[0])) {
-                return {result: []};
-            } else if (_.isEqual(req.params.args[0], [1])) {
-                return {result: [
+            };
+        });
+        mock('demo:read', function (params) {
+            if (_.isEmpty(params.args[0])) {
+                return [];
+            } else if (_.isEqual(params.args[0], [1])) {
+                return [
                     {id: 1, a: 'some value'}
-                ]};
-            } else if (_.isEqual(req.params.args[0], [42])) {
-                return {result: [
-                    {id: 42, a: 'foo'}
-                ]};
-            }
-            throw new Error(JSON.stringify(req.params));
-        };
-        instance.session.responses['/web/dataset/call_kw:default_get'] = function () {
-            return {result: {}};
-        };
-        instance.session.responses['/web/dataset/call_kw:create'] = function () {
-            return {result: 1};
-        };
-        instance.session.responses['/web/dataset/call_kw:on_write'] = function () {
-            return {result: [42]};
-        };
+                ];
+            } else if (_.isEqual(params.args[0], [42])) {
+                return [ {id: 42, a: 'foo'} ];
+            }
+            throw new Error(JSON.stringify(params));
+        });
+        mock('demo:default_get', function () { return {}; });
+        mock('demo:create', function () { return 1; });
+        mock('demo:on_write', function () { return [42]; });
 
         var ds = new instance.web.DataSetStatic(null, 'demo', null, []);
         var l = new instance.web.ListView({}, ds, false, {editable: 'top'});
-        l.appendTo($fix)
+        return l.appendTo($fix)
         .then(l.proxy('reload_content'))
         .then(function () {
             return l.start_edition();
@@ -411,7 +364,6 @@
         .then(function () {
             return l.save_edition();
         })
-        .always(function () { start(); })
         .then(function () {
             strictEqual(ds.ids.length, 2,
                 'should have id of created + on_write');
@@ -423,8 +375,6 @@
             strictEqual(
                 $fix.find('tbody tr:eq(2)').css('color'), 'rgb(0, 0, 0)',
                 'should have default color applied');
-        }, function (e) {
-            ok(false, e && e.message || e);
         });
     });
 });