--- conflicted
+++ resolved
@@ -3125,25 +3125,16 @@
         delete core.action_registry.map.slowAction;
     });
 
-<<<<<<< HEAD
 
     QUnit.test('abstract action does not crash on navigation_moves', function (assert) {
         assert.expect(1);
         var ClientAction = AbstractAction.extend({
         });
         core.action_registry.add('ClientAction', ClientAction);
-=======
-    QUnit.test('web client is not deadlocked when a view crashes', function (assert) {
-        assert.expect(3);
-
-        var readOnFirstRecordDef = $.Deferred();
-
->>>>>>> 7113b707
-        var actionManager = createActionManager({
-            actions: this.actions,
-            archs: this.archs,
-            data: this.data,
-<<<<<<< HEAD
+        var actionManager = createActionManager({
+            actions: this.actions,
+            archs: this.archs,
+            data: this.data,
         });
         actionManager.doAction('ClientAction');
         actionManager.trigger_up('navigation_move', {direction:'down'});
@@ -3205,7 +3196,15 @@
         delete core.action_registry.ClientAction;
     });
 
-=======
+    QUnit.test('web client is not deadlocked when a view crashes', function (assert) {
+        assert.expect(3);
+
+        var readOnFirstRecordDef = $.Deferred();
+
+        var actionManager = createActionManager({
+            actions: this.actions,
+            archs: this.archs,
+            data: this.data,
             mockRPC: function (route, args) {
                 if (args.method === 'read' && args.args[0][0] === 1) {
                     return readOnFirstRecordDef;
@@ -3236,7 +3235,6 @@
 
         actionManager.destroy();
     });
->>>>>>> 7113b707
 });
 
 });