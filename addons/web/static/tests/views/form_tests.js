--- conflicted
+++ resolved
@@ -3845,12 +3845,7 @@
             mockRPC: function (route, args) {
                 if (args.method === 'create') {
                     var command = args.args[0].p;
-<<<<<<< HEAD
                     assert.deepEqual(command, [[0, command[0][1], {
-                        display_name: false,
-=======
-                    assert.deepEqual(command, [[0, false, {
->>>>>>> fe77df3b
                         timmy: [[6, false, [12]]],
                     }]], "the default partner_type_id should be equal to 12");
                 }
