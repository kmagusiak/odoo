--- conflicted
+++ resolved
@@ -2371,13 +2371,10 @@
         calendar.destroy();
     });
 
-<<<<<<< HEAD
-    QUnit.test('calendar fallback to form view id in action if necessary', async function (assert) {
-=======
-    QUnit.test('form_view_id attribute works with popup (for creating events)', function (assert) {
+    QUnit.test('form_view_id attribute works with popup (for creating events)', async function (assert) {
         assert.expect(1);
 
-        var calendar = createView({
+        var calendar = await createCalendarView({
             View: CalendarView,
             model: 'event',
             data: this.data,
@@ -2406,11 +2403,11 @@
         var $cell = calendar.$('.fc-day-grid .fc-row:eq(2) .fc-day:eq(2)');
         testUtils.dom.triggerMouseEvent($cell, "mousedown");
         testUtils.dom.triggerMouseEvent($cell, "mouseup");
-        calendar.destroy();
-    });
-
-    QUnit.test('calendar fallback to form view id in action if necessary', function (assert) {
->>>>>>> f2be461f
+        await testUtils.nextTick();
+        calendar.destroy();
+    });
+
+    QUnit.test('calendar fallback to form view id in action if necessary', async function (assert) {
         assert.expect(1);
 
         var calendar = await createCalendarView({
