# -*- coding: utf-8 -*-

import base64
import csv
import glob
import itertools
import operator
import os
import re
import simplejson
import textwrap
import xmlrpclib
import time
import zlib
import webrelease
from xml.etree import ElementTree
from cStringIO import StringIO

import web.common.dispatch as openerpweb
import web.common.ast
import web.common.nonliterals
openerpweb.ast = web.common.ast
openerpweb.nonliterals = web.common.nonliterals

from babel.messages.pofile import read_po

# Should move to openerpweb.Xml2Json
class Xml2Json:
    # xml2json-direct
    # Simple and straightforward XML-to-JSON converter in Python
    # New BSD Licensed
    #
    # URL: http://code.google.com/p/xml2json-direct/
    @staticmethod
    def convert_to_json(s):
        return simplejson.dumps(
            Xml2Json.convert_to_structure(s), sort_keys=True, indent=4)

    @staticmethod
    def convert_to_structure(s):
        root = ElementTree.fromstring(s)
        return Xml2Json.convert_element(root)

    @staticmethod
    def convert_element(el, skip_whitespaces=True):
        res = {}
        if el.tag[0] == "{":
            ns, name = el.tag.rsplit("}", 1)
            res["tag"] = name
            res["namespace"] = ns[1:]
        else:
            res["tag"] = el.tag
        res["attrs"] = {}
        for k, v in el.items():
            res["attrs"][k] = v
        kids = []
        if el.text and (not skip_whitespaces or el.text.strip() != ''):
            kids.append(el.text)
        for kid in el:
            kids.append(Xml2Json.convert_element(kid))
            if kid.tail and (not skip_whitespaces or kid.tail.strip() != ''):
                kids.append(kid.tail)
        res["children"] = kids
        return res

#----------------------------------------------------------
# OpenERP Web web Controllers
#----------------------------------------------------------

def manifest_glob(addons_path, addons, key):
    files = []
    for addon in addons:
        globlist = openerpweb.addons_manifest.get(addon, {}).get(key, [])
        for pattern in globlist:
            for path in glob.glob(os.path.join(addons_path, addon, pattern)):
                files.append(path[len(addons_path):])
    return files

def concat_files(addons_path, file_list):
    """ Concatenate file content
    return (concat,timestamp)
    concat: concatenation of file content
    timestamp: max(os.path.getmtime of file_list)
    """
    files_content = []
    files_timestamp = 0
    for i in file_list:
        fname = os.path.join(addons_path, i[1:])
        ftime = os.path.getmtime(fname)
        if ftime > files_timestamp:
            files_timestamp = ftime
        files_content.append(open(fname).read())
    files_concat = "".join(files_content)
    return files_concat,files_timestamp

home_template = textwrap.dedent("""<!DOCTYPE html>
<html style="height: 100%%">
    <head>
        <meta http-equiv="content-type" content="text/html; charset=utf-8" />
        <title>OpenERP</title>
        <link rel="shortcut icon" href="/web/static/src/img/favicon.ico" type="image/x-icon"/>
        %(css)s
        %(javascript)s
        <script type="text/javascript">
            $(function() {
                var c = new openerp.init();
                var wc = new c.web.WebClient("oe");
                wc.start();
            });
        </script>
    </head>
    <body id="oe" class="openerp"></body>
</html>
""")
class WebClient(openerpweb.Controller):
    _cp_path = "/web/webclient"

    @openerpweb.jsonrequest
    def csslist(self, req, mods='web'):
        return manifest_glob(req.config.addons_path, mods.split(','), 'css')

    @openerpweb.jsonrequest
    def jslist(self, req, mods='web'):
        return manifest_glob(req.config.addons_path, mods.split(','), 'js')

    @openerpweb.httprequest
    def css(self, req, mods='web'):
        files = manifest_glob(req.config.addons_path, mods.split(','), 'css')
        content,timestamp = concat_files(req.config.addons_path, files)
        # TODO request set the Date of last modif and Etag
        return req.make_response(content, [('Content-Type', 'text/css')])

    @openerpweb.httprequest
    def js(self, req, mods='web'):
        files = manifest_glob(req.config.addons_path, mods.split(','), 'js')
        content,timestamp = concat_files(req.config.addons_path, files)
        # TODO request set the Date of last modif and Etag
        return req.make_response(content, [('Content-Type', 'application/javascript')])

    @openerpweb.httprequest
    def home(self, req, s_action=None, **kw):
        # script tags
        jslist = ['/web/webclient/js']
        if req.debug:
            jslist = [i + '?debug=' + str(time.time()) for i in manifest_glob(req.config.addons_path, ['web'], 'js')]
        js = "\n        ".join(['<script type="text/javascript" src="%s"></script>'%i for i in jslist])

        # css tags
        csslist = ['/web/webclient/css']
        if req.debug:
            csslist = [i + '?debug=' + str(time.time()) for i in manifest_glob(req.config.addons_path, ['web'], 'css')]
        css = "\n        ".join(['<link rel="stylesheet" href="%s">'%i for i in csslist])
        r = home_template % {
            'javascript': js,
            'css': css
        }
        return r

    @openerpweb.jsonrequest
    def translations(self, req, mods, lang):
        lang_model = req.session.model('res.lang')
        ids = lang_model.search([("code", "=", lang)])
        if ids:
            lang_obj = lang_model.read(ids[0], ["direction", "date_format", "time_format",
                                                "grouping", "decimal_point", "thousands_sep"])
        else:
            lang_obj = None

        if lang.count("_") > 0:
            separator = "_"
        else:
            separator = "@"
        langs = lang.split(separator)
        langs = [separator.join(langs[:x]) for x in range(1, len(langs) + 1)]

        transs = {}
        for addon_name in mods:
            transl = {"messages":[]}
            transs[addon_name] = transl
            for l in langs:
                f_name = os.path.join(req.config.addons_path, addon_name, "po", l + ".po")
                if not os.path.exists(f_name):
                    continue
                try:
                    with open(f_name) as t_file:
                        po = read_po(t_file)
                except:
                    continue
                for x in po:
                    if x.id and x.string:
                        transl["messages"].append({'id': x.id, 'string': x.string})
        return {"modules": transs,
                "lang_parameters": lang_obj}

    @openerpweb.jsonrequest
    def version_info(self, req):
        return {
            "version": webrelease.version
        }

class Database(openerpweb.Controller):
    _cp_path = "/web/database"

    @openerpweb.jsonrequest
    def get_list(self, req):
        proxy = req.session.proxy("db")
        dbs = proxy.list()
        h = req.httprequest.headers['Host'].split(':')[0]
        d = h.split('.')[0]
        r = req.config.dbfilter.replace('%h', h).replace('%d', d)
        dbs = [i for i in dbs if re.match(r, i)]
        return {"db_list": dbs}

    @openerpweb.jsonrequest
    def progress(self, req, password, id):
        return req.session.proxy('db').get_progress(password, id)

    @openerpweb.jsonrequest
    def create(self, req, fields):

        params = dict(map(operator.itemgetter('name', 'value'), fields))
        create_attrs = (
            params['super_admin_pwd'],
            params['db_name'],
            bool(params.get('demo_data')),
            params['db_lang'],
            params['create_admin_pwd']
        )

        try:
            return req.session.proxy("db").create(*create_attrs)
        except xmlrpclib.Fault, e:
            if e.faultCode and e.faultCode.split(':')[0] == 'AccessDenied':
                return {'error': e.faultCode, 'title': 'Create Database'}
        return {'error': 'Could not create database !', 'title': 'Create Database'}

    @openerpweb.jsonrequest
    def drop(self, req, fields):
        password, db = operator.itemgetter(
            'drop_pwd', 'drop_db')(
                dict(map(operator.itemgetter('name', 'value'), fields)))

        try:
            return req.session.proxy("db").drop(password, db)
        except xmlrpclib.Fault, e:
            if e.faultCode and e.faultCode.split(':')[0] == 'AccessDenied':
                return {'error': e.faultCode, 'title': 'Drop Database'}
        return {'error': 'Could not drop database !', 'title': 'Drop Database'}

    @openerpweb.httprequest
    def backup(self, req, backup_db, backup_pwd, token):
        try:
            db_dump = base64.b64decode(
                req.session.proxy("db").dump(backup_pwd, backup_db))
            return req.make_response(db_dump,
                [('Content-Type', 'application/octet-stream; charset=binary'),
                 ('Content-Disposition', 'attachment; filename="' + backup_db + '.dump"')],
                {'fileToken': int(token)}
            )
        except xmlrpclib.Fault, e:
            if e.faultCode and e.faultCode.split(':')[0] == 'AccessDenied':
                return 'Backup Database|' + e.faultCode
        return 'Backup Database|Could not generate database backup'

    @openerpweb.httprequest
    def restore(self, req, db_file, restore_pwd, new_db):
        try:
            data = base64.b64encode(db_file.file.read())
            req.session.proxy("db").restore(restore_pwd, new_db, data)
            return ''
        except xmlrpclib.Fault, e:
            if e.faultCode and e.faultCode.split(':')[0] == 'AccessDenied':
                raise Exception("AccessDenied")

    @openerpweb.jsonrequest
    def change_password(self, req, fields):
        old_password, new_password = operator.itemgetter(
            'old_pwd', 'new_pwd')(
                dict(map(operator.itemgetter('name', 'value'), fields)))
        try:
            return req.session.proxy("db").change_admin_password(old_password, new_password)
        except xmlrpclib.Fault, e:
            if e.faultCode and e.faultCode.split(':')[0] == 'AccessDenied':
                return {'error': e.faultCode, 'title': 'Change Password'}
        return {'error': 'Error, password not changed !', 'title': 'Change Password'}

class Session(openerpweb.Controller):
    _cp_path = "/web/session"

    @openerpweb.jsonrequest
    def login(self, req, db, login, password):
        req.session.login(db, login, password)
        ctx = req.session.get_context()

        return {
            "session_id": req.session_id,
            "uid": req.session._uid,
            "context": ctx
        }
    @openerpweb.jsonrequest
    def change_password (self,req,fields):
        old_password, new_password,confirm_password = operator.itemgetter('old_pwd', 'new_password','confirm_pwd')(
                dict(map(operator.itemgetter('name', 'value'), fields)))
        if not (old_password.strip() and new_password.strip() and confirm_password.strip()):
            return {'error':'All passwords have to be filled.','title': 'Change Password'}
        if new_password != confirm_password:
            return {'error': 'The new password and its confirmation must be identical.','title': 'Change Password'}
        try:
            if req.session.model('res.users').change_password(
                old_password, new_password):
                return {'new_password':new_password}
        except:
            return {'error': 'Original password incorrect, your password was not changed.', 'title': 'Change Password'}
        return {'error': 'Error, password not changed !', 'title': 'Change Password'}
    @openerpweb.jsonrequest
    def sc_list(self, req):
        return req.session.model('ir.ui.view_sc').get_sc(
            req.session._uid, "ir.ui.menu", req.session.eval_context(req.context))

    @openerpweb.jsonrequest
    def get_lang_list(self, req):
        try:
            return {
                'lang_list': (req.session.proxy("db").list_lang() or []),
                'error': ""
            }
        except Exception, e:
            return {"error": e, "title": "Languages"}

    @openerpweb.jsonrequest
    def modules(self, req):
        # TODO query server for installed web modules
        mods = []
        for name, manifest in openerpweb.addons_manifest.items():
            if name != 'web' and manifest.get('active', True):
                mods.append(name)
        return mods

    @openerpweb.jsonrequest
    def eval_domain_and_context(self, req, contexts, domains,
                                group_by_seq=None):
        """ Evaluates sequences of domains and contexts, composing them into
        a single context, domain or group_by sequence.

        :param list contexts: list of contexts to merge together. Contexts are
                              evaluated in sequence, all previous contexts
                              are part of their own evaluation context
                              (starting at the session context).
        :param list domains: list of domains to merge together. Domains are
                             evaluated in sequence and appended to one another
                             (implicit AND), their evaluation domain is the
                             result of merging all contexts.
        :param list group_by_seq: list of domains (which may be in a different
                                  order than the ``contexts`` parameter),
                                  evaluated in sequence, their ``'group_by'``
                                  key is extracted if they have one.
        :returns:
            a 3-dict of:

            context (``dict``)
                the global context created by merging all of
                ``contexts``

            domain (``list``)
                the concatenation of all domains

            group_by (``list``)
                a list of fields to group by, potentially empty (in which case
                no group by should be performed)
        """
        context, domain = eval_context_and_domain(req.session,
                                                  openerpweb.nonliterals.CompoundContext(*(contexts or [])),
                                                  openerpweb.nonliterals.CompoundDomain(*(domains or [])))

        group_by_sequence = []
        for candidate in (group_by_seq or []):
            ctx = req.session.eval_context(candidate, context)
            group_by = ctx.get('group_by')
            if not group_by:
                continue
            elif isinstance(group_by, basestring):
                group_by_sequence.append(group_by)
            else:
                group_by_sequence.extend(group_by)

        return {
            'context': context,
            'domain': domain,
            'group_by': group_by_sequence
        }

    @openerpweb.jsonrequest
    def save_session_action(self, req, the_action):
        """
        This method store an action object in the session object and returns an integer
        identifying that action. The method get_session_action() can be used to get
        back the action.

        :param the_action: The action to save in the session.
        :type the_action: anything
        :return: A key identifying the saved action.
        :rtype: integer
        """
        saved_actions = req.httpsession.get('saved_actions')
        if not saved_actions:
            saved_actions = {"next":0, "actions":{}}
            req.httpsession['saved_actions'] = saved_actions
        # we don't allow more than 10 stored actions
        if len(saved_actions["actions"]) >= 10:
            del saved_actions["actions"][min(saved_actions["actions"].keys())]
        key = saved_actions["next"]
        saved_actions["actions"][key] = the_action
        saved_actions["next"] = key + 1
        return key

    @openerpweb.jsonrequest
    def get_session_action(self, req, key):
        """
        Gets back a previously saved action. This method can return None if the action
        was saved since too much time (this case should be handled in a smart way).

        :param key: The key given by save_session_action()
        :type key: integer
        :return: The saved action or None.
        :rtype: anything
        """
        saved_actions = req.httpsession.get('saved_actions')
        if not saved_actions:
            return None
        return saved_actions["actions"].get(key)

    @openerpweb.jsonrequest
    def check(self, req):
        req.session.assert_valid()
        return None

def eval_context_and_domain(session, context, domain=None):
    e_context = session.eval_context(context)
    # should we give the evaluated context as an evaluation context to the domain?
    e_domain = session.eval_domain(domain or [])

    return e_context, e_domain

def load_actions_from_ir_values(req, key, key2, models, meta):
    context = req.session.eval_context(req.context)
    Values = req.session.model('ir.values')
    actions = Values.get(key, key2, models, meta, context)

    return [(id, name, clean_action(req, action))
            for id, name, action in actions]

def clean_action(req, action):
    action.setdefault('flags', {})

    context = req.session.eval_context(req.context)
    eval_ctx = req.session.evaluation_context(context)

    # values come from the server, we can just eval them
    if isinstance(action.get('context'), basestring):
        action['context'] = eval( action['context'], eval_ctx ) or {}

    if isinstance(action.get('domain'), basestring):
        action['domain'] = eval( action['domain'], eval_ctx ) or []

    if action['type'] == 'ir.actions.act_window':
        return fix_view_modes(action)
    return action

# I think generate_views,fix_view_modes should go into js ActionManager
def generate_views(action):
    """
    While the server generates a sequence called "views" computing dependencies
    between a bunch of stuff for views coming directly from the database
    (the ``ir.actions.act_window model``), it's also possible for e.g. buttons
    to return custom view dictionaries generated on the fly.

    In that case, there is no ``views`` key available on the action.

    Since the web client relies on ``action['views']``, generate it here from
    ``view_mode`` and ``view_id``.

    Currently handles two different cases:

    * no view_id, multiple view_mode
    * single view_id, single view_mode

    :param dict action: action descriptor dictionary to generate a views key for
    """
    view_id = action.get('view_id', False)
    if isinstance(view_id, (list, tuple)):
        view_id = view_id[0]

    # providing at least one view mode is a requirement, not an option
    view_modes = action['view_mode'].split(',')

    if len(view_modes) > 1:
        if view_id:
            raise ValueError('Non-db action dictionaries should provide '
                             'either multiple view modes or a single view '
                             'mode and an optional view id.\n\n Got view '
                             'modes %r and view id %r for action %r' % (
                view_modes, view_id, action))
        action['views'] = [(False, mode) for mode in view_modes]
        return
    action['views'] = [(view_id, view_modes[0])]

def fix_view_modes(action):
    """ For historical reasons, OpenERP has weird dealings in relation to
    view_mode and the view_type attribute (on window actions):

    * one of the view modes is ``tree``, which stands for both list views
      and tree views
    * the choice is made by checking ``view_type``, which is either
      ``form`` for a list view or ``tree`` for an actual tree view

    This methods simply folds the view_type into view_mode by adding a
    new view mode ``list`` which is the result of the ``tree`` view_mode
    in conjunction with the ``form`` view_type.

    TODO: this should go into the doc, some kind of "peculiarities" section

    :param dict action: an action descriptor
    :returns: nothing, the action is modified in place
    """
    if 'views' not in action:
        generate_views(action)

    if action.pop('view_type') != 'form':
        return action

    action['views'] = [
        [id, mode if mode != 'tree' else 'list']
        for id, mode in action['views']
    ]

    return action

class Menu(openerpweb.Controller):
    _cp_path = "/web/menu"

    @openerpweb.jsonrequest
    def load(self, req):
        return {'data': self.do_load(req)}

    def do_load(self, req):
        """ Loads all menu items (all applications and their sub-menus).

        :param req: A request object, with an OpenERP session attribute
        :type req: < session -> OpenERPSession >
        :return: the menu root
        :rtype: dict('children': menu_nodes)
        """
        Menus = req.session.model('ir.ui.menu')
        # menus are loaded fully unlike a regular tree view, cause there are
        # less than 512 items
        context = req.session.eval_context(req.context)
        menu_ids = Menus.search([], 0, False, False, context)
        menu_items = Menus.read(menu_ids, ['name', 'sequence', 'parent_id'], context)
        menu_root = {'id': False, 'name': 'root', 'parent_id': [-1, '']}
        menu_items.append(menu_root)

        # make a tree using parent_id
        menu_items_map = dict((menu_item["id"], menu_item) for menu_item in menu_items)
        for menu_item in menu_items:
            if menu_item['parent_id']:
                parent = menu_item['parent_id'][0]
            else:
                parent = False
            if parent in menu_items_map:
                menu_items_map[parent].setdefault(
                    'children', []).append(menu_item)

        # sort by sequence a tree using parent_id
        for menu_item in menu_items:
            menu_item.setdefault('children', []).sort(
                key=lambda x:x["sequence"])

        return menu_root

    @openerpweb.jsonrequest
    def action(self, req, menu_id):
        actions = load_actions_from_ir_values(req,'action', 'tree_but_open',
                                             [('ir.ui.menu', menu_id)], False)
        return {"action": actions}

class DataSet(openerpweb.Controller):
    _cp_path = "/web/dataset"

    @openerpweb.jsonrequest
    def fields(self, req, model):
        return {'fields': req.session.model(model).fields_get(False,
                                                              req.session.eval_context(req.context))}

    @openerpweb.jsonrequest
    def search_read(self, req, model, fields=False, offset=0, limit=False, domain=None, sort=None):
        return self.do_search_read(req, model, fields, offset, limit, domain, sort)
    def do_search_read(self, req, model, fields=False, offset=0, limit=False, domain=None
                       , sort=None):
        """ Performs a search() followed by a read() (if needed) using the
        provided search criteria

        :param req: a JSON-RPC request object
        :type req: openerpweb.JsonRequest
        :param str model: the name of the model to search on
        :param fields: a list of the fields to return in the result records
        :type fields: [str]
        :param int offset: from which index should the results start being returned
        :param int limit: the maximum number of records to return
        :param list domain: the search domain for the query
        :param list sort: sorting directives
        :returns: A structure (dict) with two keys: ids (all the ids matching
                  the (domain, context) pair) and records (paginated records
                  matching fields selection set)
        :rtype: list
        """
        Model = req.session.model(model)

        context, domain = eval_context_and_domain(
            req.session, req.context, domain)

        ids = Model.search(domain, 0, False, sort or False, context)
        # need to fill the dataset with all ids for the (domain, context) pair,
        # so search un-paginated and paginate manually before reading
        paginated_ids = ids[offset:(offset + limit if limit else None)]
        if fields and fields == ['id']:
            # shortcut read if we only want the ids
            return {
                'ids': ids,
                'records': map(lambda id: {'id': id}, paginated_ids)
            }

        records = Model.read(paginated_ids, fields or False, context)
        records.sort(key=lambda obj: ids.index(obj['id']))
        return {
            'ids': ids,
            'records': records
        }


    @openerpweb.jsonrequest
    def read(self, req, model, ids, fields=False):
        return self.do_search_read(req, model, ids, fields)

    @openerpweb.jsonrequest
    def get(self, req, model, ids, fields=False):
        return self.do_get(req, model, ids, fields)

    def do_get(self, req, model, ids, fields=False):
        """ Fetches and returns the records of the model ``model`` whose ids
        are in ``ids``.

        The results are in the same order as the inputs, but elements may be
        missing (if there is no record left for the id)

        :param req: the JSON-RPC2 request object
        :type req: openerpweb.JsonRequest
        :param model: the model to read from
        :type model: str
        :param ids: a list of identifiers
        :type ids: list
        :param fields: a list of fields to fetch, ``False`` or empty to fetch
                       all fields in the model
        :type fields: list | False
        :returns: a list of records, in the same order as the list of ids
        :rtype: list
        """
        Model = req.session.model(model)
        records = Model.read(ids, fields, req.session.eval_context(req.context))

        record_map = dict((record['id'], record) for record in records)

        return [record_map[id] for id in ids if record_map.get(id)]

    @openerpweb.jsonrequest
    def load(self, req, model, id, fields):
        m = req.session.model(model)
        value = {}
        r = m.read([id], False, req.session.eval_context(req.context))
        if r:
            value = r[0]
        return {'value': value}

    @openerpweb.jsonrequest
    def create(self, req, model, data):
        m = req.session.model(model)
        r = m.create(data, req.session.eval_context(req.context))
        return {'result': r}

    @openerpweb.jsonrequest
    def save(self, req, model, id, data):
        m = req.session.model(model)
        r = m.write([id], data, req.session.eval_context(req.context))
        return {'result': r}

    @openerpweb.jsonrequest
    def unlink(self, req, model, ids=()):
        Model = req.session.model(model)
        return Model.unlink(ids, req.session.eval_context(req.context))

    def call_common(self, req, model, method, args, domain_id=None, context_id=None):
        domain = args[domain_id] if domain_id and len(args) - 1 >= domain_id  else []
        context = args[context_id] if context_id and len(args) - 1 >= context_id  else {}
        c, d = eval_context_and_domain(req.session, context, domain)
        if domain_id and len(args) - 1 >= domain_id:
            args[domain_id] = d
        if context_id and len(args) - 1 >= context_id:
            args[context_id] = c

        for i in xrange(len(args)):
            if isinstance(args[i], web.common.nonliterals.BaseContext):
                args[i] = req.session.eval_context(args[i])
            if isinstance(args[i], web.common.nonliterals.BaseDomain):
                args[i] = req.session.eval_domain(args[i])

        return getattr(req.session.model(model), method)(*args)

    @openerpweb.jsonrequest
    def call(self, req, model, method, args, domain_id=None, context_id=None):
        return self.call_common(req, model, method, args, domain_id, context_id)

    @openerpweb.jsonrequest
    def call_button(self, req, model, method, args, domain_id=None, context_id=None):
        action = self.call_common(req, model, method, args, domain_id, context_id)
        if isinstance(action, dict) and action.get('type') != '':
            return {'result': clean_action(req, action)}
        return {'result': False}

    @openerpweb.jsonrequest
    def exec_workflow(self, req, model, id, signal):
        r = req.session.exec_workflow(model, id, signal)
        return {'result': r}

    @openerpweb.jsonrequest
    def default_get(self, req, model, fields):
        Model = req.session.model(model)
        return Model.default_get(fields, req.session.eval_context(req.context))

    @openerpweb.jsonrequest
    def name_search(self, req, model, search_str, domain=[], context={}):
        m = req.session.model(model)
        r = m.name_search(search_str+'%', domain, '=ilike', context)
        return {'result': r}

class DataGroup(openerpweb.Controller):
    _cp_path = "/web/group"
    @openerpweb.jsonrequest
    def read(self, req, model, fields, group_by_fields, domain=None, sort=None):
        Model = req.session.model(model)
        context, domain = eval_context_and_domain(req.session, req.context, domain)

        return Model.read_group(
            domain or [], fields, group_by_fields, 0, False,
            dict(context, group_by=group_by_fields), sort or False)

class View(openerpweb.Controller):
    _cp_path = "/web/view"

    def fields_view_get(self, req, model, view_id, view_type,
                        transform=True, toolbar=False, submenu=False):
        Model = req.session.model(model)
        context = req.session.eval_context(req.context)
        fvg = Model.fields_view_get(view_id, view_type, context, toolbar, submenu)
        # todo fme?: check that we should pass the evaluated context here
        self.process_view(req.session, fvg, context, transform)
        if toolbar and transform:
            self.process_toolbar(req, fvg['toolbar'])
        return fvg

    def process_view(self, session, fvg, context, transform):
        # depending on how it feels, xmlrpclib.ServerProxy can translate
        # XML-RPC strings to ``str`` or ``unicode``. ElementTree does not
        # enjoy unicode strings which can not be trivially converted to
        # strings, and it blows up during parsing.

        # So ensure we fix this retardation by converting view xml back to
        # bit strings.
        if isinstance(fvg['arch'], unicode):
            arch = fvg['arch'].encode('utf-8')
        else:
            arch = fvg['arch']

        if transform:
            evaluation_context = session.evaluation_context(context or {})
            xml = self.transform_view(arch, session, evaluation_context)
        else:
            xml = ElementTree.fromstring(arch)
        fvg['arch'] = Xml2Json.convert_element(xml)

        for field in fvg['fields'].itervalues():
            if field.get('views'):
                for view in field["views"].itervalues():
                    self.process_view(session, view, None, transform)
            if field.get('domain'):
                field["domain"] = self.parse_domain(field["domain"], session)
            if field.get('context'):
                field["context"] = self.parse_context(field["context"], session)

    def process_toolbar(self, req, toolbar):
        """
        The toolbar is a mapping of section_key: [action_descriptor]

        We need to clean all those actions in order to ensure correct
        round-tripping
        """
        for actions in toolbar.itervalues():
            for action in actions:
                if 'context' in action:
                    action['context'] = self.parse_context(
                        action['context'], req.session)
                if 'domain' in action:
                    action['domain'] = self.parse_domain(
                        action['domain'], req.session)

    @openerpweb.jsonrequest
    def add_custom(self, req, view_id, arch):
        CustomView = req.session.model('ir.ui.view.custom')
        CustomView.create({
            'user_id': req.session._uid,
            'ref_id': view_id,
            'arch': arch
        }, req.session.eval_context(req.context))
        return {'result': True}

    @openerpweb.jsonrequest
    def undo_custom(self, req, view_id, reset=False):
        CustomView = req.session.model('ir.ui.view.custom')
        context = req.session.eval_context(req.context)
        vcustom = CustomView.search([('user_id', '=', req.session._uid), ('ref_id' ,'=', view_id)],
                                    0, False, False, context)
        if vcustom:
            if reset:
                CustomView.unlink(vcustom, context)
            else:
                CustomView.unlink([vcustom[0]], context)
            return {'result': True}
        return {'result': False}

    def transform_view(self, view_string, session, context=None):
        # transform nodes on the fly via iterparse, instead of
        # doing it statically on the parsing result
        parser = ElementTree.iterparse(StringIO(view_string), events=("start",))
        root = None
        for event, elem in parser:
            if event == "start":
                if root is None:
                    root = elem
                self.parse_domains_and_contexts(elem, session)
        return root

    def parse_domain(self, domain, session):
        """ Parses an arbitrary string containing a domain, transforms it
        to either a literal domain or a :class:`openerpweb.nonliterals.Domain`

        :param domain: the domain to parse, if the domain is not a string it
                       is assumed to be a literal domain and is returned as-is
        :param session: Current OpenERP session
        :type session: openerpweb.openerpweb.OpenERPSession
        """
        if not isinstance(domain, (str, unicode)):
            return domain
        try:
            return openerpweb.ast.literal_eval(domain)
        except ValueError:
            # not a literal
            return openerpweb.nonliterals.Domain(session, domain)

    def parse_context(self, context, session):
        """ Parses an arbitrary string containing a context, transforms it
        to either a literal context or a :class:`openerpweb.nonliterals.Context`

        :param context: the context to parse, if the context is not a string it
               is assumed to be a literal domain and is returned as-is
        :param session: Current OpenERP session
        :type session: openerpweb.openerpweb.OpenERPSession
        """
        if not isinstance(context, (str, unicode)):
            return context
        try:
            return openerpweb.ast.literal_eval(context)
        except ValueError:
            return openerpweb.nonliterals.Context(session, context)

    def parse_domains_and_contexts(self, elem, session):
        """ Converts domains and contexts from the view into Python objects,
        either literals if they can be parsed by literal_eval or a special
        placeholder object if the domain or context refers to free variables.

        :param elem: the current node being parsed
        :type param: xml.etree.ElementTree.Element
        :param session: OpenERP session object, used to store and retrieve
                        non-literal objects
        :type session: openerpweb.openerpweb.OpenERPSession
        """
        for el in ['domain', 'filter_domain']:
            domain = elem.get(el, '').strip()
            if domain:
                elem.set(el, self.parse_domain(domain, session))
        for el in ['context', 'default_get']:
            context_string = elem.get(el, '').strip()
            if context_string:
                elem.set(el, self.parse_context(context_string, session))

    @openerpweb.jsonrequest
    def load(self, req, model, view_id, view_type, toolbar=False):
        return self.fields_view_get(req, model, view_id, view_type, toolbar=toolbar)

class ListView(View):
    _cp_path = "/web/listview"

    def process_colors(self, view, row, context):
        colors = view['arch']['attrs'].get('colors')

        if not colors:
            return None

        color = [
            pair.split(':')[0]
            for pair in colors.split(';')
            if eval(pair.split(':')[1], dict(context, **row))
        ]

        if not color:
            return None
        elif len(color) == 1:
            return color[0]
        return 'maroon'

class TreeView(View):
    _cp_path = "/web/treeview"

    @openerpweb.jsonrequest
    def action(self, req, model, id):
        return load_actions_from_ir_values(
            req,'action', 'tree_but_open',[(model, id)],
            False)

class SearchView(View):
    _cp_path = "/web/searchview"

    @openerpweb.jsonrequest
    def load(self, req, model, view_id):
        fields_view = self.fields_view_get(req, model, view_id, 'search')
        return {'fields_view': fields_view}

    @openerpweb.jsonrequest
    def fields_get(self, req, model):
        Model = req.session.model(model)
        fields = Model.fields_get(False, req.session.eval_context(req.context))
        for field in fields.values():
            # shouldn't convert the views too?
            if field.get('domain'):
                field["domain"] = self.parse_domain(field["domain"], req.session)
            if field.get('context'):
                field["context"] = self.parse_domain(field["context"], req.session)
        return {'fields': fields}

    @openerpweb.jsonrequest
    def get_filters(self, req, model):
        Model = req.session.model("ir.filters")
        filters = Model.get_filters(model)
        for filter in filters:
            filter["context"] = req.session.eval_context(self.parse_context(filter["context"], req.session))
            filter["domain"] = req.session.eval_domain(self.parse_domain(filter["domain"], req.session))
        return filters

    @openerpweb.jsonrequest
    def save_filter(self, req, model, name, context_to_save, domain):
        Model = req.session.model("ir.filters")
        ctx = openerpweb.nonliterals.CompoundContext(context_to_save)
        ctx.session = req.session
        ctx = ctx.evaluate()
        domain = openerpweb.nonliterals.CompoundDomain(domain)
        domain.session = req.session
        domain = domain.evaluate()
        uid = req.session._uid
        context = req.session.eval_context(req.context)
        to_return = Model.create_or_replace({"context": ctx,
                                             "domain": domain,
                                             "model_id": model,
                                             "name": name,
                                             "user_id": uid
                                             }, context)
        return to_return

class Binary(openerpweb.Controller):
    _cp_path = "/web/binary"

    @openerpweb.httprequest
    def image(self, req, model, id, field, **kw):
        Model = req.session.model(model)
        context = req.session.eval_context(req.context)

        try:
            if not id:
                res = Model.default_get([field], context).get(field, '')
            else:
                res = Model.read([int(id)], [field], context)[0].get(field, '')
            image_data = base64.b64decode(res)
        except (TypeError, xmlrpclib.Fault):
            image_data = self.placeholder(req)
        return req.make_response(image_data, [
            ('Content-Type', 'image/png'), ('Content-Length', len(image_data))])
    def placeholder(self, req):
        return open(os.path.join(req.addons_path, 'web', 'static', 'src', 'img', 'placeholder.png'), 'rb').read()

    @openerpweb.httprequest
    def saveas(self, req, model, id, field, fieldname, **kw):
        Model = req.session.model(model)
        context = req.session.eval_context(req.context)
        res = Model.read([int(id)], [field, fieldname], context)[0]
        filecontent = res.get(field, '')
        if not filecontent:
            return req.not_found()
        else:
            filename = '%s_%s' % (model.replace('.', '_'), id)
            if fieldname:
                filename = res.get(fieldname, '') or filename
            return req.make_response(filecontent,
                [('Content-Type', 'application/octet-stream'),
                 ('Content-Disposition', 'attachment; filename=' +  filename)])

    @openerpweb.httprequest
    def upload(self, req, callback, ufile):
        # TODO: might be useful to have a configuration flag for max-length file uploads
        try:
            out = """<script language="javascript" type="text/javascript">
                        var win = window.top.window,
                            callback = win[%s];
                        if (typeof(callback) === 'function') {
                            callback.apply(this, %s);
                        } else {
                            win.jQuery('#oe_notification', win.document).notify('create', {
                                title: "Ajax File Upload",
                                text: "Could not find callback"
                            });
                        }
                    </script>"""
            data = ufile.read()
            args = [ufile.content_length, ufile.filename,
                    ufile.content_type, base64.b64encode(data)]
        except Exception, e:
            args = [False, e.message]
        return out % (simplejson.dumps(callback), simplejson.dumps(args))

    @openerpweb.httprequest
    def upload_attachment(self, req, callback, model, id, ufile):
        context = req.session.eval_context(req.context)
        Model = req.session.model('ir.attachment')
        try:
            out = """<script language="javascript" type="text/javascript">
                        var win = window.top.window,
                            callback = win[%s];
                        if (typeof(callback) === 'function') {
                            callback.call(this, %s);
                        }
                    </script>"""
            attachment_id = Model.create({
                'name': ufile.filename,
                'datas': base64.encodestring(ufile.read()),
                'res_model': model,
                'res_id': int(id)
            }, context)
            args = {
                'filename': ufile.filename,
                'id':  attachment_id
            }
        except Exception, e:
            args = { 'error': e.message }
        return out % (simplejson.dumps(callback), simplejson.dumps(args))

class Action(openerpweb.Controller):
    _cp_path = "/web/action"

    @openerpweb.jsonrequest
    def load(self, req, action_id):
        Actions = req.session.model('ir.actions.actions')
        value = False
        context = req.session.eval_context(req.context)
        action_type = Actions.read([action_id], ['type'], context)
        if action_type:
            ctx = {}
            if action_type[0]['type'] == 'ir.actions.report.xml':
                ctx.update({'bin_size': True})
            ctx.update(context)
            action = req.session.model(action_type[0]['type']).read([action_id], False, ctx)
            if action:
                value = clean_action(req, action[0])
        return {'result': value}

    @openerpweb.jsonrequest
    def run(self, req, action_id):
        return clean_action(req, req.session.model('ir.actions.server').run(
            [action_id], req.session.eval_context(req.context)))

class Export(View):
    _cp_path = "/web/export"

    @openerpweb.jsonrequest
    def formats(self, req):
        """ Returns all valid export formats

        :returns: for each export format, a pair of identifier and printable name
        :rtype: [(str, str)]
        """
        return sorted([
            controller.fmt
            for path, controller in openerpweb.controllers_path.iteritems()
            if path.startswith(self._cp_path)
            if hasattr(controller, 'fmt')
        ], key=operator.itemgetter(1))

    def fields_get(self, req, model):
        Model = req.session.model(model)
        fields = Model.fields_get(False, req.session.eval_context(req.context))
        return fields

    @openerpweb.jsonrequest
    def get_fields(self, req, model, prefix='', parent_name= '',
                   import_compat=True, parent_field_type=None):

        if import_compat and parent_field_type == "many2one":
            fields = {}
        else:
            fields = self.fields_get(req, model)
        fields['.id'] = fields.pop('id') if 'id' in fields else {'string': 'ID'}

        fields_sequence = sorted(fields.iteritems(),
            key=lambda field: field[1].get('string', ''))

        records = []
        for field_name, field in fields_sequence:
            if import_compat and field.get('readonly'):
                # If none of the field's states unsets readonly, skip the field
                if all(dict(attrs).get('readonly', True)
                       for attrs in field.get('states', {}).values()):
                    continue

            id = prefix + (prefix and '/'or '') + field_name
            name = parent_name + (parent_name and '/' or '') + field['string']
            record = {'id': id, 'string': name,
                      'value': id, 'children': False,
                      'field_type': field.get('type'),
                      'required': field.get('required')}
            records.append(record)

            if len(name.split('/')) < 3 and 'relation' in field:
                ref = field.pop('relation')
                record['value'] += '/id'
                record['params'] = {'model': ref, 'prefix': id, 'name': name}

                if not import_compat or field['type'] == 'one2many':
                    # m2m field in import_compat is childless
                    record['children'] = True

        return records

    @openerpweb.jsonrequest
    def namelist(self,req,  model, export_id):
        # TODO: namelist really has no reason to be in Python (although itertools.groupby helps)
        export = req.session.model("ir.exports").read([export_id])[0]
        export_fields_list = req.session.model("ir.exports.line").read(
            export['export_fields'])

        fields_data = self.fields_info(
            req, model, map(operator.itemgetter('name'), export_fields_list))

        return [
            {'name': field['name'], 'label': fields_data[field['name']]}
            for field in export_fields_list
        ]

    def fields_info(self, req, model, export_fields):
        info = {}
        fields = self.fields_get(req, model)
        fields['.id'] = fields.pop('id') if 'id' in fields else {'string': 'ID'}

        # To make fields retrieval more efficient, fetch all sub-fields of a
        # given field at the same time. Because the order in the export list is
        # arbitrary, this requires ordering all sub-fields of a given field
        # together so they can be fetched at the same time
        #
        # Works the following way:
        # * sort the list of fields to export, the default sorting order will
        #   put the field itself (if present, for xmlid) and all of its
        #   sub-fields right after it
        # * then, group on: the first field of the path (which is the same for
        #   a field and for its subfields and the length of splitting on the
        #   first '/', which basically means grouping the field on one side and
        #   all of the subfields on the other. This way, we have the field (for
        #   the xmlid) with length 1, and all of the subfields with the same
        #   base but a length "flag" of 2
        # * if we have a normal field (length 1), just add it to the info
        #   mapping (with its string) as-is
        # * otherwise, recursively call fields_info via graft_subfields.
        #   all graft_subfields does is take the result of fields_info (on the
        #   field's model) and prepend the current base (current field), which
        #   rebuilds the whole sub-tree for the field
        #
        # result: because we're not fetching the fields_get for half the
        # database models, fetching a namelist with a dozen fields (including
        # relational data) falls from ~6s to ~300ms (on the leads model).
        # export lists with no sub-fields (e.g. import_compatible lists with
        # no o2m) are even more efficient (from the same 6s to ~170ms, as
        # there's a single fields_get to execute)
        for (base, length), subfields in itertools.groupby(
                sorted(export_fields),
                lambda field: (field.split('/', 1)[0], len(field.split('/', 1)))):
            subfields = list(subfields)
            if length == 2:
                # subfields is a seq of $base/*rest, and not loaded yet
                info.update(self.graft_subfields(
                    req, fields[base]['relation'], base, fields[base]['string'],
                    subfields
                ))
            else:
                info[base] = fields[base]['string']

        return info

    def graft_subfields(self, req, model, prefix, prefix_string, fields):
        export_fields = [field.split('/', 1)[1] for field in fields]
        return (
            (prefix + '/' + k, prefix_string + '/' + v)
            for k, v in self.fields_info(req, model, export_fields).iteritems())

    #noinspection PyPropertyDefinition
    @property
    def content_type(self):
        """ Provides the format's content type """
        raise NotImplementedError()

    def filename(self, base):
        """ Creates a valid filename for the format (with extension) from the
         provided base name (exension-less)
        """
        raise NotImplementedError()

    def from_data(self, fields, rows):
        """ Conversion method from OpenERP's export data to whatever the
        current export class outputs

        :params list fields: a list of fields to export
        :params list rows: a list of records to export
        :returns:
        :rtype: bytes
        """
        raise NotImplementedError()

    @openerpweb.httprequest
    def index(self, req, data, token):
        model, fields, ids, domain, import_compat = \
            operator.itemgetter('model', 'fields', 'ids', 'domain',
                                'import_compat')(
                simplejson.loads(data))

        context = req.session.eval_context(req.context)
        Model = req.session.model(model)
        ids = ids or Model.search(domain, context=context)

        field_names = map(operator.itemgetter('name'), fields)
        import_data = Model.export_data(ids, field_names, context).get('datas',[])

        if import_compat:
            columns_headers = field_names
        else:
            columns_headers = [val['label'].strip() for val in fields]


        return req.make_response(self.from_data(columns_headers, import_data),
            headers=[('Content-Disposition', 'attachment; filename="%s"' % self.filename(model)),
                     ('Content-Type', self.content_type)],
            cookies={'fileToken': int(token)})

class CSVExport(Export):
    _cp_path = '/web/export/csv'
    fmt = ('csv', 'CSV')

    @property
    def content_type(self):
        return 'text/csv;charset=utf8'

    def filename(self, base):
        return base + '.csv'

    def from_data(self, fields, rows):
        fp = StringIO()
        writer = csv.writer(fp, quoting=csv.QUOTE_ALL)

        writer.writerow(fields)

        for data in rows:
            row = []
            for d in data:
                if isinstance(d, basestring):
                    d = d.replace('\n',' ').replace('\t',' ')
                    try:
                        d = d.encode('utf-8')
                    except:
                        pass
                if d is False: d = None
                row.append(d)
            writer.writerow(row)

        fp.seek(0)
        data = fp.read()
        fp.close()
        return data

class ExcelExport(Export):
    _cp_path = '/web/export/xls'
    fmt = ('xls', 'Excel')

    @property
    def content_type(self):
        return 'application/vnd.ms-excel'

    def filename(self, base):
        return base + '.xls'

    def from_data(self, fields, rows):
        import xlwt

        workbook = xlwt.Workbook()
        worksheet = workbook.add_sheet('Sheet 1')

        for i, fieldname in enumerate(fields):
            worksheet.write(0, i, str(fieldname))
            worksheet.col(i).width = 8000 # around 220 pixels

        style = xlwt.easyxf('align: wrap yes')

        for row_index, row in enumerate(rows):
            for cell_index, cell_value in enumerate(row):
                if isinstance(cell_value, basestring):
                    cell_value = re.sub("\r", " ", cell_value)
                worksheet.write(row_index + 1, cell_index, cell_value, style)

        fp = StringIO()
        workbook.save(fp)
        fp.seek(0)
        data = fp.read()
        fp.close()
        return data

class Reports(View):
    _cp_path = "/web/report"
    POLLING_DELAY = 0.25
    TYPES_MAPPING = {
        'doc': 'application/vnd.ms-word',
        'html': 'text/html',
        'odt': 'application/vnd.oasis.opendocument.text',
        'pdf': 'application/pdf',
        'sxw': 'application/vnd.sun.xml.writer',
        'xls': 'application/vnd.ms-excel',
    }

    @openerpweb.httprequest
    def index(self, req, action, token):
        action = simplejson.loads(action)

        report_srv = req.session.proxy("report")
        context = req.session.eval_context(
            openerpweb.nonliterals.CompoundContext(
                req.context or {}, action[ "context"]))

        report_data = {"id": context["active_id"], "model": context["active_model"]}
        if 'report_type' in action:
            report_data['report_type'] = action['report_type']
        report_id = report_srv.report(
            req.session._db, req.session._uid, req.session._password,
            action["report_name"], context["active_ids"],
            report_data, context)

        report_struct = None
        while True:
            report_struct = report_srv.report_get(
                req.session._db, req.session._uid, req.session._password, report_id)
            if report_struct["state"]:
                break
<<<<<<< HEAD

            time.sleep(_REPORT_POLLER_DELAY)

        #TODO: ok now we've got the report, and so what?
        return False

class Import(View):
    _cp_path = "/web/import"

    def fields_get(self, req, model):
        Model = req.session.model(model)
        fields = Model.fields_get(False, req.session.eval_context(req.context))
        return fields

    @openerpweb.httprequest
    def detect_data(self, req, csvfile, csvsep, csvdel, csvcode, csvskip, **params):

        _fields = {}
        _fields_invert = {}
        req_field = []
        error = None
        fields = req.session.model(params.get('model')).fields_get(False, req.session.eval_context(req.context))
        fields.update({'id': {'string': 'ID'}, '.id': {'string': 'Database ID'}})

        for field in fields:
            value = fields[field]
            if value.get('required'):
                req_field.append(field)

        def model_populate(fields, prefix_node='', prefix=None, prefix_value='', level=2):
            def str_comp(x,y):
                if x<y: return 1
                elif x>y: return -1
                else: return 0

            fields_order = fields.keys()
            fields_order.sort(lambda x,y: str_comp(fields[x].get('string', ''), fields[y].get('string', '')))
            for field in fields_order:
                if (fields[field].get('type','') not in ('reference',))\
                            and (not fields[field].get('readonly')\
                            or not dict(fields[field].get('states', {}).get(
                            'draft', [('readonly', True)])).get('readonly',True)):

                    st_name = prefix_value+fields[field]['string'] or field
                    _fields[prefix_node+field] = st_name
                    _fields_invert[st_name] = prefix_node+field

                    if fields[field].get('type')=='one2many' and level>0:
                        fields2 = self.fields_get(req,  fields[field]['relation'])
                        model_populate(fields2, prefix_node+field+'/', None, st_name+'/', level-1)

                    if fields[field].get('relation',False) and level>0:
                        model_populate({'/id': {'type': 'char', 'string': 'ID'}, '.id': {'type': 'char', 'string': 'Database ID'}},
                                       prefix_node+field, None, st_name+'/', level-1)
        fields.update({'id':{'string':'ID'},'.id':{'string':'Database ID'}})
        model_populate(fields)
        all_fields = fields.keys()
        all_fields.sort()

        try:
            data = csv.reader(csvfile, quotechar=str(csvdel), delimiter=str(csvsep))
        except:
            error={'message': 'error opening .CSV file. Input Error.'}
            return simplejson.dumps({'error':error})

        records = []
        count = 0
        header_fields = []
        word=''

        try:
            for rec in itertools.islice(data,0,4):
                records.append(rec)

            headers = itertools.islice(records,1)
            line = headers.next()

            for word in line:
                word = str(word.decode(csvcode))
                if word in _fields:
                    header_fields.append((word, _fields[word]))
                elif word in _fields_invert.keys():
                    header_fields.append((_fields_invert[word], word))
                else:
                    count = count + 1
                    header_fields.append((word, word))

            if len(line) == count:
                error = {'message':"File has not any column header."}
        except:
            error = {'message':('Error processing the first line of the file. Field "%s" is unknown') % (word,)}

        if error:
            csvfile.seek(0)
            error=dict(error, preview=csvfile.read(200))
            return simplejson.dumps({'error':error})

        return simplejson.dumps({'records':records[1:],'header':header_fields,'all_fields':all_fields,'req_field':req_field})

    @openerpweb.httprequest
    def import_data(self, req, csvfile, csvsep, csvdel, csvcode, csvskip, **params):

        _fields = {}
        _fields_invert = {}
        prefix_node=''
        prefix_value = ''

        context = req.session.eval_context(req.context)
        modle_obj = req.session.model(params.get('model'))
        res = None

        limit = 0
        data = []

        if not (csvdel and len(csvdel) == 1):
            error={'message': "The CSV delimiter must be a single character"}
            return simplejson.dumps({'error':error})

        try:
            data_record = csv.reader(csvfile, quotechar=str(csvdel), delimiter=str(csvsep))
            for rec in itertools.islice(data_record,0,None):
                data.append(rec)

            headers = itertools.islice(data,1)
            fields = headers.next()

        except csv.Error, e:
            error={'message': str(e),'title': 'File Format Error'}
            return simplejson.dumps({'error':error})

        datas = []
        ctx = context

        if not isinstance(fields, list):
            fields = [fields]

        flds = modle_obj.fields_get(False, req.session.eval_context(req.context))
        flds.update({'id':{'string':'ID'},'.id':{'string':'Database ID'}})
        fields_order = flds.keys()
        for field in fields_order:
            st_name = prefix_value+flds[field]['string'] or field
            _fields[prefix_node+field] = st_name
            _fields_invert[st_name] = prefix_node+field

        unmatch_field = []
        for fld in fields:
            if ((fld not in _fields) and (fld not in _fields_invert)):
                unmatch_field.append(fld)

        if unmatch_field:
            error = {'message':("You cannot import the fields '%s',because we cannot auto-detect it." % (unmatch_field))}
            return simplejson.dumps({'error':error})

        for line in data[1:]:
            try:
                datas.append(map(lambda x:x.decode(csvcode).encode('utf-8'), line))
            except:
                datas.append(map(lambda x:x.decode('latin').encode('utf-8'), line))

        # If the file contains nothing,
        if not datas:
            error = {'message': 'The file is empty !', 'title': 'Importation !'}
            return simplejson.dumps({'error':error})

        #Inverting the header into column names
        try:
            res = modle_obj.import_data(fields, datas, 'init', '', False, ctx)
        except xmlrpclib.Fault, e:
            error = {"message":e.faultCode}
            return simplejson.dumps({'error':error})

        if res[0]>=0:
            success={'message':'Imported %d objects' % (res[0],)}
            return simplejson.dumps({'success':success})

        d = ''
        for key,val in res[1].items():
            d+= ('%s: %s' % (str(key),str(val)))
        msg = 'Error trying to import this record:%s. ErrorMessage:%s %s' % (d,res[2],res[3])
        error = {'message':str(msg), 'title':'ImportationError'}
        return simplejson.dumps({'error':error})
=======
            time.sleep(self.POLLING_DELAY)

        report = base64.b64decode(report_struct['result'])
        if report_struct.get('code') == 'zlib':
            report = zlib.decompress(report)
        report_mimetype = self.TYPES_MAPPING.get(
            report_struct['format'], 'octet-stream')
        return req.make_response(report,
             headers=[
                 ('Content-Disposition', 'attachment; filename="%s.%s"' % (action['report_name'], report_struct['format'])),
                 ('Content-Type', report_mimetype),
                 ('Content-Length', len(report))],
             cookies={'fileToken': int(token)})
>>>>>>> bba27daf
<|MERGE_RESOLUTION|>--- conflicted
+++ resolved
@@ -1377,189 +1377,7 @@
                 req.session._db, req.session._uid, req.session._password, report_id)
             if report_struct["state"]:
                 break
-<<<<<<< HEAD
-
-            time.sleep(_REPORT_POLLER_DELAY)
-
-        #TODO: ok now we've got the report, and so what?
-        return False
-
-class Import(View):
-    _cp_path = "/web/import"
-
-    def fields_get(self, req, model):
-        Model = req.session.model(model)
-        fields = Model.fields_get(False, req.session.eval_context(req.context))
-        return fields
-
-    @openerpweb.httprequest
-    def detect_data(self, req, csvfile, csvsep, csvdel, csvcode, csvskip, **params):
-
-        _fields = {}
-        _fields_invert = {}
-        req_field = []
-        error = None
-        fields = req.session.model(params.get('model')).fields_get(False, req.session.eval_context(req.context))
-        fields.update({'id': {'string': 'ID'}, '.id': {'string': 'Database ID'}})
-
-        for field in fields:
-            value = fields[field]
-            if value.get('required'):
-                req_field.append(field)
-
-        def model_populate(fields, prefix_node='', prefix=None, prefix_value='', level=2):
-            def str_comp(x,y):
-                if x<y: return 1
-                elif x>y: return -1
-                else: return 0
-
-            fields_order = fields.keys()
-            fields_order.sort(lambda x,y: str_comp(fields[x].get('string', ''), fields[y].get('string', '')))
-            for field in fields_order:
-                if (fields[field].get('type','') not in ('reference',))\
-                            and (not fields[field].get('readonly')\
-                            or not dict(fields[field].get('states', {}).get(
-                            'draft', [('readonly', True)])).get('readonly',True)):
-
-                    st_name = prefix_value+fields[field]['string'] or field
-                    _fields[prefix_node+field] = st_name
-                    _fields_invert[st_name] = prefix_node+field
-
-                    if fields[field].get('type')=='one2many' and level>0:
-                        fields2 = self.fields_get(req,  fields[field]['relation'])
-                        model_populate(fields2, prefix_node+field+'/', None, st_name+'/', level-1)
-
-                    if fields[field].get('relation',False) and level>0:
-                        model_populate({'/id': {'type': 'char', 'string': 'ID'}, '.id': {'type': 'char', 'string': 'Database ID'}},
-                                       prefix_node+field, None, st_name+'/', level-1)
-        fields.update({'id':{'string':'ID'},'.id':{'string':'Database ID'}})
-        model_populate(fields)
-        all_fields = fields.keys()
-        all_fields.sort()
-
-        try:
-            data = csv.reader(csvfile, quotechar=str(csvdel), delimiter=str(csvsep))
-        except:
-            error={'message': 'error opening .CSV file. Input Error.'}
-            return simplejson.dumps({'error':error})
-
-        records = []
-        count = 0
-        header_fields = []
-        word=''
-
-        try:
-            for rec in itertools.islice(data,0,4):
-                records.append(rec)
-
-            headers = itertools.islice(records,1)
-            line = headers.next()
-
-            for word in line:
-                word = str(word.decode(csvcode))
-                if word in _fields:
-                    header_fields.append((word, _fields[word]))
-                elif word in _fields_invert.keys():
-                    header_fields.append((_fields_invert[word], word))
-                else:
-                    count = count + 1
-                    header_fields.append((word, word))
-
-            if len(line) == count:
-                error = {'message':"File has not any column header."}
-        except:
-            error = {'message':('Error processing the first line of the file. Field "%s" is unknown') % (word,)}
-
-        if error:
-            csvfile.seek(0)
-            error=dict(error, preview=csvfile.read(200))
-            return simplejson.dumps({'error':error})
-
-        return simplejson.dumps({'records':records[1:],'header':header_fields,'all_fields':all_fields,'req_field':req_field})
-
-    @openerpweb.httprequest
-    def import_data(self, req, csvfile, csvsep, csvdel, csvcode, csvskip, **params):
-
-        _fields = {}
-        _fields_invert = {}
-        prefix_node=''
-        prefix_value = ''
-
-        context = req.session.eval_context(req.context)
-        modle_obj = req.session.model(params.get('model'))
-        res = None
-
-        limit = 0
-        data = []
-
-        if not (csvdel and len(csvdel) == 1):
-            error={'message': "The CSV delimiter must be a single character"}
-            return simplejson.dumps({'error':error})
-
-        try:
-            data_record = csv.reader(csvfile, quotechar=str(csvdel), delimiter=str(csvsep))
-            for rec in itertools.islice(data_record,0,None):
-                data.append(rec)
-
-            headers = itertools.islice(data,1)
-            fields = headers.next()
-
-        except csv.Error, e:
-            error={'message': str(e),'title': 'File Format Error'}
-            return simplejson.dumps({'error':error})
-
-        datas = []
-        ctx = context
-
-        if not isinstance(fields, list):
-            fields = [fields]
-
-        flds = modle_obj.fields_get(False, req.session.eval_context(req.context))
-        flds.update({'id':{'string':'ID'},'.id':{'string':'Database ID'}})
-        fields_order = flds.keys()
-        for field in fields_order:
-            st_name = prefix_value+flds[field]['string'] or field
-            _fields[prefix_node+field] = st_name
-            _fields_invert[st_name] = prefix_node+field
-
-        unmatch_field = []
-        for fld in fields:
-            if ((fld not in _fields) and (fld not in _fields_invert)):
-                unmatch_field.append(fld)
-
-        if unmatch_field:
-            error = {'message':("You cannot import the fields '%s',because we cannot auto-detect it." % (unmatch_field))}
-            return simplejson.dumps({'error':error})
-
-        for line in data[1:]:
-            try:
-                datas.append(map(lambda x:x.decode(csvcode).encode('utf-8'), line))
-            except:
-                datas.append(map(lambda x:x.decode('latin').encode('utf-8'), line))
-
-        # If the file contains nothing,
-        if not datas:
-            error = {'message': 'The file is empty !', 'title': 'Importation !'}
-            return simplejson.dumps({'error':error})
-
-        #Inverting the header into column names
-        try:
-            res = modle_obj.import_data(fields, datas, 'init', '', False, ctx)
-        except xmlrpclib.Fault, e:
-            error = {"message":e.faultCode}
-            return simplejson.dumps({'error':error})
-
-        if res[0]>=0:
-            success={'message':'Imported %d objects' % (res[0],)}
-            return simplejson.dumps({'success':success})
-
-        d = ''
-        for key,val in res[1].items():
-            d+= ('%s: %s' % (str(key),str(val)))
-        msg = 'Error trying to import this record:%s. ErrorMessage:%s %s' % (d,res[2],res[3])
-        error = {'message':str(msg), 'title':'ImportationError'}
-        return simplejson.dumps({'error':error})
-=======
+
             time.sleep(self.POLLING_DELAY)
 
         report = base64.b64decode(report_struct['result'])
@@ -1573,4 +1391,180 @@
                  ('Content-Type', report_mimetype),
                  ('Content-Length', len(report))],
              cookies={'fileToken': int(token)})
->>>>>>> bba27daf
+
+
+class Import(View):
+    _cp_path = "/web/import"
+
+    def fields_get(self, req, model):
+        Model = req.session.model(model)
+        fields = Model.fields_get(False, req.session.eval_context(req.context))
+        return fields
+
+    @openerpweb.httprequest
+    def detect_data(self, req, csvfile, csvsep, csvdel, csvcode, csvskip, **params):
+
+        _fields = {}
+        _fields_invert = {}
+        req_field = []
+        error = None
+        fields = req.session.model(params.get('model')).fields_get(False, req.session.eval_context(req.context))
+        fields.update({'id': {'string': 'ID'}, '.id': {'string': 'Database ID'}})
+
+        for field in fields:
+            value = fields[field]
+            if value.get('required'):
+                req_field.append(field)
+
+        def model_populate(fields, prefix_node='', prefix=None, prefix_value='', level=2):
+            def str_comp(x,y):
+                if x<y: return 1
+                elif x>y: return -1
+                else: return 0
+
+            fields_order = fields.keys()
+            fields_order.sort(lambda x,y: str_comp(fields[x].get('string', ''), fields[y].get('string', '')))
+            for field in fields_order:
+                if (fields[field].get('type','') not in ('reference',))\
+                            and (not fields[field].get('readonly')\
+                            or not dict(fields[field].get('states', {}).get(
+                            'draft', [('readonly', True)])).get('readonly',True)):
+
+                    st_name = prefix_value+fields[field]['string'] or field
+                    _fields[prefix_node+field] = st_name
+                    _fields_invert[st_name] = prefix_node+field
+
+                    if fields[field].get('type')=='one2many' and level>0:
+                        fields2 = self.fields_get(req,  fields[field]['relation'])
+                        model_populate(fields2, prefix_node+field+'/', None, st_name+'/', level-1)
+
+                    if fields[field].get('relation',False) and level>0:
+                        model_populate({'/id': {'type': 'char', 'string': 'ID'}, '.id': {'type': 'char', 'string': 'Database ID'}},
+                                       prefix_node+field, None, st_name+'/', level-1)
+        fields.update({'id':{'string':'ID'},'.id':{'string':'Database ID'}})
+        model_populate(fields)
+        all_fields = fields.keys()
+        all_fields.sort()
+
+        try:
+            data = csv.reader(csvfile, quotechar=str(csvdel), delimiter=str(csvsep))
+        except:
+            error={'message': 'error opening .CSV file. Input Error.'}
+            return simplejson.dumps({'error':error})
+
+        records = []
+        count = 0
+        header_fields = []
+        word=''
+
+        try:
+            for rec in itertools.islice(data,0,4):
+                records.append(rec)
+
+            headers = itertools.islice(records,1)
+            line = headers.next()
+
+            for word in line:
+                word = str(word.decode(csvcode))
+                if word in _fields:
+                    header_fields.append((word, _fields[word]))
+                elif word in _fields_invert.keys():
+                    header_fields.append((_fields_invert[word], word))
+                else:
+                    count = count + 1
+                    header_fields.append((word, word))
+
+            if len(line) == count:
+                error = {'message':"File has not any column header."}
+        except:
+            error = {'message':('Error processing the first line of the file. Field "%s" is unknown') % (word,)}
+
+        if error:
+            csvfile.seek(0)
+            error=dict(error, preview=csvfile.read(200))
+            return simplejson.dumps({'error':error})
+
+        return simplejson.dumps({'records':records[1:],'header':header_fields,'all_fields':all_fields,'req_field':req_field})
+
+    @openerpweb.httprequest
+    def import_data(self, req, csvfile, csvsep, csvdel, csvcode, csvskip, **params):
+
+        _fields = {}
+        _fields_invert = {}
+        prefix_node=''
+        prefix_value = ''
+
+        context = req.session.eval_context(req.context)
+        modle_obj = req.session.model(params.get('model'))
+        res = None
+
+        limit = 0
+        data = []
+
+        if not (csvdel and len(csvdel) == 1):
+            error={'message': "The CSV delimiter must be a single character"}
+            return simplejson.dumps({'error':error})
+
+        try:
+            data_record = csv.reader(csvfile, quotechar=str(csvdel), delimiter=str(csvsep))
+            for rec in itertools.islice(data_record,0,None):
+                data.append(rec)
+
+            headers = itertools.islice(data,1)
+            fields = headers.next()
+
+        except csv.Error, e:
+            error={'message': str(e),'title': 'File Format Error'}
+            return simplejson.dumps({'error':error})
+
+        datas = []
+        ctx = context
+
+        if not isinstance(fields, list):
+            fields = [fields]
+
+        flds = modle_obj.fields_get(False, req.session.eval_context(req.context))
+        flds.update({'id':{'string':'ID'},'.id':{'string':'Database ID'}})
+        fields_order = flds.keys()
+        for field in fields_order:
+            st_name = prefix_value+flds[field]['string'] or field
+            _fields[prefix_node+field] = st_name
+            _fields_invert[st_name] = prefix_node+field
+
+        unmatch_field = []
+        for fld in fields:
+            if ((fld not in _fields) and (fld not in _fields_invert)):
+                unmatch_field.append(fld)
+
+        if unmatch_field:
+            error = {'message':("You cannot import the fields '%s',because we cannot auto-detect it." % (unmatch_field))}
+            return simplejson.dumps({'error':error})
+
+        for line in data[1:]:
+            try:
+                datas.append(map(lambda x:x.decode(csvcode).encode('utf-8'), line))
+            except:
+                datas.append(map(lambda x:x.decode('latin').encode('utf-8'), line))
+
+        # If the file contains nothing,
+        if not datas:
+            error = {'message': 'The file is empty !', 'title': 'Importation !'}
+            return simplejson.dumps({'error':error})
+
+        #Inverting the header into column names
+        try:
+            res = modle_obj.import_data(fields, datas, 'init', '', False, ctx)
+        except xmlrpclib.Fault, e:
+            error = {"message":e.faultCode}
+            return simplejson.dumps({'error':error})
+
+        if res[0]>=0:
+            success={'message':'Imported %d objects' % (res[0],)}
+            return simplejson.dumps({'success':success})
+
+        d = ''
+        for key,val in res[1].items():
+            d+= ('%s: %s' % (str(key),str(val)))
+        msg = 'Error trying to import this record:%s. ErrorMessage:%s %s' % (d,res[2],res[3])
+        error = {'message':str(msg), 'title':'ImportationError'}
+        return simplejson.dumps({'error':error})