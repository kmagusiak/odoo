--- conflicted
+++ resolved
@@ -92,9 +92,6 @@
             });
         }
 
-<<<<<<< HEAD
-        return Promise.all(defs);
-=======
         this.$target.on('transitionstart.snippet_editor, animationstart.snippet_editor', function () {
             self._targetIsAnimated = true;
         });
@@ -105,8 +102,7 @@
             }
         });
 
-        return $.when.apply($, defs);
->>>>>>> c9f832d9
+        return Promise.all(defs);
     },
     /**
      * @override
