--- conflicted
+++ resolved
@@ -133,11 +133,7 @@
         });
         if (content) {
             var color = $font.css("color").replace(/\s/g, '');
-<<<<<<< HEAD
-            var src = _.str.sprintf('/web_editor/font_to_img/%s/%s/'+$font.height(), content.charCodeAt(0), window.encodeURI(color));
-=======
-            var src = _.str.sprintf('/web_editor/font_to_img/%s/%s/'+Math.max(1, $font.height()), window.encodeURI(content), window.encodeURI(color));
->>>>>>> 71d16a36
+            var src = _.str.sprintf('/web_editor/font_to_img/%s/%s/'+Math.max(1, $font.height()), content.charCodeAt(0), window.encodeURI(color));
             var $img = $("<img/>").attr("src", src)
                 .attr("data-class", $font.attr("class"))
                 .attr("class", $font.attr("class").replace(new RegExp("(^|\\s+)" + icon + "(-[^\\s]+)?", "gi"), '')) // remove inline font-awsome style
