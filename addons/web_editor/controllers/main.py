# -*- coding: utf-8 -*-
# Part of Odoo. See LICENSE file for full copyright and licensing details.
import base64
import io
import json
import logging
import os
import re
import time
import werkzeug.wrappers
from PIL import Image, ImageFont, ImageDraw
from lxml import etree, html

from odoo.http import request
from odoo import http, tools
from odoo.tools import pycompat
from odoo.modules.module import get_resource_path, get_module_path

logger = logging.getLogger(__name__)

class Web_Editor(http.Controller):
    #------------------------------------------------------
    # Backend snippet
    #------------------------------------------------------
    @http.route('/web_editor/snippets', type='json', auth="user")
    def snippets(self, **kwargs):
        return request.env.ref('web_editor.snippets').render(None)

    #------------------------------------------------------
    # Backend html field
    #------------------------------------------------------
    @http.route('/web_editor/field/html', type='http', auth="user")
    def FieldTextHtml(self, model=None, res_id=None, field=None, callback=None, **kwargs):
        kwargs.update(
            model=model,
            res_id=res_id,
            field=field,
            datarecord=json.loads(kwargs['datarecord']),
            debug=request.debug)

        for k in kwargs:
            if isinstance(kwargs[k], pycompat.string_types) and kwargs[k].isdigit():
                kwargs[k] = int(kwargs[k])

        trans = dict(
            lang=kwargs.get('lang', request.env.context.get('lang')),
            translatable=kwargs.get('translatable'),
            edit_translations=kwargs.get('edit_translations'),
            editable=kwargs.get('enable_editor'))

        kwargs.update(trans)

        record = None
        if model and kwargs.get('res_id'):
            record = request.env[model].with_context(trans).browse(kwargs.get('res_id'))

        kwargs.update(content=record and getattr(record, field) or "")

        return request.render(kwargs.get("template") or "web_editor.FieldTextHtml", kwargs, uid=request.uid)

    #------------------------------------------------------
    # Backend html field in inline mode
    #------------------------------------------------------
    @http.route('/web_editor/field/html/inline', type='http', auth="user")
    def FieldTextHtmlInline(self, model=None, res_id=None, field=None, callback=None, **kwargs):
        kwargs['inline_mode'] = True
        kwargs['dont_load_assets'] = not kwargs.get('enable_editor') and not kwargs.get('edit_translations')
        return self.FieldTextHtml(model, res_id, field, callback, **kwargs)

    #------------------------------------------------------
    # convert font into picture
    #------------------------------------------------------
    @http.route([
        '/web_editor/font_to_img/<icon>',
        '/web_editor/font_to_img/<icon>/<color>',
        '/web_editor/font_to_img/<icon>/<color>/<int:size>',
        '/web_editor/font_to_img/<icon>/<color>/<int:size>/<int:alpha>',
        ], type='http', auth="none")
    def export_icon_to_png(self, icon, color='#000', size=100, alpha=255, font='/web/static/lib/fontawesome/fonts/fontawesome-webfont.ttf'):
        """ This method converts an unicode character to an image (using Font
            Awesome font by default) and is used only for mass mailing because
            custom fonts are not supported in mail.
            :param icon : decimal encoding of unicode character
            :param color : RGB code of the color
            :param size : Pixels in integer
            :param alpha : transparency of the image from 0 to 255
            :param font : font path

            :returns PNG image converted from given font
        """
        # Make sure we have at least size=1
        size = max(1, size)
        # Initialize font
        addons_path = http.addons_manifest['web']['addons_path']
        font_obj = ImageFont.truetype(addons_path + font, size)

        # if received character is not a number, keep old behaviour (icon is character)
        icon = pycompat.unichr(int(icon)) if icon.isdigit() else icon

        # Determine the dimensions of the icon
        image = Image.new("RGBA", (size, size), color=(0, 0, 0, 0))
        draw = ImageDraw.Draw(image)

        boxw, boxh = draw.textsize(icon, font=font_obj)
        draw.text((0, 0), icon, font=font_obj)
        left, top, right, bottom = image.getbbox()

        # Create an alpha mask
        imagemask = Image.new("L", (boxw, boxh), 0)
        drawmask = ImageDraw.Draw(imagemask)
        drawmask.text((-left, -top), icon, font=font_obj, fill=alpha)

        # Create a solid color image and apply the mask
        if color.startswith('rgba'):
            color = color.replace('rgba', 'rgb')
            color = ','.join(color.split(',')[:-1])+')'
        iconimage = Image.new("RGBA", (boxw, boxh), color)
        iconimage.putalpha(imagemask)

        # Create output image
        outimage = Image.new("RGBA", (boxw, size), (0, 0, 0, 0))
        outimage.paste(iconimage, (left, top))

        # output image
        output = io.BytesIO()
        outimage.save(output, format="PNG")
        response = werkzeug.wrappers.Response()
        response.mimetype = 'image/png'
        response.data = output.getvalue()
        response.headers['Cache-Control'] = 'public, max-age=604800'
        response.headers['Access-Control-Allow-Origin'] = '*'
        response.headers['Access-Control-Allow-Methods'] = 'GET, POST'
        response.headers['Connection'] = 'close'
        response.headers['Date'] = time.strftime("%a, %d-%b-%Y %T GMT", time.gmtime())
        response.headers['Expires'] = time.strftime("%a, %d-%b-%Y %T GMT", time.gmtime(time.time()+604800*60))

        return response

    #------------------------------------------------------
    # add attachment (images or link)
    #------------------------------------------------------
    @http.route('/web_editor/attachment/add', type='http', auth='user', methods=['POST'])
    def attach(self, upload=None, url=None, disable_optimization=None, filters=None, **kwargs):
        # the upload argument doesn't allow us to access the files if more than
        # one file is uploaded, as upload references the first file
        # therefore we have to recover the files from the request object
        Attachments = request.env['ir.attachment']  # registry for the attachment table

        res_model = kwargs.get('res_model', 'ir.ui.view')
        if res_model != 'ir.ui.view' and kwargs.get('res_id'):
            res_id = int(kwargs['res_id'])
        else:
            res_id = None

        uploads = []
        message = None
        if not upload: # no image provided, storing the link and the image name
            name = url.split("/").pop()                       # recover filename
            datas_fname = name
            if filters:
                datas_fname = filters + '_' + datas_fname
            attachment = Attachments.create({
                'name': name,
                'datas_fname': datas_fname,
                'type': 'url',
                'url': url,
                'public': res_model == 'ir.ui.view',
                'res_id': res_id,
                'res_model': res_model,
            })
            attachment.generate_access_token()
            uploads += attachment.read(['name', 'mimetype', 'checksum', 'url', 'res_id', 'res_model', 'access_token'])
        else:                                                  # images provided
            try:
                attachments = request.env['ir.attachment']
                for c_file in request.httprequest.files.getlist('upload'):
                    data = c_file.read()
                    try:
                        image = Image.open(io.BytesIO(data))
                        w, h = image.size
                        if w*h > 42e6: # Nokia Lumia 1020 photo resolution
                            raise ValueError(
                                u"Image size excessive, uploaded images must be smaller "
                                u"than 42 million pixel")
                        if not disable_optimization and image.format in ('PNG', 'JPEG'):
                            data = tools.image_save_for_web(image)
                    except IOError as e:
                        pass

                    name = c_file.filename
                    datas_fname = name
                    if filters:
                        datas_fname = filters + '_' + datas_fname
                    attachment = Attachments.create({
                        'name': name,
                        'datas': base64.b64encode(data),
                        'datas_fname': datas_fname,
                        'public': res_model == 'ir.ui.view',
                        'res_id': res_id,
                        'res_model': res_model,
                    })
                    attachment.generate_access_token()
                    attachments += attachment
                uploads += attachments.read(['name', 'mimetype', 'checksum', 'url', 'res_id', 'res_model', 'access_token'])
            except Exception as e:
                logger.exception("Failed to upload image to attachment")
                message = pycompat.text_type(e)

        return """<script type='text/javascript'>
            window.attachments = %s;
            window.error = %s;
        </script>""" % (json.dumps(uploads), json.dumps(message))

    #------------------------------------------------------
    # remove attachment (images or link)
    #------------------------------------------------------
    @http.route('/web_editor/attachment/remove', type='json', auth='user')
    def remove(self, ids, **kwargs):
        """ Removes a web-based image attachment if it is used by no view (template)

        Returns a dict mapping attachments which would not be removed (if any)
        mapped to the views preventing their removal
        """
        Attachment = attachments_to_remove = request.env['ir.attachment']
        Views = request.env['ir.ui.view']

        # views blocking removal of the attachment
        removal_blocked_by = {}

        for attachment in Attachment.browse(ids):
            # in-document URLs are html-escaped, a straight search will not
            # find them
            url = tools.html_escape(attachment.local_url)
            views = Views.search([
                "|",
                ('arch_db', 'like', '"%s"' % url),
                ('arch_db', 'like', "'%s'" % url)
            ])

            if views:
                removal_blocked_by[attachment.id] = views.read(['name'])
            else:
                attachments_to_remove += attachment
        if attachments_to_remove:
            attachments_to_remove.unlink()
        return removal_blocked_by

    ## This route is used from CropImageDialog to get image info.
    ## It is used to display the original image when we crop a previously
    ## cropped image
    @http.route('/web_editor/get_image_info', type='json', auth='user')
    def get_image_info(self, image_id=None, xml_id=None):
        if xml_id:
            record = request.env.ref(xml_id)
        elif image_id:
            record = request.env['ir.attachment'].browse(image_id)
        result = {
            'mimetype': record.mimetype,
        }
        # If we received the image ID and that image has an associated URL
        # field, this should be a crop image attachment, so we return the ID
        # and URL to confirm
        if image_id and record.url:
            result['id'] = record.id
            result['originalSrc'] = record.url
        return result

    ## The get_assets_editor_resources route is in charge of transmitting the resources the assets
    ## editor needs to work.
    ## @param key - the xml_id or id of the view the resources are related to
    ## @param get_views - True if the views must be fetched (default to True)
    ## @param get_scss - True if the style must be fetched (default to True)
    ## @param bundles - True if the bundles views must be fetched (default to False)
<<<<<<< HEAD
    ## @param bundles_restriction - Names of the bundle in which to look for scss files (if empty, search in all of them)
    ## @returns a dictionary with views info in the views key and style info in the scss key
    @http.route("/web_editor/get_assets_editor_resources", type="json", auth="user")
    def get_assets_editor_resources(self, key, get_views=True, get_scss=True, bundles=False, bundles_restriction=[]):
=======
    ## @param bundles_restriction - Names of the bundle in which to look for less files (if empty, search in all of them)
    ## @returns a dictionary with views info in the views key and style info in the less key
    @http.route("/web_editor/get_assets_editor_resources", type="json", auth="user", website=True)
    def get_assets_editor_resources(self, key, get_views=True, get_less=True, bundles=False, bundles_restriction=[]):
>>>>>>> 3cdcbce9
        # Related views must be fetched if the user wants the views and/or the style
        views = request.env["ir.ui.view"].get_related_views(key, bundles=bundles)
        views = views.read(['name', 'id', 'key', 'xml_id', 'arch', 'active', 'inherit_id'])

        scss_files_data_by_bundle = []

        # Load scss only if asked by the user
        if get_scss:
            # Compile regex outside of the loop
            # This will used to exclude library scss files from the result
            excluded_url_matcher = re.compile("^(.+/lib/.+)|(.+import_bootstrap.scss)$")

            # Load already customized scss files attachments
            custom_attachments = request.env["ir.attachment"].search([("url", "=like", self._make_custom_scss_file_url("%%.%%", "%%"))])

            # First check the t-call-assets used in the related views
            url_infos = dict()
            for v in views:
                for asset_call_node in etree.fromstring(v["arch"]).xpath("//t[@t-call-assets]"):
                    if asset_call_node.get("t-css") == "false":
                        continue
                    asset_name = asset_call_node.get("t-call-assets")

                    # Loop through bundle files to search for scss file info
                    scss_files_data = []
                    for file_info in request.env["ir.qweb"]._get_asset_content(asset_name, {})[0]:
                        if file_info["atype"] != "text/scss":
                            continue
                        url = file_info["url"]

                        # Exclude library files (see regex above)
                        if excluded_url_matcher.match(url):
                            continue

                        # Check if the file is customized and get bundle/path info
                        scss_file_data = self._match_scss_file_url(url)
                        if not scss_file_data:
                            continue

                        # Save info (arch will be fetched later)
                        url_infos[url] = scss_file_data
                        scss_files_data.append(url)

                    # scss data is returned sorted by bundle, with the bundles names and xmlids
                    if len(scss_files_data):
                        scss_files_data_by_bundle.append([dict(xmlid=asset_name, name=request.env.ref(asset_name).name), scss_files_data])

            # Filter bundles/files:
            # - A file which appears in multiple bundles only appears in the first one (the first in the DOM)
            # - Only keep bundles with files which appears in the asked bundles and only keep those files
            for i in range(0, len(scss_files_data_by_bundle)):
                bundle_1 = scss_files_data_by_bundle[i]
                for j in range(0, len(scss_files_data_by_bundle)):
                    bundle_2 = scss_files_data_by_bundle[j]
                    # In unwanted bundles, keep only the files which are in wanted bundles too (_assets_helpers)
                    if bundle_1[0]["xmlid"] not in bundles_restriction and bundle_2[0]["xmlid"] in bundles_restriction:
                        bundle_1[1] = [item_1 for item_1 in bundle_1[1] if item_1 in bundle_2[1]]
            for i in range(0, len(scss_files_data_by_bundle)):
                bundle_1 = scss_files_data_by_bundle[i]
                for j in range(i+1, len(scss_files_data_by_bundle)):
                    bundle_2 = scss_files_data_by_bundle[j]
                    # In every bundle, keep only the files which were not found in previous bundles
                    bundle_2[1] = [item_2 for item_2 in bundle_2[1] if item_2 not in bundle_1[1]]

            # Only keep bundles which still have files and that were requested
            scss_files_data_by_bundle = [
                data for data in scss_files_data_by_bundle
                if (len(data[1]) > 0 and (not bundles_restriction or data[0]["xmlid"] in bundles_restriction))
            ]

            # Fetch the arch of each kept file, in each bundle
            for bundle_data in scss_files_data_by_bundle:
                for i in range(0, len(bundle_data[1])):
                    url = bundle_data[1][i]
                    url_info = url_infos[url]

                    content = None
                    if url_info["customized"]:
                        # If the file is already customized, the content is found in the corresponding attachment
                        content = base64.b64decode(custom_attachments.filtered(lambda a: a.url == url).datas)
                    else:
                        # If the file is not yet customized, the content is found by reading the local scss file
                        module = url_info["module"]
                        module_path = get_module_path(module)
                        module_resource_path = get_resource_path(module, url_info["resource_path"])
                        if module_path and module_resource_path:
                            module_path = os.path.join(os.path.normpath(module_path), '') # join ensures the path ends with '/'
                            module_resource_path = os.path.normpath(module_resource_path)
                            if module_resource_path.startswith(module_path):
                                with open(module_resource_path, "rb") as f:
                                    content = f.read()

                    bundle_data[1][i] = dict(
                        url = "/%s/%s" % (url_info["module"], url_info["resource_path"]),
                        arch = content,
                        customized = url_info["customized"],
                    )

        return dict(
            views = get_views and views or [],
            scss = get_scss and scss_files_data_by_bundle or [],
        )

    ## The save_scss route is in charge of saving a given modification of a scss file.
    ## @param url - the original url of the scss file which has to be modified
    ## @param bundle_xmlid - the xmlid of the bundle in which the scss file addition can be found
    ## @param content - the new content of the scss file
    @http.route("/web_editor/save_scss", type="json", auth="user")
    def save_scss(self, url, bundle_xmlid, content):
        IrAttachment = request.env["ir.attachment"]

        custom_url = self._make_custom_scss_file_url(url, bundle_xmlid)

        # Check if the file to save had already been modified
        custom_attachment = IrAttachment.search([("url", "=", custom_url)])
        datas = base64.b64encode((content or "\n").encode("utf-8"))
        if custom_attachment:
            # If it was already modified, simply override the corresponding attachment content
            custom_attachment.write({"datas": datas})
        else:
            # If not, create a new attachment to copy the original scss file content, with its modifications
            IrAttachment.create(dict(
                name = custom_url,
                type = "binary",
<<<<<<< HEAD
                mimetype = "text/scss",
                datas = base64.b64encode(content.encode("utf-8")),
=======
                mimetype = "text/less",
                datas = datas,
>>>>>>> 3cdcbce9
                datas_fname = url.split("/")[-1],
                url = custom_url, # Having an attachment of "binary" type with an non empty "url" field
                                  # is quite of an hack. This allows to fetch the "datas" field by adding
                                  # a <link/> with the "url" content in the bundle template (see qweb)
            ))

            # Create a view to extend the template which adds the original file to link the new modified version instead
            IrUiView = request.env["ir.ui.view"]
            view_to_xpath = IrUiView.get_related_views(bundle_xmlid, bundles=True).filtered(lambda v: v.arch.find(url) >= 0)
            IrUiView.create(dict(
                name = custom_url,
                mode = "extension",
                inherit_id = view_to_xpath.id,
                arch = """
                    <data inherit_id="%(inherit_xml_id)s" name="%(name)s">
                        <xpath expr="//link[@href='%(url_to_replace)s']" position="attributes">
                            <attribute name="href">%(new_url)s</attribute>
                        </xpath>
                    </data>
                """ % dict(
                    inherit_xml_id = view_to_xpath.xml_id,
                    name = custom_url,
                    url_to_replace = url,
                    new_url = custom_url,
                )
            ))

        request.env["ir.qweb"].clear_caches()

    ## The reset_scss route is in charge of reverting all the changes that were done to a scss file.
    ## @param url - the original URL of the scss file to reset
    ## @param bundle_xmlid - the xmlid of the bundle in which the scss file addition can be found
    @http.route("/web_editor/reset_scss", type="json", auth="user")
    def reset_scss(self, url, bundle_xmlid):
        IrAttachment = request.env["ir.attachment"]
        IrUiView = request.env["ir.ui.view"]

        custom_url = self._make_custom_scss_file_url(url, bundle_xmlid)

        # Simply delete the attachement which contains the modified scss file and the xpath view which links it
        IrAttachment.search([("url", "=", custom_url)]).unlink()
        IrUiView.search([("name", "=", custom_url)]).unlink()

    def _make_custom_scss_file_url(self, url, bundle):
        parts = url.rsplit(".", 1)
        return "%s.custom.%s.%s" % (parts[0], bundle, parts[1])

    _match_scss_file_url_regex = re.compile("^/(\w+)/(.+?)(\.custom\.(.+))?\.(\w+)$")
    def _match_scss_file_url(self, url):
        m = self._match_scss_file_url_regex.match(url)
        if not m:
            return False
        return dict(
            module = m.group(1),
            resource_path = "%s.%s" % (m.group(2), m.group(5)),
            customized = bool(m.group(3)),
            bundle = m.group(4) or False
        )<|MERGE_RESOLUTION|>--- conflicted
+++ resolved
@@ -271,17 +271,10 @@
     ## @param get_views - True if the views must be fetched (default to True)
     ## @param get_scss - True if the style must be fetched (default to True)
     ## @param bundles - True if the bundles views must be fetched (default to False)
-<<<<<<< HEAD
     ## @param bundles_restriction - Names of the bundle in which to look for scss files (if empty, search in all of them)
     ## @returns a dictionary with views info in the views key and style info in the scss key
-    @http.route("/web_editor/get_assets_editor_resources", type="json", auth="user")
+    @http.route("/web_editor/get_assets_editor_resources", type="json", auth="user", website=True)
     def get_assets_editor_resources(self, key, get_views=True, get_scss=True, bundles=False, bundles_restriction=[]):
-=======
-    ## @param bundles_restriction - Names of the bundle in which to look for less files (if empty, search in all of them)
-    ## @returns a dictionary with views info in the views key and style info in the less key
-    @http.route("/web_editor/get_assets_editor_resources", type="json", auth="user", website=True)
-    def get_assets_editor_resources(self, key, get_views=True, get_less=True, bundles=False, bundles_restriction=[]):
->>>>>>> 3cdcbce9
         # Related views must be fetched if the user wants the views and/or the style
         views = request.env["ir.ui.view"].get_related_views(key, bundles=bundles)
         views = views.read(['name', 'id', 'key', 'xml_id', 'arch', 'active', 'inherit_id'])
@@ -406,13 +399,8 @@
             IrAttachment.create(dict(
                 name = custom_url,
                 type = "binary",
-<<<<<<< HEAD
                 mimetype = "text/scss",
-                datas = base64.b64encode(content.encode("utf-8")),
-=======
-                mimetype = "text/less",
                 datas = datas,
->>>>>>> 3cdcbce9
                 datas_fname = url.split("/")[-1],
                 url = custom_url, # Having an attachment of "binary" type with an non empty "url" field
                                   # is quite of an hack. This allows to fetch the "datas" field by adding
