# -*- coding: utf-8 -*-
from odoo.http import request
from odoo import models


class IrHttp(models.AbstractModel):
    _inherit = 'ir.http'

    def get_utm_domain_cookies(self):
        return request.httprequest.host

    def _dispatch(self):
<<<<<<< HEAD
        response = super(IrHttp, self)._dispatch()
        for var, dummy, cook in self.pool['utm.mixin'].tracking_fields():
=======
        tracked_fields = self.pool['utm.mixin'].tracking_fields()

        response = super(ir_http, self)._dispatch()

        # no set_cookie on Exception
        if isinstance(response, Exception):
            return response

        for var, dummy, cook in tracked_fields:
>>>>>>> b14c8b36
            if var in request.params and request.httprequest.cookies.get(var) != request.params[var]:
                response.set_cookie(cook, request.params[var], domain=self.get_utm_domain_cookies())

        return response<|MERGE_RESOLUTION|>--- conflicted
+++ resolved
@@ -10,20 +10,15 @@
         return request.httprequest.host
 
     def _dispatch(self):
-<<<<<<< HEAD
+        tracked_fields = self.pool['utm.mixin'].tracking_fields()
         response = super(IrHttp, self)._dispatch()
-        for var, dummy, cook in self.pool['utm.mixin'].tracking_fields():
-=======
-        tracked_fields = self.pool['utm.mixin'].tracking_fields()
 
-        response = super(ir_http, self)._dispatch()
 
         # no set_cookie on Exception
         if isinstance(response, Exception):
             return response
 
         for var, dummy, cook in tracked_fields:
->>>>>>> b14c8b36
             if var in request.params and request.httprequest.cookies.get(var) != request.params[var]:
                 response.set_cookie(cook, request.params[var], domain=self.get_utm_domain_cookies())
 
