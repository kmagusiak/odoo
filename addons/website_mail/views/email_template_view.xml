--- conflicted
+++ resolved
@@ -7,13 +7,7 @@
             <field name="inherit_id" ref="email_template.email_template_form"/>
             <field name="arch" type="xml">
                 <xpath expr="//h1" position="after">
-<<<<<<< HEAD
-                    <br />
-                    <field name="website_link" widget='html' radonly='1'
-                        style='margin: 0px; padding: 0px;'/>
-=======
                     <button string="Edit Template" name="action_edit_html" type="object"/>
->>>>>>> 34e61896
                 </xpath>
             </field>
         </record>
