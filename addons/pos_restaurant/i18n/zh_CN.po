--- conflicted
+++ resolved
@@ -1,18 +1,3 @@
-<<<<<<< HEAD
-# Chinese (Simplified) translation for openobject-addons
-# Copyright (c) 2014 Rosetta Contributors and Canonical Ltd 2014
-# This file is distributed under the same license as the openobject-addons package.
-# FIRST AUTHOR <EMAIL@ADDRESS>, 2014.
-#
-msgid ""
-msgstr ""
-"Project-Id-Version: openobject-addons\n"
-"Report-Msgid-Bugs-To: FULL NAME <EMAIL@ADDRESS>\n"
-"POT-Creation-Date: 2014-08-14 13:08+0000\n"
-"PO-Revision-Date: 2014-08-23 07:54+0000\n"
-"Last-Translator: Wei \"oldrev\" Li <oldrev@gmail.com>\n"
-"Language-Team: Chinese (Simplified) <zh_CN@li.org>\n"
-=======
 # Translation of Odoo Server.
 # This file contains the translation of the following modules:
 # * pos_restaurant
@@ -29,12 +14,11 @@
 "PO-Revision-Date: 2016-01-13 00:14+0000\n"
 "Last-Translator: jeffery chen fan <jeffery9@gmail.com>\n"
 "Language-Team: Chinese (China) (http://www.transifex.com/odoo/odoo-8/language/zh_CN/)\n"
->>>>>>> 1812b8f3
 "MIME-Version: 1.0\n"
 "Content-Type: text/plain; charset=UTF-8\n"
-"Content-Transfer-Encoding: 8bit\n"
-"X-Launchpad-Export-Date: 2014-08-24 07:50+0000\n"
-"X-Generator: Launchpad (build 17163)\n"
+"Content-Transfer-Encoding: \n"
+"Language: zh_CN\n"
+"Plural-Forms: nplurals=1; plural=0;\n"
 
 #. module: pos_restaurant
 #. openerp-web
@@ -49,21 +33,16 @@
 "<p class=\"oe_view_nocontent_create\">\n"
 "                Click to add a Restaurant Order Printer.\n"
 "              </p><p>\n"
-"                Order Printers are used by restaurants and bars to print "
-"the\n"
-"                order updates in the kitchen/bar when the waiter updates the "
-"order.\n"
+"                Order Printers are used by restaurants and bars to print the\n"
+"                order updates in the kitchen/bar when the waiter updates the order.\n"
 "              </p><p>\n"
-"                Each Order Printer has an IP Address that defines the "
-"PosBox/Hardware\n"
-"                Proxy where the printer can be found, and a list of product "
-"categories.\n"
-"                An Order Printer will only print updates for prodcuts "
-"belonging to one of\n"
+"                Each Order Printer has an IP Address that defines the PosBox/Hardware\n"
+"                Proxy where the printer can be found, and a list of product categories.\n"
+"                An Order Printer will only print updates for prodcuts belonging to one of\n"
 "                its categories.\n"
 "              </p>\n"
 "            "
-msgstr ""
+msgstr "<p class=\"oe_view_nocontent_create\">\n                点击来增加一个饭店订单打印机。\n              </p><p>\n                当服务员更新订单时订单打印机被饭店和吧台用来打印\n                在厨房或吧台更新的订单。\n              </p><p>\n               每一台订单打印机有一个IP地址，它定义了可以找到此打印机的POS或硬件代理\n               和产品分类清单。\n                一个订单打印机只能打印属于\n               一个它的分类的产品的更新。\n              </p>"
 
 #. module: pos_restaurant
 #: help:pos.config,iface_printbill:0
@@ -170,14 +149,14 @@
 #: code:addons/pos_restaurant/static/src/xml/multiprint.xml:6
 #, python-format
 msgid "Order"
-msgstr ""
+msgstr "订单"
 
 #. module: pos_restaurant
 #: model:ir.actions.act_window,name:pos_restaurant.action_restaurant_printer_form
 #: model:ir.ui.menu,name:pos_restaurant.menu_restaurant_printer_all
 #: field:pos.config,printer_ids:0
 msgid "Order Printers"
-msgstr ""
+msgstr "订单打印机"
 
 #. module: pos_restaurant
 #: view:restaurant.printer:pos_restaurant.view_restaurant_printer_form
@@ -230,7 +209,7 @@
 #: code:addons/pos_restaurant/static/src/xml/printbill.xml:104
 #, python-format
 msgid "TOTAL"
-msgstr ""
+msgstr "合计"
 
 #. module: pos_restaurant
 #. openerp-web
@@ -242,7 +221,7 @@
 #. module: pos_restaurant
 #: help:restaurant.printer,proxy_ip:0
 msgid "The IP Address or hostname of the Printer's hardware proxy"
-msgstr ""
+msgstr "打印机的IP地址或主机名"
 
 #. module: pos_restaurant
 #. openerp-web
@@ -256,14 +235,14 @@
 #: code:addons/pos_restaurant/static/src/xml/splitbill.xml:44
 #, python-format
 msgid "With a"
-msgstr ""
+msgstr "和一个"
 
 #. module: pos_restaurant
 #. openerp-web
 #: code:addons/pos_restaurant/static/src/xml/splitbill.xml:36
 #, python-format
 msgid "at"
-msgstr ""
+msgstr "在"
 
 #. module: pos_restaurant
 #. openerp-web
