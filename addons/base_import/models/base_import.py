--- conflicted
+++ resolved
@@ -615,13 +615,8 @@
                     for num, line in enumerate(data):
                         if line[index]:
                             try:
-<<<<<<< HEAD
-                                line[index] = dt.strftime(dt.strptime(ustr(line[index]).encode('utf-8'), user_format), server_format)
+                                line[index] = dt.strftime(dt.strptime(ustr(line[index].strip()).encode('utf-8'), user_format), server_format)
                             except ValueError as e:
-=======
-                                line[index] = dt.strftime(dt.strptime(ustr(line[index].strip()).encode('utf-8'), user_format), server_format)
-                            except ValueError, e:
->>>>>>> aa19cb61
                                 raise ValueError(_("Column %s contains incorrect values. Error in line %d: %s") % (name, num + 1, ustr(e.message)))
                             except Exception as e:
                                 raise ValueError(_("Error Parsing Date [%s:L%d]: %s") % (name, num + 1, ustr(e.message)))
