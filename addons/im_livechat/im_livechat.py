# -*- coding: utf-8 -*-
##############################################################################
#
#    OpenERP, Open Source Management Solution
#    Copyright (C) 2004-2010 Tiny SPRL (<http://tiny.be>).
#
#    This program is free software: you can redistribute it and/or modify
#    it under the terms of the GNU Affero General Public License as
#    published by the Free Software Foundation, either version 3 of the
#    License, or (at your option) any later version.
#
#    This program is distributed in the hope that it will be useful,
#    but WITHOUT ANY WARRANTY; without even the implied warranty of
#    MERCHANTABILITY or FITNESS FOR A PARTICULAR PURPOSE.  See the
#    GNU Affero General Public License for more details.
#
#    You should have received a copy of the GNU Affero General Public License
#    along with this program.  If not, see <http://www.gnu.org/licenses/>.
#
##############################################################################

import random
import openerp
import json
import openerp.addons.im_chat.im_chat

from openerp.osv import osv, fields
from openerp import tools
from openerp import http
from openerp.http import request

class im_livechat_channel(osv.Model):
    _name = 'im_livechat.channel'

    def _get_default_image(self, cr, uid, context=None):
        image_path = openerp.modules.get_module_resource('im_livechat', 'static/src/img', 'default.png')
        return tools.image_resize_image_big(open(image_path, 'rb').read().encode('base64'))
    def _get_image(self, cr, uid, ids, name, args, context=None):
        result = dict.fromkeys(ids, False)
        for obj in self.browse(cr, uid, ids, context=context):
            result[obj.id] = tools.image_get_resized_images(obj.image)
        return result
    def _set_image(self, cr, uid, id, name, value, args, context=None):
        return self.write(cr, uid, [id], {'image': tools.image_resize_image_big(value)}, context=context)

    def _are_you_inside(self, cr, uid, ids, name, arg, context=None):
        res = {}
        for record in self.browse(cr, uid, ids, context=context):
            res[record.id] = False
            for user in record.user_ids:
                if user.id == uid:
                    res[record.id] = True
                    break
        return res

    def _script_external(self, cr, uid, ids, name, arg, context=None):
        values = {
            "url": self.pool.get('ir.config_parameter').get_param(cr, uid, 'web.base.url'),
            "dbname":cr.dbname
        }
        res = {}
        for record in self.browse(cr, uid, ids, context=context):
<<<<<<< HEAD
            values["channel"] = record.id
            res[record.id] = self.pool['ir.ui.view'].render(cr, uid, 'im_livechat.external_loader', values, context=context)
        return res

    def _script_internal(self, cr, uid, ids, name, arg, context=None):
        values = {
            "url": self.pool.get('ir.config_parameter').get_param(cr, uid, 'web.base.url'),
            "dbname":cr.dbname
        }
        res = {}
        for record in self.browse(cr, uid, ids, context=context):
            values["channel"] = record.id
            res[record.id] = self.pool['ir.ui.view'].render(cr, uid, 'im_livechat.internal_loader', values, context=context)
=======
            res[record.id] = env.get_template("include.html").render({
                "url": self.pool.get('ir.config_parameter').get_param(cr, openerp.SUPERUSER_ID, 'web.base.url'),
                "parameters": {"db":cr.dbname, "channel":record.id},
            })
>>>>>>> 3d4b82cd
        return res

    def _web_page(self, cr, uid, ids, name, arg, context=None):
        res = {}
        for record in self.browse(cr, uid, ids, context=context):
<<<<<<< HEAD
            res[record.id] = self.pool.get('ir.config_parameter').get_param(cr, uid, 'web.base.url') + \
                "/im_livechat/support/%s/%i" % (cr.dbname, record.id)
=======
            res[record.id] = self.pool.get('ir.config_parameter').get_param(cr, openerp.SUPERUSER_ID, 'web.base.url') + \
                "/im_livechat/web_page?p=" + json.dumps({"db":cr.dbname, "channel":record.id})
>>>>>>> 3d4b82cd
        return res

    _columns = {
        'name': fields.char(string="Channel Name", size=200, required=True),
        'user_ids': fields.many2many('res.users', 'im_livechat_channel_im_user', 'channel_id', 'user_id', string="Users"),
        'are_you_inside': fields.function(_are_you_inside, type='boolean', string='Are you inside the matrix?', store=False),
        'script_internal': fields.function(_script_internal, type='text', string='Script (internal)', store=False),
        'script_external': fields.function(_script_external, type='text', string='Script (external)', store=False),
        'web_page': fields.function(_web_page, type='char', string='Web Page', store=False),
        'button_text': fields.char(string="Text of the Button"),
        'input_placeholder': fields.char(string="Chat Input Placeholder"),
        'default_message': fields.char(string="Welcome Message", help="This is an automated 'welcome' message that your visitor will see when they initiate a new chat session."),
        # image: all image fields are base64 encoded and PIL-supported
        'image': fields.binary("Photo",
            help="This field holds the image used as photo for the group, limited to 1024x1024px."),
        'image_medium': fields.function(_get_image, fnct_inv=_set_image,
            string="Medium-sized photo", type="binary", multi="_get_image",
            store={
                'im_livechat.channel': (lambda self, cr, uid, ids, c={}: ids, ['image'], 10),
            },
            help="Medium-sized photo of the group. It is automatically "\
                 "resized as a 128x128px image, with aspect ratio preserved. "\
                 "Use this field in form views or some kanban views."),
        'image_small': fields.function(_get_image, fnct_inv=_set_image,
            string="Small-sized photo", type="binary", multi="_get_image",
            store={
                'im_livechat.channel': (lambda self, cr, uid, ids, c={}: ids, ['image'], 10),
            },
            help="Small-sized photo of the group. It is automatically "\
                 "resized as a 64x64px image, with aspect ratio preserved. "\
                 "Use this field anywhere a small image is required."),
    }

    def _default_user_ids(self, cr, uid, context=None):
        return [(6, 0, [uid])]

    _defaults = {
        'button_text': "Have a Question? Chat with us.",
        'input_placeholder': "How may I help you?",
        'default_message': '',
        'user_ids': _default_user_ids,
        'image': _get_default_image,
    }

    def get_available_users(self, cr, uid, channel_id, context=None):
        """ get available user of a given channel """
        channel = self.browse(cr, uid, channel_id, context=context)
        users = []
        for user_id in channel.user_ids:
            if (user_id.im_status == 'online'):
                users.append(user_id)
        return users

    def get_channel_session(self, cr, uid, channel_id, anonymous_name, context=None):
        """ return a session given a channel : create on with a registered user, or return false otherwise """
        # get the avalable user of the channel
        users = self.get_available_users(cr, uid, channel_id, context=context)
        if len(users) == 0:
            return False
        user_id = random.choice(users).id
        # create the session, and add the link with the given channel
        Session = self.pool["im_chat.session"]
        newid = Session.create(cr, uid, {'user_ids': [(4, user_id)], 'channel_id': channel_id, 'anonymous_name' : anonymous_name}, context=context)
        return Session.session_info(cr, uid, [newid], context=context)

    def test_channel(self, cr, uid, channel, context=None):
        if not channel:
            return {}
        return {
            'url': self.browse(cr, uid, channel[0], context=context or {}).web_page,
            'type': 'ir.actions.act_url'
        }

    def get_info_for_chat_src(self, cr, uid, channel, context=None):
        url = self.pool.get('ir.config_parameter').get_param(cr, uid, 'web.base.url')
        chan = self.browse(cr, uid, channel, context=context)
        return {
            "url": url,
            'buttonText': chan.button_text,
            'inputPlaceholder': chan.input_placeholder,
            'defaultMessage': chan.default_message,
            "channelName": chan.name,
        }

    def join(self, cr, uid, ids, context=None):
        self.write(cr, uid, ids, {'user_ids': [(4, uid)]})
        return True

    def quit(self, cr, uid, ids, context=None):
        self.write(cr, uid, ids, {'user_ids': [(3, uid)]})
        return True

class im_chat_session(osv.Model):
    _inherit = 'im_chat.session'

    def _get_fullname(self, cr, uid, ids, fields, arg, context=None):
        """ built the complete name of the session """
        result = {}
        sessions = self.browse(cr, uid, ids, context=context)
        for session in sessions:
            names = []
            for user in session.user_ids:
                names.append(user.name)
            if session.anonymous_name:
                names.append(session.anonymous_name)
            result[session.id] = ', '.join(names)
        return result

    _columns = {
        'anonymous_name' : fields.char('Anonymous Name'),
        'channel_id': fields.many2one("im_livechat.channel", "Channel"),
        'fullname' : fields.function(_get_fullname, type="char", string="Complete name"),
    }

    def is_in_session(self, cr, uid, uuid, user_id, context=None):
        """ return if the given user_id is in the session """
        sids = self.search(cr, uid, [('uuid', '=', uuid)], context=context, limit=1)
        for session in self.browse(cr, uid, sids, context=context):
            if session.anonymous_name and user_id == openerp.SUPERUSER_ID:
                return True
            else:
                return super(im_chat_session, self).is_in_session(cr, uid, uuid, user_id, context=context)
        return False

    def users_infos(self, cr, uid, ids, context=None):
        """ add the anonymous user in the user of the session """
        for session in self.browse(cr, uid, ids, context=context):
            users_infos = super(im_chat_session, self).users_infos(cr, uid, ids, context=context)
            if session.anonymous_name:
                users_infos.append({'id' : False, 'name' : session.anonymous_name, 'im_status' : 'online'})
            return users_infos


class LiveChatController(http.Controller):

    @http.route('/im_livechat/support/<string:dbname>/<int:channel_id>', type='http', auth='none')
    def support_page(self, dbname, channel_id, **kwargs):
        registry, cr, uid, context = openerp.modules.registry.RegistryManager.get(dbname), request.cr, openerp.SUPERUSER_ID, request.context
        info = registry.get('im_livechat.channel').get_info_for_chat_src(cr, uid, channel_id)
        info["dbname"] = dbname
        info["channel"] = channel_id
        info["channel_name"] = registry.get('im_livechat.channel').read(cr, uid, channel_id, ['name'], context=context)["name"]
        return request.render('im_livechat.support_page', info)

    @http.route('/im_livechat/loader/<string:dbname>/<int:channel_id>', type='http', auth='none')
    def loader(self, dbname, channel_id, **kwargs):
        registry, cr, uid, context = openerp.modules.registry.RegistryManager.get(dbname), request.cr, openerp.SUPERUSER_ID, request.context
        info = registry.get('im_livechat.channel').get_info_for_chat_src(cr, uid, channel_id)
        info["dbname"] = dbname
        info["channel"] = channel_id
        info["username"] = kwargs.get("username", "Visitor")
        return request.render('im_livechat.loader', info)

    @http.route('/im_livechat/get_session', type="json", auth="none")
    def get_session(self, channel_id, anonymous_name, **kwargs):
        cr, uid, context, db = request.cr, request.uid or openerp.SUPERUSER_ID, request.context, request.db
        reg = openerp.modules.registry.RegistryManager.get(db)
        # if geoip, add the country name to the anonymous name
        if hasattr(request, 'geoip'):
            anonymous_name = anonymous_name + " ("+request.geoip.get('country_name', "")+")"
        return reg.get("im_livechat.channel").get_channel_session(cr, uid, channel_id, anonymous_name, context=context)

    @http.route('/im_livechat/available', type='json', auth="none")
    def available(self, db, channel):
        cr, uid, context, db = request.cr, request.uid or openerp.SUPERUSER_ID, request.context, request.db
        reg = openerp.modules.registry.RegistryManager.get(db)
        with reg.cursor() as cr:
            return len(reg.get('im_livechat.channel').get_available_users(cr, uid, channel)) > 0
<|MERGE_RESOLUTION|>--- conflicted
+++ resolved
@@ -55,43 +55,31 @@
 
     def _script_external(self, cr, uid, ids, name, arg, context=None):
         values = {
-            "url": self.pool.get('ir.config_parameter').get_param(cr, uid, 'web.base.url'),
+            "url": self.pool.get('ir.config_parameter').get_param(cr, openerp.SUPERUSER_ID, 'web.base.url'),
             "dbname":cr.dbname
         }
         res = {}
         for record in self.browse(cr, uid, ids, context=context):
-<<<<<<< HEAD
             values["channel"] = record.id
             res[record.id] = self.pool['ir.ui.view'].render(cr, uid, 'im_livechat.external_loader', values, context=context)
         return res
 
     def _script_internal(self, cr, uid, ids, name, arg, context=None):
         values = {
-            "url": self.pool.get('ir.config_parameter').get_param(cr, uid, 'web.base.url'),
+            "url": self.pool.get('ir.config_parameter').get_param(cr, openerp.SUPERUSER_ID 'web.base.url'),
             "dbname":cr.dbname
         }
         res = {}
         for record in self.browse(cr, uid, ids, context=context):
             values["channel"] = record.id
             res[record.id] = self.pool['ir.ui.view'].render(cr, uid, 'im_livechat.internal_loader', values, context=context)
-=======
-            res[record.id] = env.get_template("include.html").render({
-                "url": self.pool.get('ir.config_parameter').get_param(cr, openerp.SUPERUSER_ID, 'web.base.url'),
-                "parameters": {"db":cr.dbname, "channel":record.id},
-            })
->>>>>>> 3d4b82cd
         return res
 
     def _web_page(self, cr, uid, ids, name, arg, context=None):
         res = {}
         for record in self.browse(cr, uid, ids, context=context):
-<<<<<<< HEAD
-            res[record.id] = self.pool.get('ir.config_parameter').get_param(cr, uid, 'web.base.url') + \
+            res[record.id] = self.pool.get('ir.config_parameter').get_param(cr, openerp.SUPERUSER_ID, 'web.base.url') + \
                 "/im_livechat/support/%s/%i" % (cr.dbname, record.id)
-=======
-            res[record.id] = self.pool.get('ir.config_parameter').get_param(cr, openerp.SUPERUSER_ID, 'web.base.url') + \
-                "/im_livechat/web_page?p=" + json.dumps({"db":cr.dbname, "channel":record.id})
->>>>>>> 3d4b82cd
         return res
 
     _columns = {
