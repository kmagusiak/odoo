# -*- coding: utf-8 -*-
##############################################################################
#
<<<<<<< HEAD
#    OpenERP, Open Source Management Solution    
#    Copyright (C) 2004-2010 Tiny SPRL (<http://tiny.be>). All Rights Reserved
=======
#    OpenERP, Open Source Management Solution
#    Copyright (C) 2004-2009 Tiny SPRL (<http://tiny.be>). All Rights Reserved
>>>>>>> 59ea9665
#    $Id$
#
#    This program is free software: you can redistribute it and/or modify
#    it under the terms of the GNU Affero General Public License as
#    published by the Free Software Foundation, either version 3 of the
#    License, or (at your option) any later version.
#
#    This program is distributed in the hope that it will be useful,
#    but WITHOUT ANY WARRANTY; without even the implied warranty of
#    MERCHANTABILITY or FITNESS FOR A PARTICULAR PURPOSE.  See the
#    GNU Affero General Public License for more details.
#
#    You should have received a copy of the GNU Affero General Public License
#    along with this program.  If not, see <http://www.gnu.org/licenses/>.
#
##############################################################################

from osv import fields, osv
from tools.translate import _

import time
import mx.DateTime

class one2many_mod3(fields.one2many):
    def get(self, cr, obj, ids, name, user=None, offset=0, context=None, values=None):
        if not context:
            context = {}
        res = {}
        for obj in obj.browse(cr, user, ids, context=context):
            res[obj.id] = []
            list_ids = []
            for item in obj.user_id.child_ids:
                list_ids.append(item.id)
            list_ids.append(obj.user_id.id)
            ids2 = obj.pool.get(self._obj).search(cr, user, ['&',(self._fields_id,'=',obj.id),'|',('user_id','in',list_ids),('user_id','=',False)], limit=self._limit)
            for r in obj.pool.get(self._obj)._read_flat(cr, user, ids2, [self._fields_id], context=context, load='_classic_write'):
                if r[self._fields_id] not in res:
                    res[r[self._fields_id]] = []
                res[r[self._fields_id]].append( r['id'] )
        return res

class report_account_analytic_planning(osv.osv):
    _name = "report_account_analytic.planning"
    _description = "Planning"

    def _get_total_planned(self, cr, uid, ids, name, args, context):
        result = {}
        for plan in self.browse(cr, uid, ids, context):
            plan_hrs=0.0
            for p in plan.planning_user_ids:
                if not p.plan_open : p.plan_open = 0.0
                if not p.plan_tasks : p.plan_tasks = 0.0
                plan_hrs = plan_hrs + p.plan_open + p.plan_tasks
            result[plan.id] = plan_hrs
        return result

    def _get_total_free(self, cr, uid, ids, name, args, context):
        result = {}
        for plan in self.browse(cr, uid, ids, context):
            total_free = 0.0
            for p in plan.planning_user_ids:
                if  p.free:
                    total_free = total_free + p.free
            result[plan.id] = total_free
        return result

    def _check_planning_responsible(self, cr, uid, ids, context={}):
        for obj_plan in self.browse(cr,uid,ids):
            cr.execute("""
                SELECT id FROM report_account_analytic_planning plan
                WHERE (   (%(date_from)s BETWEEN date_from AND date_to)
                                OR (%(date_to)s BETWEEN date_from AND date_to)
                                OR (%(date_from)s < date_from AND %(date_to)s > date_to)
                               )  AND user_id = %(uid)s AND id <> %(id)s""",
                        {"date_from": obj_plan.date_from,
                         "date_to": obj_plan.date_to,
                         "uid": obj_plan.user_id.id,
                         "id" : obj_plan.id}
                               )

            res = cr.fetchone()
            if res:
                return False
        return True

    _columns = {
        'name': fields.char('Planning Name', required=True, size=32, states={'done':[('readonly', True)]}),
        'code': fields.char('Code', size=32, states={'done':[('readonly', True)]}),
        'user_id': fields.many2one('res.users', 'Responsible', required=True, states={'done':[('readonly', True)]}),
        'date_from':fields.date('Start Date', required=True, states={'done':[('readonly', True)]}),
        'date_to':fields.date('End Date', required=True, states={'done':[('readonly', True)]}),
        'line_ids': fields.one2many('report_account_analytic.planning.line', 'planning_id', 'Planning lines', states={'done':[('readonly', True)]}),
        'stat_ids': fields.one2many('report_account_analytic.planning.stat', 'planning_id', 'Planning analysis', readonly=True),
        'state': fields.selection([('draft','Draft'),('open', 'Open'), ('done', 'Done'),('cancel','Cancelled')], 'Status', required=True),
        'business_days' : fields.integer('Business Days', required=True, states={'done':[('readonly', True)]}, help='Set here the number of working days within this planning for one person full time'),
        'planning_user_ids': one2many_mod3('report_account_analytic.planning.user', 'planning_id', 'Planning By User'),
        'planning_account': fields.one2many('report_account_analytic.planning.account', 'planning_id', 'Planning By Account'),
        'total_planned'  : fields.function(_get_total_planned, method=True, string='Total Planned'),
        'total_free'  : fields.function(_get_total_free, method=True, string='Total Free'),
    }
    _defaults = {
        'date_from': lambda *a: time.strftime('%Y-%m-01'),
        'date_to': lambda *a: (mx.DateTime.now()+mx.DateTime.RelativeDateTime(months=1, day=1, days=-1)).strftime('%Y-%m-%d'),
        'user_id': lambda self, cr, uid, c: uid,
        'state': lambda *args: 'draft',
        'business_days' : lambda *a: 20,
    }
    _order = 'date_from desc'

    _constraints = [
        (_check_planning_responsible, 'Invalid planning ! Planning dates can\'t overlap for the same responsible. ', ['user_id'])
    ]

    def action_open(self, cr, uid, id, context={}):
        self.write(cr, uid, id, {'state' : 'open'})
        return True

    def action_cancel(self, cr, uid, id, context={}):
        self.write(cr, uid, id, {'state' : 'cancel'})
        return True

    def action_draft(self, cr, uid, id, context={}):
        self.write(cr, uid, id, {'state' : 'draft'})
        return True

    def action_done(self, cr, uid, id, context={}):
        self.write(cr, uid, id, {'state' : 'done'})
        return True

report_account_analytic_planning()

class report_account_analytic_planning_line(osv.osv):
    _name = "report_account_analytic.planning.line"
    _description = "Planning Line"
    _rec_name = 'user_id'

    def name_get(self, cr, uid, ids, context={}):
        if not len(ids):
            return []
        reads = self.read(cr, uid, ids, ['user_id','planning_id','note'], context)
        res = []
        for record in reads:
            name = '['+record['planning_id'][1]
            if record['user_id']:
                name += " - " +record['user_id'][1]+'] '
            else:
                name += '] '
            if record['note']:
                name += record['note']
            res.append((record['id'], name))
        return res

    def _amount_base_uom(self, cr, uid, ids, name, args, context):
        result = {}
        tm = self.pool.get('res.users').browse(cr, uid, uid, context).company_id.planning_time_mode_id
        if tm and tm.factor:
            div = tm.factor
        else:
            div = 1.0
        for line in self.browse(cr, uid, ids, context):
            result[line.id] = line.amount / line.amount_unit.factor * div
        return result

    _columns = {
        'account_id':fields.many2one('account.analytic.account', 'Analytic account', required=True),
        'planning_id': fields.many2one('report_account_analytic.planning', 'Planning', required=True, ondelete='cascade'),
        'user_id': fields.many2one('res.users', 'User'),
        'amount': fields.float('Quantity', required=True),
        'amount_unit': fields.many2one('product.uom', 'Qty UoM', required=True),
        'note': fields.text('Note', size=64),
        'amount_in_base_uom': fields.function(_amount_base_uom, method=True, string='Quantity in base uom', store=True),
        'task_ids': fields.one2many('project.task', 'planning_line_id', 'Planning Tasks'),
    }
    _order = 'user_id,account_id'

report_account_analytic_planning_line()

class account_analytic_account(osv.osv):
    _name = 'account.analytic.account'
    _inherit = 'account.analytic.account'
    _description = 'Analytic Accounts'
    _columns = {
        'planning_ids': fields.one2many('report_account_analytic.planning.line', 'account_id', 'Plannings'),
    }

account_analytic_account()

class project_task(osv.osv):
    _name = "project.task"
    _inherit = "project.task"
    _columns = {
        'planning_line_id': fields.many2one('report_account_analytic.planning.line', 'Planning', ondelete='cascade'),
    }

    def search(self, cr, user, args, offset=0, limit=None, order=None, context=None, count=False):
        if not context:
            context = {}
        if not context.get('planning'):
            return super(project_task,self).search(cr, user, args, offset, limit, order, context)
        cr.execute(" SELECT t.id, t.name \
                        from project_task t \
                        join report_account_analytic_planning_line l on (l.id = t.planning_line_id )\
                        where l.planning_id=%s",(context.get('planning'),))
        ids = map(lambda x: x[0], cr.fetchall())
        return ids

project_task()


class report_account_analytic_planning_user(osv.osv):
    _name = "report_account_analytic.planning.user"
    _description = "Planning by User"
    _rec_name = 'user_id'
    _auto = False


    def _get_tasks(self, cr, uid, ids, name, args, context):
        result = {}
        tm = self.pool.get('res.users').browse(cr, uid, uid, context).company_id.project_time_mode_id
        if tm and tm.factor:
            div = tm.factor
        else:
            div = 1.0
        tm2 = self.pool.get('res.users').browse(cr, uid, uid, context).company_id.planning_time_mode_id
        if tm2 and tm2.factor:
            div2 = tm2.factor
        else:
            div2 = 1.0
        for line in self.browse(cr, uid, ids, context):
            if line.user_id:
                cr.execute("""select COALESCE(sum(tasks.remaining_hours),0) from project_task tasks \
                               where  tasks.planning_line_id in (select id from report_account_analytic_planning_line\
                where planning_id = %s and user_id=%s)""", (line.planning_id.id, line.user_id.id,))

                result[line.id] = cr.fetchall()[0][0] / div * div2
            else:
                result[line.id] = 0
        return result

    def _get_free(self, cr, uid, ids, name, args, context):
        result = {}
        for line in self.browse(cr, uid, ids, context):
            if line.user_id:
                result[line.id] = line.planning_id.business_days - line.plan_tasks - line.plan_open - line.holiday
            else:
                result[line.id] = 0.0
        return result

    def _get_timesheets(self, cr, uid, ids, name, args, context):
        result = {}
        tm2 = self.pool.get('res.users').browse(cr, uid, uid, context).company_id.planning_time_mode_id
        if tm2 and tm2.factor:
            div2 = tm2.factor
        else:
            div2 = 1.0
        for line in self.browse(cr, uid, ids, context):
            if line.user_id:
                cr.execute("""
                SELECT sum(unit_amount/uom.factor) FROM account_analytic_line acc
                LEFT JOIN product_uom uom ON (uom.id = acc.product_uom_id)
                WHERE acc.date>=%s and acc.date<=%s and acc.user_id=%s""", (line.planning_id.date_from, line.planning_id.date_to, line.user_id.id ))
                res = cr.fetchall()
                result[line.id] = res[0][0] and res[0][0] * div2 or False
            else:
                result[line.id] = 0
        return result

    _columns = {
        'planning_id': fields.many2one('report_account_analytic.planning', 'Planning'),
        'user_id': fields.many2one('res.users', 'User', readonly=True),
        'tasks' : fields.function(_get_tasks, method=True, string='Remaining Tasks', help='This value is given by the sum of work remaining to do on the task for this planning, expressed in days.'),
        'plan_tasks': fields.float('Time Planned on Tasks', readonly=True, help='This value is given by the sum of time allocation with task(s) linked, expressed in days.'),
        'free' : fields.function(_get_free, method=True, string='Unallocated Time', readonly=True,help='Computed as \
Business Days - (Time Allocation of Tasks + Time Allocation without Tasks + Holiday Leaves)'),
        'plan_open': fields.float('Time Allocation without Tasks', readonly=True,help='This value is given by the sum of time allocation without task(s) linked, expressed in days.'),
        'holiday': fields.float('Leaves',help='This value is given by the total of validated leaves into the \'Date From\' and \'Date To\' of the planning.'),
        'timesheet': fields.function(_get_timesheets, method=True, string='Timesheet', help='This value is given by the sum of all work encoded in the timesheet(s) between the \'Date From\' and \'Date To\' of the planning.'),
    }

    def init(self, cr):
        cr.execute(""" CREATE OR REPLACE VIEW report_account_analytic_planning_user AS (
        SELECT
            planning.id AS planning_id,
            planning.id::varchar(32) || '-' || COALESCE(users.id,0)::varchar(32) AS id,
            planning.business_days,
            users.id AS user_id,
            (SELECT sum(line1.amount_in_base_uom)
                FROM report_account_analytic_planning_line line1
                WHERE   (
                        SELECT COUNT(1)
                        FROM project_task task
                        WHERE task.planning_line_id = line1.id
                        ) > 0
                AND line1.user_id = users.id
                AND line1.planning_id = planning.id
            )AS plan_tasks,
            (SELECT SUM(line1.amount_in_base_uom)
                FROM report_account_analytic_planning_line line1
                WHERE   (
                        SELECT COUNT(1)
                        FROM project_task task
                        WHERE task.planning_line_id = line1.id
                        ) = 0
                AND line1.user_id = users.id
                AND line1.planning_id = planning.id
            ) AS plan_open,
            (SELECT -(SUM(holidays.number_of_days))
                FROM hr_holidays holidays
                WHERE holidays.employee_id IN
                    (
<<<<<<< HEAD
                    SELECT emp.id 
                    FROM hr_employee emp, resource_resource res WHERE emp.resource_id = res.id and res.user_id = users.id 
=======
                    SELECT emp.id
                    FROM hr_employee emp WHERE emp.user_id = users.id
>>>>>>> 59ea9665
                    )
                AND holidays.state IN ('validate')
                AND holidays.type = 'remove'
                AND holidays.date_from >= planning.date_from
                AND holidays.date_to <= planning.date_to
            ) AS holiday

        FROM report_account_analytic_planning planning
        LEFT JOIN report_account_analytic_planning_line line ON (line.planning_id = planning.id), res_users users
        GROUP BY planning.id, planning.business_days, users.id, planning.date_from, planning.date_to

        UNION

        SELECT
            planning.id AS planning_id,
            planning.id::varchar(32) || '-' || '0' AS id,
            planning.business_days,
            line.user_id,
            (SELECT SUM(line1.amount_in_base_uom)
                FROM report_account_analytic_planning_line line1
                WHERE (SELECT COUNT(1) FROM project_task task WHERE task.planning_line_id = line1.id) > 0
                AND line1.user_id IS NULL
            ) AS plan_tasks,
            (SELECT SUM(line1.amount_in_base_uom)
                FROM report_account_analytic_planning_line line1
                WHERE (SELECT COUNT(1) FROM project_task task WHERE task.planning_line_id = line1.id) = 0
                AND line1.user_id IS NULL
            ) AS plan_open,
            '0' AS holiday
        FROM report_account_analytic_planning planning
        INNER JOIN report_account_analytic_planning_line line ON line.planning_id = planning.id
            AND line.user_id IS NULL
        GROUP BY planning.id, planning.business_days, line.user_id, planning.date_from, planning.date_to
        )
        """)

report_account_analytic_planning_user()

class report_account_analytic_planning_account(osv.osv):
    _name = "report_account_analytic.planning.account"
    _description = "Planning by Account"
    _rec_name = 'account_id'
    _auto = False

    def _get_tasks(self, cr, uid, ids, name, args, context):
        result = {}
        tm = self.pool.get('res.users').browse(cr, uid, uid, context).company_id.project_time_mode_id
        if tm and tm.factor:
            div = tm.factor
        else:
            div = 1.0
        tm2 = self.pool.get('res.users').browse(cr, uid, uid, context).company_id.planning_time_mode_id
        if tm2 and tm2.factor:
            div2 = tm2.factor
        else:
            div2 = 1.0
        for line in self.browse(cr, uid, ids, context):
            cr.execute("""
                SELECT COALESCE(sum(tasks.remaining_hours),0)
                FROM project_task tasks
                WHERE tasks.planning_line_id IN (
                    SELECT id
                    FROM report_account_analytic_planning_line
                    WHERE planning_id = %s AND account_id=%s
                )""", (line.planning_id.id,line.account_id.id ))
            result[line.id] = cr.fetchall()[0][0] / div *div2
        return result

    def _get_timesheets(self, cr, uid, ids, name, args, context):
        result = {}
        tm2 = self.pool.get('res.users').browse(cr, uid, uid, context).company_id.planning_time_mode_id
        if tm2 and tm2.factor:
            div2 = tm2.factor
        else:
            div2 = 1.0
        for line in self.browse(cr, uid, ids, context):
            cr.execute("""
                SELECT SUM(unit_amount/uom.factor) FROM account_analytic_line acc
                LEFT JOIN product_uom uom ON (uom.id = acc.product_uom_id)
                WHERE acc.date>=%s and acc.date<=%s and acc.account_id=%s""", (line.planning_id.date_from, line.planning_id.date_to, line.account_id.id, ))
            res = cr.fetchall()[0][0]
            if res:
                result[line.id] = res * div2
            else:
                result[line.id] = 0
        return result

    _columns = {
        'planning_id': fields.many2one('report_account_analytic.planning', 'Planning'),
        'account_id': fields.many2one('account.analytic.account', 'Analytic account', readonly=True),
        'tasks' : fields.function(_get_tasks, method=True, string='Remaining Tasks', help='This value is given by the sum of work remaining to do on the task for this planning, expressed in days.'),
        'plan_tasks': fields.float('Time Allocation of Tasks', readonly=True,help='This value is given by the sum of time allocation with the checkbox \'Assigned in Taks\' set to TRUE expressed in days.'),
        'plan_open': fields.float('Time Allocation without Tasks', readonly=True,help='This value is given by the sum of time allocation with the checkbox \'Assigned in Taks\' set to FALSE, expressed in days.'),
        'timesheet': fields.function(_get_timesheets, method=True, string='Timesheet',help='This value is given by the sum of all work encoded in the timesheet(s) between the \'Date From\' and \'Date To\' of the planning.'),
    }

    def init(self, cr):
        cr.execute(""" CREATE OR REPLACE VIEW report_account_analytic_planning_account AS (
          SELECT
            MIN(l.id) AS id,
            l.account_id AS account_id,
            SUM(l.amount) AS quantity,
            l.planning_id AS planning_id,
            ( SELECT SUM(line1.amount_in_base_uom)
              FROM report_account_analytic_planning_line line1
              WHERE
                ( SELECT COUNT(1)
                  FROM project_task task
                  WHERE task.planning_line_id = line1.id
                ) > 0
                AND l.account_id = line1.account_id
                AND l.planning_id = line1.planning_id
            ) AS plan_tasks,
            ( SELECT SUM(line1.amount_in_base_uom)
              FROM report_account_analytic_planning_line line1
              WHERE
                ( SELECT COUNT(1)
                  FROM project_task task
                  WHERE task.planning_line_id = line1.id
                ) = 0
                AND l.account_id = line1.account_id
                AND planning.id = line1.planning_id
            ) AS plan_open
          FROM report_account_analytic_planning_line l
          INNER JOIN report_account_analytic_planning planning ON planning.id=l.planning_id
          GROUP BY l.account_id, l.planning_id, planning.date_from, planning.date_to, planning.id
        )
        """)


report_account_analytic_planning_account()

class report_account_analytic_planning_stat(osv.osv):
    _name = "report_account_analytic.planning.stat"
    _description = "Planning stat"
    _rec_name = 'user_id'
    _auto = False
    _log_access = False
    _order = 'planning_id,user_id'

    def _sum_amount_real(self, cr, uid, ids, name, args, context):
        result = {}
        tm2 = self.pool.get('res.users').browse(cr, uid, uid, context).company_id.planning_time_mode_id
        if tm2 and tm2.factor:
            div2 = tm2.factor
        else:
            div2 = 1.0
        for line in self.browse(cr, uid, ids, context):
            if line.user_id:
                cr.execute('''select sum(acc.unit_amount/uom.factor) from account_analytic_line acc
                LEFT JOIN product_uom uom ON (uom.id = acc.product_uom_id)
where user_id=%s and account_id=%s and date>=%s and date<=%s''', (line.user_id.id, line.account_id.id, line.planning_id.date_from, line.planning_id.date_to))
            else:
                cr.execute('select sum(unit_amount) from account_analytic_line where account_id=%s and date>=%s and date<=%s', (line.account_id.id, line.planning_id.date_from, line.planning_id.date_to))
            result[line.id] = cr.fetchone()[0] * div2
        return result

    def _sum_amount_tasks(self, cr, uid, ids, name, args, context):
        result = {}
        tm = self.pool.get('res.users').browse(cr, uid, uid, context).company_id.project_time_mode_id
        if tm and tm.factor:
            div = tm.factor
        else:
            div = 1.0
        tm2 = self.pool.get('res.users').browse(cr, uid, uid, context).company_id.planning_time_mode_id
        if tm2 and tm2.factor:
            div2 = tm2.factor
        else:
            div2 = 1.0
        for line in self.browse(cr, uid, ids, context):
            where = ''
            if line.user_id:
                where='user_id='+str(line.user_id.id)+' and '
            cr.execute('''select
                    sum(planned_hours)
                from
                    project_task
                where
                '''+where+'''
                    project_id in (select id from project_project where category_id=%s) and
                    date_close>=%s and
                    date_close<=%s''', (
                line.account_id.id,
                line.planning_id.date_from,
                line.planning_id.date_to)
            )
            result[line.id] = cr.fetchone()[0] /div * div2
        return result

    _columns = {
        'planning_id': fields.many2one('report_account_analytic.planning', 'Planning'),
        'user_id': fields.many2one('res.users', 'User'),
        'manager_id': fields.many2one('res.users', 'Manager'),
        'account_id': fields.many2one('account.analytic.account', 'Account', required=True),
        'sum_amount': fields.float('Planned Days', required=True),
        'sum_amount_real': fields.function(_sum_amount_real, method=True, string='Timesheet'),
        'sum_amount_tasks': fields.function(_sum_amount_tasks, method=True, string='Tasks'),
    }

    def init(self, cr):
        cr.execute("""
            create or replace view report_account_analytic_planning_stat as (
                select
                    min(l.id) as id,
                    l.user_id as user_id,
                    a.user_id as manager_id,
                    l.account_id as account_id,
                    sum(l.amount/u.factor) as sum_amount,
                    l.planning_id
                from
                    report_account_analytic_planning_line l
                left join
                    report_account_analytic_planning a on (a.id = l.planning_id)
                left join
                    product_uom u on (l.amount_unit = u.id)
                group by
                    l.planning_id, l.user_id, l.account_id, a.user_id
            )
        """)
report_account_analytic_planning_stat()

class res_company(osv.osv):
    _inherit = 'res.company'
    _columns = {
        'planning_time_mode_id': fields.many2one('product.uom', 'Planning Time Unit',
            help='This will set the unit of measure used in plannings.',

        ),
    }
res_company()

# vim:expandtab:smartindent:tabstop=4:softtabstop=4:shiftwidth=4:<|MERGE_RESOLUTION|>--- conflicted
+++ resolved
@@ -1,13 +1,8 @@
 # -*- coding: utf-8 -*-
 ##############################################################################
 #
-<<<<<<< HEAD
 #    OpenERP, Open Source Management Solution    
 #    Copyright (C) 2004-2010 Tiny SPRL (<http://tiny.be>). All Rights Reserved
-=======
-#    OpenERP, Open Source Management Solution
-#    Copyright (C) 2004-2009 Tiny SPRL (<http://tiny.be>). All Rights Reserved
->>>>>>> 59ea9665
 #    $Id$
 #
 #    This program is free software: you can redistribute it and/or modify
@@ -318,13 +313,8 @@
                 FROM hr_holidays holidays
                 WHERE holidays.employee_id IN
                     (
-<<<<<<< HEAD
                     SELECT emp.id 
                     FROM hr_employee emp, resource_resource res WHERE emp.resource_id = res.id and res.user_id = users.id 
-=======
-                    SELECT emp.id
-                    FROM hr_employee emp WHERE emp.user_id = users.id
->>>>>>> 59ea9665
                     )
                 AND holidays.state IN ('validate')
                 AND holidays.type = 'remove'
