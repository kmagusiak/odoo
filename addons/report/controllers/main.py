# -*- coding: utf-8 -*-
# Part of Odoo. See LICENSE file for full copyright and licensing details.

from openerp.addons.web.http import Controller, route, request
from openerp.addons.web.controllers.main import _serialize_exception, content_disposition
from openerp.tools import html_escape

import json
from werkzeug import exceptions, url_decode
from werkzeug.test import Client
from werkzeug.wrappers import BaseResponse
from werkzeug.datastructures import Headers
from reportlab.graphics.barcode import createBarcodeDrawing


class ReportController(Controller):

    #------------------------------------------------------
    # Report controllers
    #------------------------------------------------------
    @route([
        '/report/<path:converter>/<reportname>',
        '/report/<path:converter>/<reportname>/<docids>',
    ], type='http', auth='user', website=True)
    def report_routes(self, reportname, docids=None, converter=None, **data):
        report_obj = request.registry['report']
        cr, uid, context = request.cr, request.uid, request.context

        if docids:
            docids = [int(i) for i in docids.split(',')]
        if data.get('options'):
            data.update(json.loads(data.pop('options')))
        if data.get('context'):
            # Ignore 'lang' here, because the context in data is the one from the webclient *but* if
            # the user explicitely wants to change the lang, this mechanism overwrites it.
            data['context'] = json.loads(data['context'])
            if data['context'].get('lang'):
                del data['context']['lang']
            context.update(data['context'])

        if converter == 'html':
            html = report_obj.get_html(cr, uid, docids, reportname, data=data, context=context)
            return request.make_response(html)
        elif converter == 'pdf':
            pdf = report_obj.get_pdf(cr, uid, docids, reportname, data=data, context=context)
            pdfhttpheaders = [('Content-Type', 'application/pdf'), ('Content-Length', len(pdf))]
            return request.make_response(pdf, headers=pdfhttpheaders)
        else:
            raise exceptions.HTTPException(description='Converter %s not implemented.' % converter)

    #------------------------------------------------------
    # Misc. route utils
    #------------------------------------------------------
    @route(['/report/barcode', '/report/barcode/<type>/<path:value>'], type='http', auth="user")
    def report_barcode(self, type, value, width=600, height=100, humanreadable=0):
        """Contoller able to render barcode images thanks to reportlab.
        Samples: 
            <img t-att-src="'/report/barcode/QR/%s' % o.name"/>
            <img t-att-src="'/report/barcode/?type=%s&amp;value=%s&amp;width=%s&amp;height=%s' % 
                ('QR', o.name, 200, 200)"/>

        :param type: Accepted types: 'Codabar', 'Code11', 'Code128', 'EAN13', 'EAN8', 'Extended39',
        'Extended93', 'FIM', 'I2of5', 'MSI', 'POSTNET', 'QR', 'Standard39', 'Standard93',
        'UPCA', 'USPS_4State'
        :param humanreadable: Accepted values: 0 (default) or 1. 1 will insert the readable value
        at the bottom of the output image
        """
        try:
<<<<<<< HEAD
            width, height, humanreadable = int(width), int(height), bool(int(humanreadable))
            barcode = createBarcodeDrawing(
                type, value=value, format='png', width=width, height=height,
                humanReadable = humanreadable
            )
            barcode = barcode.asString('png')
=======
            barcode = request.registry['report'].barcode(type, value, width=width, height=height, humanreadable=humanreadable)
>>>>>>> 62fc2571
        except (ValueError, AttributeError):
            raise exceptions.HTTPException(description='Cannot convert into barcode.')

        return request.make_response(barcode, headers=[('Content-Type', 'image/png')])

    @route(['/report/download'], type='http', auth="user")
    def report_download(self, data, token):
        """This function is used by 'qwebactionmanager.js' in order to trigger the download of
        a pdf/controller report.

        :param data: a javascript array JSON.stringified containg report internal url ([0]) and
        type [1]
        :returns: Response with a filetoken cookie and an attachment header
        """
        requestcontent = json.loads(data)
        url, type = requestcontent[0], requestcontent[1]
        try:
            if type == 'qweb-pdf':
                reportname = url.split('/report/pdf/')[1].split('?')[0]

                docids = None
                if '/' in reportname:
                    reportname, docids = reportname.split('/')

                if docids:
                    # Generic report:
                    response = self.report_routes(reportname, docids=docids, converter='pdf')
                else:
                    # Particular report:
                    data = url_decode(url.split('?')[1]).items()  # decoding the args represented in JSON
                    response = self.report_routes(reportname, converter='pdf', **dict(data))

                cr, uid = request.cr, request.uid
                report = request.registry['report']._get_report_from_name(cr, uid, reportname)
                filename = "%s.%s" % (report.name, "pdf")
                response.headers.add('Content-Disposition', content_disposition(filename))
                response.set_cookie('fileToken', token)
                return response
            elif type =='controller':
                reqheaders = Headers(request.httprequest.headers)
                response = Client(request.httprequest.app, BaseResponse).get(url, headers=reqheaders, follow_redirects=True)
                response.set_cookie('fileToken', token)
                return response
            else:
                return
        except Exception, e:
            se = _serialize_exception(e)
            error = {
                'code': 200,
                'message': "Odoo Server Error",
                'data': se
            }
            return request.make_response(html_escape(json.dumps(error)))

    @route(['/report/check_wkhtmltopdf'], type='json', auth="user")
    def check_wkhtmltopdf(self):
        return request.registry['report']._check_wkhtmltopdf()<|MERGE_RESOLUTION|>--- conflicted
+++ resolved
@@ -66,16 +66,7 @@
         at the bottom of the output image
         """
         try:
-<<<<<<< HEAD
-            width, height, humanreadable = int(width), int(height), bool(int(humanreadable))
-            barcode = createBarcodeDrawing(
-                type, value=value, format='png', width=width, height=height,
-                humanReadable = humanreadable
-            )
-            barcode = barcode.asString('png')
-=======
             barcode = request.registry['report'].barcode(type, value, width=width, height=height, humanreadable=humanreadable)
->>>>>>> 62fc2571
         except (ValueError, AttributeError):
             raise exceptions.HTTPException(description='Cannot convert into barcode.')
 
