# Hebrew translation for openerp-web
# Copyright (c) 2014 Rosetta Contributors and Canonical Ltd 2014
# This file is distributed under the same license as the openerp-web package.
# FIRST AUTHOR <EMAIL@ADDRESS>, 2014.
#
msgid ""
msgstr ""
<<<<<<< HEAD
"Project-Id-Version: openerp-web\n"
"Report-Msgid-Bugs-To: FULL NAME <EMAIL@ADDRESS>\n"
"POT-Creation-Date: 2014-08-14 13:09+0000\n"
"PO-Revision-Date: 2014-08-14 16:14+0000\n"
"Last-Translator: FULL NAME <EMAIL@ADDRESS>\n"
"Language-Team: Hebrew <he@li.org>\n"
=======
"Project-Id-Version: Odoo 8.0\n"
"Report-Msgid-Bugs-To: \n"
"POT-Creation-Date: 2015-01-21 14:09+0000\n"
"PO-Revision-Date: 2016-07-23 18:29+0000\n"
"Last-Translator: Martin Trigaux\n"
"Language-Team: Hebrew (http://www.transifex.com/odoo/odoo-8/language/he/)\n"
>>>>>>> 84f9cdd1
"MIME-Version: 1.0\n"
"Content-Type: text/plain; charset=UTF-8\n"
"Content-Transfer-Encoding: 8bit\n"
"X-Launchpad-Export-Date: 2014-08-15 08:24+0000\n"
"X-Generator: Launchpad (build 17156)\n"

#. module: web_view_editor
#. openerp-web
#: code:addons/web_view_editor/static/src/js/view_editor.js:387
#, python-format
msgid "Can't Update View"
msgstr ""

#. module: web_view_editor
#. openerp-web
#: code:addons/web_view_editor/static/src/js/view_editor.js:109
#: code:addons/web_view_editor/static/src/js/view_editor.js:850
#: code:addons/web_view_editor/static/src/js/view_editor.js:978
#, python-format
msgid "Cancel"
msgstr ""

#. module: web_view_editor
#. openerp-web
#: code:addons/web_view_editor/static/src/js/view_editor.js:65
#: code:addons/web_view_editor/static/src/js/view_editor.js:410
#, python-format
msgid "Close"
msgstr ""

#. module: web_view_editor
#. openerp-web
#: code:addons/web_view_editor/static/src/js/view_editor.js:14
#, python-format
msgid "Could not find current view declaration"
msgstr ""

#. module: web_view_editor
#. openerp-web
#: code:addons/web_view_editor/static/src/js/view_editor.js:62
#, python-format
msgid "Create"
msgstr ""

#. module: web_view_editor
#. openerp-web
#: code:addons/web_view_editor/static/src/js/view_editor.js:85
#, python-format
msgid "Create a view (%s)"
msgstr ""

#. module: web_view_editor
#. openerp-web
#: code:addons/web_view_editor/static/src/js/view_editor.js:513
#, python-format
msgid "Do you really want to remove this node?"
msgstr ""

#. module: web_view_editor
#. openerp-web
#: code:addons/web_view_editor/static/src/js/view_editor.js:180
#, python-format
msgid "Do you really want to remove this view?"
msgstr ""

#. module: web_view_editor
#. openerp-web
#: code:addons/web_view_editor/static/src/js/view_editor.js:383
#, python-format
msgid "Do you really wants to create an inherited view here?"
msgstr ""

#. module: web_view_editor
#. openerp-web
#: code:addons/web_view_editor/static/src/js/view_editor.js:63
#, python-format
msgid "Edit"
msgstr ""

#. module: web_view_editor
#. openerp-web
#: code:addons/web_view_editor/static/src/js/view_editor.js:379
#, python-format
msgid "Inherited View"
msgstr ""

#. module: web_view_editor
#. openerp-web
#: code:addons/web_view_editor/static/src/js/view_editor.js:13
#, python-format
msgid "Manage Views"
msgstr ""

#. module: web_view_editor
#. openerp-web
#: code:addons/web_view_editor/static/src/js/view_editor.js:37
#, python-format
msgid "Manage Views (%s)"
msgstr ""

#. module: web_view_editor
#. openerp-web
#: code:addons/web_view_editor/static/src/js/view_editor.js:990
#, python-format
msgid "New Field"
msgstr "שדה חדש"

#. module: web_view_editor
#. openerp-web
#: code:addons/web_view_editor/static/src/js/view_editor.js:261
#, python-format
msgid "Please select view in list :"
msgstr ""

#. module: web_view_editor
#. openerp-web
#: code:addons/web_view_editor/static/src/js/view_editor.js:393
#, python-format
msgid "Preview"
msgstr ""

#. module: web_view_editor
#. openerp-web
#: code:addons/web_view_editor/static/src/js/view_editor.js:829
#: code:addons/web_view_editor/static/src/js/view_editor.js:955
#, python-format
msgid "Properties"
msgstr ""

#. module: web_view_editor
#. openerp-web
#: code:addons/web_view_editor/static/src/js/view_editor.js:64
#, python-format
msgid "Remove"
msgstr ""

#. module: web_view_editor
#. openerp-web
#: code:addons/web_view_editor/static/src/js/view_editor.js:87
#, python-format
msgid "Save"
msgstr ""

#. module: web_view_editor
#. openerp-web
#: code:addons/web_view_editor/static/src/js/view_editor.js:390
#, python-format
msgid "Select an element"
msgstr ""

#. module: web_view_editor
#. openerp-web
#: code:addons/web_view_editor/static/src/js/view_editor.js:161
#, python-format
msgid "The following fields are invalid :"
msgstr "השדות הבאים אינם תקינים:"

#. module: web_view_editor
#. openerp-web
#: code:addons/web_view_editor/static/src/js/view_editor.js:832
#: code:addons/web_view_editor/static/src/js/view_editor.js:958
#, python-format
msgid "Update"
msgstr ""

#. module: web_view_editor
#. openerp-web
#: code:addons/web_view_editor/static/src/js/view_editor.js:377
#, python-format
msgid "View Editor %d - %s"
msgstr ""<|MERGE_RESOLUTION|>--- conflicted
+++ resolved
@@ -1,30 +1,21 @@
-# Hebrew translation for openerp-web
-# Copyright (c) 2014 Rosetta Contributors and Canonical Ltd 2014
-# This file is distributed under the same license as the openerp-web package.
-# FIRST AUTHOR <EMAIL@ADDRESS>, 2014.
-#
+# Translation of Odoo Server.
+# This file contains the translation of the following modules:
+# * web_view_editor
+# 
+# Translators:
 msgid ""
 msgstr ""
-<<<<<<< HEAD
-"Project-Id-Version: openerp-web\n"
-"Report-Msgid-Bugs-To: FULL NAME <EMAIL@ADDRESS>\n"
-"POT-Creation-Date: 2014-08-14 13:09+0000\n"
-"PO-Revision-Date: 2014-08-14 16:14+0000\n"
-"Last-Translator: FULL NAME <EMAIL@ADDRESS>\n"
-"Language-Team: Hebrew <he@li.org>\n"
-=======
 "Project-Id-Version: Odoo 8.0\n"
 "Report-Msgid-Bugs-To: \n"
 "POT-Creation-Date: 2015-01-21 14:09+0000\n"
 "PO-Revision-Date: 2016-07-23 18:29+0000\n"
 "Last-Translator: Martin Trigaux\n"
 "Language-Team: Hebrew (http://www.transifex.com/odoo/odoo-8/language/he/)\n"
->>>>>>> 84f9cdd1
 "MIME-Version: 1.0\n"
 "Content-Type: text/plain; charset=UTF-8\n"
-"Content-Transfer-Encoding: 8bit\n"
-"X-Launchpad-Export-Date: 2014-08-15 08:24+0000\n"
-"X-Generator: Launchpad (build 17156)\n"
+"Content-Transfer-Encoding: \n"
+"Language: he\n"
+"Plural-Forms: nplurals=2; plural=(n != 1);\n"
 
 #. module: web_view_editor
 #. openerp-web
@@ -40,7 +31,7 @@
 #: code:addons/web_view_editor/static/src/js/view_editor.js:978
 #, python-format
 msgid "Cancel"
-msgstr ""
+msgstr "בטל"
 
 #. module: web_view_editor
 #. openerp-web
@@ -48,7 +39,7 @@
 #: code:addons/web_view_editor/static/src/js/view_editor.js:410
 #, python-format
 msgid "Close"
-msgstr ""
+msgstr "סגור"
 
 #. module: web_view_editor
 #. openerp-web
@@ -62,7 +53,7 @@
 #: code:addons/web_view_editor/static/src/js/view_editor.js:62
 #, python-format
 msgid "Create"
-msgstr ""
+msgstr "צור"
 
 #. module: web_view_editor
 #. openerp-web
@@ -97,21 +88,21 @@
 #: code:addons/web_view_editor/static/src/js/view_editor.js:63
 #, python-format
 msgid "Edit"
-msgstr ""
+msgstr "ערוך"
 
 #. module: web_view_editor
 #. openerp-web
 #: code:addons/web_view_editor/static/src/js/view_editor.js:379
 #, python-format
 msgid "Inherited View"
-msgstr ""
+msgstr "מבט יורש"
 
 #. module: web_view_editor
 #. openerp-web
 #: code:addons/web_view_editor/static/src/js/view_editor.js:13
 #, python-format
 msgid "Manage Views"
-msgstr ""
+msgstr "נהל תצוגות"
 
 #. module: web_view_editor
 #. openerp-web
@@ -139,7 +130,7 @@
 #: code:addons/web_view_editor/static/src/js/view_editor.js:393
 #, python-format
 msgid "Preview"
-msgstr ""
+msgstr "תצוגה מקדימה"
 
 #. module: web_view_editor
 #. openerp-web
@@ -147,21 +138,21 @@
 #: code:addons/web_view_editor/static/src/js/view_editor.js:955
 #, python-format
 msgid "Properties"
-msgstr ""
+msgstr "מאפיינים"
 
 #. module: web_view_editor
 #. openerp-web
 #: code:addons/web_view_editor/static/src/js/view_editor.js:64
 #, python-format
 msgid "Remove"
-msgstr ""
+msgstr "הסר"
 
 #. module: web_view_editor
 #. openerp-web
 #: code:addons/web_view_editor/static/src/js/view_editor.js:87
 #, python-format
 msgid "Save"
-msgstr ""
+msgstr "שמור"
 
 #. module: web_view_editor
 #. openerp-web
@@ -183,7 +174,7 @@
 #: code:addons/web_view_editor/static/src/js/view_editor.js:958
 #, python-format
 msgid "Update"
-msgstr ""
+msgstr "עדכן"
 
 #. module: web_view_editor
 #. openerp-web
