--- conflicted
+++ resolved
@@ -92,11 +92,7 @@
             post_description.append("%s: %s" % ("REFERER", environ.get("HTTP_REFERER")))
             values['description'] += dict_to_str(_("Environ Fields: "), post_description)
 
-<<<<<<< HEAD
-        lead_id = self.create_lead(request, dict(values, user_id=False))
-=======
-        lead_id = self.create_lead(request, values, kwargs)
->>>>>>> fa07bc85
+        lead_id = self.create_lead(request, dict(values, user_id=False), kwargs)
         if lead_id:
             for field_value in post_file:
                 attachment_value = {
