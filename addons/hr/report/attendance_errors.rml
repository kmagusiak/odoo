<?xml version="1.0"?>
<document filename="test.pdf">
  <template pageSize="(595.0,842.0)" title="Test" author="Martin Simon" allowSplitting="20">
    <pageTemplate id="first">
      <frame id="first" x1="16.0" y1="57.0" width="522" height="728"/>
    </pageTemplate>
  </template>
  <stylesheet>
    <blockTableStyle id="Standard_Outline">
      <blockAlignment value="LEFT"/>
      <blockValign value="TOP"/>
    </blockTableStyle>
<<<<<<< HEAD
    <blockTableStyle id="Table2">
=======
    <blockTableStyle id="Table1">
>>>>>>> 6c7e1038
      <blockAlignment value="LEFT"/>
      <blockValign value="TOP"/>
      <lineStyle kind="LINEBELOW" colorName="#000000" start="0,-1" stop="0,-1"/>
      <lineStyle kind="LINEBELOW" colorName="#000000" start="1,-1" stop="1,-1"/>
      <lineStyle kind="LINEBELOW" colorName="#000000" start="2,-1" stop="2,-1"/>
      <lineStyle kind="LINEBELOW" colorName="#000000" start="3,-1" stop="3,-1"/>
      <lineStyle kind="LINEBELOW" colorName="#000000" start="4,-1" stop="4,-1"/>
<<<<<<< HEAD
      <lineStyle kind="LINEBELOW" colorName="#000000" start="5,-1" stop="5,-1"/>
    </blockTableStyle>
    <blockTableStyle id="Table1">
      <blockAlignment value="LEFT"/>
      <blockValign value="TOP"/>
      <lineStyle kind="LINEBELOW" colorName="#ffffff" start="0,-1" stop="0,-1"/>
      <lineStyle kind="LINEBELOW" colorName="#cccccc" start="1,-1" stop="1,-1"/>
      <lineStyle kind="LINEBELOW" colorName="#cccccc" start="2,-1" stop="2,-1"/>
      <lineStyle kind="LINEBELOW" colorName="#cccccc" start="3,-1" stop="3,-1"/>
      <lineStyle kind="LINEBELOW" colorName="#cccccc" start="4,-1" stop="4,-1"/>
      <lineStyle kind="LINEBELOW" colorName="#cccccc" start="5,-1" stop="5,-1"/>
      <lineStyle kind="LINEBELOW" colorName="#cccccc" start="6,-1" stop="6,-1"/>
      <lineStyle kind="LINEBELOW" colorName="#cccccc" start="0,-1" stop="0,-1"/>
      <lineStyle kind="LINEBELOW" colorName="#cccccc" start="1,-1" stop="1,-1"/>
      <lineStyle kind="LINEBELOW" colorName="#cccccc" start="2,-1" stop="2,-1"/>
      <lineStyle kind="LINEBELOW" colorName="#cccccc" start="3,-1" stop="3,-1"/>
      <lineStyle kind="LINEBELOW" colorName="#cccccc" start="4,-1" stop="4,-1"/>
      <lineStyle kind="LINEBELOW" colorName="#cccccc" start="5,-1" stop="5,-1"/>
    </blockTableStyle>
    <blockTableStyle id="Table3">
      <blockAlignment value="LEFT"/>
      <blockValign value="TOP"/>
      <lineStyle kind="LINEBELOW" colorName="#cccccc" start="0,-1" stop="0,-1"/>
      <lineStyle kind="LINEBELOW" colorName="#cccccc" start="1,-1" stop="1,-1"/>
      <lineStyle kind="LINEBELOW" colorName="#cccccc" start="2,-1" stop="2,-1"/>
      <lineStyle kind="LINEBELOW" colorName="#cccccc" start="3,-1" stop="3,-1"/>
      <lineStyle kind="LINEBELOW" colorName="#cccccc" start="4,-1" stop="4,-1"/>
      <lineStyle kind="LINEBELOW" colorName="#cccccc" start="5,-1" stop="5,-1"/>
    </blockTableStyle>
    <blockTableStyle id="Table4">
=======
    </blockTableStyle>
    <blockTableStyle id="tbl_detail">
      <blockAlignment value="LEFT"/>
      <blockValign value="TOP"/>
      <lineStyle kind="LINEBELOW" colorName="#e6e6e6" start="1,-1" stop="1,-1"/>
      <lineStyle kind="LINEBELOW" colorName="#e6e6e6" start="2,-1" stop="2,-1"/>
      <lineStyle kind="LINEBELOW" colorName="#e6e6e6" start="3,-1" stop="3,-1"/>
      <lineStyle kind="LINEBELOW" colorName="#e6e6e6" start="4,-1" stop="4,-1"/>
      <lineStyle kind="LINEBELOW" colorName="#e6e6e6" start="5,-1" stop="5,-1"/>
      <lineStyle kind="LINEBELOW" colorName="#e6e6e6" start="0,-1" stop="0,-1"/>
      <lineStyle kind="LINEBELOW" colorName="#e6e6e6" start="1,-1" stop="1,-1"/>
      <lineStyle kind="LINEBELOW" colorName="#e6e6e6" start="2,-1" stop="2,-1"/>
      <lineStyle kind="LINEBELOW" colorName="#e6e6e6" start="3,-1" stop="3,-1"/>
      <lineStyle kind="LINEBELOW" colorName="#e6e6e6" start="4,-1" stop="4,-1"/>
    </blockTableStyle>
    <blockTableStyle id="tbl_header">
      <blockAlignment value="LEFT"/>
      <blockValign value="TOP"/>
      <lineStyle kind="LINEBELOW" colorName="#e6e6e6" start="0,-1" stop="0,-1"/>
      <lineStyle kind="LINEBELOW" colorName="#e6e6e6" start="1,-1" stop="1,-1"/>
      <lineStyle kind="LINEBELOW" colorName="#e6e6e6" start="2,-1" stop="2,-1"/>
      <lineStyle kind="LINEBELOW" colorName="#e6e6e6" start="3,-1" stop="3,-1"/>
      <lineStyle kind="LINEBELOW" colorName="#e6e6e6" start="4,-1" stop="4,-1"/>
    </blockTableStyle>
    <blockTableStyle id="Table3">
>>>>>>> 6c7e1038
      <blockAlignment value="LEFT"/>
      <blockValign value="TOP"/>
      <lineStyle kind="LINEABOVE" colorName="#ffffff" start="0,0" stop="0,0"/>
      <lineStyle kind="LINEABOVE" colorName="#ffffff" start="1,0" stop="1,0"/>
      <lineStyle kind="LINEABOVE" colorName="#ffffff" start="2,0" stop="2,0"/>
    </blockTableStyle>
    <initialize>
      <paraStyle name="all" alignment="justify"/>
    </initialize>
<<<<<<< HEAD
    <paraStyle name="P1" fontName="Times-Bold" fontSize="14.0" leading="17" alignment="LEFT"/>
    <paraStyle name="P2" fontName="Times-Bold" fontSize="10.0" leading="13" alignment="LEFT"/>
    <paraStyle name="P3" fontName="Times-Roman" fontSize="14.0" leading="17"/>
    <paraStyle name="P4" fontName="Times-Roman" fontSize="14.0" leading="17" alignment="LEFT"/>
    <paraStyle name="P5" fontName="Times-Roman" fontSize="14.0" leading="17" alignment="LEFT"/>
    <paraStyle name="P6" rightIndent="-0.0" leftIndent="-3.0" fontName="Helvetica" fontSize="9.0" leading="11" alignment="LEFT" spaceBefore="0.0" spaceAfter="0.0"/>
=======
    <paraStyle name="P1" fontName="Times-Roman" fontSize="22.0" leading="27" alignment="CENTER"/>
    <paraStyle name="P2" fontName="Times-Roman" alignment="RIGHT"/>
    <paraStyle name="P3" fontName="Times-Roman" fontSize="14.0" leading="17" alignment="CENTER"/>
    <paraStyle name="P4" fontName="Times-Roman"/>
    <paraStyle name="P5" fontName="Helvetica-Oblique" fontSize="8.0" leading="10" alignment="LEFT" spaceBefore="0.0" spaceAfter="0.0"/>
>>>>>>> 6c7e1038
    <paraStyle name="Standard" fontName="Times-Roman"/>
    <paraStyle name="Text body" fontName="Times-Roman" spaceBefore="0.0" spaceAfter="6.0"/>
    <paraStyle name="Heading" fontName="Helvetica" fontSize="14.0" leading="17" spaceBefore="12.0" spaceAfter="6.0"/>
    <paraStyle name="List" fontName="Times-Roman" spaceBefore="0.0" spaceAfter="6.0"/>
    <paraStyle name="Table Contents" fontName="Times-Roman"/>
    <paraStyle name="Table Heading" fontName="Times-Roman" alignment="CENTER"/>
    <paraStyle name="Caption" fontName="Times-Roman" fontSize="12.0" leading="15" spaceBefore="6.0" spaceAfter="6.0"/>
    <paraStyle name="Index" fontName="Times-Roman"/>
<<<<<<< HEAD
    <paraStyle name="Footer" fontName="Times-Roman"/>
    <paraStyle name="Horizontal Line" fontName="Times-Roman" fontSize="6.0" leading="8" spaceBefore="0.0" spaceAfter="14.0"/>
    <paraStyle name="terp_header" fontName="Helvetica-Bold" fontSize="12.0" leading="15" alignment="LEFT" spaceBefore="12.0" spaceAfter="6.0"/>
    <paraStyle name="Heading 9" fontName="Helvetica-Bold" fontSize="75%" leading="NaN" spaceBefore="12.0" spaceAfter="6.0"/>
    <paraStyle name="terp_tblheader_General" fontName="Helvetica-Bold" fontSize="8.0" leading="10" alignment="LEFT" spaceBefore="6.0" spaceAfter="6.0"/>
    <paraStyle name="terp_tblheader_Details" fontName="Helvetica-Bold" fontSize="9.0" leading="11" alignment="LEFT" spaceBefore="6.0" spaceAfter="6.0"/>
    <paraStyle name="terp_default_8" fontName="Helvetica" fontSize="8.0" leading="10" alignment="LEFT" spaceBefore="0.0" spaceAfter="0.0"/>
    <paraStyle name="terp_default_Bold_8" fontName="Helvetica-Bold" fontSize="8.0" leading="10" alignment="LEFT" spaceBefore="0.0" spaceAfter="0.0"/>
    <paraStyle name="terp_tblheader_General_Centre" fontName="Helvetica-Bold" fontSize="8.0" leading="10" alignment="CENTER" spaceBefore="6.0" spaceAfter="6.0"/>
    <paraStyle name="terp_tblheader_General_Right" fontName="Helvetica-Bold" fontSize="8.0" leading="10" alignment="RIGHT" spaceBefore="6.0" spaceAfter="6.0"/>
    <paraStyle name="terp_tblheader_Details_Centre" fontName="Helvetica-Bold" fontSize="9.0" leading="11" alignment="CENTER" spaceBefore="6.0" spaceAfter="6.0"/>
    <paraStyle name="terp_tblheader_Details_Right" fontName="Helvetica-Bold" fontSize="9.0" leading="11" alignment="RIGHT" spaceBefore="6.0" spaceAfter="6.0"/>
    <paraStyle name="terp_default_Right_8" fontName="Helvetica" fontSize="8.0" leading="10" alignment="RIGHT" spaceBefore="0.0" spaceAfter="0.0"/>
    <paraStyle name="terp_default_Centre_8" fontName="Helvetica" fontSize="8.0" leading="10" alignment="CENTER" spaceBefore="0.0" spaceAfter="0.0"/>
    <paraStyle name="terp_header_Right" fontName="Helvetica-Bold" fontSize="15.0" leading="19" alignment="LEFT" spaceBefore="12.0" spaceAfter="6.0"/>
    <paraStyle name="terp_header_Centre" fontName="Helvetica-Bold" fontSize="14.0" leading="17" alignment="CENTER" spaceBefore="12.0" spaceAfter="6.0"/>
    <paraStyle name="terp_default_address" fontName="Helvetica" fontSize="10.0" leading="13" alignment="LEFT" spaceBefore="0.0" spaceAfter="0.0"/>
    <paraStyle name="terp_default_9" fontName="Helvetica" fontSize="9.0" leading="11" alignment="LEFT" spaceBefore="0.0" spaceAfter="0.0"/>
    <paraStyle name="terp_default_Bold_9" fontName="Helvetica-Bold" fontSize="9.0" leading="11" alignment="LEFT" spaceBefore="0.0" spaceAfter="0.0"/>
    <paraStyle name="terp_default_Centre_9" fontName="Helvetica" fontSize="9.0" leading="11" alignment="CENTER" spaceBefore="0.0" spaceAfter="0.0"/>
    <paraStyle name="terp_default_Right_9" fontName="Helvetica" fontSize="9.0" leading="11" alignment="RIGHT" spaceBefore="0.0" spaceAfter="0.0"/>
    <paraStyle name="terp_default_1" fontName="Helvetica" fontSize="2.0" leading="3" alignment="LEFT" spaceBefore="0.0" spaceAfter="0.0"/>
  </stylesheet>
  <images/>
  <story>
    <para style="P3">[[ repeatIn(objects,'o') ]]</para>
    <para style="terp_header_Centre">HR Expenses [[ o.name or '' ]]</para>
    <para style="P1">
      <font color="white"> </font>
    </para>
    <para style="terp_header">Employee: <font face="Times-Roman">[[ o.employee_id.name ]]</font><font face="Times-Roman"/></para>
    <para style="terp_default_9">Date: <font face="Times-Roman">[[ time.strftime('%d/%m/%Y', time.strptime(o.date, '%Y-%m-%d')) ]]</font></para>
    <para style="terp_default_9">Reference: <font face="Times-Roman">[[ o.ref ]]</font></para>
    <para style="P4">
      <font color="white"> </font>
    </para>
    <blockTable colWidths="98.0,188.0,72.0,58.0,43.0,62.0" style="Table2">
      <tr>
        <td>
          <para style="terp_tblheader_Details">Date</para>
        </td>
        <td>
          <para style="terp_tblheader_Details">Name</para>
        </td>
        <td>
          <para style="terp_tblheader_Details_Centre">Ref.</para>
        </td>
        <td>
          <para style="terp_tblheader_Details_Right">Unit price</para>
        </td>
        <td>
          <para style="terp_tblheader_Details_Centre">Qty</para>
        </td>
        <td>
          <para style="terp_tblheader_Details_Right">Total</para>
        </td>
      </tr>
    </blockTable>
    <blockTable colWidths="523.0" style="Table1">
      <tr>
        <td>
          <para style="terp_default_8">[[ repeatIn(o.line_ids,'line') ]]</para>
          <blockTable colWidths="96.0,199.0,83.0,38.0,48.0,53.0" style="Table3">
            <tr>
              <td>
                <para style="P6">[[ time.strftime('%d/%m/%Y', time.strptime(line.date_value,   '%Y-%m-%d')) or '' ]]</para>
              </td>
              <td>
                <para style="terp_default_9">[[ line.name or '' ]][[ line.description or '' ]]</para>
              </td>
              <td>
                <para style="terp_default_9">[[ line.ref or '' ]]</para>
              </td>
              <td>
                <para style="terp_default_9">[[ '%.2f' % line.unit_amount or  '' ]]</para>
              </td>
              <td>
                <para style="terp_default_9">[[  '%.2f' % line.unit_quantity or '' ]]</para>
              </td>
              <td>
                <para style="terp_default_9">[[ '%.2f' % line.total_amount or '' ]][[ company.currency_id.name  ]]</para>
              </td>
            </tr>
          </blockTable>
        </td>
      </tr>
    </blockTable>
    <blockTable colWidths="422.0,40.0,61.0" style="Table4">
      <tr>
        <td>
          <para style="P5">
            <font color="white"> </font>
          </para>
        </td>
        <td>
          <para style="terp_default_Bold_9">Total:</para>
        </td>
        <td>
          <para style="terp_default_Bold_9">[[ '%.2f' % o.amount  ]][[ company.currency_id.name ]]</para>
        </td>
      </tr>
    </blockTable>
    <para style="terp_default_8">
      <font color="white"> </font>
    </para>
    <para style="P2">[[ o.note or ''  ]][[ setTag('para','xpre')  ]]</para>
    <para style="terp_default_8">
      <font color="white"> </font>
    </para>
    <para style="terp_default_9">Certified honest and conform,</para>
    <para style="terp_default_9">(Date and signature)</para>
    <para style="terp_default_9">
      <font color="white"> </font>
    </para>
    <para style="terp_default_9">
      <font color="white"> </font>
    </para>
    <para style="terp_default_9">This document must be dated and signed for reimbursment</para>
=======
    <paraStyle name="terp_header" fontName="Helvetica-Bold" fontSize="12.0" leading="15" alignment="LEFT" spaceBefore="12.0" spaceAfter="6.0"/>
    <paraStyle name="terp_default_8" fontName="Helvetica" fontSize="8.0" leading="10" alignment="LEFT" spaceBefore="0.0" spaceAfter="0.0"/>
    <paraStyle name="terp_default_9" fontName="Helvetica" fontSize="9.0" leading="11" alignment="LEFT" spaceBefore="0.0" spaceAfter="0.0"/>
    <paraStyle name="terp_header_Centre" fontName="Helvetica-Bold" fontSize="14.0" leading="17" alignment="CENTER" spaceBefore="12.0" spaceAfter="6.0"/>
    <paraStyle name="terp_tblheader_Details" fontName="Helvetica-Bold" fontSize="9.0" leading="11" alignment="LEFT" spaceBefore="6.0" spaceAfter="6.0"/>
    <paraStyle name="terp_tblheader_Details_Centre" fontName="Helvetica-Bold" fontSize="9.0" leading="11" alignment="CENTER" spaceBefore="6.0" spaceAfter="6.0"/>
    <paraStyle name="terp_default_Centre_8" fontName="Helvetica" fontSize="8.0" leading="10" alignment="CENTER" spaceBefore="0.0" spaceAfter="0.0"/>
    <paraStyle name="terp_default_Centre_9" fontName="Helvetica" fontSize="9.0" leading="11" alignment="CENTER" spaceBefore="0.0" spaceAfter="0.0"/>
    <paraStyle name="terp_default_Bold_8" fontName="Helvetica-Bold" fontSize="8.0" leading="10" alignment="LEFT" spaceBefore="0.0" spaceAfter="0.0"/>
    <paraStyle name="terp_default_Bold_9" fontName="Helvetica-Bold" fontSize="9.0" leading="11" alignment="LEFT" spaceBefore="0.0" spaceAfter="0.0"/>
    <paraStyle name="terp_default_Centre_9_Bold" fontName="Helvetica-Bold" fontSize="9.0" leading="11" alignment="CENTER" spaceBefore="0.0" spaceAfter="0.0"/>
  </stylesheet>
  <images/>
  <story>
    <para style="terp_default_8">[[ repeatIn(objects,'employee') ]]</para>
    <para style="terp_header_Centre">Attendance Errors</para>
    <para style="terp_header">[[ employee.name ]]</para>
    <para style="terp_default_8">
      <font color="white"> </font>
    </para>
    <blockTable colWidths="60.0,114.0,146.0,85.0,77.0" style="Table1">
      <tr>
        <td>
          <para style="terp_tblheader_Details">Operation</para>
        </td>
        <td>
          <para style="terp_tblheader_Details_Centre">Date Signed</para>
        </td>
        <td>
          <para style="terp_tblheader_Details_Centre">Date Recorded</para>
        </td>
        <td>
          <para style="terp_tblheader_Details_Centre">Delay</para>
        </td>
        <td>
          <para style="terp_tblheader_Details_Centre">Min Delay</para>
        </td>
      </tr>
    </blockTable>
    <blockTable colWidths="482.0" style="tbl_detail">
      <tr>
        <td>
          <para style="P5">[[ repeatIn(lst(employee.id,data['form']['init_date'], data['form']['end_date'], data['form']['max_delay']), 'att') ]]</para>
          <blockTable colWidths="58.0,114.0,146.0,84.0,74.0" style="tbl_header">
            <tr>
              <td>
                <para style="terp_default_9">[[ att['action']  ]]</para>
              </td>
              <td>
                <para style="terp_default_Centre_9">[[  att['date']  ]]</para>
              </td>
              <td>
                <para style="terp_default_Centre_9">[[ att['create_date'] ]]</para>
              </td>
              <td>
                <para style="terp_default_Centre_9">[[ att['delay']  ]]</para>
              </td>
              <td>
                <para style="terp_default_Centre_9">[[ att['delay2']  ]]</para>
              </td>
            </tr>
          </blockTable>
        </td>
      </tr>
    </blockTable>
    <blockTable colWidths="329.0,89.0,63.0" style="Table3">
      <tr>
        <td>
          <para style="terp_default_Bold_9">Total period:</para>
        </td>
        <td>
          <para style="terp_default_Centre_9_Bold">[[ total(employee.id,data['form']['init_date'], data['form']['end_date'], data['form']['max_delay'])[0]  ]]</para>
        </td>
        <td>
          <para style="terp_default_Centre_9_Bold">[[ total(employee.id,data['form']['init_date'], data['form']['end_date'], data['form']['max_delay'])[1]  ]]</para>
        </td>
      </tr>
    </blockTable>
    <para style="terp_default_9">
      <font color="white"> </font>
    </para>
    <para style="terp_default_9">(*) A positive delay means that the employee worked less than recorded.</para>
    <para style="terp_default_9">(*) A negative delay means that the employee worked more than encoded.</para>
>>>>>>> 6c7e1038
  </story>
</document><|MERGE_RESOLUTION|>--- conflicted
+++ resolved
@@ -2,7 +2,7 @@
 <document filename="test.pdf">
   <template pageSize="(595.0,842.0)" title="Test" author="Martin Simon" allowSplitting="20">
     <pageTemplate id="first">
-      <frame id="first" x1="16.0" y1="57.0" width="522" height="728"/>
+      <frame id="first" x1="57.0" y1="57.0" width="481" height="728"/>
     </pageTemplate>
   </template>
   <stylesheet>
@@ -10,11 +10,7 @@
       <blockAlignment value="LEFT"/>
       <blockValign value="TOP"/>
     </blockTableStyle>
-<<<<<<< HEAD
-    <blockTableStyle id="Table2">
-=======
     <blockTableStyle id="Table1">
->>>>>>> 6c7e1038
       <blockAlignment value="LEFT"/>
       <blockValign value="TOP"/>
       <lineStyle kind="LINEBELOW" colorName="#000000" start="0,-1" stop="0,-1"/>
@@ -22,38 +18,6 @@
       <lineStyle kind="LINEBELOW" colorName="#000000" start="2,-1" stop="2,-1"/>
       <lineStyle kind="LINEBELOW" colorName="#000000" start="3,-1" stop="3,-1"/>
       <lineStyle kind="LINEBELOW" colorName="#000000" start="4,-1" stop="4,-1"/>
-<<<<<<< HEAD
-      <lineStyle kind="LINEBELOW" colorName="#000000" start="5,-1" stop="5,-1"/>
-    </blockTableStyle>
-    <blockTableStyle id="Table1">
-      <blockAlignment value="LEFT"/>
-      <blockValign value="TOP"/>
-      <lineStyle kind="LINEBELOW" colorName="#ffffff" start="0,-1" stop="0,-1"/>
-      <lineStyle kind="LINEBELOW" colorName="#cccccc" start="1,-1" stop="1,-1"/>
-      <lineStyle kind="LINEBELOW" colorName="#cccccc" start="2,-1" stop="2,-1"/>
-      <lineStyle kind="LINEBELOW" colorName="#cccccc" start="3,-1" stop="3,-1"/>
-      <lineStyle kind="LINEBELOW" colorName="#cccccc" start="4,-1" stop="4,-1"/>
-      <lineStyle kind="LINEBELOW" colorName="#cccccc" start="5,-1" stop="5,-1"/>
-      <lineStyle kind="LINEBELOW" colorName="#cccccc" start="6,-1" stop="6,-1"/>
-      <lineStyle kind="LINEBELOW" colorName="#cccccc" start="0,-1" stop="0,-1"/>
-      <lineStyle kind="LINEBELOW" colorName="#cccccc" start="1,-1" stop="1,-1"/>
-      <lineStyle kind="LINEBELOW" colorName="#cccccc" start="2,-1" stop="2,-1"/>
-      <lineStyle kind="LINEBELOW" colorName="#cccccc" start="3,-1" stop="3,-1"/>
-      <lineStyle kind="LINEBELOW" colorName="#cccccc" start="4,-1" stop="4,-1"/>
-      <lineStyle kind="LINEBELOW" colorName="#cccccc" start="5,-1" stop="5,-1"/>
-    </blockTableStyle>
-    <blockTableStyle id="Table3">
-      <blockAlignment value="LEFT"/>
-      <blockValign value="TOP"/>
-      <lineStyle kind="LINEBELOW" colorName="#cccccc" start="0,-1" stop="0,-1"/>
-      <lineStyle kind="LINEBELOW" colorName="#cccccc" start="1,-1" stop="1,-1"/>
-      <lineStyle kind="LINEBELOW" colorName="#cccccc" start="2,-1" stop="2,-1"/>
-      <lineStyle kind="LINEBELOW" colorName="#cccccc" start="3,-1" stop="3,-1"/>
-      <lineStyle kind="LINEBELOW" colorName="#cccccc" start="4,-1" stop="4,-1"/>
-      <lineStyle kind="LINEBELOW" colorName="#cccccc" start="5,-1" stop="5,-1"/>
-    </blockTableStyle>
-    <blockTableStyle id="Table4">
-=======
     </blockTableStyle>
     <blockTableStyle id="tbl_detail">
       <blockAlignment value="LEFT"/>
@@ -79,7 +43,6 @@
       <lineStyle kind="LINEBELOW" colorName="#e6e6e6" start="4,-1" stop="4,-1"/>
     </blockTableStyle>
     <blockTableStyle id="Table3">
->>>>>>> 6c7e1038
       <blockAlignment value="LEFT"/>
       <blockValign value="TOP"/>
       <lineStyle kind="LINEABOVE" colorName="#ffffff" start="0,0" stop="0,0"/>
@@ -89,148 +52,18 @@
     <initialize>
       <paraStyle name="all" alignment="justify"/>
     </initialize>
-<<<<<<< HEAD
-    <paraStyle name="P1" fontName="Times-Bold" fontSize="14.0" leading="17" alignment="LEFT"/>
-    <paraStyle name="P2" fontName="Times-Bold" fontSize="10.0" leading="13" alignment="LEFT"/>
-    <paraStyle name="P3" fontName="Times-Roman" fontSize="14.0" leading="17"/>
-    <paraStyle name="P4" fontName="Times-Roman" fontSize="14.0" leading="17" alignment="LEFT"/>
-    <paraStyle name="P5" fontName="Times-Roman" fontSize="14.0" leading="17" alignment="LEFT"/>
-    <paraStyle name="P6" rightIndent="-0.0" leftIndent="-3.0" fontName="Helvetica" fontSize="9.0" leading="11" alignment="LEFT" spaceBefore="0.0" spaceAfter="0.0"/>
-=======
     <paraStyle name="P1" fontName="Times-Roman" fontSize="22.0" leading="27" alignment="CENTER"/>
     <paraStyle name="P2" fontName="Times-Roman" alignment="RIGHT"/>
     <paraStyle name="P3" fontName="Times-Roman" fontSize="14.0" leading="17" alignment="CENTER"/>
     <paraStyle name="P4" fontName="Times-Roman"/>
     <paraStyle name="P5" fontName="Helvetica-Oblique" fontSize="8.0" leading="10" alignment="LEFT" spaceBefore="0.0" spaceAfter="0.0"/>
->>>>>>> 6c7e1038
     <paraStyle name="Standard" fontName="Times-Roman"/>
     <paraStyle name="Text body" fontName="Times-Roman" spaceBefore="0.0" spaceAfter="6.0"/>
     <paraStyle name="Heading" fontName="Helvetica" fontSize="14.0" leading="17" spaceBefore="12.0" spaceAfter="6.0"/>
     <paraStyle name="List" fontName="Times-Roman" spaceBefore="0.0" spaceAfter="6.0"/>
     <paraStyle name="Table Contents" fontName="Times-Roman"/>
-    <paraStyle name="Table Heading" fontName="Times-Roman" alignment="CENTER"/>
     <paraStyle name="Caption" fontName="Times-Roman" fontSize="12.0" leading="15" spaceBefore="6.0" spaceAfter="6.0"/>
     <paraStyle name="Index" fontName="Times-Roman"/>
-<<<<<<< HEAD
-    <paraStyle name="Footer" fontName="Times-Roman"/>
-    <paraStyle name="Horizontal Line" fontName="Times-Roman" fontSize="6.0" leading="8" spaceBefore="0.0" spaceAfter="14.0"/>
-    <paraStyle name="terp_header" fontName="Helvetica-Bold" fontSize="12.0" leading="15" alignment="LEFT" spaceBefore="12.0" spaceAfter="6.0"/>
-    <paraStyle name="Heading 9" fontName="Helvetica-Bold" fontSize="75%" leading="NaN" spaceBefore="12.0" spaceAfter="6.0"/>
-    <paraStyle name="terp_tblheader_General" fontName="Helvetica-Bold" fontSize="8.0" leading="10" alignment="LEFT" spaceBefore="6.0" spaceAfter="6.0"/>
-    <paraStyle name="terp_tblheader_Details" fontName="Helvetica-Bold" fontSize="9.0" leading="11" alignment="LEFT" spaceBefore="6.0" spaceAfter="6.0"/>
-    <paraStyle name="terp_default_8" fontName="Helvetica" fontSize="8.0" leading="10" alignment="LEFT" spaceBefore="0.0" spaceAfter="0.0"/>
-    <paraStyle name="terp_default_Bold_8" fontName="Helvetica-Bold" fontSize="8.0" leading="10" alignment="LEFT" spaceBefore="0.0" spaceAfter="0.0"/>
-    <paraStyle name="terp_tblheader_General_Centre" fontName="Helvetica-Bold" fontSize="8.0" leading="10" alignment="CENTER" spaceBefore="6.0" spaceAfter="6.0"/>
-    <paraStyle name="terp_tblheader_General_Right" fontName="Helvetica-Bold" fontSize="8.0" leading="10" alignment="RIGHT" spaceBefore="6.0" spaceAfter="6.0"/>
-    <paraStyle name="terp_tblheader_Details_Centre" fontName="Helvetica-Bold" fontSize="9.0" leading="11" alignment="CENTER" spaceBefore="6.0" spaceAfter="6.0"/>
-    <paraStyle name="terp_tblheader_Details_Right" fontName="Helvetica-Bold" fontSize="9.0" leading="11" alignment="RIGHT" spaceBefore="6.0" spaceAfter="6.0"/>
-    <paraStyle name="terp_default_Right_8" fontName="Helvetica" fontSize="8.0" leading="10" alignment="RIGHT" spaceBefore="0.0" spaceAfter="0.0"/>
-    <paraStyle name="terp_default_Centre_8" fontName="Helvetica" fontSize="8.0" leading="10" alignment="CENTER" spaceBefore="0.0" spaceAfter="0.0"/>
-    <paraStyle name="terp_header_Right" fontName="Helvetica-Bold" fontSize="15.0" leading="19" alignment="LEFT" spaceBefore="12.0" spaceAfter="6.0"/>
-    <paraStyle name="terp_header_Centre" fontName="Helvetica-Bold" fontSize="14.0" leading="17" alignment="CENTER" spaceBefore="12.0" spaceAfter="6.0"/>
-    <paraStyle name="terp_default_address" fontName="Helvetica" fontSize="10.0" leading="13" alignment="LEFT" spaceBefore="0.0" spaceAfter="0.0"/>
-    <paraStyle name="terp_default_9" fontName="Helvetica" fontSize="9.0" leading="11" alignment="LEFT" spaceBefore="0.0" spaceAfter="0.0"/>
-    <paraStyle name="terp_default_Bold_9" fontName="Helvetica-Bold" fontSize="9.0" leading="11" alignment="LEFT" spaceBefore="0.0" spaceAfter="0.0"/>
-    <paraStyle name="terp_default_Centre_9" fontName="Helvetica" fontSize="9.0" leading="11" alignment="CENTER" spaceBefore="0.0" spaceAfter="0.0"/>
-    <paraStyle name="terp_default_Right_9" fontName="Helvetica" fontSize="9.0" leading="11" alignment="RIGHT" spaceBefore="0.0" spaceAfter="0.0"/>
-    <paraStyle name="terp_default_1" fontName="Helvetica" fontSize="2.0" leading="3" alignment="LEFT" spaceBefore="0.0" spaceAfter="0.0"/>
-  </stylesheet>
-  <images/>
-  <story>
-    <para style="P3">[[ repeatIn(objects,'o') ]]</para>
-    <para style="terp_header_Centre">HR Expenses [[ o.name or '' ]]</para>
-    <para style="P1">
-      <font color="white"> </font>
-    </para>
-    <para style="terp_header">Employee: <font face="Times-Roman">[[ o.employee_id.name ]]</font><font face="Times-Roman"/></para>
-    <para style="terp_default_9">Date: <font face="Times-Roman">[[ time.strftime('%d/%m/%Y', time.strptime(o.date, '%Y-%m-%d')) ]]</font></para>
-    <para style="terp_default_9">Reference: <font face="Times-Roman">[[ o.ref ]]</font></para>
-    <para style="P4">
-      <font color="white"> </font>
-    </para>
-    <blockTable colWidths="98.0,188.0,72.0,58.0,43.0,62.0" style="Table2">
-      <tr>
-        <td>
-          <para style="terp_tblheader_Details">Date</para>
-        </td>
-        <td>
-          <para style="terp_tblheader_Details">Name</para>
-        </td>
-        <td>
-          <para style="terp_tblheader_Details_Centre">Ref.</para>
-        </td>
-        <td>
-          <para style="terp_tblheader_Details_Right">Unit price</para>
-        </td>
-        <td>
-          <para style="terp_tblheader_Details_Centre">Qty</para>
-        </td>
-        <td>
-          <para style="terp_tblheader_Details_Right">Total</para>
-        </td>
-      </tr>
-    </blockTable>
-    <blockTable colWidths="523.0" style="Table1">
-      <tr>
-        <td>
-          <para style="terp_default_8">[[ repeatIn(o.line_ids,'line') ]]</para>
-          <blockTable colWidths="96.0,199.0,83.0,38.0,48.0,53.0" style="Table3">
-            <tr>
-              <td>
-                <para style="P6">[[ time.strftime('%d/%m/%Y', time.strptime(line.date_value,   '%Y-%m-%d')) or '' ]]</para>
-              </td>
-              <td>
-                <para style="terp_default_9">[[ line.name or '' ]][[ line.description or '' ]]</para>
-              </td>
-              <td>
-                <para style="terp_default_9">[[ line.ref or '' ]]</para>
-              </td>
-              <td>
-                <para style="terp_default_9">[[ '%.2f' % line.unit_amount or  '' ]]</para>
-              </td>
-              <td>
-                <para style="terp_default_9">[[  '%.2f' % line.unit_quantity or '' ]]</para>
-              </td>
-              <td>
-                <para style="terp_default_9">[[ '%.2f' % line.total_amount or '' ]][[ company.currency_id.name  ]]</para>
-              </td>
-            </tr>
-          </blockTable>
-        </td>
-      </tr>
-    </blockTable>
-    <blockTable colWidths="422.0,40.0,61.0" style="Table4">
-      <tr>
-        <td>
-          <para style="P5">
-            <font color="white"> </font>
-          </para>
-        </td>
-        <td>
-          <para style="terp_default_Bold_9">Total:</para>
-        </td>
-        <td>
-          <para style="terp_default_Bold_9">[[ '%.2f' % o.amount  ]][[ company.currency_id.name ]]</para>
-        </td>
-      </tr>
-    </blockTable>
-    <para style="terp_default_8">
-      <font color="white"> </font>
-    </para>
-    <para style="P2">[[ o.note or ''  ]][[ setTag('para','xpre')  ]]</para>
-    <para style="terp_default_8">
-      <font color="white"> </font>
-    </para>
-    <para style="terp_default_9">Certified honest and conform,</para>
-    <para style="terp_default_9">(Date and signature)</para>
-    <para style="terp_default_9">
-      <font color="white"> </font>
-    </para>
-    <para style="terp_default_9">
-      <font color="white"> </font>
-    </para>
-    <para style="terp_default_9">This document must be dated and signed for reimbursment</para>
-=======
     <paraStyle name="terp_header" fontName="Helvetica-Bold" fontSize="12.0" leading="15" alignment="LEFT" spaceBefore="12.0" spaceAfter="6.0"/>
     <paraStyle name="terp_default_8" fontName="Helvetica" fontSize="8.0" leading="10" alignment="LEFT" spaceBefore="0.0" spaceAfter="0.0"/>
     <paraStyle name="terp_default_9" fontName="Helvetica" fontSize="9.0" leading="11" alignment="LEFT" spaceBefore="0.0" spaceAfter="0.0"/>
@@ -314,6 +147,5 @@
     </para>
     <para style="terp_default_9">(*) A positive delay means that the employee worked less than recorded.</para>
     <para style="terp_default_9">(*) A negative delay means that the employee worked more than encoded.</para>
->>>>>>> 6c7e1038
   </story>
 </document>