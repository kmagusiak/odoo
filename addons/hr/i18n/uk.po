--- conflicted
+++ resolved
@@ -9,11 +9,7 @@
 msgstr ""
 "Project-Id-Version: Odoo 9.0\n"
 "Report-Msgid-Bugs-To: \n"
-<<<<<<< HEAD
-"POT-Creation-Date: 2016-08-19 10:24+0000\n"
-=======
 "POT-Creation-Date: 2016-08-18 14:07+0000\n"
->>>>>>> bc1a0a32
 "PO-Revision-Date: 2016-04-29 16:13+0000\n"
 "Last-Translator: Bohdan Lisnenko\n"
 "Language-Team: Ukrainian (http://www.transifex.com/odoo/odoo-9/language/"
@@ -26,11 +22,7 @@
 "%10<=4 && (n%100<10 || n%100>=20) ? 1 : 2);\n"
 
 #. module: hr
-<<<<<<< HEAD
-#: code:addons/hr/models/hr.py:76
-=======
 #: code:addons/hr/hr.py:120
->>>>>>> bc1a0a32
 #, python-format
 msgid "%s (copy)"
 msgstr "%s (копія)"
@@ -122,10 +114,6 @@
 msgstr ""
 
 #. module: hr
-<<<<<<< HEAD
-#: model:ir.model.fields,field_description:hr.field_hr_department_active
-=======
->>>>>>> bc1a0a32
 #: model:ir.model.fields,field_description:hr.field_hr_employee_active
 msgid "Active"
 msgstr "Активний"
@@ -136,7 +124,6 @@
 msgstr ""
 
 #. module: hr
-#: model:ir.ui.view,arch_db:hr.view_department_filter
 #: model:ir.ui.view,arch_db:hr.view_employee_filter
 msgid "Archived"
 msgstr "Заархівовано"
@@ -219,6 +206,11 @@
 #. module: hr
 #: model:ir.actions.act_window,help:hr.open_module_tree_department
 msgid "Click to create a department."
+msgstr ""
+
+#. module: hr
+#: model:ir.actions.act_window,help:hr.view_department_form_installer
+msgid "Click to define a new department."
 msgstr ""
 
 #. module: hr
@@ -290,6 +282,11 @@
 #: model:hr.job,website_description:hr.job_trainee
 msgid "Contributions to open source projects"
 msgstr "Вклад у проекти з відкритим кодом"
+
+#. module: hr
+#: model:ir.actions.act_window,name:hr.view_department_form_installer
+msgid "Create Your Departments"
+msgstr "Створити власні відділи"
 
 #. module: hr
 #: model:ir.model.fields,field_description:hr.field_hr_department_create_uid
@@ -433,21 +430,13 @@
 msgstr "Мітки співробітників"
 
 #. module: hr
-<<<<<<< HEAD
-#: code:addons/hr/models/hr.py:264
-=======
 #: code:addons/hr/hr.py:294 constraint:hr.department:0
->>>>>>> bc1a0a32
 #, python-format
 msgid "Error! You cannot create recursive departments."
 msgstr ""
 
 #. module: hr
-<<<<<<< HEAD
-#: code:addons/hr/models/hr.py:177
-=======
 #: code:addons/hr/hr.py:264 constraint:hr.employee:0
->>>>>>> bc1a0a32
 #, python-format
 msgid "Error! You cannot create recursive hierarchy of Employee(s)."
 msgstr "Error! You cannot create recursive hierarchy of Employee(s)."
@@ -578,12 +567,6 @@
 #: model:ir.model.fields,field_description:hr.field_hr_employee_address_home_id
 msgid "Home Address"
 msgstr "Домашня адреса"
-
-#. module: hr
-#: model:ir.model,name:hr.model_hr_department
-#, fuzzy
-msgid "Hr Department"
-msgstr "ЛР Віділ"
 
 #. module: hr
 #: model:ir.ui.menu,name:hr.menu_hr_main
@@ -831,6 +814,7 @@
 msgstr ""
 
 #. module: hr
+#: model:ir.model.fields,field_description:hr.field_hr_department_complete_name
 #: model:ir.model.fields,field_description:hr.field_hr_employee_name
 #: model:ir.model.fields,field_description:hr.field_hr_employee_name_related
 msgid "Name"
@@ -1185,14 +1169,6 @@
 msgstr "Непрочитані повідомлення"
 
 #. module: hr
-<<<<<<< HEAD
-#: model:ir.model.fields,help:hr.field_hr_employee_login
-msgid "Used to log into the system"
-msgstr ""
-
-#. module: hr
-=======
->>>>>>> bc1a0a32
 #: model:ir.model.fields,field_description:hr.field_hr_employee_user_id
 msgid "User"
 msgstr "Користувач"
@@ -1501,8 +1477,6 @@
 msgstr ""
 
 #. module: hr
-<<<<<<< HEAD
-=======
 #: model:ir.actions.act_window,help:hr.view_department_form_installer
 msgid ""
 "Your departments structure is used to manage all documents\n"
@@ -1512,7 +1486,6 @@
 msgstr ""
 
 #. module: hr
->>>>>>> bc1a0a32
 #: model:ir.ui.view,arch_db:hr.view_department_form
 msgid "department"
 msgstr "відділ"
@@ -1525,12 +1498,6 @@
 #~ msgid "Action Needed"
 #~ msgstr "Необхідна дія"
 
-<<<<<<< HEAD
-#~ msgid "Create Your Departments"
-#~ msgstr "Створити власні відділи"
-
-=======
->>>>>>> bc1a0a32
 #~ msgid "Date of the last message posted on the record."
 #~ msgstr "Дата останнього повідомлення по запису."
 
@@ -1540,12 +1507,9 @@
 #~ msgid "Followers (Partners)"
 #~ msgstr "Підписники (Партнери)"
 
-<<<<<<< HEAD
-=======
 #~ msgid "HR Department"
 #~ msgstr "ЛР Віділ"
 
->>>>>>> bc1a0a32
 #~ msgid "If checked new messages require your attention."
 #~ msgstr "Якщо позначено, то повідомленя потребує вашої уваги"
 
