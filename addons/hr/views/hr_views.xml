<?xml version="1.0" encoding="utf-8"?>
<odoo>
    <data>

        <menuitem
            id="menu_hr_root"
            name="Employees"
            groups="group_hr_manager,group_hr_user,base.group_user"
            web_icon="hr,static/description/icon.png"
            sequence="75"/>

        <menuitem
            id="menu_hr_main"
            name="Human Resources"
            parent="menu_hr_root"
            sequence="0"/>

        <menuitem
            id="menu_hr_employee_payroll"
            name="Payroll"
            parent="menu_hr_root"
<<<<<<< HEAD
            groups="group_hr_user"
            sequence="3"/>
=======
            groups="group_hr_manager"
            sequence="100"/>

        <record id="search_view_plan" model="ir.ui.view">
            <field name="name">hr.plan.search</field>
            <field name="model">hr.plan</field>
            <field name="arch" type="xml">
                <search string="Plan">
                </search>
            </field>
        </record>

        <record id="view_plan_tree" model="ir.ui.view">
            <field name="name">hr.plan.tree</field>
            <field name="model">hr.plan</field>
            <field name="arch" type="xml">
                <tree string="Planning">
                    <field name="name"/>
                </tree>
            </field>
        </record>

        <record id="view_plan_form" model="ir.ui.view">
            <field name="name">hr.plan.form</field>
            <field name="model">hr.plan</field>
            <field name="arch" type="xml">
                <form string="Planning">
                    <sheet>
                        <div class="oe_button_box" name="button_box">
                            <button name="toggle_active" type="object"
                                    class="oe_stat_button" icon="fa-archive">
                                <field name="active" widget="boolean_button" options='{"terminology": "archive"}'/>
                            </button>
                        </div>
                        <div class="oe_title">
                            <label for="name" class="oe_edit_only"/>
                            <h1>
                                <field name="name"/>
                            </h1>
                        </div>
                        <group string="Activities">
                            <field name="plan_activity_type_ids" nolabel="1">
                                <tree editable="bottom">
                                    <field name="name"/>
                                    <field name="responsible"/>
                                    <field name="responsible_id" attrs="{'readonly': [('responsible', '!=', 'other')]}"/>
                                </tree>
                            </field>
                        </group>
                    </sheet>
                </form>
            </field>
        </record>

        <record id="view_plan_activity_form" model="ir.ui.view">
            <field name="name">hr.plan.activity.type.form</field>
            <field name="model">hr.plan.activity.type</field>
            <field name="arch" type="xml">
                <form string="Planning">
                    <sheet>
                        <group>
                            <field name="name"/>
                            <field name="activity_type_id"/>
                            <field name="responsible"/>
                            <field name="responsible_id" attrs="{'invisible': [('responsible', '!=', 'other')]}"/>
                        </group>
                    </sheet>
                </form>
            </field>
        </record>

        <record id="plan_listing" model="ir.actions.act_window">
            <field name="name">Planning</field>
            <field name="res_model">hr.plan</field>
            <field name="view_type">form</field>
            <field name="view_mode">tree,form</field>
            <field name="search_view_id" ref="search_view_plan"/>
        </record>

        <record id="plan_type_listing" model="ir.actions.act_window">
            <field name="name">Planning type</field>
            <field name="res_model">hr.plan.activity.type</field>
            <field name="view_type">form</field>
            <field name="view_mode">tree,form</field>
        </record>

        <menuitem
            id="menu_config_plan"
            name="Activity Planning"
            parent="menu_human_resources_configuration"
            groups="group_hr_manager"
            sequence="100"/>

        <menuitem
            id="menu_config_plan_types"
            name="Planning Types"
            action="plan_type_listing"
            parent="menu_config_plan"
            groups="base.group_no_one"
            sequence="99"/>

        <menuitem
            id="menu_config_plan_plan"
            name="Plans"
            action="plan_listing"
            parent="menu_config_plan"
            groups="group_hr_manager"
            sequence="100"/>

        <!-- Employee -->
        <record id="view_employee_form" model="ir.ui.view">
            <field name="name">hr.employee.form</field>
            <field name="model">hr.employee</field>
            <field name="arch" type="xml">
                <form string="Employee" js_class="hr_employee_form">
                    <field name="active" invisible="1"/>
                    <field name="user_partner_id" invisible="1"/>
                    <header>
                        <button string="Chat" class="btn btn-primary o_employee_chat_btn" attrs="{'invisible': [('user_id','=', False)]}"/>
                        <button name="%(plan_wizard_action)d" string="Launch Plan" type="action" groups="hr.group_hr_manager"/>
                    </header>
                    <sheet>
                        <div class="oe_button_box" name="button_box">
                         <!-- Used by other modules-->
                        </div>
                        <field name="image" widget='image' class="oe_avatar" options='{"preview_image":"image_medium"}'/>
                        <div class="oe_title">
                            <label for="name" class="oe_edit_only"/>
                            <h1>
                                <field name="name" placeholder="Employee's Name" required="True"/>
                            </h1>
                            <h2>
                                <field name="job_title" placeholder="Job Title" />
                            </h2>
                            <field name="category_ids" widget="many2many_tags" options="{'color_field': 'color', 'no_create_edit': True}" placeholder="Tags"  groups="hr.group_hr_manager"/>
                        </div>
                        <group>
                            <group>
                                <field name="mobile_phone" widget="phone"/>
                                <field name="work_phone" widget="phone"/>
                                <field name="work_email" widget="email"/>
                            </group>
                            <group>
                                <field name="department_id"/>
                                <field name="job_id"/>
                                <field name="company_id" groups="base.group_multi_company"/>
                            </group>
                        </group>
                        <notebook>
                            <page name="public" string="Work Information">
                                <div id="o_work_employee_container"> <!-- These two div are used to position org_chart -->
                                    <div id="o_work_employee_main">
                                        <group string="Location">
                                            <field name="address_id"
                                                context="{'show_address': 1}"
                                                options='{"always_reload": True, "highlight_first_line": True}'/>
                                            <field name="work_location"/>
                                        </group>
                                        <group name="managers" string="Managers">
                                            <field name="parent_id"/>
                                            <field name="coach_id"/>
                                        </group>
                                        <group name="departure" string="Departure" attrs="{'invisible': [('active', '=', True)]}">
                                            <field name="departure_reason"/>
                                            <field name="departure_description"/>
                                        </group>
                                        <group string="Schedule" groups="base.group_no_one">
                                            <field name="resource_calendar_id" required="1"/>
                                            <field name="tz"/>
                                        </group>
                                    </div>
                                </div>
                            </page>
                            <page name="personal_information" string="Private Information" groups="hr.group_hr_user">
                                <group>
                                    <group string="Contact Information">
                                        <field name="address_home_id"
                                            context="{
                                                'show_address': 1,
                                                'default_type': 'private',
                                                'form_view_ref': 'base.res_partner_view_form_private'}"
                                            options='{"always_reload": True, "highlight_first_line": True}'/>
                                        <field name="is_address_home_a_company" invisible="1"/>
                                        <div class="text-warning" groups="hr.group_hr_user"
                                             attrs="{'invisible': [('is_address_home_a_company','=', False)]}">
                                            Use here the home address of the employee.
                                            This private address is used in the expense report reimbursement document.
                                            It should be different from the work address.
                                        </div>
                                        <field name="km_home_work" groups="hr.group_hr_user"/>
                                        <field name="phone" groups="hr.group_hr_user"/>
                                        <field name="bank_account_id" context="{'default_partner_id': address_home_id}"/>
                                    </group>
                                    <group string="Citizenship">
                                        <field name="country_id" options='{"no_open": True, "no_create": True}'/>
                                        <field name="identification_id" groups="hr.group_hr_user"/>
                                        <field name="passport_id" groups="hr.group_hr_user"/>
                                        <field name="gender"/>
                                        <field name="birthday"/>
                                        <field name="place_of_birth" groups="hr.group_hr_user"/>
                                        <field name="country_of_birth" groups="hr.group_hr_user"/>
                                    </group>
                                    <group string="Marital Status">
                                        <field name="marital"/>
                                        <field name="spouse_complete_name" attrs="{'invisible': [('marital', 'not in', ['married', 'cohabitant'])]}" groups="hr.group_hr_user"/>
                                        <field name="spouse_birthdate" attrs="{'invisible': [('marital', 'not in', ['married', 'cohabitant'])]}" groups="hr.group_hr_user"/>
                                    </group>
                                    <group string="Dependant">
                                        <field name="children"/>
                                    </group>
                                    <group string="Emergency">
                                        <field name="emergency_contact"/>
                                        <field name="emergency_phone"/>
                                    </group>
                                    <group string="Work Permit" name="work_permit">
                                        <field name="visa_no"/>
                                        <field name="permit_no"/>
                                        <field name="visa_expire"/>
                                    </group>
                                    <group string="Education">
                                        <field name="certificate"/>
                                        <field name="study_field"/>
                                        <field name="study_school"/>
                                    </group>
                                </group>
                                <group>
                                    <field name="google_drive_link" widget="url"/>
                                </group>
                            </page>
                            <page name="hr_settings" string="HR Settings" groups="hr.group_hr_user">
                                <group>
                                    <group string='Status' name="active_group">
                                        <field name="user_id" string="Related User"/>
                                    </group>
                                    <group string="Login Information" name="identification_group">
                                        <field name="pin"/>
                                        <field name="barcode"/>
                                        <button string="Generate Badge ID" class="btn btn-primary" type="object" name="generate_random_barcode" attrs="{'invisible': [('barcode', '!=', False)]}"/>
                                    </group>
                                </group>
                            </page>
                        </notebook>

                    </sheet>
                    <div class="oe_chatter">
                        <field name="message_follower_ids" widget="mail_followers" groups="base.group_user"/>
                        <field name="activity_ids" widget="mail_activity"/>
                        <field name="message_ids" widget="mail_thread"/>
                    </div>
                </form>
            </field>
        </record>
        <record id="view_employee_tree" model="ir.ui.view">
            <field name="name">hr.employee.tree</field>
            <field name="model">hr.employee</field>
            <field name="arch" type="xml">
                <tree string="Employees" decoration-bf="message_needaction==True">
                    <field name="name"/>
                    <field name="work_phone"/>
                    <field name="work_email"/>
                    <field name="company_id" groups="base.group_multi_company"/>
                    <field name="department_id"/>
                    <field name="job_id"/>
                    <field name="parent_id"/>
                    <field name="coach_id" invisible="1"/>
                    <field name="message_needaction" invisible="1"/>
                </tree>
            </field>
        </record>

        <record id="view_employee_filter" model="ir.ui.view">
            <field name="name">hr.employee.search</field>
            <field name="model">hr.employee</field>
            <field name="arch" type="xml">
                <search string="Employees">
                    <field name="name" string="Employees" filter_domain="['|',('work_email','ilike',self),('name','ilike',self)]"/>
                    <field name="department_id" operator="child_of"/>
                    <field name="category_ids" groups="hr.group_hr_user"/>
                    <field name="job_id" />
                    <field name="company_id" groups="base.group_multi_company"/>
                    <filter string="Archived" name="inactive" domain="[('active','=',False)]"/>
                    <separator/>
                    <filter string="Unread Messages" name="message_needaction" domain="[('message_needaction', '=', True)]"/>
                    <separator/>
                    <filter string="Late Activities" name="activities_overdue"
                        domain="[('activity_ids.date_deadline', '&lt;', context_today().strftime('%Y-%m-%d'))]"/>
                    <filter string="Today Activities" name="activities_today"
                        domain="[('activity_ids.date_deadline', '=', context_today().strftime('%Y-%m-%d'))]"/>
                    <filter string="Future Activities" name="activities_upcoming_all"
                        domain="[('activity_ids.date_deadline', '&gt;', context_today().strftime('%Y-%m-%d'))]"/>
                    <group expand="0" string="Group By">
                        <filter name="group_manager" string="Manager" domain="[]" context="{'group_by':'parent_id'}"/>
                        <filter name="group_coach" string="Coach" domain="[]" context="{'group_by':'coach_id'}"/>
                        <filter name="group_department" string="Department" domain="[]" context="{'group_by':'department_id'}"/>
                        <filter name="group_job" string="Job" domain="[]" context="{'group_by':'job_id'}"/>
                        <filter name="group_company" string="Company" domain="[]" context="{'group_by':'company_id'}" groups="base.group_multi_company"/>
                    </group>
                </search>
             </field>
         </record>

        <record id="hr_kanban_view_employees" model="ir.ui.view">
            <field name="name">hr.employee.kanban</field>
            <field name="model">hr.employee</field>
            <field name="priority">10</field>
            <field name="arch" type="xml">
                <kanban class="o_hr_employee_kanban">
                    <field name="id"/>
                    <field name="message_follower_ids"/>
                    <field name="message_ids"/>
                    <field name="message_needaction_counter"/>
                    <field name="activity_state"/>
                    <progressbar field="activity_state" colors='{"planned": "success", "today": "warning", "overdue": "danger"}'/>
                    <templates>
                        <t t-name="kanban-box">
                        <div class="oe_kanban_global_click o_kanban_record_has_image_fill o_hr_kanban_record">
                            <!-- Medium employee's picture -->
                            <div class="o_kanban_image_fill_left d-none d-md-block" t-attf-style="background-image: url(#{kanban_image('hr.employee', 'image_medium', record.id.raw_value)})" role="img"/>
                            <!-- Employee's picture optimized for mobile -->
                            <div class="o_kanban_image d-md-none rounded-circle" t-attf-style="background-image: url(#{kanban_image('hr.employee', 'image_small', record.id.raw_value)})" role="img"/>

                            <div class="oe_kanban_details">
                                <div class="o_kanban_record_top">
                                    <div class="o_kanban_record_headings">
                                        <strong class="o_kanban_record_title">
                                            <field name="name"/>
                                        </strong>
                                        <span t-if="record.job_id.raw_value" class="o_kanban_record_subtitle"><field name="job_id"/></span>
                                    </div>
                                </div>
                                <field name="category_ids" widget="many2many_tags" options="{'color_field': 'color'}"/>
                                <ul>
                                    <li id="last_login"/>
                                    <li t-if="record.work_location.raw_value"><field name="work_location"/></li>
                                </ul>
                            </div>
                        </div>
                        </t>
                    </templates>
                    <searchpanel>
                        <field name="company_id" groups="base.group_multi_company" icon="fa-building"/>
                        <field name="department_id" icon="fa-users"/>
                        <field name="category_ids" select="multi" icon="fa-tags"/>
                    </searchpanel>
                </kanban>

            </field>
        </record>

        <record id="open_view_employee_tree" model="ir.actions.act_window">
            <field name="name">Employees Structure</field>
            <field name="res_model">hr.employee</field>
            <field name="view_type">tree</field>
            <field name="view_mode">tree,form</field>
            <field name="view_id" ref="view_employee_tree"/>
            <field name="domain">[('parent_id','=',False)]</field>
            <field name="search_view_id" ref="view_employee_filter"/>
        </record>

        <record id="open_view_employee_list" model="ir.actions.act_window">
            <field name="name">Employees</field>
            <field name="res_model">hr.employee</field>
            <field name="view_type">form</field>
            <field name="view_mode">form,tree</field>
            <field name="view_id" eval="False"/>
            <field name="search_view_id" ref="view_employee_filter"/>
        </record>
>>>>>>> 87fc1554

            <menuitem
                id="menu_hr_employee_user"
                name="Employees"
                action="open_view_employee_list_my"
                parent="menu_hr_employee_payroll"
                sequence="1"/>

        <menuitem
            id="menu_hr_employee"
            name="Company Address"
            action="hr_employee_public_action"
            parent="menu_hr_root"
            sequence="4"/>

        <menuitem
            id="hr_menu_hr_reports"
            name="Reporting"
            parent="menu_hr_root"
            sequence="95"/>

        <menuitem
           id="menu_hr_reporting_timesheet"
           name="Reporting"
           parent="menu_hr_root"
           groups="group_hr_manager,group_hr_user"
           sequence="99"/>

        <menuitem
            id="menu_human_resources_configuration"
            name="Configuration"
            parent="menu_hr_root"
            groups="group_hr_manager"
            sequence="100"/>

            <menuitem
                id="menu_human_resources_configuration_employee"
                name="Employee"
                parent="menu_human_resources_configuration"
                groups="base.group_no_one"
                sequence="1"/>

                <menuitem
                    id="menu_view_employee_category_form"
                    name="Tags"
                    action="open_view_categ_form"
                    parent="menu_human_resources_configuration_employee"
                    groups="base.group_no_one"
                    sequence="1"/>

            <menuitem
                id="menu_hr_department_tree"
                action="open_module_tree_department"
                parent="menu_human_resources_configuration"
                sequence="2"
                groups="group_hr_user"/>

            <menuitem
                id="menu_config_plan"
                name="Activity Planning"
                parent="menu_human_resources_configuration"
                groups="group_hr_manager"
                sequence="100"/>

                <menuitem
                    id="menu_config_plan_types"
                    name="Planning Types"
                    action="hr_plan_activity_type_action"
                    parent="menu_config_plan"
                    groups="base.group_no_one"
                    sequence="99"/>

                <menuitem
                    id="menu_config_plan_plan"
                    name="Plans"
                    action="hr_plan_action"
                    parent="menu_config_plan"
                    groups="group_hr_manager"
                    sequence="100"/>
    </data>
</odoo><|MERGE_RESOLUTION|>--- conflicted
+++ resolved
@@ -19,378 +19,8 @@
             id="menu_hr_employee_payroll"
             name="Payroll"
             parent="menu_hr_root"
-<<<<<<< HEAD
             groups="group_hr_user"
             sequence="3"/>
-=======
-            groups="group_hr_manager"
-            sequence="100"/>
-
-        <record id="search_view_plan" model="ir.ui.view">
-            <field name="name">hr.plan.search</field>
-            <field name="model">hr.plan</field>
-            <field name="arch" type="xml">
-                <search string="Plan">
-                </search>
-            </field>
-        </record>
-
-        <record id="view_plan_tree" model="ir.ui.view">
-            <field name="name">hr.plan.tree</field>
-            <field name="model">hr.plan</field>
-            <field name="arch" type="xml">
-                <tree string="Planning">
-                    <field name="name"/>
-                </tree>
-            </field>
-        </record>
-
-        <record id="view_plan_form" model="ir.ui.view">
-            <field name="name">hr.plan.form</field>
-            <field name="model">hr.plan</field>
-            <field name="arch" type="xml">
-                <form string="Planning">
-                    <sheet>
-                        <div class="oe_button_box" name="button_box">
-                            <button name="toggle_active" type="object"
-                                    class="oe_stat_button" icon="fa-archive">
-                                <field name="active" widget="boolean_button" options='{"terminology": "archive"}'/>
-                            </button>
-                        </div>
-                        <div class="oe_title">
-                            <label for="name" class="oe_edit_only"/>
-                            <h1>
-                                <field name="name"/>
-                            </h1>
-                        </div>
-                        <group string="Activities">
-                            <field name="plan_activity_type_ids" nolabel="1">
-                                <tree editable="bottom">
-                                    <field name="name"/>
-                                    <field name="responsible"/>
-                                    <field name="responsible_id" attrs="{'readonly': [('responsible', '!=', 'other')]}"/>
-                                </tree>
-                            </field>
-                        </group>
-                    </sheet>
-                </form>
-            </field>
-        </record>
-
-        <record id="view_plan_activity_form" model="ir.ui.view">
-            <field name="name">hr.plan.activity.type.form</field>
-            <field name="model">hr.plan.activity.type</field>
-            <field name="arch" type="xml">
-                <form string="Planning">
-                    <sheet>
-                        <group>
-                            <field name="name"/>
-                            <field name="activity_type_id"/>
-                            <field name="responsible"/>
-                            <field name="responsible_id" attrs="{'invisible': [('responsible', '!=', 'other')]}"/>
-                        </group>
-                    </sheet>
-                </form>
-            </field>
-        </record>
-
-        <record id="plan_listing" model="ir.actions.act_window">
-            <field name="name">Planning</field>
-            <field name="res_model">hr.plan</field>
-            <field name="view_type">form</field>
-            <field name="view_mode">tree,form</field>
-            <field name="search_view_id" ref="search_view_plan"/>
-        </record>
-
-        <record id="plan_type_listing" model="ir.actions.act_window">
-            <field name="name">Planning type</field>
-            <field name="res_model">hr.plan.activity.type</field>
-            <field name="view_type">form</field>
-            <field name="view_mode">tree,form</field>
-        </record>
-
-        <menuitem
-            id="menu_config_plan"
-            name="Activity Planning"
-            parent="menu_human_resources_configuration"
-            groups="group_hr_manager"
-            sequence="100"/>
-
-        <menuitem
-            id="menu_config_plan_types"
-            name="Planning Types"
-            action="plan_type_listing"
-            parent="menu_config_plan"
-            groups="base.group_no_one"
-            sequence="99"/>
-
-        <menuitem
-            id="menu_config_plan_plan"
-            name="Plans"
-            action="plan_listing"
-            parent="menu_config_plan"
-            groups="group_hr_manager"
-            sequence="100"/>
-
-        <!-- Employee -->
-        <record id="view_employee_form" model="ir.ui.view">
-            <field name="name">hr.employee.form</field>
-            <field name="model">hr.employee</field>
-            <field name="arch" type="xml">
-                <form string="Employee" js_class="hr_employee_form">
-                    <field name="active" invisible="1"/>
-                    <field name="user_partner_id" invisible="1"/>
-                    <header>
-                        <button string="Chat" class="btn btn-primary o_employee_chat_btn" attrs="{'invisible': [('user_id','=', False)]}"/>
-                        <button name="%(plan_wizard_action)d" string="Launch Plan" type="action" groups="hr.group_hr_manager"/>
-                    </header>
-                    <sheet>
-                        <div class="oe_button_box" name="button_box">
-                         <!-- Used by other modules-->
-                        </div>
-                        <field name="image" widget='image' class="oe_avatar" options='{"preview_image":"image_medium"}'/>
-                        <div class="oe_title">
-                            <label for="name" class="oe_edit_only"/>
-                            <h1>
-                                <field name="name" placeholder="Employee's Name" required="True"/>
-                            </h1>
-                            <h2>
-                                <field name="job_title" placeholder="Job Title" />
-                            </h2>
-                            <field name="category_ids" widget="many2many_tags" options="{'color_field': 'color', 'no_create_edit': True}" placeholder="Tags"  groups="hr.group_hr_manager"/>
-                        </div>
-                        <group>
-                            <group>
-                                <field name="mobile_phone" widget="phone"/>
-                                <field name="work_phone" widget="phone"/>
-                                <field name="work_email" widget="email"/>
-                            </group>
-                            <group>
-                                <field name="department_id"/>
-                                <field name="job_id"/>
-                                <field name="company_id" groups="base.group_multi_company"/>
-                            </group>
-                        </group>
-                        <notebook>
-                            <page name="public" string="Work Information">
-                                <div id="o_work_employee_container"> <!-- These two div are used to position org_chart -->
-                                    <div id="o_work_employee_main">
-                                        <group string="Location">
-                                            <field name="address_id"
-                                                context="{'show_address': 1}"
-                                                options='{"always_reload": True, "highlight_first_line": True}'/>
-                                            <field name="work_location"/>
-                                        </group>
-                                        <group name="managers" string="Managers">
-                                            <field name="parent_id"/>
-                                            <field name="coach_id"/>
-                                        </group>
-                                        <group name="departure" string="Departure" attrs="{'invisible': [('active', '=', True)]}">
-                                            <field name="departure_reason"/>
-                                            <field name="departure_description"/>
-                                        </group>
-                                        <group string="Schedule" groups="base.group_no_one">
-                                            <field name="resource_calendar_id" required="1"/>
-                                            <field name="tz"/>
-                                        </group>
-                                    </div>
-                                </div>
-                            </page>
-                            <page name="personal_information" string="Private Information" groups="hr.group_hr_user">
-                                <group>
-                                    <group string="Contact Information">
-                                        <field name="address_home_id"
-                                            context="{
-                                                'show_address': 1,
-                                                'default_type': 'private',
-                                                'form_view_ref': 'base.res_partner_view_form_private'}"
-                                            options='{"always_reload": True, "highlight_first_line": True}'/>
-                                        <field name="is_address_home_a_company" invisible="1"/>
-                                        <div class="text-warning" groups="hr.group_hr_user"
-                                             attrs="{'invisible': [('is_address_home_a_company','=', False)]}">
-                                            Use here the home address of the employee.
-                                            This private address is used in the expense report reimbursement document.
-                                            It should be different from the work address.
-                                        </div>
-                                        <field name="km_home_work" groups="hr.group_hr_user"/>
-                                        <field name="phone" groups="hr.group_hr_user"/>
-                                        <field name="bank_account_id" context="{'default_partner_id': address_home_id}"/>
-                                    </group>
-                                    <group string="Citizenship">
-                                        <field name="country_id" options='{"no_open": True, "no_create": True}'/>
-                                        <field name="identification_id" groups="hr.group_hr_user"/>
-                                        <field name="passport_id" groups="hr.group_hr_user"/>
-                                        <field name="gender"/>
-                                        <field name="birthday"/>
-                                        <field name="place_of_birth" groups="hr.group_hr_user"/>
-                                        <field name="country_of_birth" groups="hr.group_hr_user"/>
-                                    </group>
-                                    <group string="Marital Status">
-                                        <field name="marital"/>
-                                        <field name="spouse_complete_name" attrs="{'invisible': [('marital', 'not in', ['married', 'cohabitant'])]}" groups="hr.group_hr_user"/>
-                                        <field name="spouse_birthdate" attrs="{'invisible': [('marital', 'not in', ['married', 'cohabitant'])]}" groups="hr.group_hr_user"/>
-                                    </group>
-                                    <group string="Dependant">
-                                        <field name="children"/>
-                                    </group>
-                                    <group string="Emergency">
-                                        <field name="emergency_contact"/>
-                                        <field name="emergency_phone"/>
-                                    </group>
-                                    <group string="Work Permit" name="work_permit">
-                                        <field name="visa_no"/>
-                                        <field name="permit_no"/>
-                                        <field name="visa_expire"/>
-                                    </group>
-                                    <group string="Education">
-                                        <field name="certificate"/>
-                                        <field name="study_field"/>
-                                        <field name="study_school"/>
-                                    </group>
-                                </group>
-                                <group>
-                                    <field name="google_drive_link" widget="url"/>
-                                </group>
-                            </page>
-                            <page name="hr_settings" string="HR Settings" groups="hr.group_hr_user">
-                                <group>
-                                    <group string='Status' name="active_group">
-                                        <field name="user_id" string="Related User"/>
-                                    </group>
-                                    <group string="Login Information" name="identification_group">
-                                        <field name="pin"/>
-                                        <field name="barcode"/>
-                                        <button string="Generate Badge ID" class="btn btn-primary" type="object" name="generate_random_barcode" attrs="{'invisible': [('barcode', '!=', False)]}"/>
-                                    </group>
-                                </group>
-                            </page>
-                        </notebook>
-
-                    </sheet>
-                    <div class="oe_chatter">
-                        <field name="message_follower_ids" widget="mail_followers" groups="base.group_user"/>
-                        <field name="activity_ids" widget="mail_activity"/>
-                        <field name="message_ids" widget="mail_thread"/>
-                    </div>
-                </form>
-            </field>
-        </record>
-        <record id="view_employee_tree" model="ir.ui.view">
-            <field name="name">hr.employee.tree</field>
-            <field name="model">hr.employee</field>
-            <field name="arch" type="xml">
-                <tree string="Employees" decoration-bf="message_needaction==True">
-                    <field name="name"/>
-                    <field name="work_phone"/>
-                    <field name="work_email"/>
-                    <field name="company_id" groups="base.group_multi_company"/>
-                    <field name="department_id"/>
-                    <field name="job_id"/>
-                    <field name="parent_id"/>
-                    <field name="coach_id" invisible="1"/>
-                    <field name="message_needaction" invisible="1"/>
-                </tree>
-            </field>
-        </record>
-
-        <record id="view_employee_filter" model="ir.ui.view">
-            <field name="name">hr.employee.search</field>
-            <field name="model">hr.employee</field>
-            <field name="arch" type="xml">
-                <search string="Employees">
-                    <field name="name" string="Employees" filter_domain="['|',('work_email','ilike',self),('name','ilike',self)]"/>
-                    <field name="department_id" operator="child_of"/>
-                    <field name="category_ids" groups="hr.group_hr_user"/>
-                    <field name="job_id" />
-                    <field name="company_id" groups="base.group_multi_company"/>
-                    <filter string="Archived" name="inactive" domain="[('active','=',False)]"/>
-                    <separator/>
-                    <filter string="Unread Messages" name="message_needaction" domain="[('message_needaction', '=', True)]"/>
-                    <separator/>
-                    <filter string="Late Activities" name="activities_overdue"
-                        domain="[('activity_ids.date_deadline', '&lt;', context_today().strftime('%Y-%m-%d'))]"/>
-                    <filter string="Today Activities" name="activities_today"
-                        domain="[('activity_ids.date_deadline', '=', context_today().strftime('%Y-%m-%d'))]"/>
-                    <filter string="Future Activities" name="activities_upcoming_all"
-                        domain="[('activity_ids.date_deadline', '&gt;', context_today().strftime('%Y-%m-%d'))]"/>
-                    <group expand="0" string="Group By">
-                        <filter name="group_manager" string="Manager" domain="[]" context="{'group_by':'parent_id'}"/>
-                        <filter name="group_coach" string="Coach" domain="[]" context="{'group_by':'coach_id'}"/>
-                        <filter name="group_department" string="Department" domain="[]" context="{'group_by':'department_id'}"/>
-                        <filter name="group_job" string="Job" domain="[]" context="{'group_by':'job_id'}"/>
-                        <filter name="group_company" string="Company" domain="[]" context="{'group_by':'company_id'}" groups="base.group_multi_company"/>
-                    </group>
-                </search>
-             </field>
-         </record>
-
-        <record id="hr_kanban_view_employees" model="ir.ui.view">
-            <field name="name">hr.employee.kanban</field>
-            <field name="model">hr.employee</field>
-            <field name="priority">10</field>
-            <field name="arch" type="xml">
-                <kanban class="o_hr_employee_kanban">
-                    <field name="id"/>
-                    <field name="message_follower_ids"/>
-                    <field name="message_ids"/>
-                    <field name="message_needaction_counter"/>
-                    <field name="activity_state"/>
-                    <progressbar field="activity_state" colors='{"planned": "success", "today": "warning", "overdue": "danger"}'/>
-                    <templates>
-                        <t t-name="kanban-box">
-                        <div class="oe_kanban_global_click o_kanban_record_has_image_fill o_hr_kanban_record">
-                            <!-- Medium employee's picture -->
-                            <div class="o_kanban_image_fill_left d-none d-md-block" t-attf-style="background-image: url(#{kanban_image('hr.employee', 'image_medium', record.id.raw_value)})" role="img"/>
-                            <!-- Employee's picture optimized for mobile -->
-                            <div class="o_kanban_image d-md-none rounded-circle" t-attf-style="background-image: url(#{kanban_image('hr.employee', 'image_small', record.id.raw_value)})" role="img"/>
-
-                            <div class="oe_kanban_details">
-                                <div class="o_kanban_record_top">
-                                    <div class="o_kanban_record_headings">
-                                        <strong class="o_kanban_record_title">
-                                            <field name="name"/>
-                                        </strong>
-                                        <span t-if="record.job_id.raw_value" class="o_kanban_record_subtitle"><field name="job_id"/></span>
-                                    </div>
-                                </div>
-                                <field name="category_ids" widget="many2many_tags" options="{'color_field': 'color'}"/>
-                                <ul>
-                                    <li id="last_login"/>
-                                    <li t-if="record.work_location.raw_value"><field name="work_location"/></li>
-                                </ul>
-                            </div>
-                        </div>
-                        </t>
-                    </templates>
-                    <searchpanel>
-                        <field name="company_id" groups="base.group_multi_company" icon="fa-building"/>
-                        <field name="department_id" icon="fa-users"/>
-                        <field name="category_ids" select="multi" icon="fa-tags"/>
-                    </searchpanel>
-                </kanban>
-
-            </field>
-        </record>
-
-        <record id="open_view_employee_tree" model="ir.actions.act_window">
-            <field name="name">Employees Structure</field>
-            <field name="res_model">hr.employee</field>
-            <field name="view_type">tree</field>
-            <field name="view_mode">tree,form</field>
-            <field name="view_id" ref="view_employee_tree"/>
-            <field name="domain">[('parent_id','=',False)]</field>
-            <field name="search_view_id" ref="view_employee_filter"/>
-        </record>
-
-        <record id="open_view_employee_list" model="ir.actions.act_window">
-            <field name="name">Employees</field>
-            <field name="res_model">hr.employee</field>
-            <field name="view_type">form</field>
-            <field name="view_mode">form,tree</field>
-            <field name="view_id" eval="False"/>
-            <field name="search_view_id" ref="view_employee_filter"/>
-        </record>
->>>>>>> 87fc1554
 
             <menuitem
                 id="menu_hr_employee_user"
@@ -470,5 +100,6 @@
                     parent="menu_config_plan"
                     groups="group_hr_manager"
                     sequence="100"/>
+
     </data>
 </odoo>