# -*- coding: utf-8 -*-
##############################################################################
#
#    OpenERP, Open Source Management Solution
#    Copyright (C) 2004-2010 Tiny SPRL (<http://tiny.be>).
#
#    This program is free software: you can redistribute it and/or modify
#    it under the terms of the GNU Affero General Public License as
#    published by the Free Software Foundation, either version 3 of the
#    License, or (at your option) any later version.
#
#    This program is distributed in the hope that it will be useful,
#    but WITHOUT ANY WARRANTY; without even the implied warranty of
#    MERCHANTABILITY or FITNESS FOR A PARTICULAR PURPOSE.  See the
#    GNU Affero General Public License for more details.
#
#    You should have received a copy of the GNU Affero General Public License
#    along with this program.  If not, see <http://www.gnu.org/licenses/>.
#
##############################################################################

from osv import fields, osv
import netsvc

class project_task(osv.osv):
    _name = "project.task"
    _inherit = "project.task"
    _columns = {
        'procurement_id': fields.many2one('procurement.order', 'Procurement', ondelete='set null')
    }

<<<<<<< HEAD
    def do_close(self, cr, uid, ids, context=None):
=======
    def _validate_subflows(self, cr, uid, ids):
>>>>>>> 369b9075
        for task in self.browse(cr, uid, ids):
            if task.procurement_id:
                wf_service = netsvc.LocalService("workflow")
                wf_service.trg_validate(uid, 'procurement.order', task.procurement_id.id, 'subflow.done', cr)
<<<<<<< HEAD
        return super(project_task, self).do_close(cr, uid, ids, context=context)

    def do_cancel(self, cr, uid, ids, *args):
        for task in self.browse(cr, uid, ids):
            if task.procurement_id:
                wf_service = netsvc.LocalService("workflow")
                wf_service.trg_validate(uid, 'procurement.order', task.procurement_id.id, 'subflow.cancel', cr)
        return super(project_task, self).do_cancel(cr, uid, ids, *args)
=======

    def do_close(self, cr, uid, ids, *args, **kwargs):
        res = super(project_task, self).do_close(cr, uid, ids, *args, **kwargs)
        self._validate_subflows(cr, uid, ids)
        return res

    def do_cancel(self, cr, uid, ids, *args, **kwargs):
        res = super(project_task, self).do_cancel(cr, uid, ids, *args, **kwargs)
        self._validate_subflows(cr, uid, ids)
        return True
>>>>>>> 369b9075

project_task()

class product_product(osv.osv):
    _inherit = "product.product"
    _columns = {
        'project_id': fields.many2one('project.project', 'Project', ondelete='set null',)
    }
product_product()


# vim:expandtab:smartindent:tabstop=4:softtabstop=4:shiftwidth=4:<|MERGE_RESOLUTION|>--- conflicted
+++ resolved
@@ -29,25 +29,11 @@
         'procurement_id': fields.many2one('procurement.order', 'Procurement', ondelete='set null')
     }
 
-<<<<<<< HEAD
-    def do_close(self, cr, uid, ids, context=None):
-=======
     def _validate_subflows(self, cr, uid, ids):
->>>>>>> 369b9075
         for task in self.browse(cr, uid, ids):
             if task.procurement_id:
                 wf_service = netsvc.LocalService("workflow")
                 wf_service.trg_validate(uid, 'procurement.order', task.procurement_id.id, 'subflow.done', cr)
-<<<<<<< HEAD
-        return super(project_task, self).do_close(cr, uid, ids, context=context)
-
-    def do_cancel(self, cr, uid, ids, *args):
-        for task in self.browse(cr, uid, ids):
-            if task.procurement_id:
-                wf_service = netsvc.LocalService("workflow")
-                wf_service.trg_validate(uid, 'procurement.order', task.procurement_id.id, 'subflow.cancel', cr)
-        return super(project_task, self).do_cancel(cr, uid, ids, *args)
-=======
 
     def do_close(self, cr, uid, ids, *args, **kwargs):
         res = super(project_task, self).do_close(cr, uid, ids, *args, **kwargs)
@@ -57,8 +43,7 @@
     def do_cancel(self, cr, uid, ids, *args, **kwargs):
         res = super(project_task, self).do_cancel(cr, uid, ids, *args, **kwargs)
         self._validate_subflows(cr, uid, ids)
-        return True
->>>>>>> 369b9075
+        return res
 
 project_task()
 
