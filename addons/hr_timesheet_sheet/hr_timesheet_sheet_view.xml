<?xml version="1.0" encoding="utf-8"?>
<openerp>
    <data>

        <record id="hr_timesheet_account_form" model="ir.ui.view">
            <field name="name">hr.timesheet.account.form</field>
            <field name="model">hr_timesheet_sheet.sheet.account</field>
            <field name="arch" type="xml">
                <form string="Timesheet by Accounts">
                    <group col="4">
                        <field name="sheet_id"/>
                        <field name="name" groups="analytic.group_analytic_accounting"/>
                        <field name="total" sum="Total"/>
                        <field name="invoice_rate"/>
                    </group>
                </form>
            </field>
        </record>
        <record id="hr_timesheet_account_filter" model="ir.ui.view">
            <field name="name">hr.timesheet.account.filter</field>
            <field name="model">hr_timesheet_sheet.sheet.account</field>
            <field name="arch" type="xml">
                <search string="Search Account">
                    <field name="name" groups="analytic.group_analytic_accounting"/>
                    <field name="invoice_rate"/>
                    <field name="sheet_id" />
                </search>
            </field>
        </record>
        <record id="hr_timesheet_account_tree" model="ir.ui.view">
            <field name="name">hr.timesheet.account.tree</field>
            <field name="model">hr_timesheet_sheet.sheet.account</field>
            <field name="arch" type="xml">
                <tree string="Timesheet by Accounts">
                    <field name="sheet_id"/>
                    <field name="name" groups="analytic.group_analytic_accounting"/>
                    <field name="total" sum="Total"/>
                    <field name="invoice_rate"/>
                </tree>
            </field>
        </record>


        <record model="ir.actions.act_window" id="act_hr_timesheet_sheet_sheet_2_hr_analytic_timesheet">
            <field name="context">{'search_default_sheet_id': [active_id], 'default_is_timesheet' : 1}</field>
            <field name="name">Timesheet Activities</field>
            <field name="res_model">account.analytic.line</field>
            <field name="src_model">hr_timesheet_sheet.sheet</field>
        </record>


        <record model="ir.actions.act_window" id="act_hr_timesheet_sheet_sheet_2_hr_attendance">
            <field name="context">{'search_default_sheet_id': [active_id]}</field>
            <field name="name">Attendances</field>
            <field name="res_model">hr.attendance</field>
            <field name="src_model">hr_timesheet_sheet.sheet</field>
        </record>

        <record id="hr_timesheet_sheet_tree_simplified" model="ir.ui.view">
            <field name="name">hr.timesheet.sheet.tree</field>
            <field name="model">hr_timesheet_sheet.sheet</field>
            <field name="arch" type="xml">
                <tree decoration-info="state == 'draft'" decoration-muted="state == 'done'" decoration-bf="message_unread == True" string="Timesheets">
                    <field name="employee_id"/>
                    <field name="date_from"/>
                    <field name="date_to"/>
                    <field name="department_id" invisible="1"/>
                    <field name="total_attendance" widget="float_time" groups="base.group_hr_attendance"/>
                    <field name="total_timesheet" widget="float_time"/>
                    <field name="total_difference" widget="float_time" groups="base.group_hr_attendance"/>
                    <field name="state"/>
                    <field name="message_unread" invisible="1"/>
                </tree>
            </field>
        </record>

        <record id="hr_timesheet_sheet_form" model="ir.ui.view">
            <field name="name">hr.timesheet.sheet.form</field>
            <field name="model">hr_timesheet_sheet.sheet</field>
            <field name="arch" type="xml">
                <form string="Timesheet">
                <header>
                    <button name="button_confirm" states="draft" string="Submit to Manager" type="object" class="oe_highlight"/>
                    <button name="done" states="confirm" string="Approve" type="workflow" groups="base.group_hr_user" class="oe_highlight"/>
                    <button name="action_set_to_draft" states="done" string="Set to Draft" type="object" />
                    <button name="cancel" states="confirm" string="Refuse" type="workflow" groups="base.group_hr_user" />
                    <field name="state" widget="statusbar" statusbar_visible="new,confirm,done"/>
                </header>
                <sheet>
                    <div class="oe_button_box" name="button_box">
                        <button type="action"
                            name="%(act_hr_timesheet_sheet_sheet_2_hr_analytic_timesheet)d"
                            class="oe_stat_button"
                            icon="fa-clock-o">
                            <div class="o_form_field o_stat_info">
                                <span class="o_stat_value"><field name="total_timesheet" widget="float_time"/></span>
                                <span class="o_stat_text">Timesheet</span>
                            </div>
                        </button>
                        <button type="action" groups="base.group_hr_attendance"
                            class="oe_stat_button" icon="fa-users"
                            name="%(act_hr_timesheet_sheet_sheet_2_hr_attendance)d">
                            <field name="attendance_count" widget="statinfo" string="Attendances"/>
                        </button>
                    </div>
                    <div class="oe_title">
                        <label for="employee_id" class="oe_edit_only"/>
                        <h1><field name="employee_id" on_change="onchange_employee_id(employee_id)" class="oe_inline"/></h1>
                        <field name="user_id" invisible="1"/>
                    </div>
                    <group>
                        <group>
                            <label for="date_from" string="Timesheet Period"/>
                            <div><field name="date_from" class="oe_inline"/> to <field name="date_to" class="oe_inline"/></div>
                            <field name="name" invisible="1"/>
                            <field name="department_id" invisible="1"/>
                            <field name="company_id" groups="base.group_multi_company"/>
                        </group>
                        <group groups="base.group_hr_attendance">
                            <field name="total_attendance" widget="float_time"/>
                            <field name="total_difference" widget="float_time"/>
                        </group>
                    </group>
                    <notebook>
                        <page string="Summary">
                            <widget type="weekly_timesheet" attrs="{'readonly': [['state', 'not in', ['new', 'draft']]]}">
                            </widget>
                        </page>
                        <page string="Details">
<<<<<<< HEAD
                            <field context="{'employee_id': employee_id, 'user_id':user_id, 'timesheet_date_from': date_from, 'timesheet_date_to': date_to, 'default_is_timesheet' : 1}" name="timesheet_ids" nolabel="1">
                                <tree editable="top" string="Timesheet Activities">
=======
                            <field context="{'employee_id': employee_id, 'user_id':user_id, 'timesheet_date_from': date_from, 'timesheet_date_to': date_to}" name="timesheet_ids" nolabel="1">
                                <tree editable="bottom" string="Timesheet Activities">
>>>>>>> 63e92cbc
                                    <field name="date"/>
                                    <field domain="[('type','in',['normal', 'contract']), ('state', '!=', 'close'),('invoice_on_timesheets','=',1)]" name="account_id" on_change="on_change_account_id(account_id, user_id, unit_amount, is_timesheet, context)" options="{'no_open': True, 'no_create': True}" context="{'default_use_timesheets': 1}"/>
                                    <field name="name"/>
                                    <field name="unit_amount" on_change="on_change_unit_amount(product_id, unit_amount, False, product_uom_id,journal_id)" widget="float_time" string="Hours" sum="Hours"/>
                                    <field name="to_invoice" widget="selection"/>
                                    <field invisible="1" name="journal_id"/>
                                    <field invisible="1" name="product_id" domain="[('type','=','service')]" on_change="on_change_unit_amount(product_id, unit_amount, False, product_uom_id,journal_id)"/>
                                    <field invisible="1" name="product_uom_id" on_change="on_change_unit_amount(product_id, unit_amount, False, product_uom_id,journal_id)"/>
                                    <field invisible="1" name="amount"/>
                                    <field invisible="1" name="general_account_id"/>
                                    <field invisible="1" name="user_id" required="1"/>
                                    <field name="is_timesheet" invisible="1"/>
                                </tree>
                                <form string="Timesheet Activities">
                                    <field name="date"/>
                                    <field domain="[('type','=','normal'), ('state', '!=', 'close')]" name="account_id" on_change="on_change_account_id(account_id, user_id, unit_amount, is_timesheet, context)"/>
                                    <field name="name"/>
                                    <field name="unit_amount" on_change="on_change_unit_amount(product_id, unit_amount, False, product_uom_id,journal_id)" widget="float_time"/>
                                    <field name="to_invoice"/>
                                    <field name="journal_id"/>
                                    <field name="product_id" domain="[('type','=','service')]" on_change="on_change_unit_amount(product_id, unit_amount, False, product_uom_id,journal_id)"/>
                                    <field name="product_uom_id" on_change="on_change_unit_amount(product_id, unit_amount, False, product_uom_id,journal_id)"/>
                                    <field name="amount"/>
                                    <field name="general_account_id"/>
                                    <field name="user_id" required="1"/>
                                    <field name="is_timesheet" invisible="1"/>
                                </form>
                            </field>
                        </page>
                        <page string="Attendances" groups="base.group_hr_attendance">
                            <group>
                                <field context="{'default_employee_id': employee_id, 'user_id':user_id}" name="attendances_ids" nolabel="1">
                                    <tree string="Attendances" editable="bottom">
                                        <field name="name"/>
                                        <field name="action"/>
                                        <field invisible="1" name="employee_id"/>
                                    </tree>
                                </field>
                                <group>
                                    <label for="state_attendance"/>
                                    <div>
                                        <field name="state_attendance"/>
                                        <button name="attendance_action_change" attrs="{'invisible': [('state_attendance', '=', 'present')]}" type="object" string="Sign In" class="oe_link"/>
                                        <button name="attendance_action_change" attrs="{'invisible': ['|', ('state_attendance','=',False), ('state_attendance', '=', 'absent')]}" type="object" string="Sign Out" class="oe_link"/>
                                    </div>
                                </group>
                            </group>
                            <field name="period_ids">
                                <tree decoration-danger="total_difference&lt;0.1" decoration-info="total_difference&gt;=0.1" string="Period">
                                    <field name="name"/>
                                    <field name="total_attendance" widget="float_time" sum="Attendances"/>
                                    <field name="total_timesheet" widget="float_time" sum="Timesheets"/>
                                    <field name="total_difference" widget="float_time" sum="Differences"/>
                                </tree>
                            </field>
                        </page>
                    </notebook>
                </sheet>
                <div class="oe_chatter">
                    <field name="message_follower_ids" widget="mail_followers"/>
                    <field name="message_ids" widget="mail_thread"/>
                </div>
                </form>
            </field>
        </record>

        <record id="view_hr_timesheet_sheet_filter" model="ir.ui.view">
            <field name="name">hr_timesheet_sheet.sheet.filter</field>
            <field name="model">hr_timesheet_sheet.sheet</field>
            <field name="arch" type="xml">
                <search string="Search Timesheet">
                    <field name="date_from"/>
                    <filter name="new" string="In Draft" domain="[('state','in',('draft', 'new'))]" help="Unvalidated Timesheets"/>
                    <filter name="to_approve" string="To Approve" domain="[('state','=','confirm')]" help="Confirmed Timesheets"/>
                    <filter string="New Mail" name="message_unread" domain="[('message_unread','=',True)]"/>
                    <field name="employee_id"/>
                    <field name="department_id"/>
                    <group expand="0" string="Group By">
                        <filter string="Employees" icon="terp-personal" domain="[]" context="{'group_by':'employee_id'}"/>
                        <filter string="Department" domain="[]" context="{'group_by':'department_id'}"/>
                    </group>
                </search>
            </field>
        </record>

        <record id="act_hr_timesheet_sheet_form" model="ir.actions.act_window">
            <field name="name">Timesheets to Approve</field>
            <field name="type">ir.actions.act_window</field>
            <field name="res_model">hr_timesheet_sheet.sheet</field>
            <field name="view_type">form</field>
            <field name="view_id" eval="False"/>
            <field name="context">{'search_default_to_approve':1, 'default_is_timesheet':1}</field>
            <field name="search_view_id" ref="view_hr_timesheet_sheet_filter"/>
            <field name="help" type="html">
              <p class="oe_view_nocontent_create">
                New timesheet to approve.
              </p><p>
                You must record timesheets every day and confirm at the end
                of the week. Once the timesheet is confirmed, it should be
                validated by a manager.
              </p><p>
                Timesheets can also be invoiced to customers, depending on the
                configuration of each project's related contract.
              </p>
            </field>
        </record>

        <record model="ir.actions.act_window.view" id="action_open_timesheet_sheet_holidays_tree">
            <field name="sequence" eval="2"/>
            <field name="view_mode">tree</field>
            <field name="view_id" ref="hr_timesheet_sheet_tree_simplified"/>
            <field name="act_window_id" ref="act_hr_timesheet_sheet_form"/>
        </record>

        <menuitem action="act_hr_timesheet_sheet_form" id="menu_act_hr_timesheet_sheet_form" parent="hr_attendance.menu_hr_time_tracking"
             sequence="11" groups="base.group_hr_user"/>

        <!--
            Company inheritancy
        -->

        <record id="hr_timesheet_sheet_company" model="ir.ui.view">
            <field name="name">res.company.sheet</field>
            <field name="model">res.company</field>
            <field name="inherit_id" ref="base.view_company_form"/>
            <field name="arch" type="xml">
                <xpath expr="//group[@name='account_grp']" position="after">
                    <group name="timesheets_grp" string="Timesheets">
                        <field name="timesheet_range"/>
                        <field name="timesheet_max_difference"/>
                        <div>
                            <label for="timesheet_range"/>
                            <field name="timesheet_range" required="1" class="oe_inline"/>
                        </div>
                        <div>
                            <label for="timesheet_max_difference"/>
                            <field name="timesheet_max_difference" required="1" class="oe_inline"/>
                        </div>
                    </group>
                </xpath>
            </field>
        </record>

        <!--
            account.analytic.line inheritancy
        -->

        <record id="hr_timesheet_line_form" model="ir.ui.view">
            <field name="name">account.analytic.line.form</field>
            <field name="model">account.analytic.line</field>
            <field name="inherit_id" ref="hr_timesheet.hr_timesheet_line_form"/>
            <field name="arch" type="xml">
                <field name="date" position="after">
                    <field name="sheet_id" />
                </field>
            </field>
        </record>

        <record id="hr_timesheet_line_search" model="ir.ui.view">
            <field name="name">account.analytic.line.search</field>
            <field name="model">account.analytic.line</field>
            <field name="inherit_id" ref="hr_timesheet.hr_timesheet_line_search"/>
            <field name="arch" type="xml">
                <field name="date" position="before">
                    <field name="sheet_id"/>
                </field>
            </field>
        </record>

        <!--
            hr.attendance inheritancy
        -->

        <record model="ir.ui.view" id="view_hr_attendance_filter">
            <field name="name">view_hr_attendance_filter</field>
            <field name="model">hr.attendance</field>
            <field name="inherit_id" ref="hr_attendance.view_hr_attendance_filter" />
            <field name="arch" type="xml">
                <field name="employee_id" position="after">
                    <field name="sheet_id"/>
                </field>
            </field>
        </record>

        <record id="view_attendance_form" model="ir.ui.view">
            <field name="name">hr.attendance.form</field>
            <field name="model">hr.attendance</field>
            <field name="inherit_id" ref="hr_attendance.view_attendance_form"/>
            <field name="arch" type="xml">
                <field name="action_desc" position="after">
                    <field name="sheet_id"/>
                </field>
            </field>
        </record>
        <record id="view_attendance_tree" model="ir.ui.view">
            <field name="name">hr.attendance.tree</field>
            <field name="model">hr.attendance</field>
            <field name="inherit_id" ref="hr_attendance.view_attendance_tree"/>
            <field name="arch" type="xml">
                <field name="action" position="after">
                    <field name="sheet_id"/>
                </field>
            </field>
        </record>
        <record id="view_attendance_tree_who" model="ir.ui.view">
            <field name="name">hr.attendance.tree</field>
            <field name="model">hr.attendance</field>
            <field name="inherit_id" ref="hr_attendance.view_attendance_who"/>
            <field name="arch" type="xml">
                <field name="action" position="after">
                    <field name="sheet_id"/>
                </field>
            </field>
        </record>

        <act_window
            context="{'search_default_sheet_id': [active_id]}"
            id="act_hr_timesheet_sheet_sheet_by_account"
            name="Timesheet by Account"
            groups="base.group_hr_attendance"
            res_model="hr_timesheet_sheet.sheet.account"
            src_model="hr_timesheet_sheet.sheet"/>

        <act_window
            context="{'search_default_sheet_id': [active_id]}"
            id="act_hr_timesheet_sheet_sheet_by_day"
            name="Timesheet by Day"
            groups="base.group_hr_attendance"
            res_model="hr_timesheet_sheet.sheet.day"
            src_model="hr_timesheet_sheet.sheet"/>


        <record id="hr_timesheet_day_tree" model="ir.ui.view">
            <field name="name">hr.timesheet.day.tree</field>
            <field name="model">hr_timesheet_sheet.sheet.day</field>
            <field name="arch" type="xml">
                <tree decoration-info="total_difference&lt;0.1" decoration-danger="total_difference&gt;=0.1" string="Period">
                    <field name="name"/>
                    <field name="total_attendance" widget="float_time" sum="Total Attendances" groups="base.group_hr_attendance"/>
                    <field name="total_timesheet" widget="float_time" sum="Total Timesheet"/>
                    <field name="total_difference" widget="float_time" sum="Total Difference" groups="base.group_hr_attendance"/>
                </tree>
            </field>
        </record>

  <!-- Timesheet Button on Employee Form -->

    <record id="act_hr_employee_2_hr_timesheet" model="ir.actions.act_window">
        <field name="res_model">hr_timesheet_sheet.sheet</field>
        <field name="view_type">form</field>
        <field name="name">Timesheets</field>
        <field name="view_mode">tree,form</field>
        <field name="context">{'search_default_employee_id': [active_id], 'default_employee_id': active_id , 'default_is_timesheet' : 1}</field>
    </record>

      <record id="hr_timesheet_sheet_employee_extd_form" model="ir.ui.view">
            <field name="name">hr.timesheet.sheet.employee.extd_form</field>
            <field name="model">hr.employee</field>
            <field name="inherit_id" ref="hr_timesheet.hr_timesheet_employee_extd_form"/>
            <field name="arch" type="xml">
                <div name="button_box" position="inside">
                    <button name="%(act_hr_employee_2_hr_timesheet)d"
                        type="action"
                        class="oe_stat_button"
                        icon="fa-clock-o"
                        groups="base.group_hr_manager">
                        <field name="timesheet_count" widget="statinfo" string="Timesheets"/>
                    </button>
                </div>
            </field>
        </record>

        <record id="hr_timesheet_action_from_department" model="ir.actions.act_window">
            <field name="name">Timesheets to Approve</field>
            <field name="res_model">hr_timesheet_sheet.sheet</field>
            <field name="view_type">form</field>
            <field name="view_mode">tree,form</field>
            <field name="context">{
                'search_default_department_id': [active_id],
                'default_department_id': active_id,
                'search_default_to_approve': 1}
            </field>
        </record>

    </data>
</openerp><|MERGE_RESOLUTION|>--- conflicted
+++ resolved
@@ -127,13 +127,8 @@
                             </widget>
                         </page>
                         <page string="Details">
-<<<<<<< HEAD
                             <field context="{'employee_id': employee_id, 'user_id':user_id, 'timesheet_date_from': date_from, 'timesheet_date_to': date_to, 'default_is_timesheet' : 1}" name="timesheet_ids" nolabel="1">
-                                <tree editable="top" string="Timesheet Activities">
-=======
-                            <field context="{'employee_id': employee_id, 'user_id':user_id, 'timesheet_date_from': date_from, 'timesheet_date_to': date_to}" name="timesheet_ids" nolabel="1">
                                 <tree editable="bottom" string="Timesheet Activities">
->>>>>>> 63e92cbc
                                     <field name="date"/>
                                     <field domain="[('type','in',['normal', 'contract']), ('state', '!=', 'close'),('invoice_on_timesheets','=',1)]" name="account_id" on_change="on_change_account_id(account_id, user_id, unit_amount, is_timesheet, context)" options="{'no_open': True, 'no_create': True}" context="{'default_use_timesheets': 1}"/>
                                     <field name="name"/>
