# -*- coding: utf-8 -*-
# Part of Odoo. See LICENSE file for full copyright and licensing details.

from datetime import datetime, timedelta
from openerp import api, fields, models, _
from openerp.tools import DEFAULT_SERVER_DATETIME_FORMAT, float_compare
from openerp.exceptions import UserError


class SaleOrder(models.Model):
    _inherit = "sale.order"

    @api.model
    def _default_warehouse_id(self):
        company = self.env.user.company_id.id
        warehouse_ids = self.env['stock.warehouse'].search([('company_id', '=', company)], limit=1)
        return warehouse_ids

    incoterm = fields.Many2one('stock.incoterms', 'Incoterms', help="International Commercial Terms are a series of predefined commercial terms used in international transactions.")
    picking_policy = fields.Selection([
        ('direct', 'Deliver each product when available'),
        ('one', 'Deliver all products at once')],
        string='Shipping Policy', required=True, readonly=True, default='direct',
        states={'draft': [('readonly', False)], 'sent': [('readonly', False)]})
    warehouse_id = fields.Many2one('stock.warehouse', string='Warehouse',
        required=True, readonly=True, states={'draft': [('readonly', False)], 'sent': [('readonly', False)]},
        default=_default_warehouse_id)
    picking_ids = fields.Many2many('stock.picking', compute='_compute_picking_ids', string='Picking associated to this sale')
    delivery_count = fields.Integer(string='Delivery Orders', compute='_compute_picking_ids')

    @api.multi
    @api.depends('procurement_group_id')
    def _compute_picking_ids(self):
        for order in self:
            order.picking_ids = self.env['stock.picking'].search([('group_id', '=', order.procurement_group_id.id)]) if order.procurement_group_id else []
            order.delivery_count = len(order.picking_ids)

    @api.onchange('warehouse_id')
    def _onchange_warehouse_id(self):
        if self.warehouse_id.company_id:
            self.company_id = self.warehouse_id.company_id.id

    @api.multi
    def action_view_delivery(self):
        '''
        This function returns an action that display existing delivery orders
        of given sales order ids. It can either be a in a list or in a form
        view, if there is only one delivery order to show.
        '''
        action = self.env.ref('stock.action_picking_tree_all')

        result = {
            'name': action.name,
            'help': action.help,
            'type': action.type,
            'view_type': action.view_type,
            'view_mode': action.view_mode,
            'target': action.target,
            'context': action.context,
            'res_model': action.res_model,
        }

        pick_ids = sum([order.picking_ids.ids for order in self], [])

        if len(pick_ids) > 1:
            result['domain'] = "[('id','in',["+','.join(map(str, pick_ids))+"])]"
        elif len(pick_ids) == 1:
            form = self.env.ref('stock.view_picking_form', False)
            form_id = form.id if form else False
            result['views'] = [(form_id, 'form')]
            result['res_id'] = pick_ids[0]
        return result

    @api.multi
    def action_cancel(self):
        self.order_line.mapped('procurement_ids').cancel()
        super(SaleOrder, self).action_cancel()

    @api.multi
    def _prepare_invoice(self):
        invoice_vals = super(SaleOrder, self)._prepare_invoice()
        invoice_vals['incoterms_id'] = self.incoterm.id or False
        return invoice_vals

    @api.model
    def _prepare_procurement_group(self):
        res = super(SaleOrder, self)._prepare_procurement_group()
        res.update({'move_type': self.picking_policy, 'partner_id': self.partner_shipping_id.id})
        return res

    @api.model
    def _get_customer_lead(self, product_tmpl_id):
        super(SaleOrder, self)._get_customer_lead(product_tmpl_id)
        return product_tmpl_id.sale_delay

class SaleOrderLine(models.Model):
    _inherit = 'sale.order.line'

    product_packaging = fields.Many2one('product.packaging', string='Packaging', default=False)
    route_id = fields.Many2one('stock.location.route', string='Route', domain=[('sale_selectable', '=', True)])
    product_tmpl_id = fields.Many2one('product.template', related='product_id.product_tmpl_id', string='Product Template', readonly=True)

    @api.depends('order_id.state')
    def _compute_invoice_status(self):
        super(SaleOrderLine, self)._compute_invoice_status()
        for line in self:
            # We handle the following specific situation: a physical product is partially delivered,
            # but we would like to set its invoice status to 'Fully Invoiced'. The use case is for
            # products sold by weight, where the delivered quantity rarely matches exactly the
            # quantity ordered.
            if line.order_id.state == 'done'\
                    and line.invoice_status == 'no'\
                    and line.product_id.type in ['consu', 'product']\
                    and line.product_id.invoice_policy == 'delivery'\
                    and line.procurement_ids.mapped('move_ids')\
                    and all(move.state in ['done', 'cancel'] for move in line.procurement_ids.mapped('move_ids')):
                line.invoice_status = 'invoiced'

    @api.multi
    @api.depends('product_id')
    def _compute_qty_delivered_updateable(self):
        for line in self:
            if line.product_id.type not in ('consu', 'product'):
                super(SaleOrderLine, line)._compute_qty_delivered_updateable()
            else:
                line.qty_delivered_updateable = False

    @api.onchange('product_id')
    def _onchange_product_id_set_customer_lead(self):
        self.customer_lead = self.product_id.sale_delay
        return {}

    @api.onchange('product_packaging')
    def _onchange_product_packaging(self):
        if self.product_packaging:
            return self._check_package()
        return {}

    @api.onchange('product_id')
    def _onchange_product_id_uom_check_availability(self):
        if not self.product_uom or (self.product_id.uom_id.category_id.id != self.product_uom.category_id.id):
            self.product_uom = self.product_id.uom_id
        self._onchange_product_id_check_availability()

    @api.onchange('product_uom_qty', 'product_uom', 'route_id')
    def _onchange_product_id_check_availability(self):
        if not self.product_id or not self.product_uom_qty or not self.product_uom:
            self.product_packaging = False
            return {}
        if self.product_id.type == 'product':
            precision = self.env['decimal.precision'].precision_get('Product Unit of Measure')
            product_qty = self.env['product.uom']._compute_qty_obj(self.product_uom, self.product_uom_qty, self.product_id.uom_id)
            if float_compare(self.product_id.virtual_available, product_qty, precision_digits=precision) == -1:
                is_available = self._check_routing()
                if not is_available:
                    warning_mess = {
                        'title': _('Not enough inventory!'),
                        'message' : _('You plan to sell %.2f %s but you only have %.2f %s available!\nThe stock on hand is %.2f %s.') % \
                            (self.product_uom_qty, self.product_uom.name, self.product_id.virtual_available, self.product_id.uom_id.name, self.product_id.qty_available, self.product_id.uom_id.name)
                    }
                    return {'warning': warning_mess}
        return {}

    @api.onchange('product_uom_qty')
    def _onchange_product_uom_qty(self):
        if self.state == 'sale' and self.product_id.type in ['product', 'consu'] and self.product_uom_qty < self._origin.product_uom_qty:
            warning_mess = {
                'title': _('Ordered quantity decreased!'),
                'message' : _('You are decreasing the ordered quantity! Do not forget to manually update the delivery order if needed.'),
            }
            return {'warning': warning_mess}
        return {}

    @api.multi
    def _prepare_order_line_procurement(self, group_id=False):
        vals = super(SaleOrderLine, self)._prepare_order_line_procurement(group_id=group_id)
        date_planned = datetime.strptime(self.order_id.date_order, DEFAULT_SERVER_DATETIME_FORMAT)\
            + timedelta(days=self.customer_lead or 0.0) - timedelta(days=self.order_id.company_id.security_lead)
        vals.update({
            'date_planned': date_planned.strftime(DEFAULT_SERVER_DATETIME_FORMAT),
            'location_id': self.order_id.partner_shipping_id.property_stock_customer.id,
            'route_ids': self.route_id and [(4, self.route_id.id)] or [],
            'warehouse_id': self.order_id.warehouse_id and self.order_id.warehouse_id.id or False,
            'partner_dest_id': self.order_id.partner_shipping_id.id,
            'sale_line_id': self.id,
        })
        return vals

    @api.multi
    def _get_delivered_qty(self):
        """Computes the delivered quantity on sale order lines, based on done stock moves related to its procurements
        """
        self.ensure_one()
        super(SaleOrderLine, self)._get_delivered_qty()
        qty = 0.0
        for move in self.procurement_ids.mapped('move_ids').filtered(lambda r: r.state == 'done' and not r.scrapped):
            if move.location_dest_id.usage == "customer":
<<<<<<< HEAD
                qty += self.env['product.uom']._compute_qty_obj(move.product_uom, move.product_uom_qty, self.product_uom)
            elif move.location_dest_id.usage == "internal" and move.to_refund_so:
                qty -= self.env['product.uom']._compute_qty_obj(move.product_uom, move.product_uom_qty, self.product_uom)
=======
                if not move.origin_returned_move_id:
                    qty += self.env['product.uom']._compute_qty_obj(move.product_uom, move.product_uom_qty, self.product_uom)
>>>>>>> e542b450
        return qty

    @api.multi
    def _check_package(self):
        default_uom = self.product_id.uom_id
        pack = self.product_packaging
        qty = self.product_uom_qty
        q = self.env['product.uom']._compute_qty_obj(default_uom, pack.qty, self.product_uom)
        if qty and q and (qty % q):
            newqty = qty - (qty % q) + q
            return {
                'warning': {
                    'title': _('Warning'),
                    'message': _("This product is packaged by %s %s. You should sell %s %s.") % (pack.qty, default_uom.name, newqty, default_uom.name),
                },
            }
        return {}

    def _check_routing(self):
        """ Verify the route of the product based on the warehouse
            return True if the product availibility in stock does not need to be verified,
            which is the case in MTO, Cross-Dock or Drop-Shipping
        """
        is_available = False
        product_routes = self.route_id or (self.product_id.route_ids + self.product_id.categ_id.total_route_ids)

        # Check MTO
        wh_mto_route = self.order_id.warehouse_id.mto_pull_id.route_id
        if wh_mto_route and wh_mto_route <= product_routes:
            is_available = True
        else:
            mto_route = False
            try:
                mto_route = self.env['stock.warehouse']._get_mto_route()
            except UserError:
                # if route MTO not found in ir_model_data, we treat the product as in MTS
                pass
            if mto_route and mto_route in product_routes:
                is_available = True

        # Check Drop-Shipping
        if not is_available:
            for pull_rule in product_routes.mapped('pull_ids'):
                if pull_rule.picking_type_id.sudo().default_location_src_id.usage == 'supplier' and\
                        pull_rule.picking_type_id.sudo().default_location_dest_id.usage == 'customer':
                    is_available = True
                    break

        return is_available


class StockLocationRoute(models.Model):
    _inherit = "stock.location.route"

    sale_selectable = fields.Boolean(string="Selectable on Sales Order Line")


class AccountInvoice(models.Model):
    _inherit = 'account.invoice'

    incoterms_id = fields.Many2one('stock.incoterms', string="Incoterms",
        help="Incoterms are series of sales terms. They are used to divide transaction costs and responsibilities between buyer and seller and reflect state-of-the-art transportation practices.",
        readonly=True, states={'draft': [('readonly', False)]})


class ProcurementOrder(models.Model):
    _inherit = "procurement.order"

    def _get_stock_move_values(self):
        vals = super(ProcurementOrder, self)._get_stock_move_values()
        if self.sale_line_id:
            vals.update({'sequence': self.sale_line_id.sequence})
        return vals


class StockMove(models.Model):
    _inherit = "stock.move"

    to_refund_so = fields.Boolean(string="To Refund in SO", default=False,
        help='Trigger a decrease of the delivered quantity in the associated Sale Order')

    @api.multi
    def action_done(self):
        result = super(StockMove, self).action_done()

        # Update delivered quantities on sale order lines
        todo = self.env['sale.order.line']
        for move in self:
            if (move.procurement_id.sale_line_id) and (move.product_id.invoice_policy in ('order', 'delivery')):
                todo |= move.procurement_id.sale_line_id
        for line in todo:
            line.qty_delivered = line._get_delivered_qty()
        return result


class StockPicking(models.Model):
    _inherit = 'stock.picking'

    @api.depends('move_lines')
    def _compute_sale_id(self):
        for picking in self:
            sale_order = False
            for move in picking.move_lines:
                if move.procurement_id.sale_line_id:
                    sale_order = move.procurement_id.sale_line_id.order_id
                    break
            picking.sale_id = sale_order.id if sale_order else False

    def _search_sale_id(self, operator, value):
        moves = self.env['stock.move'].search(
            [('picking_id', '!=', False), ('procurement_id.sale_line_id.order_id', operator, value)]
        )
        return [('id', 'in', moves.mapped('picking_id').ids)]

    sale_id = fields.Many2one(comodel_name='sale.order', string="Sale Order",
                              compute='_compute_sale_id', search='_search_sale_id')


class StockReturnPicking(models.TransientModel):
    _inherit = "stock.return.picking"

    @api.multi
    def _create_returns(self):
        new_picking_id, pick_type_id = super(StockReturnPicking, self)._create_returns()
        new_picking = self.env['stock.picking'].browse([new_picking_id])
        for move in new_picking.move_lines:
            return_picking_line = self.product_return_moves.filtered(lambda r: r.move_id == move.origin_returned_move_id)
            if return_picking_line and return_picking_line.to_refund_so:
                move.to_refund_so = True

        return new_picking_id, pick_type_id


class StockReturnPickingLine(models.TransientModel):
    _inherit = "stock.return.picking.line"

    to_refund_so = fields.Boolean(string="To Refund in SO", help='Trigger a decrease of the delivered quantity in the associated Sale Order')


class AccountInvoiceLine(models.Model):
    _inherit = "account.invoice.line"

    def _get_anglo_saxon_price_unit(self):
        price_unit = super(AccountInvoiceLine,self)._get_anglo_saxon_price_unit()
        # in case of anglo saxon with a product configured as invoiced based on delivery, with perpetual
        # valuation and real price costing method, we must find the real price for the cost of good sold
        uom_obj = self.env['product.uom']
        if self.product_id.invoice_policy == "delivery":
            for s_line in self.sale_line_ids:
                # qtys already invoiced
                qty_done = sum([uom_obj._compute_qty_obj(x.uom_id, x.quantity, x.product_id.uom_id) for x in s_line.invoice_lines if x.invoice_id.state in ('open', 'paid')])
                quantity = uom_obj._compute_qty_obj(self.uom_id, self.quantity, self.product_id.uom_id)
                # Put moves in fixed order by date executed
                moves = self.env['stock.move']
                for procurement in s_line.procurement_ids:
                    moves |= procurement.move_ids
                moves.sorted(lambda x: x.date)
                # Go through all the moves and do nothing until you get to qty_done
                # Beyond qty_done we need to calculate the average of the price_unit
                # on the moves we encounter.
                average_price_unit = self._compute_average_price(qty_done, quantity, moves)
                price_unit = average_price_unit or price_unit
                price_unit = self.product_id.uom_id._compute_price(self.product_id.uom_id.id, price_unit, to_uom_id=self.uom_id.id)
        return price_unit

    def _compute_average_price(self, qty_done, quantity, moves):
        average_price_unit = 0
        qty_delivered = 0
        invoiced_qty = 0
        for move in moves:
            if move.state != 'done':
                continue
            invoiced_qty += move.product_qty
            if invoiced_qty <= qty_done:
                continue
            qty_to_consider = move.product_qty
            if invoiced_qty - move.product_qty < qty_done:
                qty_to_consider = invoiced_qty - qty_done
            qty_to_consider = min(qty_to_consider, quantity - qty_delivered)
            qty_delivered += qty_to_consider
            average_price_unit = (average_price_unit * (qty_delivered - qty_to_consider) + move.price_unit * qty_to_consider) / qty_delivered
            if qty_delivered == quantity:
                break
        return average_price_unit


class ProductProduct(models.Model):
    _inherit = 'product.product'

    @api.multi
    def _need_procurement(self):
        for product in self:
            if product.type not in ['service', 'digital']:
                return True
        return super(ProductProduct, self)._need_procurement()<|MERGE_RESOLUTION|>--- conflicted
+++ resolved
@@ -195,14 +195,10 @@
         qty = 0.0
         for move in self.procurement_ids.mapped('move_ids').filtered(lambda r: r.state == 'done' and not r.scrapped):
             if move.location_dest_id.usage == "customer":
-<<<<<<< HEAD
-                qty += self.env['product.uom']._compute_qty_obj(move.product_uom, move.product_uom_qty, self.product_uom)
+                if not move.origin_returned_move_id:
+                    qty += self.env['product.uom']._compute_qty_obj(move.product_uom, move.product_uom_qty, self.product_uom)
             elif move.location_dest_id.usage == "internal" and move.to_refund_so:
                 qty -= self.env['product.uom']._compute_qty_obj(move.product_uom, move.product_uom_qty, self.product_uom)
-=======
-                if not move.origin_returned_move_id:
-                    qty += self.env['product.uom']._compute_qty_obj(move.product_uom, move.product_uom_qty, self.product_uom)
->>>>>>> e542b450
         return qty
 
     @api.multi
