# -*- coding: utf-8 -*-
##############################################################################
#
#    OpenERP, Open Source Management Solution
#    Copyright (C) 2004-2009 Tiny SPRL (<http://tiny.be>).
#
#    This program is free software: you can redistribute it and/or modify
#    it under the terms of the GNU Affero General Public License as
#    published by the Free Software Foundation, either version 3 of the
#    License, or (at your option) any later version.
#
#    This program is distributed in the hope that it will be useful,
#    but WITHOUT ANY WARRANTY; without even the implied warranty of
#    MERCHANTABILITY or FITNESS FOR A PARTICULAR PURPOSE.  See the
#    GNU Affero General Public License for more details.
#
#    You should have received a copy of the GNU Affero General Public License
#    along with this program.  If not, see <http://www.gnu.org/licenses/>.
#
##############################################################################

{
    'name': 'Document Management - Wiki - FAQ',
    'version': '1.0',
<<<<<<< HEAD
    'category': 'Tools',
    'description': """This module provides a wiki FAQ Template
=======
    'category': 'Generic Modules/Others',
    'description': """
    This module provides a Wiki FAQ Template.
    =========================================
>>>>>>> a00f7aa9
    """,
    'author': 'OpenERP SA',
    'website': 'http://openerp.com',
    'depends': ['wiki'],
    'init_xml': [],
    'update_xml': ['wiki_faq.xml'],
    'demo_xml': [],
    'installable': True,
    'active': False,
    'certificate' : '00475023941677743389',
    'images': ['images/wiki_groups_internal_faq.jpeg','images/wiki_pages_internal_faq.jpeg'],
}
# vim:expandtab:smartindent:tabstop=4:softtabstop=4:shiftwidth=4:<|MERGE_RESOLUTION|>--- conflicted
+++ resolved
@@ -22,15 +22,10 @@
 {
     'name': 'Document Management - Wiki - FAQ',
     'version': '1.0',
-<<<<<<< HEAD
     'category': 'Tools',
-    'description': """This module provides a wiki FAQ Template
-=======
-    'category': 'Generic Modules/Others',
     'description': """
     This module provides a Wiki FAQ Template.
     =========================================
->>>>>>> a00f7aa9
     """,
     'author': 'OpenERP SA',
     'website': 'http://openerp.com',
