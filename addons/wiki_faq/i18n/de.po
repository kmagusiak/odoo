--- conflicted
+++ resolved
@@ -1,30 +1,20 @@
-# German translation for openobject-addons
-# Copyright (c) 2010 Rosetta Contributors and Canonical Ltd 2010
-# This file is distributed under the same license as the openobject-addons package.
-# FIRST AUTHOR <EMAIL@ADDRESS>, 2010.
+# Translation of OpenERP Server.
+# This file contains the translation of the following modules:
+#	* wiki_faq
 #
 msgid ""
 msgstr ""
-"Project-Id-Version: openobject-addons\n"
-"Report-Msgid-Bugs-To: FULL NAME <EMAIL@ADDRESS>\n"
+"Project-Id-Version: OpenERP Server 6.0dev\n"
+"Report-Msgid-Bugs-To: support@openerp.com\n"
 "POT-Creation-Date: 2010-10-18 17:47+0000\n"
-<<<<<<< HEAD
-"PO-Revision-Date: 2010-10-11 07:19+0000\n"
-"Last-Translator: Ferdinand-chricar <Unknown>\n"
-=======
 "PO-Revision-Date: 2010-11-02 07:28+0000\n"
 "Last-Translator: Thorsten Vocks (OpenBig.org) <thorsten.vocks@big-"
 "consulting.net>\n"
->>>>>>> bb161a1a
 "Language-Team: German <de@li.org>\n"
 "MIME-Version: 1.0\n"
 "Content-Type: text/plain; charset=UTF-8\n"
 "Content-Transfer-Encoding: 8bit\n"
-<<<<<<< HEAD
-"X-Launchpad-Export-Date: 2010-10-30 05:53+0000\n"
-=======
 "X-Launchpad-Export-Date: 2010-11-03 05:00+0000\n"
->>>>>>> bb161a1a
 "X-Generator: Launchpad (build Unknown)\n"
 
 #. module: wiki_faq
@@ -33,6 +23,8 @@
 "This module provides a wiki FAQ Template\n"
 "    "
 msgstr ""
+"Dieses Modul bietet ein wiki als FAQ Template\n"
+"    "
 
 #~ msgid "Document Management - Wiki - FAQ"
 #~ msgstr "Dokument Management - Wiki - F&A"