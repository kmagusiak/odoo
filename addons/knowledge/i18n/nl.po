--- conflicted
+++ resolved
@@ -8,19 +8,14 @@
 "Project-Id-Version: openobject-addons\n"
 "Report-Msgid-Bugs-To: FULL NAME <EMAIL@ADDRESS>\n"
 "POT-Creation-Date: 2013-06-07 19:37+0000\n"
-"PO-Revision-Date: 2012-12-21 23:00+0000\n"
-"Last-Translator: FULL NAME <EMAIL@ADDRESS>\n"
+"PO-Revision-Date: 2013-11-12 07:40+0000\n"
+"Last-Translator: Jan Jurkus (GCE CAD-Service) <ict@gcecad-service.nl>\n"
 "Language-Team: Dutch <nl@li.org>\n"
 "MIME-Version: 1.0\n"
 "Content-Type: text/plain; charset=UTF-8\n"
 "Content-Transfer-Encoding: 8bit\n"
-<<<<<<< HEAD
-"X-Launchpad-Export-Date: 2013-07-11 06:04+0000\n"
-"X-Generator: Launchpad (build 16696)\n"
-=======
 "X-Launchpad-Export-Date: 2013-11-21 06:15+0000\n"
 "X-Generator: Launchpad (build 16831)\n"
->>>>>>> 94b4618c
 
 #. module: knowledge
 #: view:knowledge.config.settings:0
@@ -37,17 +32,19 @@
 msgid ""
 "Access your documents in OpenERP through WebDAV.\n"
 "                This installs the module document_webdav."
-msgstr "Toegang tot uw documenten in OpenERP d.m.v WebDAV."
+msgstr ""
+"Benader uw documenten in OpenERP via WebDAV.\n"
+"                Dit installeert de module document_webdav."
 
 #. module: knowledge
 #: help:knowledge.config.settings,module_document_page:0
 msgid "This installs the module document_page."
-msgstr "Deze installeert de moduke document_page."
+msgstr "Dit installeert de module document_page."
 
 #. module: knowledge
 #: model:ir.ui.menu,name:knowledge.menu_document2
 msgid "Collaborative Content"
-msgstr "Gezamenlijke inhoud"
+msgstr "Gezamelijke inhoud"
 
 #. module: knowledge
 #: model:ir.actions.act_window,name:knowledge.action_knowledge_configuration
@@ -110,8 +107,8 @@
 "Access your documents in OpenERP through an FTP interface.\n"
 "                This installs the module document_ftp."
 msgstr ""
-"Toegang tot uw documenten in OpenERP d.m.v een FTP connectie\n"
-" Deze installeert de module document_ftp."
+"Benader uw documenten in OpenERP via een FTP verbinding.\n"
+"                Dit installeert de module document_ftp."
 
 #. module: knowledge
 #: view:knowledge.config.settings:0
