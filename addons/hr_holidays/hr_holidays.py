# -*- coding: utf-8 -*-
##################################################################################
#
# Copyright (c) 2005-2006 Axelor SARL. (http://www.axelor.com)
# and 2004-2010 Tiny SPRL (<http://tiny.be>).
#
# $Id: hr.py 4656 2006-11-24 09:58:42Z Cyp $
#
#     This program is free software: you can redistribute it and/or modify
#     it under the terms of the GNU Affero General Public License as
#     published by the Free Software Foundation, either version 3 of the
#     License, or (at your option) any later version.
#
#     This program is distributed in the hope that it will be useful,
#     but WITHOUT ANY WARRANTY; without even the implied warranty of
#     MERCHANTABILITY or FITNESS FOR A PARTICULAR PURPOSE.  See the
#     GNU Affero General Public License for more details.
#
#     You should have received a copy of the GNU Affero General Public License
#     along with this program.  If not, see <http://www.gnu.org/licenses/>.
#
##############################################################################

import datetime
from itertools import groupby
from operator import itemgetter

import netsvc
from osv import fields, osv
from tools.translate import _


class hr_holidays_status(osv.osv):
    _name = "hr.holidays.status"
    _description = "Leave Type"

    def get_days(self, cr, uid, ids, employee_id, return_false, context=None):
        cr.execute("""SELECT id, type, number_of_days, holiday_status_id FROM hr_holidays WHERE employee_id = %s AND state='validate' AND holiday_status_id in %s""",
            [employee_id, tuple(ids)])
        result = sorted(cr.dictfetchall(), key=lambda x: x['holiday_status_id'])
        grouped_lines = dict((k, [v for v in itr]) for k, itr in groupby(result, itemgetter('holiday_status_id')))
        res = {}
        for record in self.browse(cr, uid, ids, context=context):
            res[record.id] = {}
            max_leaves = leaves_taken = 0
            if not return_false:
                if record.id in grouped_lines:
                    leaves_taken = -sum([item['number_of_days'] for item in grouped_lines[record.id] if item['type'] == 'remove'])
                    max_leaves = sum([item['number_of_days'] for item in grouped_lines[record.id] if item['type'] == 'add'])
            res[record.id]['max_leaves'] = max_leaves
            res[record.id]['leaves_taken'] = leaves_taken
            res[record.id]['remaining_leaves'] = max_leaves - leaves_taken
        return res

    def _user_left_days(self, cr, uid, ids, name, args, context=None):
        return_false = False
        employee_id = False
        res = {}
        if context and context.has_key('employee_id'):
            if not context['employee_id']:
                return_false = True
            employee_id = context['employee_id']
        else:
            employee_ids = self.pool.get('hr.employee').search(cr, uid, [('user_id','=',uid)], context=context)
            if employee_ids:
                employee_id = employee_ids[0]
            else:
                return_false = True
        if employee_id:
            res = self.get_days(cr, uid, ids, employee_id, return_false, context=context)
        else:
            res = dict.fromkeys(ids, {'leaves_taken': 0, 'remaining_leaves': 0, 'max_leaves': 0})
        return res

    _columns = {
        'name': fields.char('Leave Type', size=64, required=True, translate=True),
        'categ_id': fields.many2one('crm.case.categ', 'Meeting', domain="[('object_id.model', '=', 'crm.meeting')]", help='If you set a meeting type, OpenERP will create a meeting in the calendar once a leave is validated.'),
        'color_name': fields.selection([('red', 'Red'),('blue','Blue'), ('lightgreen', 'Light Green'), ('lightblue','Light Blue'), ('lightyellow', 'Light Yellow'), ('magenta', 'Magenta'),('lightcyan', 'Light Cyan'),('black', 'Black'),('lightpink', 'Light Pink'),('brown', 'Brown'),('violet', 'Violet'),('lightcoral', 'Light Coral'),('lightsalmon', 'Light Salmon'),('lavender', 'Lavender'),('wheat', 'Wheat'),('ivory', 'Ivory')],'Color in Report', required=True, help='This color will be used in the leaves summary located in Reporting\Leaves by Departement'),
        'limit': fields.boolean('Allow to Override Limit', help='If you tick this checkbox, the system will allow, for this section, the employees to take more leaves than the available ones.'),
        'active': fields.boolean('Active', help="If the active field is set to false, it will allow you to hide the leave type without removing it."),
        'max_leaves': fields.function(_user_left_days, method=True, string='Maximum Allowed', help='This value is given by the sum of all holidays requests with a positive value.', multi='user_left_days'),
        'leaves_taken': fields.function(_user_left_days, method=True, string='Leaves Already Taken', help='This value is given by the sum of all holidays requests with a negative value.', multi='user_left_days'),
        'remaining_leaves': fields.function(_user_left_days, method=True, string='Remaining Legal Leaves', help='Maximum Leaves Allowed - Leaves Already Taken', multi='user_left_days'),
        'double_validation': fields.boolean('Apply Double Validation', help="If its True then its Allocation/Request have to be validated by second validator")
    }
    _defaults = {
        'color_name': 'red',
        'active': True,
    }
hr_holidays_status()

class hr_holidays(osv.osv):
    _name = "hr.holidays"
    _description = "Leave"
    _order = "type desc, date_from asc"

    def _employee_get(obj, cr, uid, context=None):
        ids = obj.pool.get('hr.employee').search(cr, uid, [('user_id', '=', uid)], context=context)
        if ids:
            return ids[0]
        return False

    def _compute_number_of_days(self, cr, uid, ids, name, args, context=None):
        result = {}
        for hol in self.browse(cr, uid, ids, context=context):
            if hol.type=='remove':
                result[hol.id] = -hol.number_of_days_temp
            else:
                result[hol.id] = hol.number_of_days_temp
        return result

    _columns = {
        'name': fields.char('Description', required=True, size=64),
        'state': fields.selection([('draft', 'Draft'), ('confirm', 'Waiting Approval'), ('refuse', 'Refused'),
            ('validate1', 'Waiting Second Approval'), ('validate', 'Approved'), ('cancel', 'Cancelled')],
            'State', readonly=True, help='The state is set to \'Draft\', when a holiday request is created.\
            \nThe state is \'Waiting Approval\', when holiday request is confirmed by user.\
            \nThe state is \'Refused\', when holiday request is refused by manager.\
            \nThe state is \'Approved\', when holiday request is approved by manager.'),
        'user_id':fields.related('employee_id', 'user_id', type='many2one', relation='res.users', string='User', store=True),
        'date_from': fields.datetime('Start Date', readonly=True, states={'draft':[('readonly',False)]}),
        'date_to': fields.datetime('End Date', readonly=True, states={'draft':[('readonly',False)]}),
        'holiday_status_id': fields.many2one("hr.holidays.status", "Leave Type", required=True,readonly=True, states={'draft':[('readonly',False)]}),
        'employee_id': fields.many2one('hr.employee', "Employee", select=True, invisible=False, readonly=True, states={'draft':[('readonly',False)]}, help='Leave Manager can let this field empty if this leave request/allocation is for every employee'),
        #'manager_id': fields.many2one('hr.employee', 'Leave Manager', invisible=False, readonly=True, help='This area is automatically filled by the user who validate the leave'),
        #'notes': fields.text('Notes',readonly=True, states={'draft':[('readonly',False)]}),
        'manager_id': fields.many2one('hr.employee', 'First Approval', invisible=False, readonly=True, help='This area is automatically filled by the user who validate the leave'),
        'notes': fields.text('Reasons',readonly=True, states={'draft':[('readonly',False)]}),
        'number_of_days_temp': fields.float('Number of Days', readonly=True, states={'draft':[('readonly',False)]}),
        'number_of_days': fields.function(_compute_number_of_days, method=True, string='Number of Days', store=True),
        'case_id': fields.many2one('crm.meeting', 'Meeting'),
        'type': fields.selection([('remove','Leave Request'),('add','Allocation Request')], 'Request Type', required=True, readonly=True, states={'draft':[('readonly',False)]}, help="Choose 'Leave Request' if someone wants to take an off-day. \nChoose 'Allocation Request' if you want to increase the number of leaves available for someone"),
        'parent_id': fields.many2one('hr.holidays', 'Parent'),
        'linked_request_ids': fields.one2many('hr.holidays', 'parent_id', 'Linked Requests',),
        'department_id':fields.related('employee_id', 'department_id', string='Department', type='many2one', relation='hr.department', readonly=True, store=True),
        'category_id': fields.many2one('hr.employee.category', "Category", help='Category of Employee'),
        'holiday_type': fields.selection([('employee','By Employee'),('category','By Employee Category')], 'Allocation Type', help='By Employee: Allocation/Request for individual Employee, By Employee Category: Allocation/Request for group of employees in category', required=True),
        'manager_id2': fields.many2one('hr.employee', 'Second Approval', readonly=True, help='This area is automatically filled by the user who validate the leave with second level (If Leave type need second validation)')
    }
    _defaults = {
        'employee_id': _employee_get,
        'state': 'draft',
        'type': 'remove',
        'user_id': lambda obj, cr, uid, context: uid,
        'holiday_type': 'employee'
    }
    _sql_constraints = [
        ('type_value', "CHECK( (holiday_type='employee' AND employee_id IS NOT NULL) or (holiday_type='category' AND category_id IS NOT NULL))", "You have to select an employee or a category"),
        ('date_check2', "CHECK ( (type='add') OR (date_from <= date_to))", "The start date must be before the end date !"),
        ('date_check', "CHECK ( number_of_days_temp >= 0 )", "The number of days must be greater than 0 !"),
    ]

    def _create_resource_leave(self, cr, uid, vals, context=None):
        '''This method will create entry in resource calendar leave object at the time of holidays validated '''
        obj_res_leave = self.pool.get('resource.calendar.leaves')
        return obj_res_leave.create(cr, uid, vals, context=context)

    def _remove_resouce_leave(self, cr, uid, ids, context=None):
        '''This method will create entry in resource calendar leave object at the time of holidays cancel/removed'''
        obj_res_leave = self.pool.get('resource.calendar.leaves')
        leave_ids = obj_res_leave.search(cr, uid, [('holiday_id', 'in', ids)], context=context)
        return obj_res_leave.unlink(cr, uid, leave_ids)

    def onchange_type(self, cr, uid, ids, holiday_type):
        result = {}
        if holiday_type == 'employee':
            ids_employee = self.pool.get('hr.employee').search(cr, uid, [('user_id','=', uid)])
            if ids_employee:
                result['value'] = {
                    'employee_id': ids_employee[0]
                }
        return result

    # TODO: can be improved using resource calendar method
    def _get_number_of_days(self, date_from, date_to):
        """Returns a float equals to the timedelta between two dates given as string."""

        DATETIME_FORMAT = "%Y-%m-%d %H:%M:%S"
        from_dt = datetime.datetime.strptime(date_from, DATETIME_FORMAT)
        to_dt = datetime.datetime.strptime(date_to, DATETIME_FORMAT)
        timedelta = to_dt - from_dt
        diff_day = timedelta.days + float(timedelta.seconds) / 86400
        return diff_day

    def unlink(self, cr, uid, ids, context=None):
        for rec in self.browse(cr, uid, ids, context=context):
            if rec.state<>'draft':
                raise osv.except_osv(_('Warning!'),_('You cannot delete a leave which is not in draft state !'))
        return super(hr_holidays, self).unlink(cr, uid, ids, context)

    def onchange_date_from(self, cr, uid, ids, date_to, date_from):
        result = {}
        if date_to and date_from:
            diff_day = self._get_number_of_days(date_from, date_to)
            result['value'] = {
                'number_of_days_temp': round(diff_day)+1
            }
            return result
        result['value'] = {
            'number_of_days_temp': 0,
        }
        return result

    def onchange_sec_id(self, cr, uid, ids, status, context=None):
        warning = {}
        if status:
            brows_obj = self.pool.get('hr.holidays.status').browse(cr, uid, status, context=context)
            if brows_obj.categ_id and brows_obj.categ_id.section_id and not brows_obj.categ_id.section_id.allow_unlink:
                warning = {
                    'title': "Warning for ",
                    'message': "You won\'t be able to cancel this leave request because the CRM Sales Team of the leave type disallows."
                }
        return {'warning': warning}

    def set_to_draft(self, cr, uid, ids, *args):
        self.write(cr, uid, ids, {
            'state': 'draft',
            'manager_id': False,
        })
        wf_service = netsvc.LocalService("workflow")
        for id in ids:
            wf_service.trg_delete(uid, 'hr.holidays', id, cr)
            wf_service.trg_create(uid, 'hr.holidays', id, cr)
        return True

    def holidays_validate(self, cr, uid, ids, *args):
        self.check_holidays(cr, uid, ids)
        obj_emp = self.pool.get('hr.employee')
        ids2 = obj_emp.search(cr, uid, [('user_id', '=', uid)])
        manager = ids2 and ids2[0] or False
        return self.write(cr, uid, ids, {'state':'validate1', 'manager_id': manager})

    def holidays_validate2(self, cr, uid, ids, *args):
        self.check_holidays(cr, uid, ids)
        obj_emp = self.pool.get('hr.employee')
        ids2 = obj_emp.search(cr, uid, [('user_id', '=', uid)])
        manager = ids2 and ids2[0] or False
        self.write(cr, uid, ids, {'state':'validate', 'manager_id2': manager})
        data_holiday = self.browse(cr, uid, ids)
        for record in data_holiday:
            if record.holiday_type == 'employee' and record.type == 'remove':
                meeting_obj = self.pool.get('crm.meeting')
                vals = {
                    'name': record.name,
                    'categ_id': record.holiday_status_id.categ_id.id,
                    'duration': record.number_of_days_temp * 8,
                    'note': record.notes,
                    'user_id': record.user_id.id,
                    'date': record.date_from,
                    'end_date': record.date_to,
                    'date_deadline': record.date_to,
                }
                case_id = meeting_obj.create(cr, uid, vals)
                self.write(cr, uid, ids, {'case_id': case_id})
            elif record.holiday_type == 'category':
                emp_ids = obj_emp.search(cr, uid, [('category_ids', 'child_of', [record.category_id.id])])
                leave_ids = []
                for emp in obj_emp.browse(cr, uid, emp_ids):
                    vals = {
                        'name': record.name,
                        'type': record.type,
                        'holiday_type': 'employee',
                        'holiday_status_id': record.holiday_status_id.id,
                        'date_from': record.date_from,
                        'date_to': record.date_to,
                        'notes': record.notes,
                        'number_of_days_temp': record.number_of_days_temp,
                        'parent_id': record.id,
                        'employee_id': emp.id
                    }
                    leave_ids.append(self.create(cr, uid, vals, context=None))
                wf_service = netsvc.LocalService("workflow")
                for leave_id in leave_ids:
                    wf_service.trg_validate(uid, 'hr.holidays', leave_id, 'confirm', cr)
                    wf_service.trg_validate(uid, 'hr.holidays', leave_id, 'validate', cr)
                    wf_service.trg_validate(uid, 'hr.holidays', leave_id, 'second_validate', cr)
        return True

    def holidays_confirm(self, cr, uid, ids, *args):
        self.check_holidays(cr, uid, ids)
        return self.write(cr, uid, ids, {'state':'confirm'})

    def holidays_refuse(self, cr, uid, ids, *args):
        obj_emp = self.pool.get('hr.employee')
        ids2 = obj_emp.search(cr, uid, [('user_id', '=', uid)])
        manager = ids2 and ids2[0] or False
        self.write(cr, uid, ids, {'state': 'refuse', 'manager_id2': manager})
        self.holidays_cancel(cr, uid, ids)
        return True

    def holidays_cancel(self, cr, uid, ids, *args):
        obj_crm_meeting = self.pool.get('crm.meeting')
        for record in self.browse(cr, uid, ids):
            # Delete the meeting
            if record.case_id:
                obj_crm_meeting.unlink(cr, uid, [record.case_id.id])

            # If a category that created several holidays, cancel all related
            wf_service = netsvc.LocalService("workflow")
            for request in record.linked_request_ids or []:
                wf_service.trg_validate(uid, 'hr.holidays', request.id, 'cancel', cr)

        return True

    def check_holidays(self, cr, uid, ids):
        holi_status_obj = self.pool.get('hr.holidays.status')
        for record in self.browse(cr, uid, ids):
            if record.holiday_type == 'employee' and record.type == 'remove':
                if record.employee_id and not record.holiday_status_id.limit:
                    leaves_rest = holi_status_obj.get_days( cr, uid, [record.holiday_status_id.id], record.employee_id.id, False)[record.holiday_status_id.id]['remaining_leaves']
                    if leaves_rest < record.number_of_days_temp:
                        raise osv.except_osv(_('Warning!'),_('You cannot validate leaves for employee %s: too few remaining days (%s).') % (record.employee_id.name, leaves_rest))
        return True
hr_holidays()

class resource_calendar_leaves(osv.osv):
    _inherit = "resource.calendar.leaves"
    _description = "Leave Detail"
    _columns = {
        'holiday_id': fields.many2one("hr.holidays", "Holiday"),
    }

resource_calendar_leaves()


class hr_employee(osv.osv):
   _inherit="hr.employee"

   def _set_remaining_days(self, cr, uid, empl_id, name, value, arg, context=None):
        employee = self.browse(cr, uid, empl_id, context=context)
        diff = value - employee.remaining_leaves
        type_obj = self.pool.get('hr.holidays.status')
        holiday_obj = self.pool.get('hr.holidays')
        # Find for holidays status
        status_ids = type_obj.search(cr, uid, [('limit', '=', False)], context=context)
        if len(status_ids) != 1 :
<<<<<<< HEAD
            raise osv.except_osv(('Warning !'),_("To use this feature, you must have only one leave type without the option 'Allow to Override Limit' set. (%s Found).") % (len(status_ids)))
=======
            raise osv.except_osv(_('Warning !'),_("To use this feature, you must have only one leave type without the option 'Allow to Override Limit' set. (%s Found).") % (len(status_ids)))
>>>>>>> 833a99d7
        status_id = status_ids and status_ids[0] or False
        if not status_id:
            return False
        if diff > 0:
            leave_id = holiday_obj.create(cr, uid, {'name': _('Allocation for %s') % employee.name, 'employee_id': employee.id, 'holiday_status_id': status_id, 'type': 'add', 'holiday_type': 'employee', 'number_of_days_temp': diff}, context=context)
        elif diff < 0:
            leave_id = holiday_obj.create(cr, uid, {'name': _('Leave Request for %s') % employee.name, 'employee_id': employee.id, 'holiday_status_id': status_id, 'type': 'remove', 'holiday_type': 'employee', 'number_of_days_temp': abs(diff)}, context=context)
        else:
            return False
        holiday_obj.holidays_confirm(cr, uid, [leave_id])
        holiday_obj.holidays_validate2(cr, uid, [leave_id])
        return True

   def _get_remaining_days(self, cr, uid, ids, name, args, context=None):
<<<<<<< HEAD
=======
        type_obj = self.pool.get('hr.holidays.status')
        status_ids = type_obj.search(cr, uid, [('limit', '=', False)], context=context)
        if len(status_ids) != 1 :
            raise osv.except_osv(_('Warning !'),_("You should have only one leave type without the option 'Allow to Override Limit' set. (%s Found).") % (len(status_ids)))
>>>>>>> 833a99d7
        cr.execute("SELECT sum(h.number_of_days_temp) as days, h.employee_id from hr_holidays h join hr_holidays_status s on (s.id=h.holiday_status_id) where h.type='add' and h.state='validate' and s.limit=False group by h.employee_id")
        res = cr.dictfetchall()
        remaining = {}
        for r in res:
            remaining[r['employee_id']] = r['days']
        for employee_id in ids:
            if not remaining.get(employee_id):
                remaining[employee_id] = 0.0
        return remaining


   _columns = {
<<<<<<< HEAD
        'remaining_leaves': fields.function(_get_remaining_days, method=True, string='Remaining Leaves', fnct_inv=_set_remaining_days, type="float", help='Total number of legal leaves allocated to this employee, change this value to create allocation request.', store=True),
=======
        'remaining_leaves': fields.function(_get_remaining_days, method=True, string='Remaining Leaves', fnct_inv=_set_remaining_days, type="float", help='Total number of legal leaves allocated to this employee, change this value to create allocation/leave requests.', store=True),
>>>>>>> 833a99d7
    }

hr_employee()

<|MERGE_RESOLUTION|>--- conflicted
+++ resolved
@@ -334,11 +334,7 @@
         # Find for holidays status
         status_ids = type_obj.search(cr, uid, [('limit', '=', False)], context=context)
         if len(status_ids) != 1 :
-<<<<<<< HEAD
-            raise osv.except_osv(('Warning !'),_("To use this feature, you must have only one leave type without the option 'Allow to Override Limit' set. (%s Found).") % (len(status_ids)))
-=======
             raise osv.except_osv(_('Warning !'),_("To use this feature, you must have only one leave type without the option 'Allow to Override Limit' set. (%s Found).") % (len(status_ids)))
->>>>>>> 833a99d7
         status_id = status_ids and status_ids[0] or False
         if not status_id:
             return False
@@ -353,13 +349,10 @@
         return True
 
    def _get_remaining_days(self, cr, uid, ids, name, args, context=None):
-<<<<<<< HEAD
-=======
         type_obj = self.pool.get('hr.holidays.status')
         status_ids = type_obj.search(cr, uid, [('limit', '=', False)], context=context)
         if len(status_ids) != 1 :
             raise osv.except_osv(_('Warning !'),_("You should have only one leave type without the option 'Allow to Override Limit' set. (%s Found).") % (len(status_ids)))
->>>>>>> 833a99d7
         cr.execute("SELECT sum(h.number_of_days_temp) as days, h.employee_id from hr_holidays h join hr_holidays_status s on (s.id=h.holiday_status_id) where h.type='add' and h.state='validate' and s.limit=False group by h.employee_id")
         res = cr.dictfetchall()
         remaining = {}
@@ -372,11 +365,7 @@
 
 
    _columns = {
-<<<<<<< HEAD
-        'remaining_leaves': fields.function(_get_remaining_days, method=True, string='Remaining Leaves', fnct_inv=_set_remaining_days, type="float", help='Total number of legal leaves allocated to this employee, change this value to create allocation request.', store=True),
-=======
         'remaining_leaves': fields.function(_get_remaining_days, method=True, string='Remaining Leaves', fnct_inv=_set_remaining_days, type="float", help='Total number of legal leaves allocated to this employee, change this value to create allocation/leave requests.', store=True),
->>>>>>> 833a99d7
     }
 
 hr_employee()
