--- conflicted
+++ resolved
@@ -328,27 +328,16 @@
         if context is None:
             context = {}
         context = dict(context, mail_create_nolog=True)
-<<<<<<< HEAD
-        hol_id = super(hr_holidays, self).create(cr, uid, values, context=context)
-        return hol_id
-
-    def holidays_reset(self, cr, uid, ids, context=None):
-=======
         if values.get('state') and values['state'] not in ['draft', 'confirm', 'cancel'] and not self.pool['res.users'].has_group(cr, uid, 'base.group_hr_user'):
             raise osv.except_osv(_('Warning!'), _('You cannot set a leave request as \'%s\'. Contact a human resource manager.') % values.get('state'))
         return super(hr_holidays, self).create(cr, uid, values, context=context)
 
     def write(self, cr, uid, ids, vals, context=None):
-        check_fnct = self.pool.get('hr.holidays.status').check_access_rights
         if vals.get('state') and vals['state'] not in ['draft', 'confirm', 'cancel'] and not self.pool['res.users'].has_group(cr, uid, 'base.group_hr_user'):
             raise osv.except_osv(_('Warning!'), _('You cannot set a leave request as \'%s\'. Contact a human resource manager.') % vals.get('state'))
-        for  holiday in self.browse(cr, uid, ids, context=context):
-            if holiday.state in ('validate','validate1') and not check_fnct(cr, uid, 'write', raise_exception=False):
-                raise osv.except_osv(_('Warning!'),_('You cannot modify a leave request that has been approved. Contact a human resource manager.'))
         return super(hr_holidays, self).write(cr, uid, ids, vals, context=context)
 
-    def set_to_draft(self, cr, uid, ids, context=None):
->>>>>>> 3509e15c
+    def holidays_reset(self, cr, uid, ids, context=None):
         self.write(cr, uid, ids, {
             'state': 'draft',
             'manager_id': False,
