--- conflicted
+++ resolved
@@ -342,9 +342,4 @@
     _defaults = {
         'date': lambda *a: time.strftime('%Y-%m-%d %H:%M:%S'),
     }
-holiday_user_log()
-<<<<<<< HEAD
-=======
-
-# vim:expandtab:smartindent:tabstop=4:softtabstop=4:shiftwidth=4:
->>>>>>> 43e35be4
+holiday_user_log()