--- conflicted
+++ resolved
@@ -47,8 +47,6 @@
                     domain="[('month','=',time.strftime('%%m'))]"
                     help="Leaves of this month"/>
                 <separator orientation="vertical"/>
-<<<<<<< HEAD
-                <filter icon="terp-hr"
                     string="Draft"
                     domain="[('state','=','draft')]"/>
                 <filter icon="terp-hr"
@@ -56,14 +54,8 @@
                     domain="[('state','=','validate')]"/>
                 <filter icon="terp-hr"
                     string="Start Leaves"
-                    domain="[('date_from','=',time.strftime('%%Y/%%m/%%d'))]"/>
-                <filter icon="terp-hr"
                     string="End Leaves"
-                    domain="[('date_to','=',time.strftime('%%Y/%%m/%%d'))]"/>
 
-                <separator orientation="vertical"/>
-=======
->>>>>>> b3a31c8c
                 <field name="employee_id"/>
                 <field name="user_id" widget="selection">
                     <filter icon="terp-sale"
