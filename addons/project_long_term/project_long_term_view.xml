--- conflicted
+++ resolved
@@ -135,11 +135,7 @@
                                     </notebook>
                                   </form>
                              </field>
-<<<<<<< HEAD
                            	<button name="%(action_project_schedule_tasks)d" string="Schedule Tasks" type="action" icon="gtk-jump-to"/>
-=======
-                               <button name="%(wizard_schedule_task)d" string="Schedule Tasks" type="action" icon="gtk-jump-to"/>
->>>>>>> 919f6bef
                         </page>
                     </notebook>
                     <newline/>
