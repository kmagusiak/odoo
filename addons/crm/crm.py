# -*- coding: utf-8 -*-
##############################################################################
#
#    OpenERP, Open Source Management Solution
#    Copyright (C) 2004-today OpenERP SA (<http://www.openerp.com>)
#
#    This program is free software: you can redistribute it and/or modify
#    it under the terms of the GNU Affero General Public License as
#    published by the Free Software Foundation, either version 3 of the
#    License, or (at your option) any later version.
#
#    This program is distributed in the hope that it will be useful,
#    but WITHOUT ANY WARRANTY; without even the implied warranty of
#    MERCHANTABILITY or FITNESS FOR A PARTICULAR PURPOSE.  See the
#    GNU Affero General Public License for more details.
#
#    You should have received a copy of the GNU Affero General Public License
#    along with this program.  If not, see <http://www.gnu.org/licenses/>.
#
##############################################################################

import base64
import time
from osv import fields
from osv import osv
import tools
from tools.translate import _

MAX_LEVEL = 15
AVAILABLE_STATES = [
    ('draft', 'New'),
    ('cancel', 'Cancelled'),
    ('open', 'In Progress'),
    ('pending', 'Pending'),
    ('done', 'Closed')
]

AVAILABLE_PRIORITIES = [
    ('1', 'Highest'),
    ('2', 'High'),
    ('3', 'Normal'),
    ('4', 'Low'),
    ('5', 'Lowest'),
]

class crm_case_channel(osv.osv):
    _name = "crm.case.channel"
    _description = "Channels"
    _order = 'name'
    _columns = {
        'name': fields.char('Channel Name', size=64, required=True),
        'active': fields.boolean('Active'),
    }
    _defaults = {
        'active': lambda *a: 1,
    }

class crm_case_stage(osv.osv):
    """ Model for case stages. This models the main stages of a document
        management flow. Main CRM objects (leads, opportunities, project 
        issues, ...) will now use only stages, instead of state and stages.
        Stages are for example used to display the kanban view of records.
    """
    _name = "crm.case.stage"
    _description = "Stage of case"
    _rec_name = 'name'
    _order = "sequence"

    _columns = {
        'name': fields.char('Stage Name', size=64, required=True, translate=True),
        'sequence': fields.integer('Sequence', help="Used to order stages. Lower is better."),
        'probability': fields.float('Probability (%)', required=True, help="This percentage depicts the default/average probability of the Case for this stage to be a success"),
        'on_change': fields.boolean('Change Probability Automatically', help="Setting this stage will change the probability automatically on the opportunity."),
        'requirements': fields.text('Requirements'),
        'section_ids':fields.many2many('crm.case.section', 'section_stage_rel', 'stage_id', 'section_id', string='Sections',
                        help="Link between stages and sales teams. When set, this limitate the current stage to the selected sales teams."),
        'state': fields.selection(AVAILABLE_STATES, 'State', required=True, help="The related state for the stage. The state of your document will automatically change regarding the selected stage. For example, if a stage is related to the state 'Close', when your document reaches this stage, it will be automatically have the 'closed' state."),
        'case_default': fields.boolean('Common to All Teams',
                        help="If you check this field, this stage will be proposed by default on each sales team. It will not assign this stage to existing teams."),
        'fold': fields.boolean('Hide in Views when Empty',
                        help="This stage is not visible, for example in status bar or kanban view, when there are no records in that stage to display."),
        'type': fields.selection([  ('lead','Lead'),
                                    ('opportunity', 'Opportunity'),
                                    ('both', 'Both')],
                                    string='Type', size=16, required=True,
                                    help="This field is used to distinguish stages related to Leads from stages related to Opportunities, or to specify stages available for both types."),
    }

    _defaults = {
        'sequence': lambda *args: 1,
        'probability': lambda *args: 0.0,
        'state': 'draft',
        'fold': False,
        'type': 'both',
    }

class crm_case_section(osv.osv):
    """ Model for sales teams. """
    _name = "crm.case.section"
    _inherits = {'mail.alias': 'alias_id'}
    _description = "Sales Teams"
    _order = "complete_name"

    def get_full_name(self, cr, uid, ids, field_name, arg, context=None):
        return  dict(self.name_get(cr, uid, ids, context=context))

    _columns = {
        'name': fields.char('Sales Team', size=64, required=True, translate=True),
        'complete_name': fields.function(get_full_name, type='char', size=256, readonly=True, store=True),
        'code': fields.char('Code', size=8),
        'active': fields.boolean('Active', help="If the active field is set to "\
                        "true, it will allow you to hide the sales team without removing it."),
        'allow_unlink': fields.boolean('Allow Delete', help="Allows to delete non draft cases"),
        'change_responsible': fields.boolean('Reassign Escalated', help="When escalating to this team override the saleman with the team leader."),
        'user_id': fields.many2one('res.users', 'Team Leader'),
        'member_ids':fields.many2many('res.users', 'sale_member_rel', 'section_id', 'member_id', 'Team Members'),
        'reply_to': fields.char('Reply-To', size=64, help="The email address put in the 'Reply-To' of all emails sent by OpenERP about cases in this sales team"),
        'parent_id': fields.many2one('crm.case.section', 'Parent Team'),
        'child_ids': fields.one2many('crm.case.section', 'parent_id', 'Child Teams'),
        'resource_calendar_id': fields.many2one('resource.calendar', "Working Time", help="Used to compute open days"),
        'note': fields.text('Description'),
        'working_hours': fields.float('Working Hours', digits=(16,2 )),
        'stage_ids': fields.many2many('crm.case.stage', 'section_stage_rel', 'section_id', 'stage_id', 'Stages'),
        'alias_id': fields.many2one('mail.alias', 'Mail Alias', ondelete="cascade", required=True),
    }
    
    def _get_stage_common(self, cr, uid, context):
        ids = self.pool.get('crm.case.stage').search(cr, uid, [('case_default','=',1)], context=context)
        return ids

    _defaults = {
        'active': lambda *a: 1,
        'allow_unlink': lambda *a: 1,
        'stage_ids': _get_stage_common
    }

    _sql_constraints = [
        ('code_uniq', 'unique (code)', 'The code of the sales team must be unique !')
    ]

    _constraints = [
        (osv.osv._check_recursion, 'Error ! You cannot create recursive Sales team.', ['parent_id'])
    ]

    def name_get(self, cr, uid, ids, context=None):
        """Overrides orm name_get method"""
        if not isinstance(ids, list) :
            ids = [ids]
        res = []
        if not ids:
            return res
        reads = self.read(cr, uid, ids, ['name', 'parent_id'], context)

        for record in reads:
            name = record['name']
            if record['parent_id']:
                name = record['parent_id'][1] + ' / ' + name
            res.append((record['id'], name))
        return res
        
    def create(self, cr, uid, vals, context=None):
        model_pool = self.pool.get('ir.model.data')
        alias_pool = self.pool.get('mail.alias')
<<<<<<< HEAD
        model, res_id = model_pool.get_object_reference( cr, uid, "crm", "model_crm_lead")
        vals.update({'alias_name': "sales",
                     'alias_model_id': res_id})
        alias_pool.create_unique_alias(cr, uid, vals, context=context)
        res = super(crm_case_section, self).create(cr, uid, vals, context)
        record = self.read(cr, uid, res, context)
        alias_pool.write(cr, uid, [record['alias_id']],{'alias_defaults':{ 'section_id': res, 'type': 'lead'}}, context)
        return res
=======
        if not vals.get('alias_id'):
            model, res_id = model_pool.get_object_reference( cr, uid, "crm", "model_crm_lead")
            vals.update({'alias_name': "sales",
                         'alias_model_id': res_id})
            alias_pool.create_unique_alias(cr, uid, vals, context=context)
            res = super(crm_case_section, self).create(cr, uid, vals, context)
            record = self.read(cr, uid, res, context)
            alias_pool.write(cr, uid, [record['alias_id']],{'alias_defaults':{'section_id':res,'type':'lead'}},context)
            return res
        return super(crm_case_section, self).create(cr, uid, vals, context)
>>>>>>> 2ca7cac3

class crm_case_categ(osv.osv):
    """ Category of Case """
    _name = "crm.case.categ"
    _description = "Category of Case"
    _columns = {
        'name': fields.char('Name', size=64, required=True, translate=True),
        'section_id': fields.many2one('crm.case.section', 'Sales Team'),
        'object_id': fields.many2one('ir.model', 'Object Name'),
    }

    def _find_object_id(self, cr, uid, context=None):
        """Finds id for case object"""
        object_id = context and context.get('object_id', False) or False
        ids = self.pool.get('ir.model').search(cr, uid, [('id', '=', object_id)])
        return ids and ids[0] or False

    _defaults = {
        'object_id' : _find_object_id
    }

class crm_case_resource_type(osv.osv):
    """ Resource Type of case """
    _name = "crm.case.resource.type"
    _description = "Campaign"
    _rec_name = "name"
    _columns = {
        'name': fields.char('Campaign Name', size=64, required=True, translate=True),
        'section_id': fields.many2one('crm.case.section', 'Sales Team'),
    }


def _links_get(self, cr, uid, context=None):
    """Gets links value for reference field"""
    obj = self.pool.get('res.request.link')
    ids = obj.search(cr, uid, [])
    res = obj.read(cr, uid, ids, ['object', 'name'], context)
    return [(r['object'], r['name']) for r in res]

# vim:expandtab:smartindent:tabstop=4:softtabstop=4:shiftwidth=4:<|MERGE_RESOLUTION|>--- conflicted
+++ resolved
@@ -161,16 +161,6 @@
     def create(self, cr, uid, vals, context=None):
         model_pool = self.pool.get('ir.model.data')
         alias_pool = self.pool.get('mail.alias')
-<<<<<<< HEAD
-        model, res_id = model_pool.get_object_reference( cr, uid, "crm", "model_crm_lead")
-        vals.update({'alias_name': "sales",
-                     'alias_model_id': res_id})
-        alias_pool.create_unique_alias(cr, uid, vals, context=context)
-        res = super(crm_case_section, self).create(cr, uid, vals, context)
-        record = self.read(cr, uid, res, context)
-        alias_pool.write(cr, uid, [record['alias_id']],{'alias_defaults':{ 'section_id': res, 'type': 'lead'}}, context)
-        return res
-=======
         if not vals.get('alias_id'):
             model, res_id = model_pool.get_object_reference( cr, uid, "crm", "model_crm_lead")
             vals.update({'alias_name': "sales",
@@ -181,7 +171,7 @@
             alias_pool.write(cr, uid, [record['alias_id']],{'alias_defaults':{'section_id':res,'type':'lead'}},context)
             return res
         return super(crm_case_section, self).create(cr, uid, vals, context)
->>>>>>> 2ca7cac3
+
 
 class crm_case_categ(osv.osv):
     """ Category of Case """
