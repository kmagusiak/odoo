--- conflicted
+++ resolved
@@ -600,11 +600,7 @@
         return True
 
     def onchange_partner_id(self, cr, uid, ids, part, email=False):
-<<<<<<< HEAD
-        """This function returns value of partner address based on partner
-=======
-        """
->>>>>>> ec36ce61
+        """
         @param self: The object pointer
         @param cr: the current row, from the database cursor,
         @param uid: the current user’s ID for security checks,
