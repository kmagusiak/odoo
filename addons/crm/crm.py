# -*- coding: utf-8 -*-
##############################################################################
#
#    OpenERP, Open Source Management Solution
#    Copyright (C) 2004-today OpenERP SA (<http://www.openerp.com>)
#
#    This program is free software: you can redistribute it and/or modify
#    it under the terms of the GNU Affero General Public License as
#    published by the Free Software Foundation, either version 3 of the
#    License, or (at your option) any later version.
#
#    This program is distributed in the hope that it will be useful,
#    but WITHOUT ANY WARRANTY; without even the implied warranty of
#    MERCHANTABILITY or FITNESS FOR A PARTICULAR PURPOSE.  See the
#    GNU Affero General Public License for more details.
#
#    You should have received a copy of the GNU Affero General Public License
#    along with this program.  If not, see <http://www.gnu.org/licenses/>.
#
##############################################################################

import calendar
from datetime import date, datetime
from dateutil import relativedelta

from openerp import tools
from openerp.osv import fields
from openerp.osv import osv

AVAILABLE_PRIORITIES = [
    ('1', 'Highest'),
    ('2', 'High'),
    ('3', 'Normal'),
    ('4', 'Low'),
    ('5', 'Lowest'),
]

class crm_case_channel(osv.osv):
    _name = "crm.case.channel"
    _description = "Channels"
    _order = 'name'
    _columns = {
        'name': fields.char('Channel Name', size=64, required=True),
        'active': fields.boolean('Active'),
    }
    _defaults = {
        'active': lambda *a: 1,
    }

class crm_case_stage(osv.osv):
    """ Model for case stages. This models the main stages of a document
        management flow. Main CRM objects (leads, opportunities, project
        issues, ...) will now use only stages, instead of state and stages.
        Stages are for example used to display the kanban view of records.
    """
    _name = "crm.case.stage"
    _description = "Stage of case"
    _rec_name = 'name'
    _order = "sequence"

    _columns = {
        'name': fields.char('Stage Name', size=64, required=True, translate=True),
        'sequence': fields.integer('Sequence', help="Used to order stages. Lower is better."),
        'probability': fields.float('Probability (%)', required=True, help="This percentage depicts the default/average probability of the Case for this stage to be a success"),
        'on_change': fields.boolean('Change Probability Automatically', help="Setting this stage will change the probability automatically on the opportunity."),
        'requirements': fields.text('Requirements'),
        'section_ids': fields.many2many('crm.case.section', 'section_stage_rel', 'stage_id', 'section_id', string='Sections',
                        help="Link between stages and sales teams. When set, this limitate the current stage to the selected sales teams."),
        'case_default': fields.boolean('Default to New Sales Team',
                        help="If you check this field, this stage will be proposed by default on each sales team. It will not assign this stage to existing teams."),
        'fold': fields.boolean('Folded in Kanban View',
                               help='This stage is folded in the kanban view when'
                               'there are no records in that stage to display.'),
        'type': fields.selection([('lead', 'Lead'),
                                    ('opportunity', 'Opportunity'),
                                    ('both', 'Both')],
                                    string='Type', size=16, required=True,
                                    help="This field is used to distinguish stages related to Leads from stages related to Opportunities, or to specify stages available for both types."),
    }

    _defaults = {
        'sequence': 1,
        'probability': 0.0,
        'on_change': True,
        'fold': False,
        'type': 'both',
        'case_default': True,
    }


class crm_case_section(osv.osv):
    """ Model for sales teams. """
    _name = "crm.case.section"
    _inherits = {'mail.alias': 'alias_id'}
    _inherit = "mail.thread"
    _description = "Sales Teams"
    _order = "complete_name"
    # number of periods for lead/opportunities/... tracking in salesteam kanban dashboard/kanban view
    _period_number = 5

    def get_full_name(self, cr, uid, ids, field_name, arg, context=None):
        return dict(self.name_get(cr, uid, ids, context=context))

    def __get_bar_values(self, cr, uid, obj, domain, read_fields, value_field, groupby_field, context=None):
        """ Generic method to generate data for bar chart values using SparklineBarWidget.
            This method performs obj.read_group(cr, uid, domain, read_fields, groupby_field).

            :param obj: the target model (i.e. crm_lead)
            :param domain: the domain applied to the read_group
            :param list read_fields: the list of fields to read in the read_group
            :param str value_field: the field used to compute the value of the bar slice
            :param str groupby_field: the fields used to group

            :return list section_result: a list of dicts: [
                                                {   'value': (int) bar_column_value,
                                                    'tootip': (str) bar_column_tooltip,
                                                }
                                            ]
        """
        month_begin = date.today().replace(day=1)
        section_result = [{
                          'value': 0,
                          'tooltip': (month_begin + relativedelta.relativedelta(months=-i)).strftime('%B'),
                          } for i in range(self._period_number - 1, -1, -1)]
        group_obj = obj.read_group(cr, uid, domain, read_fields, groupby_field, context=context)
        pattern = tools.DEFAULT_SERVER_DATE_FORMAT if obj.fields_get(cr, uid, groupby_field)[groupby_field]['type'] == 'date' else tools.DEFAULT_SERVER_DATETIME_FORMAT
        for group in group_obj:
<<<<<<< HEAD
            group_begin_date = datetime.strptime(group['__domain'][0][2], tools.DEFAULT_SERVER_DATETIME_FORMAT)
=======
            group_begin_date = datetime.strptime(group['__domain'][0][2], pattern)
>>>>>>> 10dabcfd
            month_delta = relativedelta.relativedelta(month_begin, group_begin_date)
            section_result[self._period_number - (month_delta.months + 1)] = {'value': group.get(value_field, 0), 'tooltip': group_begin_date.strftime('%B')}
        return section_result

    def _get_opportunities_data(self, cr, uid, ids, field_name, arg, context=None):
        """ Get opportunities-related data for salesteam kanban view
            monthly_open_leads: number of open lead during the last months
            monthly_planned_revenue: planned revenu of opportunities during the last months
        """
        obj = self.pool.get('crm.lead')
        res = dict.fromkeys(ids, False)
        month_begin = date.today().replace(day=1)
        date_begin = month_begin - relativedelta.relativedelta(months=self._period_number - 1)
        date_end = month_begin.replace(day=calendar.monthrange(month_begin.year, month_begin.month)[1])
        date_domain = [('create_date', '>=', date_begin.strftime(tools.DEFAULT_SERVER_DATE_FORMAT)), ('create_date', '<=', date_end.strftime(tools.DEFAULT_SERVER_DATE_FORMAT))]
        for id in ids:
            res[id] = dict()
            lead_domain = date_domain + [('type', '=', 'lead'), ('section_id', '=', id)]
            res[id]['monthly_open_leads'] = self.__get_bar_values(cr, uid, obj, lead_domain, ['create_date'], 'create_date_count', 'create_date', context=context)
            opp_domain = date_domain + [('type', '=', 'opportunity'), ('section_id', '=', id)]
            res[id]['monthly_planned_revenue'] = self.__get_bar_values(cr, uid, obj, opp_domain, ['planned_revenue', 'create_date'], 'planned_revenue', 'create_date', context=context)
        return res

    _columns = {
        'name': fields.char('Sales Team', size=64, required=True, translate=True),
        'complete_name': fields.function(get_full_name, type='char', size=256, readonly=True, store=True),
        'code': fields.char('Code', size=8),
        'active': fields.boolean('Active', help="If the active field is set to "\
                        "true, it will allow you to hide the sales team without removing it."),
        'change_responsible': fields.boolean('Reassign Escalated', help="When escalating to this team override the salesman with the team leader."),
        'user_id': fields.many2one('res.users', 'Team Leader'),
        'member_ids': fields.many2many('res.users', 'sale_member_rel', 'section_id', 'member_id', 'Team Members'),
        'reply_to': fields.char('Reply-To', size=64, help="The email address put in the 'Reply-To' of all emails sent by OpenERP about cases in this sales team"),
        'parent_id': fields.many2one('crm.case.section', 'Parent Team'),
        'child_ids': fields.one2many('crm.case.section', 'parent_id', 'Child Teams'),
        'resource_calendar_id': fields.many2one('resource.calendar', "Working Time", help="Used to compute open days"),
        'note': fields.text('Description'),
        'working_hours': fields.float('Working Hours', digits=(16, 2)),
        'stage_ids': fields.many2many('crm.case.stage', 'section_stage_rel', 'section_id', 'stage_id', 'Stages'),
        'alias_id': fields.many2one('mail.alias', 'Alias', ondelete="restrict", required=True,
                                    help="The email address associated with this team. New emails received will automatically "
                                         "create new leads assigned to the team."),
        'color': fields.integer('Color Index'),
        'use_leads': fields.boolean('Leads',
            help="The first contact you get with a potential customer is a lead you qualify before converting it into a real business opportunity. Check this box to manage leads in this sales team."),

        'monthly_open_leads': fields.function(_get_opportunities_data,
            type="string", readonly=True, multi='_get_opportunities_data',
            string='Open Leads per Month'),
        'monthly_planned_revenue': fields.function(_get_opportunities_data,
            type="string", readonly=True, multi='_get_opportunities_data',
            string='Planned Revenue per Month')
    }

    def _get_stage_common(self, cr, uid, context):
        ids = self.pool.get('crm.case.stage').search(cr, uid, [('case_default', '=', 1)], context=context)
        return ids

    _defaults = {
        'active': 1,
        'stage_ids': _get_stage_common,
        'use_leads': True,
    }

    _sql_constraints = [
        ('code_uniq', 'unique (code)', 'The code of the sales team must be unique !')
    ]

    _constraints = [
        (osv.osv._check_recursion, 'Error ! You cannot create recursive Sales team.', ['parent_id'])
    ]

    def name_get(self, cr, uid, ids, context=None):
        """Overrides orm name_get method"""
        if not isinstance(ids, list):
            ids = [ids]
        res = []
        if not ids:
            return res
        reads = self.read(cr, uid, ids, ['name', 'parent_id'], context)

        for record in reads:
            name = record['name']
            if record['parent_id']:
                name = record['parent_id'][1] + ' / ' + name
            res.append((record['id'], name))
        return res

    def create(self, cr, uid, vals, context=None):
        if context is None:
            context = {}
        create_context = dict(context, alias_model_name='crm.lead', alias_parent_model_name=self._name)
        section_id = super(crm_case_section, self).create(cr, uid, vals, context=create_context)
        section = self.browse(cr, uid, section_id, context=context)
        self.pool.get('mail.alias').write(cr, uid, [section.alias_id.id], {'alias_parent_thread_id': section_id, 'alias_defaults': {'section_id': section_id, 'type': 'lead'}}, context=context)
        return section_id

    def unlink(self, cr, uid, ids, context=None):
        # Cascade-delete mail aliases as well, as they should not exist without the sales team.
        mail_alias = self.pool.get('mail.alias')
        alias_ids = [team.alias_id.id for team in self.browse(cr, uid, ids, context=context) if team.alias_id]
        res = super(crm_case_section, self).unlink(cr, uid, ids, context=context)
        mail_alias.unlink(cr, uid, alias_ids, context=context)
        return res

class crm_case_categ(osv.osv):
    """ Category of Case """
    _name = "crm.case.categ"
    _description = "Category of Case"
    _columns = {
        'name': fields.char('Name', size=64, required=True, translate=True),
        'section_id': fields.many2one('crm.case.section', 'Sales Team'),
        'object_id': fields.many2one('ir.model', 'Object Name'),
    }
    def _find_object_id(self, cr, uid, context=None):
        """Finds id for case object"""
        context = context or {}
        object_id = context.get('object_id', False)
        ids = self.pool.get('ir.model').search(cr, uid, ['|',('id', '=', object_id),('model', '=', context.get('object_name', False))])
        return ids and ids[0] or False
    _defaults = {
        'object_id' : _find_object_id
    }

class crm_case_resource_type(osv.osv):
    """ Resource Type of case """
    _name = "crm.case.resource.type"
    _description = "Campaign"
    _rec_name = "name"
    _columns = {
        'name': fields.char('Campaign Name', size=64, required=True, translate=True),
        'section_id': fields.many2one('crm.case.section', 'Sales Team'),
    }

class crm_payment_mode(osv.osv):
    """ Payment Mode for Fund """
    _name = "crm.payment.mode"
    _description = "CRM Payment Mode"
    _columns = {
        'name': fields.char('Name', size=64, required=True),
        'section_id': fields.many2one('crm.case.section', 'Sales Team'),
    }


# vim:expandtab:smartindent:tabstop=4:softtabstop=4:shiftwidth=4:<|MERGE_RESOLUTION|>--- conflicted
+++ resolved
@@ -125,11 +125,7 @@
         group_obj = obj.read_group(cr, uid, domain, read_fields, groupby_field, context=context)
         pattern = tools.DEFAULT_SERVER_DATE_FORMAT if obj.fields_get(cr, uid, groupby_field)[groupby_field]['type'] == 'date' else tools.DEFAULT_SERVER_DATETIME_FORMAT
         for group in group_obj:
-<<<<<<< HEAD
-            group_begin_date = datetime.strptime(group['__domain'][0][2], tools.DEFAULT_SERVER_DATETIME_FORMAT)
-=======
             group_begin_date = datetime.strptime(group['__domain'][0][2], pattern)
->>>>>>> 10dabcfd
             month_delta = relativedelta.relativedelta(month_begin, group_begin_date)
             section_result[self._period_number - (month_delta.months + 1)] = {'value': group.get(value_field, 0), 'tooltip': group_begin_date.strftime('%B')}
         return section_result
