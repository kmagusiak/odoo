--- conflicted
+++ resolved
@@ -548,7 +548,6 @@
             <field eval="1" name="active"/>
         </record>
 
-<<<<<<< HEAD
         <record id="crm_case_26" model="crm.lead">
             <field name="type">opportunity</field>
             <field name="name">Would appreciate more information about your products</field>
@@ -574,10 +573,6 @@
             <field eval="1" name="active"/>
         </record>
 
-        <!-- Some messages linked to the previous opportunity -->
-        <record id="message_email0" model="mail.message">
-            <field name="subject">Plan to buy a Laptop</field>
-=======
         <!-- Unsubscribe Admin from case15, subscribe Demo -->
         <record id="crm_case_15" model="crm.lead">
             <field name="message_follower_ids" eval="[(3, ref('base.partner_root')), (4, ref('base.partner_demo'))]"/>
@@ -596,7 +591,6 @@
         </record>
         <record id="msg_case15_1" model="mail.message">
             <field name="subject">Plan to buy RedHat servers</field>
->>>>>>> bf74d74a
             <field name="model">crm.lead</field>
             <field name="res_id" ref="crm_case_15"/>
             <field name="body"><![CDATA[<div>
