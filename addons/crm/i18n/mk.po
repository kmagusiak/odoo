--- conflicted
+++ resolved
@@ -3,16 +3,13 @@
 # * crm
 # 
 # Translators:
+# Aleksandar Vangelovski <aleksandarv@hbee.eu>, 2015
 msgid ""
 msgstr ""
 "Project-Id-Version: Odoo 9.0\n"
 "Report-Msgid-Bugs-To: \n"
 "POT-Creation-Date: 2015-10-09 09:17+0000\n"
-<<<<<<< HEAD
-"PO-Revision-Date: 2015-10-22 12:39+0000\n"
-=======
 "PO-Revision-Date: 2015-12-03 08:48+0000\n"
->>>>>>> da2b88bb
 "Last-Translator: Martin Trigaux\n"
 "Language-Team: Macedonian (http://www.transifex.com/odoo/odoo-9/language/mk/)\n"
 "MIME-Version: 1.0\n"
@@ -31,17 +28,17 @@
 #. module: crm
 #: model:ir.model.fields,field_description:crm.field_crm_opportunity_report_nbr_activities
 msgid "# of Activities"
-msgstr ""
+msgstr "# од Активности"
 
 #. module: crm
 #: model:ir.ui.view,arch_db:crm.crm_planner
 msgid "(if leads are activated)"
-msgstr ""
+msgstr "(ако траги се активирани)"
 
 #. module: crm
 #: model:ir.ui.view,arch_db:crm.crm_planner
 msgid "(you can change it here)"
-msgstr ""
+msgstr "(тука може да го смените)"
 
 #. module: crm
 #: model:ir.ui.view,arch_db:crm.crm_planner
@@ -51,7 +48,7 @@
 #. module: crm
 #: model:ir.ui.view,arch_db:crm.crm_planner
 msgid "<i class=\"fa fa-question-circle\"> view examples</i>"
-msgstr ""
+msgstr "<i class=\"fa fa-question-circle\"> види примери</i>"
 
 #. module: crm
 #: model:ir.actions.server,body_html:crm.action_email_reminder_lead
@@ -63,44 +60,44 @@
 "<li>ID: ${object.id}</li>\n"
 "<li>Description: ${object.description}</li>\n"
 "</ul>"
-msgstr ""
+msgstr "<p>Оваа можност немала активност најмалку 5 дена. Еве некои детали:</p>\n<ul>\n<li>Име: ${object.name}</li>\n<li>ID: ${object.id}</li>\n<li>Опис: ${object.description}</field></li>\n</ul>"
 
 #. module: crm
 #: model:ir.ui.view,arch_db:crm.crm_planner
 msgid "<span class=\"fa fa-arrow-circle-o-down\"/> Install Events"
-msgstr ""
+msgstr "<span class=\"fa fa-arrow-circle-o-down\"/> Инсталирај Настани"
 
 #. module: crm
 #: model:ir.ui.view,arch_db:crm.crm_planner
 msgid "<span class=\"fa fa-arrow-circle-o-down\"/> Install Mailing"
-msgstr ""
+msgstr "<span class=\"fa fa-arrow-circle-o-down\"/> Инсталирај Меилинг"
 
 #. module: crm
 #: model:ir.ui.view,arch_db:crm.crm_planner
 msgid "<span class=\"fa fa-arrow-circle-o-down\"/> Install Slides"
-msgstr ""
+msgstr "<span class=\"fa fa-arrow-circle-o-down\"/> Инсталирај Слајдови"
 
 #. module: crm
 #: model:ir.ui.view,arch_db:crm.crm_planner
 msgid "<span class=\"fa fa-arrow-circle-o-down\"/> Install Surveys"
-msgstr ""
+msgstr "<span class=\"fa fa-arrow-circle-o-down\"/> Инсталирај Анкети"
 
 #. module: crm
 #: model:ir.ui.view,arch_db:crm.crm_planner
 msgid "<span class=\"fa fa-arrow-circle-o-down\"/> Install Website Live Chat"
-msgstr ""
+msgstr "<span class=\"fa fa-arrow-circle-o-down\"/> Инсталирај Чат во живо на вебстрана"
 
 #. module: crm
 #: model:ir.ui.view,arch_db:crm.crm_planner
 msgid "<span class=\"fa fa-arrow-circle-o-down\"/> Install e-Commerce"
-msgstr ""
+msgstr "<span class=\"fa fa-arrow-circle-o-down\"/> Инсталирај е-Комерс"
 
 #. module: crm
 #: model:ir.ui.view,arch_db:crm.crm_planner
 msgid ""
 "<span class=\"fa fa-lightbulb-o fa-2x\"/>\n"
 "                        <strong>Tips:</strong>"
-msgstr ""
+msgstr "<span class=\"fa fa-lightbulb-o fa-2x\"/>\n <strong>Совети:</strong>"
 
 #. module: crm
 #: model:ir.ui.view,arch_db:crm.crm_planner
@@ -112,7 +109,7 @@
 "                        creating such templates can be a huge effort.\n"
 "                        We recommend to start with standard quotations\n"
 "                        and upgrade later."
-msgstr ""
+msgstr "<span class=\"fa fa-lightbulb-o fa-lg\"/>Забележи:\n <strong>\nСо користењето на урнеци можете да го подобрите квалитетот на \nвашите понуди и нивниот успех. Но, \nсоздавајќи такви урнеци претставува голем труд од ваша страна. \nВи предлагаме да започнете со стандардни понуди \nи да надградите подоцна."
 
 #. module: crm
 #: model:ir.ui.view,arch_db:crm.crm_planner
@@ -120,7 +117,7 @@
 "<span class=\"fa fa-lightbulb-o fa-lg\"/>\n"
 "                        <strong>Tip:</strong>\n"
 "                        You can also use our API to load data automatically through scripts: read this"
-msgstr ""
+msgstr "<span class=\"fa fa-lightbulb-o fa-lg\"/>\n <strong>Посоветување:</strong>\nИсто така може да ја користите нашата API за да вчитувате информации автоматски преку скрипти: прочитај го ова"
 
 #. module: crm
 #: model:ir.ui.view,arch_db:crm.crm_planner
@@ -129,39 +126,39 @@
 "                        <strong>Tip:</strong> For developers, you can\n"
 "                        use our API to load data through scripts: read\n"
 "                        the"
-msgstr ""
+msgstr "<span class=\"fa fa-lightbulb-o fa-lg\"/>\n <strong>Посоветување:</strong>За девелопери, може да ја \nкористите нашата API за да вчитувате информации преку скрипти: прочитај\n го"
 
 #. module: crm
 #: model:ir.ui.view,arch_db:crm.crm_planner
 msgid ""
 "<span class=\"label label-default text-center odoo_purple\">Incoming "
 "email</span>"
-msgstr ""
+msgstr "<span class=\"label label-default text-center odoo_purple\">Дојдовен емаил</span>"
 
 #. module: crm
 #: model:ir.ui.view,arch_db:crm.crm_planner
 msgid "<span class=\"label label-default text-center odoo_purple\">Lead</span>"
-msgstr ""
+msgstr "<span class=\"label label-default text-center odoo_purple\">Трага</span>"
 
 #. module: crm
 #: model:ir.ui.view,arch_db:crm.crm_planner
 msgid ""
 "<span class=\"label label-default text-center "
 "odoo_purple\">Opportunity</span>"
-msgstr ""
+msgstr "<span class=\"label label-default text-center odoo_purple\">Можност</span>"
 
 #. module: crm
 #: model:ir.ui.view,arch_db:crm.crm_planner
 msgid ""
 "<span class=\"label label-default text-center odoo_purple\">Quotation</span>"
-msgstr ""
+msgstr "<span class=\"label label-default text-center odoo_purple\">Понуда</span>"
 
 #. module: crm
 #: model:ir.ui.view,arch_db:crm.crm_case_form_view_oppor
 msgid ""
 "<span class=\"o_stat_text\" attrs=\"{'invisible': [('meeting_count', '&lt;', 2)]}\"> Meetings</span>\n"
 "                                    <span class=\"o_stat_text\" attrs=\"{'invisible': [('meeting_count', '&gt;', 1)]}\"> Meeting</span>"
-msgstr ""
+msgstr "<span class=\"o_stat_text\" attrs=\"{'invisible': [('meeting_count', '&lt;', 2)]}\"> Состаноци</span>\n <span class=\"o_stat_text\" attrs=\"{'invisible': [('meeting_count', '&gt;', 1)]}\"> Состанок</span>"
 
 #. module: crm
 #: model:ir.ui.view,arch_db:crm.crm_case_form_view_oppor
