# -*- coding: utf-8 -*-
##############################################################################
#
#    OpenERP, Open Source Management Solution
#    Copyright (C) 2004-today OpenERP SA (<http://www.openerp.com>)
#
#    This program is free software: you can redistribute it and/or modify
#    it under the terms of the GNU Affero General Public License as
#    published by the Free Software Foundation, either version 3 of the
#    License, or (at your option) any later version.
#
#    This program is distributed in the hope that it will be useful,
#    but WITHOUT ANY WARRANTY; without even the implied warranty of
#    MERCHANTABILITY or FITNESS FOR A PARTICULAR PURPOSE.  See the
#    GNU Affero General Public License for more details.
#
#    You should have received a copy of the GNU Affero General Public License
#    along with this program.  If not, see <http://www.gnu.org/licenses/>.
#
##############################################################################

import crm
from datetime import datetime
from operator import itemgetter

import openerp
from openerp import SUPERUSER_ID
from openerp import tools
from openerp.addons.base.res.res_partner import format_address
from openerp.osv import fields, osv, orm
from openerp.tools import html2plaintext
from openerp.tools.translate import _

CRM_LEAD_FIELDS_TO_MERGE = ['name',
    'partner_id',
    'channel_id',
    'company_id',
    'country_id',
    'section_id',
    'state_id',
    'stage_id',
    'type_id',
    'user_id',
    'title',
    'city',
    'contact_name',
    'description',
    'email',
    'fax',
    'mobile',
    'partner_name',
    'phone',
    'probability',
    'planned_revenue',
    'street',
    'street2',
    'zip',
    'create_date',
    'date_action_last',
    'date_action_next',
    'email_from',
    'email_cc',
    'partner_name']


class crm_lead(format_address, osv.osv):
    """ CRM Lead Case """
    _name = "crm.lead"
    _description = "Lead/Opportunity"
    _order = "priority,date_action,id desc"
    _inherit = ['mail.thread', 'ir.needaction_mixin']

    _track = {
        'stage_id': {
            # this is only an heuristics; depending on your particular stage configuration it may not match all 'new' stages
            'crm.mt_lead_create': lambda self, cr, uid, obj, ctx=None: obj.probability == 0 and obj.stage_id and obj.stage_id.sequence <= 1,
            'crm.mt_lead_stage': lambda self, cr, uid, obj, ctx=None: (obj.stage_id and obj.stage_id.sequence > 1) and obj.probability < 100,
            'crm.mt_lead_won': lambda self, cr, uid, obj, ctx=None: obj.probability == 100 and obj.stage_id and obj.stage_id.fold,
            'crm.mt_lead_lost': lambda self, cr, uid, obj, ctx=None: obj.probability == 0 and obj.stage_id and obj.stage_id.fold and obj.stage_id.sequence > 1,
        },
    }

    def get_empty_list_help(self, cr, uid, help, context=None):
        if context.get('default_type') == 'lead':
            context['empty_list_help_model'] = 'crm.case.section'
            context['empty_list_help_id'] = context.get('default_section_id')
        context['empty_list_help_document_name'] = _("leads")
        return super(crm_lead, self).get_empty_list_help(cr, uid, help, context=context)

    def _get_default_section_id(self, cr, uid, context=None):
        """ Gives default section by checking if present in the context """
        return self._resolve_section_id_from_context(cr, uid, context=context) or False

    def _get_default_stage_id(self, cr, uid, context=None):
        """ Gives default stage_id """
        section_id = self._get_default_section_id(cr, uid, context=context)
        return self.stage_find(cr, uid, [], section_id, [('fold', '=', False)], context=context)

    def _resolve_section_id_from_context(self, cr, uid, context=None):
        """ Returns ID of section based on the value of 'section_id'
            context key, or None if it cannot be resolved to a single
            Sales Team.
        """
        if context is None:
            context = {}
        if type(context.get('default_section_id')) in (int, long):
            return context.get('default_section_id')
        if isinstance(context.get('default_section_id'), basestring):
            section_ids = self.pool.get('crm.case.section').name_search(cr, uid, name=context['default_section_id'], context=context)
            if len(section_ids) == 1:
                return int(section_ids[0][0])
        return None

    def _resolve_type_from_context(self, cr, uid, context=None):
        """ Returns the type (lead or opportunity) from the type context
            key. Returns None if it cannot be resolved.
        """
        if context is None:
            context = {}
        return context.get('default_type')

    def _read_group_stage_ids(self, cr, uid, ids, domain, read_group_order=None, access_rights_uid=None, context=None):
        access_rights_uid = access_rights_uid or uid
        stage_obj = self.pool.get('crm.case.stage')
        order = stage_obj._order
        # lame hack to allow reverting search, should just work in the trivial case
        if read_group_order == 'stage_id desc':
            order = "%s desc" % order
        # retrieve section_id from the context and write the domain
        # - ('id', 'in', 'ids'): add columns that should be present
        # - OR ('case_default', '=', True), ('fold', '=', False): add default columns that are not folded
        # - OR ('section_ids', '=', section_id), ('fold', '=', False) if section_id: add section columns that are not folded
        search_domain = []
        section_id = self._resolve_section_id_from_context(cr, uid, context=context)
        if section_id:
            search_domain += ['|', ('section_ids', '=', section_id)]
            search_domain += [('id', 'in', ids)]
        else:
            search_domain += ['|', ('id', 'in', ids), ('case_default', '=', True)]
        # retrieve type from the context (if set: choose 'type' or 'both')
        type = self._resolve_type_from_context(cr, uid, context=context)
        if type:
            search_domain += ['|', ('type', '=', type), ('type', '=', 'both')]
        # perform search
        stage_ids = stage_obj._search(cr, uid, search_domain, order=order, access_rights_uid=access_rights_uid, context=context)
        result = stage_obj.name_get(cr, access_rights_uid, stage_ids, context=context)
        # restore order of the search
        result.sort(lambda x, y: cmp(stage_ids.index(x[0]), stage_ids.index(y[0])))

        fold = {}
        for stage in stage_obj.browse(cr, access_rights_uid, stage_ids, context=context):
            fold[stage.id] = stage.fold or False
        return result, fold

    def fields_view_get(self, cr, user, view_id=None, view_type='form', context=None, toolbar=False, submenu=False):
        if context and context.get('opportunity_id'):
            action = self._get_formview_action(cr, user, context['opportunity_id'], context=context)
            if action.get('views') and any(view_id for view_id in action['views'] if view_id[1] == view_type):
                view_id = next(view_id[0] for view_id in action['views'] if view_id[1] == view_type)
        res = super(crm_lead, self).fields_view_get(cr, user, view_id, view_type, context, toolbar=toolbar, submenu=submenu)
        if view_type == 'form':
            res['arch'] = self.fields_view_get_address(cr, user, res['arch'], context=context)
        return res

    _group_by_full = {
        'stage_id': _read_group_stage_ids
    }

    def _compute_day(self, cr, uid, ids, fields, args, context=None):
        """
        :return dict: difference between current date and log date
        """
        cal_obj = self.pool.get('resource.calendar')
        res_obj = self.pool.get('resource.resource')

        res = {}
        for lead in self.browse(cr, uid, ids, context=context):
            for field in fields:
                res[lead.id] = {}
                duration = 0
                ans = False
                if field == 'day_open':
                    if lead.date_open:
                        date_create = datetime.strptime(lead.create_date, "%Y-%m-%d %H:%M:%S")
                        date_open = datetime.strptime(lead.date_open, "%Y-%m-%d %H:%M:%S")
                        ans = date_open - date_create
                        date_until = lead.date_open
                elif field == 'day_close':
                    if lead.date_closed:
                        date_create = datetime.strptime(lead.create_date, "%Y-%m-%d %H:%M:%S")
                        date_close = datetime.strptime(lead.date_closed, "%Y-%m-%d %H:%M:%S")
                        date_until = lead.date_closed
                        ans = date_close - date_create
                if ans:
                    resource_id = False
                    if lead.user_id:
                        resource_ids = res_obj.search(cr, uid, [('user_id','=',lead.user_id.id)])
                        if len(resource_ids):
                            resource_id = resource_ids[0]

                    duration = float(ans.days)
                    if lead.section_id and lead.section_id.resource_calendar_id:
                        duration =  float(ans.days) * 24
                        new_dates = cal_obj.interval_get(cr,
                            uid,
                            lead.section_id.resource_calendar_id and lead.section_id.resource_calendar_id.id or False,
                            datetime.strptime(lead.create_date, '%Y-%m-%d %H:%M:%S'),
                            duration,
                            resource=resource_id
                        )
                        no_days = []
                        date_until = datetime.strptime(date_until, '%Y-%m-%d %H:%M:%S')
                        for in_time, out_time in new_dates:
                            if in_time.date not in no_days:
                                no_days.append(in_time.date)
                            if out_time > date_until:
                                break
                        duration =  len(no_days)
                res[lead.id][field] = abs(int(duration))
        return res

    _columns = {
        'partner_id': fields.many2one('res.partner', 'Partner', ondelete='set null', track_visibility='onchange',
            select=True, help="Linked partner (optional). Usually created when converting the lead."),

        'id': fields.integer('ID', readonly=True),
        'name': fields.char('Subject', size=64, required=True, select=1),
        'active': fields.boolean('Active', required=False),
        'date_action_last': fields.datetime('Last Action', readonly=1),
        'date_action_next': fields.datetime('Next Action', readonly=1),
        'email_from': fields.char('Email', size=128, help="Email address of the contact", select=1),
        'section_id': fields.many2one('crm.case.section', 'Sales Team',
                        select=True, track_visibility='onchange', help='When sending mails, the default email address is taken from the sales team.'),
        'create_date': fields.datetime('Creation Date', readonly=True),
        'email_cc': fields.text('Global CC', help="These email addresses will be added to the CC field of all inbound and outbound emails for this record before being sent. Separate multiple email addresses with a comma"),
        'description': fields.text('Notes'),
        'write_date': fields.datetime('Update Date', readonly=True),
        'categ_ids': fields.many2many('crm.case.categ', 'crm_lead_category_rel', 'lead_id', 'category_id', 'Categories', \
            domain="['|',('section_id','=',section_id),('section_id','=',False), ('object_id.model', '=', 'crm.lead')]"),
        'type_id': fields.many2one('crm.case.resource.type', 'Campaign', \
            domain="['|',('section_id','=',section_id),('section_id','=',False)]", help="From which campaign (seminar, marketing campaign, mass mailing, ...) did this contact come from?"),
        'channel_id': fields.many2one('crm.case.channel', 'Channel', help="Communication channel (mail, direct, phone, ...)"),
        'contact_name': fields.char('Contact Name', size=64),
        'partner_name': fields.char("Customer Name", size=64,help='The name of the future partner company that will be created while converting the lead into opportunity', select=1),
        'opt_out': fields.boolean('Opt-Out', oldname='optout',
            help="If opt-out is checked, this contact has refused to receive emails for mass mailing and marketing campaign. "
                    "Filter 'Available for Mass Mailing' allows users to filter the leads when performing mass mailing."),
        'type': fields.selection([ ('lead','Lead'), ('opportunity','Opportunity'), ],'Type', select=True, help="Type is used to separate Leads and Opportunities"),
        'priority': fields.selection(crm.AVAILABLE_PRIORITIES, 'Priority', select=True),
        'date_closed': fields.datetime('Closed', readonly=True),
        'stage_id': fields.many2one('crm.case.stage', 'Stage', track_visibility='onchange', select=True,
                        domain="['&', ('section_ids', '=', section_id), '|', ('type', '=', type), ('type', '=', 'both')]"),
        'user_id': fields.many2one('res.users', 'Salesperson', select=True, track_visibility='onchange'),
        'referred': fields.char('Referred By', size=64),
        'date_open': fields.datetime('Assigned', readonly=True),
        'day_open': fields.function(_compute_day, string='Days to Open', \
                                multi='day_open', type="float", store=True),
        'day_close': fields.function(_compute_day, string='Days to Close', \
                                multi='day_close', type="float", store=True),
        'date_last_stage_update': fields.datetime('Last Stage Update', select=True),

        # Messaging and marketing
        'message_bounce': fields.integer('Bounce'),
        # Only used for type opportunity
        'probability': fields.float('Success Rate (%)', group_operator="avg"),
        'planned_revenue': fields.float('Expected Revenue', track_visibility='always'),
        'ref': fields.reference('Reference', selection=openerp.addons.base.res.res_request.referencable_models),
        'ref2': fields.reference('Reference 2', selection=openerp.addons.base.res.res_request.referencable_models),
        'phone': fields.char("Phone", size=64),
        'date_deadline': fields.date('Expected Closing', help="Estimate of the date on which the opportunity will be won."),
        'date_action': fields.date('Next Action Date', select=True),
        'title_action': fields.char('Next Action', size=64),
        'color': fields.integer('Color Index'),
        'partner_address_name': fields.related('partner_id', 'name', type='char', string='Partner Contact Name', readonly=True),
        'partner_address_email': fields.related('partner_id', 'email', type='char', string='Partner Contact Email', readonly=True),
        'company_currency': fields.related('company_id', 'currency_id', type='many2one', string='Currency', readonly=True, relation="res.currency"),
        'user_email': fields.related('user_id', 'email', type='char', string='User Email', readonly=True),
        'user_login': fields.related('user_id', 'login', type='char', string='User Login', readonly=True),

        # Fields for address, due to separation from crm and res.partner
        'street': fields.char('Street', size=128),
        'street2': fields.char('Street2', size=128),
        'zip': fields.char('Zip', change_default=True, size=24),
        'city': fields.char('City', size=128),
        'state_id': fields.many2one("res.country.state", 'State'),
        'country_id': fields.many2one('res.country', 'Country'),
        'phone': fields.char('Phone', size=64),
        'fax': fields.char('Fax', size=64),
        'mobile': fields.char('Mobile', size=64),
        'function': fields.char('Function', size=128),
        'title': fields.many2one('res.partner.title', 'Title'),
        'company_id': fields.many2one('res.company', 'Company', select=1),
        'payment_mode': fields.many2one('crm.payment.mode', 'Payment Mode', \
                            domain="[('section_id','=',section_id)]"),
        'planned_cost': fields.float('Planned Costs'),
    }

    _defaults = {
        'active': 1,
        'type': 'lead',
        'user_id': lambda s, cr, uid, c: uid,
        'stage_id': lambda s, cr, uid, c: s._get_default_stage_id(cr, uid, c),
        'section_id': lambda s, cr, uid, c: s._get_default_section_id(cr, uid, c),
        'company_id': lambda s, cr, uid, c: s.pool.get('res.company')._company_default_get(cr, uid, 'crm.lead', context=c),
        'priority': lambda *a: crm.AVAILABLE_PRIORITIES[2][0],
        'color': 0,
        'date_last_stage_update': fields.datetime.now,
    }

    _sql_constraints = [
        ('check_probability', 'check(probability >= 0 and probability <= 100)', 'The probability of closing the deal should be between 0% and 100%!')
    ]

    def onchange_stage_id(self, cr, uid, ids, stage_id, context=None):
        if not stage_id:
            return {'value': {}}
        stage = self.pool.get('crm.case.stage').browse(cr, uid, stage_id, context=context)
        if not stage.on_change:
            return {'value': {}}
        vals = {'probability': stage.probability}
        if stage.probability >= 100 or (stage.probability == 0 and stage.sequence > 1):
                vals['date_closed'] = fields.datetime.now()
        return {'value': vals}

    def on_change_partner_id(self, cr, uid, ids, partner_id, context=None):
        values = {}
        if partner_id:
            partner = self.pool.get('res.partner').browse(cr, uid, partner_id, context=context)
            values = {
                'partner_name': partner.name,
                'street': partner.street,
                'street2': partner.street2,
                'city': partner.city,
                'state_id': partner.state_id and partner.state_id.id or False,
                'country_id': partner.country_id and partner.country_id.id or False,
                'email_from': partner.email,
                'phone': partner.phone,
                'mobile': partner.mobile,
                'fax': partner.fax,
                'zip': partner.zip,
            }
        return {'value': values}

    def on_change_user(self, cr, uid, ids, user_id, context=None):
        """ When changing the user, also set a section_id or restrict section id
            to the ones user_id is member of. """
        section_id = self._get_default_section_id(cr, uid, context=context) or False
        if user_id and not section_id:
            section_ids = self.pool.get('crm.case.section').search(cr, uid, ['|', ('user_id', '=', user_id), ('member_ids', '=', user_id)], context=context)
            if section_ids:
                section_id = section_ids[0]
        return {'value': {'section_id': section_id}}

    def stage_find(self, cr, uid, cases, section_id, domain=None, order='sequence', context=None):
        """ Override of the base.stage method
            Parameter of the stage search taken from the lead:
            - type: stage type must be the same or 'both'
            - section_id: if set, stages must belong to this section or
              be a default stage; if not set, stages must be default
              stages
        """
        if isinstance(cases, (int, long)):
            cases = self.browse(cr, uid, cases, context=context)
        if context is None:
            context = {}
        # check whether we should try to add a condition on type
        avoid_add_type_term = any([term for term in domain if len(term) == 3 if term[0] == 'type'])
        # collect all section_ids
        section_ids = set()
        types = ['both']
        if not cases and context.get('default_type'):
            ctx_type = context.get('default_type')
            types += [ctx_type]
        if section_id:
            section_ids.add(section_id)
        for lead in cases:
            if lead.section_id:
                section_ids.add(lead.section_id.id)
            if lead.type not in types:
                types.append(lead.type)
        # OR all section_ids and OR with case_default
        search_domain = []
        if section_ids:
            search_domain += [('|')] * len(section_ids)
            for section_id in section_ids:
                search_domain.append(('section_ids', '=', section_id))
        search_domain.append(('case_default', '=', True))
        # AND with cases types
        if not avoid_add_type_term:
            search_domain.append(('type', 'in', types))
        # AND with the domain in parameter
        search_domain += list(domain)
        # perform search, return the first found
        stage_ids = self.pool.get('crm.case.stage').search(cr, uid, search_domain, order=order, limit=1, context=context)
        if stage_ids:
            return stage_ids[0]
        return False

    def case_mark_lost(self, cr, uid, ids, context=None):
        """ Mark the case as lost: state=cancel and probability=0
            :deprecated: this method will be removed in OpenERP v8.
        """
        stages_leads = {}
        for lead in self.browse(cr, uid, ids, context=context):
            stage_id = self.stage_find(cr, uid, [lead], lead.section_id.id or False, [('probability', '=', 0.0), ('fold', '=', True), ('sequence', '>', 1)], context=context)
            if stage_id:
                if stages_leads.get(stage_id):
                    stages_leads[stage_id].append(lead.id)
                else:
                    stages_leads[stage_id] = [lead.id]
            else:
                raise osv.except_osv(_('Warning!'),
                    _('To relieve your sales pipe and group all Lost opportunities, configure one of your sales stage as follow:\n'
                        'probability = 0 %, select "Change Probability Automatically".\n'
                        'Create a specific stage or edit an existing one by editing columns of your opportunity pipe.'))
        for stage_id, lead_ids in stages_leads.items():
            self.write(cr, uid, lead_ids, {'stage_id': stage_id}, context=context)
        return True

    def case_mark_won(self, cr, uid, ids, context=None):
        """ Mark the case as won: state=done and probability=100
            :deprecated: this method will be removed in OpenERP v8.
        """
        stages_leads = {}
        for lead in self.browse(cr, uid, ids, context=context):
            stage_id = self.stage_find(cr, uid, [lead], lead.section_id.id or False, [('probability', '=', 100.0), ('fold', '=', True)], context=context)
            if stage_id:
                if stages_leads.get(stage_id):
                    stages_leads[stage_id].append(lead.id)
                else:
                    stages_leads[stage_id] = [lead.id]
            else:
                raise osv.except_osv(_('Warning!'),
                    _('To relieve your sales pipe and group all Won opportunities, configure one of your sales stage as follow:\n'
                        'probability = 100 % and select "Change Probability Automatically".\n'
                        'Create a specific stage or edit an existing one by editing columns of your opportunity pipe.'))
        for stage_id, lead_ids in stages_leads.items():
            self.write(cr, uid, lead_ids, {'stage_id': stage_id}, context=context)
        return True

    def case_escalate(self, cr, uid, ids, context=None):
        """ Escalates case to parent level """
        for case in self.browse(cr, uid, ids, context=context):
            data = {'active': True}
            if case.section_id.parent_id:
                data['section_id'] = case.section_id.parent_id.id
                if case.section_id.parent_id.change_responsible:
                    if case.section_id.parent_id.user_id:
                        data['user_id'] = case.section_id.parent_id.user_id.id
            else:
                raise osv.except_osv(_('Error!'), _("You are already at the top level of your sales-team category.\nTherefore you cannot escalate furthermore."))
            self.write(cr, uid, [case.id], data, context=context)
        return True

    def set_priority(self, cr, uid, ids, priority, context=None):
        """ Set lead priority
        """
        return self.write(cr, uid, ids, {'priority': priority}, context=context)

    def set_high_priority(self, cr, uid, ids, context=None):
        """ Set lead priority to high
        """
        return self.set_priority(cr, uid, ids, '1', context=context)

    def set_normal_priority(self, cr, uid, ids, context=None):
        """ Set lead priority to normal
        """
        return self.set_priority(cr, uid, ids, '3', context=context)

    def _merge_get_result_type(self, cr, uid, opps, context=None):
        """
        Define the type of the result of the merge.  If at least one of the
        element to merge is an opp, the resulting new element will be an opp.
        Otherwise it will be a lead.

        We'll directly use a list of browse records instead of a list of ids
        for performances' sake: it will spare a second browse of the
        leads/opps.

        :param list opps: list of browse records containing the leads/opps to process
        :return string type: the type of the final element
        """
        for opp in opps:
            if (opp.type == 'opportunity'):
                return 'opportunity'

        return 'lead'

    def _merge_data(self, cr, uid, ids, oldest, fields, context=None):
        """
        Prepare lead/opp data into a dictionary for merging.  Different types
        of fields are processed in different ways:
        - text: all the values are concatenated
        - m2m and o2m: those fields aren't processed
        - m2o: the first not null value prevails (the other are dropped)
        - any other type of field: same as m2o

        :param list ids: list of ids of the leads to process
        :param list fields: list of leads' fields to process
        :return dict data: contains the merged values
        """
        opportunities = self.browse(cr, uid, ids, context=context)

        def _get_first_not_null(attr):
            for opp in opportunities:
                if hasattr(opp, attr) and bool(getattr(opp, attr)):
                    return getattr(opp, attr)
            return False

        def _get_first_not_null_id(attr):
            res = _get_first_not_null(attr)
            return res and res.id or False

        def _concat_all(attr):
            return '\n\n'.join(filter(lambda x: x, [getattr(opp, attr) or '' for opp in opportunities if hasattr(opp, attr)]))

        # Process the fields' values
        data = {}
        for field_name in fields:
            field_info = self._all_columns.get(field_name)
            if field_info is None:
                continue
            field = field_info.column
            if field._type in ('many2many', 'one2many'):
                continue
            elif field._type == 'many2one':
                data[field_name] = _get_first_not_null_id(field_name)  # !!
            elif field._type == 'text':
                data[field_name] = _concat_all(field_name)  #not lost
            else:
                data[field_name] = _get_first_not_null(field_name)  #not lost

        # Define the resulting type ('lead' or 'opportunity')
        data['type'] = self._merge_get_result_type(cr, uid, opportunities, context)
        return data

    def _mail_body(self, cr, uid, lead, fields, title=False, context=None):
        body = []
        if title:
            body.append("%s\n" % (title))

        for field_name in fields:
            field_info = self._all_columns.get(field_name)
            if field_info is None:
                continue
            field = field_info.column
            value = ''

            if field._type == 'selection':
                if hasattr(field.selection, '__call__'):
                    key = field.selection(self, cr, uid, context=context)
                else:
                    key = field.selection
                value = dict(key).get(lead[field_name], lead[field_name])
            elif field._type == 'many2one':
                if lead[field_name]:
                    value = lead[field_name].name_get()[0][1]
            elif field._type == 'many2many':
                if lead[field_name]:
                    for val in lead[field_name]:
                        field_value = val.name_get()[0][1]
                        value += field_value + ","
            else:
                value = lead[field_name]

            body.append("%s: %s" % (field.string, value or ''))
        return "<br/>".join(body + ['<br/>'])

    def _merge_notify(self, cr, uid, opportunity_id, opportunities, context=None):
        """
        Create a message gathering merged leads/opps information.
        """
        #TOFIX: mail template should be used instead of fix body, subject text
        details = []
        result_type = self._merge_get_result_type(cr, uid, opportunities, context)
        if result_type == 'lead':
            merge_message = _('Merged leads')
        else:
            merge_message = _('Merged opportunities')
        subject = [merge_message]
        for opportunity in opportunities:
            subject.append(opportunity.name)
            title = "%s : %s" % (opportunity.type == 'opportunity' and _('Merged opportunity') or _('Merged lead'), opportunity.name)
            fields = list(CRM_LEAD_FIELDS_TO_MERGE)
            details.append(self._mail_body(cr, uid, opportunity, fields, title=title, context=context))

        # Chatter message's subject
        subject = subject[0] + ": " + ", ".join(subject[1:])
        details = "\n\n".join(details)
        return self.message_post(cr, uid, [opportunity_id], body=details, subject=subject, context=context)

    def _merge_opportunity_history(self, cr, uid, opportunity_id, opportunities, context=None):
        message = self.pool.get('mail.message')
        for opportunity in opportunities:
            for history in opportunity.message_ids:
                message.write(cr, uid, history.id, {
                        'res_id': opportunity_id,
                        'subject' : _("From %s : %s") % (opportunity.name, history.subject)
                }, context=context)

        return True

    def _merge_opportunity_attachments(self, cr, uid, opportunity_id, opportunities, context=None):
        attach_obj = self.pool.get('ir.attachment')

        # return attachments of opportunity
        def _get_attachments(opportunity_id):
            attachment_ids = attach_obj.search(cr, uid, [('res_model', '=', self._name), ('res_id', '=', opportunity_id)], context=context)
            return attach_obj.browse(cr, uid, attachment_ids, context=context)

        first_attachments = _get_attachments(opportunity_id)
        #counter of all attachments to move. Used to make sure the name is different for all attachments
        count = 1
        for opportunity in opportunities:
            attachments = _get_attachments(opportunity.id)
            for attachment in attachments:
                values = {'res_id': opportunity_id,}
                for attachment_in_first in first_attachments:
                    if attachment.name == attachment_in_first.name:
                        name = "%s (%s)" % (attachment.name, count,),
                count+=1
                attachment.write(values)
        return True

<<<<<<< HEAD
    def merge_opportunity(self, cr, uid, ids, user_id=False, section_id=False, context=None):
=======
    def _merge_opportunity_phonecalls(self, cr, uid, opportunity_id, opportunities, context=None):
        phonecall_obj = self.pool['crm.phonecall']
        for opportunity in opportunities:
            for phonecall_id in phonecall_obj.search(cr, uid, [('opportunity_id', '=', opportunity.id)], context=context):
                phonecall_obj.write(cr, uid, phonecall_id, {'opportunity_id': opportunity_id}, context=context)
        return True

    def merge_opportunity(self, cr, uid, ids, context=None):
>>>>>>> 5f6d324d
        """
        Different cases of merge:
        - merge leads together = 1 new lead
        - merge at least 1 opp with anything else (lead or opp) = 1 new opp

        :param list ids: leads/opportunities ids to merge
        :return int id: id of the resulting lead/opp
        """
        if context is None:
            context = {}

        if len(ids) <= 1:
            raise osv.except_osv(_('Warning!'), _('Please select more than one element (lead or opportunity) from the list view.'))

        opportunities = self.browse(cr, uid, ids, context=context)
        sequenced_opps = []
        # Sorting the leads/opps according to the confidence level of its stage, which relates to the probability of winning it
        # The confidence level increases with the stage sequence, except when the stage probability is 0.0 (Lost cases)
        # An Opportunity always has higher confidence level than a lead, unless its stage probability is 0.0
        for opportunity in opportunities:
            sequence = -1
            if opportunity.stage_id and not opportunity.stage_id.fold:
                sequence = opportunity.stage_id.sequence
            sequenced_opps.append(((int(sequence != -1 and opportunity.type == 'opportunity'), sequence, -opportunity.id), opportunity))

        sequenced_opps.sort(reverse=True)
        opportunities = map(itemgetter(1), sequenced_opps)
        ids = [opportunity.id for opportunity in opportunities]
        highest = opportunities[0]
        opportunities_rest = opportunities[1:]

        tail_opportunities = opportunities_rest

        fields = list(CRM_LEAD_FIELDS_TO_MERGE)
        merged_data = self._merge_data(cr, uid, ids, highest, fields, context=context)

        if user_id:
            merged_data['user_id'] = user_id
        if section_id:
            merged_data['section_id'] = section_id

        # Merge messages and attachements into the first opportunity
        self._merge_opportunity_history(cr, uid, highest.id, tail_opportunities, context=context)
        self._merge_opportunity_attachments(cr, uid, highest.id, tail_opportunities, context=context)
        self._merge_opportunity_phonecalls(cr, uid, highest.id, tail_opportunities, context=context)

        # Merge notifications about loss of information
        opportunities = [highest]
        opportunities.extend(opportunities_rest)
        self._merge_notify(cr, uid, highest.id, opportunities, context=context)
        # Check if the stage is in the stages of the sales team. If not, assign the stage with the lowest sequence
        if merged_data.get('section_id'):
            section_stage_ids = self.pool.get('crm.case.stage').search(cr, uid, [('section_ids', 'in', merged_data['section_id']), ('type', '=', merged_data.get('type'))], order='sequence', context=context)
            if merged_data.get('stage_id') not in section_stage_ids:
                merged_data['stage_id'] = section_stage_ids and section_stage_ids[0] or False
        # Write merged data into first opportunity
        self.write(cr, uid, [highest.id], merged_data, context=context)
        # Delete tail opportunities 
        # We use the SUPERUSER to avoid access rights issues because as the user had the rights to see the records it should be safe to do so
        self.unlink(cr, SUPERUSER_ID, [x.id for x in tail_opportunities], context=context)

        return highest.id

    def _convert_opportunity_data(self, cr, uid, lead, customer, section_id=False, context=None):
        crm_stage = self.pool.get('crm.case.stage')
        contact_id = False
        if customer:
            contact_id = self.pool.get('res.partner').address_get(cr, uid, [customer.id])['default']
        if not section_id:
            section_id = lead.section_id and lead.section_id.id or False
        val = {
            'planned_revenue': lead.planned_revenue,
            'probability': lead.probability,
            'name': lead.name,
            'partner_id': customer and customer.id or False,
            'user_id': (lead.user_id and lead.user_id.id),
            'type': 'opportunity',
            'date_action': fields.datetime.now(),
            'date_open': fields.datetime.now(),
            'email_from': customer and customer.email or lead.email_from,
            'phone': customer and customer.phone or lead.phone,
        }
        if not lead.stage_id or lead.stage_id.type=='lead':
            val['stage_id'] = self.stage_find(cr, uid, [lead], section_id, [('type', 'in', ('opportunity', 'both'))], context=context)
        return val

    def convert_opportunity(self, cr, uid, ids, partner_id, user_ids=False, section_id=False, context=None):
        customer = False
        if partner_id:
            partner = self.pool.get('res.partner')
            customer = partner.browse(cr, uid, partner_id, context=context)
        for lead in self.browse(cr, uid, ids, context=context):
            # TDE: was if lead.state in ('done', 'cancel'):
            if lead.probability == 100 or (lead.probability == 0 and lead.stage_id.fold):
                continue
            vals = self._convert_opportunity_data(cr, uid, lead, customer, section_id, context=context)
            self.write(cr, uid, [lead.id], vals, context=context)

        if user_ids or section_id:
            self.allocate_salesman(cr, uid, ids, user_ids, section_id, context=context)

        return True

    def _lead_create_contact(self, cr, uid, lead, name, is_company, parent_id=False, context=None):
        partner = self.pool.get('res.partner')
        vals = {'name': name,
            'user_id': lead.user_id.id,
            'comment': lead.description,
            'section_id': lead.section_id.id or False,
            'parent_id': parent_id,
            'phone': lead.phone,
            'mobile': lead.mobile,
            'email': tools.email_split(lead.email_from) and tools.email_split(lead.email_from)[0] or False,
            'fax': lead.fax,
            'title': lead.title and lead.title.id or False,
            'function': lead.function,
            'street': lead.street,
            'street2': lead.street2,
            'zip': lead.zip,
            'city': lead.city,
            'country_id': lead.country_id and lead.country_id.id or False,
            'state_id': lead.state_id and lead.state_id.id or False,
            'is_company': is_company,
            'type': 'contact'
        }
        partner = partner.create(cr, uid, vals, context=context)
        return partner

    def _create_lead_partner(self, cr, uid, lead, context=None):
        partner_id = False
        if lead.partner_name and lead.contact_name:
            partner_id = self._lead_create_contact(cr, uid, lead, lead.partner_name, True, context=context)
            partner_id = self._lead_create_contact(cr, uid, lead, lead.contact_name, False, partner_id, context=context)
        elif lead.partner_name and not lead.contact_name:
            partner_id = self._lead_create_contact(cr, uid, lead, lead.partner_name, True, context=context)
        elif not lead.partner_name and lead.contact_name:
            partner_id = self._lead_create_contact(cr, uid, lead, lead.contact_name, False, context=context)
        elif lead.email_from and self.pool.get('res.partner')._parse_partner_name(lead.email_from, context=context)[0]:
            contact_name = self.pool.get('res.partner')._parse_partner_name(lead.email_from, context=context)[0]
            partner_id = self._lead_create_contact(cr, uid, lead, contact_name, False, context=context)
        else:
            raise osv.except_osv(
                _('Warning!'),
                _('No customer name defined. Please fill one of the following fields: Company Name, Contact Name or Email ("Name <email@address>")')
            )
        return partner_id

    def handle_partner_assignation(self, cr, uid, ids, action='create', partner_id=False, context=None):
        """
        Handle partner assignation during a lead conversion.
        if action is 'create', create new partner with contact and assign lead to new partner_id.
        otherwise assign lead to the specified partner_id

        :param list ids: leads/opportunities ids to process
        :param string action: what has to be done regarding partners (create it, assign an existing one, or nothing)
        :param int partner_id: partner to assign if any
        :return dict: dictionary organized as followed: {lead_id: partner_assigned_id}
        """
        #TODO this is a duplication of the handle_partner_assignation method of crm_phonecall
        partner_ids = {}
        for lead in self.browse(cr, uid, ids, context=context):
            # If the action is set to 'create' and no partner_id is set, create a new one
            if lead.partner_id:
                partner_ids[lead.id] = lead.partner_id.id
                continue
            if not partner_id and action == 'create':
                partner_id = self._create_lead_partner(cr, uid, lead, context)
                self.pool['res.partner'].write(cr, uid, partner_id, {'section_id': lead.section_id and lead.section_id.id or False})
            if partner_id:
                lead.write({'partner_id': partner_id}, context=context)
            partner_ids[lead.id] = partner_id
        return partner_ids

    def allocate_salesman(self, cr, uid, ids, user_ids=None, team_id=False, context=None):
        """
        Assign salesmen and salesteam to a batch of leads.  If there are more
        leads than salesmen, these salesmen will be assigned in round-robin.
        E.g.: 4 salesmen (S1, S2, S3, S4) for 6 leads (L1, L2, ... L6).  They
        will be assigned as followed: L1 - S1, L2 - S2, L3 - S3, L4 - S4,
        L5 - S1, L6 - S2.

        :param list ids: leads/opportunities ids to process
        :param list user_ids: salesmen to assign
        :param int team_id: salesteam to assign
        :return bool
        """
        index = 0

        for lead_id in ids:
            value = {}
            if team_id:
                value['section_id'] = team_id
            if user_ids:
                value['user_id'] = user_ids[index]
                # Cycle through user_ids
                index = (index + 1) % len(user_ids)
            if value:
                self.write(cr, uid, [lead_id], value, context=context)
        return True

    def schedule_phonecall(self, cr, uid, ids, schedule_time, call_summary, desc, phone, contact_name, user_id=False, section_id=False, categ_id=False, action='schedule', context=None):
        """
        :param string action: ('schedule','Schedule a call'), ('log','Log a call')
        """
        phonecall = self.pool.get('crm.phonecall')
        model_data = self.pool.get('ir.model.data')
        phonecall_dict = {}
        if not categ_id:
            try:
                res_id = model_data._get_id(cr, uid, 'crm', 'categ_phone2')
                categ_id = model_data.browse(cr, uid, res_id, context=context).res_id
            except ValueError:
                pass
        for lead in self.browse(cr, uid, ids, context=context):
            if not section_id:
                section_id = lead.section_id and lead.section_id.id or False
            if not user_id:
                user_id = lead.user_id and lead.user_id.id or False
            vals = {
                'name': call_summary,
                'opportunity_id': lead.id,
                'user_id': user_id or False,
                'categ_id': categ_id or False,
                'description': desc or '',
                'date': schedule_time,
                'section_id': section_id or False,
                'partner_id': lead.partner_id and lead.partner_id.id or False,
                'partner_phone': phone or lead.phone or (lead.partner_id and lead.partner_id.phone or False),
                'partner_mobile': lead.partner_id and lead.partner_id.mobile or False,
                'priority': lead.priority,
            }
            new_id = phonecall.create(cr, uid, vals, context=context)
            phonecall.write(cr, uid, [new_id], {'state': 'open'}, context=context)
            if action == 'log':
                phonecall.write(cr, uid, [new_id], {'state': 'done'}, context=context)
            phonecall_dict[lead.id] = new_id
            self.schedule_phonecall_send_note(cr, uid, [lead.id], new_id, action, context=context)
        return phonecall_dict

    def redirect_opportunity_view(self, cr, uid, opportunity_id, context=None):
        models_data = self.pool.get('ir.model.data')

        # Get opportunity views
        dummy, form_view = models_data.get_object_reference(cr, uid, 'crm', 'crm_case_form_view_oppor')
        dummy, tree_view = models_data.get_object_reference(cr, uid, 'crm', 'crm_case_tree_view_oppor')
        return {
            'name': _('Opportunity'),
            'view_type': 'form',
            'view_mode': 'tree, form',
            'res_model': 'crm.lead',
            'domain': [('type', '=', 'opportunity')],
            'res_id': int(opportunity_id),
            'view_id': False,
            'views': [(form_view or False, 'form'),
                    (tree_view or False, 'tree'),
                    (False, 'calendar'), (False, 'graph')],
            'type': 'ir.actions.act_window',
        }

    def redirect_lead_view(self, cr, uid, lead_id, context=None):
        models_data = self.pool.get('ir.model.data')

        # Get lead views
        dummy, form_view = models_data.get_object_reference(cr, uid, 'crm', 'crm_case_form_view_leads')
        dummy, tree_view = models_data.get_object_reference(cr, uid, 'crm', 'crm_case_tree_view_leads')
        return {
            'name': _('Lead'),
            'view_type': 'form',
            'view_mode': 'tree, form',
            'res_model': 'crm.lead',
            'domain': [('type', '=', 'lead')],
            'res_id': int(lead_id),
            'view_id': False,
            'views': [(form_view or False, 'form'),
                      (tree_view or False, 'tree'),
                      (False, 'calendar'), (False, 'graph')],
            'type': 'ir.actions.act_window',
        }

    def action_makeMeeting(self, cr, uid, ids, context=None):
        """
        Open meeting's calendar view to schedule meeting on current opportunity.
        :return dict: dictionary value for created Meeting view
        """
        opportunity = self.browse(cr, uid, ids[0], context)
        res = self.pool.get('ir.actions.act_window').for_xml_id(cr, uid, 'calendar', 'action_calendar_event', context)
        res['context'] = {
            'default_opportunity_id': opportunity.id,
            'default_partner_id': opportunity.partner_id and opportunity.partner_id.id or False,
            'default_partner_ids' : opportunity.partner_id and [opportunity.partner_id.id] or False,
            'default_user_id': uid,
            'default_section_id': opportunity.section_id and opportunity.section_id.id or False,
            'default_email_from': opportunity.email_from,
            'default_name': opportunity.name,
        }
        return res

    def create(self, cr, uid, vals, context=None):
        if context is None:
            context = {}
        if vals.get('type') and not context.get('default_type'):
            context['default_type'] = vals.get('type')
        if vals.get('section_id') and not context.get('default_section_id'):
            context['default_section_id'] = vals.get('section_id')

        # context: no_log, because subtype already handle this
        create_context = dict(context, mail_create_nolog=True)
        return super(crm_lead, self).create(cr, uid, vals, context=create_context)

    def write(self, cr, uid, ids, vals, context=None):
        # stage change: update date_last_stage_update
        if 'stage_id' in vals:
            vals['date_last_stage_update'] = fields.datetime.now()
        # stage change with new stage: update probability
        if vals.get('stage_id') and not vals.get('probability'):
            onchange_stage_values = self.onchange_stage_id(cr, uid, ids, vals.get('stage_id'), context=context)['value']
            vals.update(onchange_stage_values)
        return super(crm_lead, self).write(cr, uid, ids, vals, context=context)

    def copy(self, cr, uid, id, default=None, context=None):
        if not default:
            default = {}
        if not context:
            context = {}
        lead = self.browse(cr, uid, id, context=context)
        local_context = dict(context)
        local_context.setdefault('default_type', lead.type)
        local_context.setdefault('default_section_id', lead.section_id)
        if lead.type == 'opportunity':
            default['date_open'] = fields.datetime.now()
        else:
            default['date_open'] = False
        default['date_closed'] = False
        default['stage_id'] = self._get_default_stage_id(cr, uid, local_context)
        return super(crm_lead, self).copy(cr, uid, id, default, context=context)

    # ----------------------------------------
    # Mail Gateway
    # ----------------------------------------

    def message_get_reply_to(self, cr, uid, ids, context=None):
        """ Override to get the reply_to of the parent project. """
        return [lead.section_id.message_get_reply_to()[0] if lead.section_id else False
                    for lead in self.browse(cr, SUPERUSER_ID, ids, context=context)]

    def _get_formview_action(self, cr, uid, id, context=None):
        action = super(crm_lead, self)._get_formview_action(cr, uid, id, context=context)
        obj = self.browse(cr, uid, id, context=context)
        if obj.type == 'opportunity':
            model, view_id = self.pool.get('ir.model.data').get_object_reference(cr, uid, 'crm', 'crm_case_form_view_oppor')
            action.update({
                'views': [(view_id, 'form')],
                })
        return action

    def message_get_suggested_recipients(self, cr, uid, ids, context=None):
        recipients = super(crm_lead, self).message_get_suggested_recipients(cr, uid, ids, context=context)
        try:
            for lead in self.browse(cr, uid, ids, context=context):
                if lead.partner_id:
                    self._message_add_suggested_recipient(cr, uid, recipients, lead, partner=lead.partner_id, reason=_('Customer'))
                elif lead.email_from:
                    self._message_add_suggested_recipient(cr, uid, recipients, lead, email=lead.email_from, reason=_('Customer Email'))
        except (osv.except_osv, orm.except_orm):  # no read access rights -> just ignore suggested recipients because this imply modifying followers
            pass
        return recipients

    def message_new(self, cr, uid, msg, custom_values=None, context=None):
        """ Overrides mail_thread message_new that is called by the mailgateway
            through message_process.
            This override updates the document according to the email.
        """
        if custom_values is None:
            custom_values = {}
        defaults = {
            'name':  msg.get('subject') or _("No Subject"),
            'email_from': msg.get('from'),
            'email_cc': msg.get('cc'),
            'partner_id': msg.get('author_id', False),
            'user_id': False,
        }
        if msg.get('author_id'):
            defaults.update(self.on_change_partner_id(cr, uid, None, msg.get('author_id'), context=context)['value'])
        if msg.get('priority') in dict(crm.AVAILABLE_PRIORITIES):
            defaults['priority'] = msg.get('priority')
        defaults.update(custom_values)
        return super(crm_lead, self).message_new(cr, uid, msg, custom_values=defaults, context=context)

    def message_update(self, cr, uid, ids, msg, update_vals=None, context=None):
        """ Overrides mail_thread message_update that is called by the mailgateway
            through message_process.
            This method updates the document according to the email.
        """
        if isinstance(ids, (str, int, long)):
            ids = [ids]
        if update_vals is None: update_vals = {}

        if msg.get('priority') in dict(crm.AVAILABLE_PRIORITIES):
            update_vals['priority'] = msg.get('priority')
        maps = {
            'cost':'planned_cost',
            'revenue': 'planned_revenue',
            'probability':'probability',
        }
        for line in msg.get('body', '').split('\n'):
            line = line.strip()
            res = tools.command_re.match(line)
            if res and maps.get(res.group(1).lower()):
                key = maps.get(res.group(1).lower())
                update_vals[key] = res.group(2).lower()

        return super(crm_lead, self).message_update(cr, uid, ids, msg, update_vals=update_vals, context=context)

    # ----------------------------------------
    # OpenChatter methods and notifications
    # ----------------------------------------

    def schedule_phonecall_send_note(self, cr, uid, ids, phonecall_id, action, context=None):
        phonecall = self.pool.get('crm.phonecall').browse(cr, uid, [phonecall_id], context=context)[0]
        if action == 'log':
            message = _('Logged a call for %(date)s. %(description)s')
        else:
            message = _('Scheduled a call for %(date)s. %(description)s')
        phonecall_date = datetime.strptime(phonecall.date, tools.DEFAULT_SERVER_DATETIME_FORMAT)
        phonecall_usertime = fields.datetime.context_timestamp(cr, uid, phonecall_date, context=context).strftime(tools.DEFAULT_SERVER_DATETIME_FORMAT)
        html_time = "<time datetime='%s+00:00'>%s</time>" % (phonecall.date, phonecall_usertime)
        message = message % dict(date=html_time, description=phonecall.description)
        return self.message_post(cr, uid, ids, body=message, context=context)

    def log_meeting(self, cr, uid, ids, meeting_subject, meeting_date, duration, context=None):
        if not duration:
            duration = _('unknown')
        else:
            duration = str(duration)
        message = _("Meeting scheduled at '%s'<br> Subject: %s <br> Duration: %s hour(s)") % (meeting_date, meeting_subject, duration)
        return self.message_post(cr, uid, ids, body=message, context=context)

    def onchange_state(self, cr, uid, ids, state_id, context=None):
        if state_id:
            country_id=self.pool.get('res.country.state').browse(cr, uid, state_id, context).country_id.id
            return {'value':{'country_id':country_id}}
        return {}

# vim:expandtab:smartindent:tabstop=4:softtabstop=4:shiftwidth=4:<|MERGE_RESOLUTION|>--- conflicted
+++ resolved
@@ -622,9 +622,6 @@
                 attachment.write(values)
         return True
 
-<<<<<<< HEAD
-    def merge_opportunity(self, cr, uid, ids, user_id=False, section_id=False, context=None):
-=======
     def _merge_opportunity_phonecalls(self, cr, uid, opportunity_id, opportunities, context=None):
         phonecall_obj = self.pool['crm.phonecall']
         for opportunity in opportunities:
@@ -632,8 +629,7 @@
                 phonecall_obj.write(cr, uid, phonecall_id, {'opportunity_id': opportunity_id}, context=context)
         return True
 
-    def merge_opportunity(self, cr, uid, ids, context=None):
->>>>>>> 5f6d324d
+    def merge_opportunity(self, cr, uid, ids, user_id=False, section_id=False, context=None):
         """
         Different cases of merge:
         - merge leads together = 1 new lead
