--- conflicted
+++ resolved
@@ -148,11 +148,7 @@
                                   \nIf the case is in progress the state is set to \'Open\'.\
                                   \nWhen the case is over, the state is set to \'Done\'.\
                                   \nIf the case needs to be reviewed then the state is set to \'Pending\'.'),
-<<<<<<< HEAD
         'message_ids': fields.one2many('email.message', 'res_id', 'Messages', domain=[('model','=',_name)]),
-=======
-        'message_ids': fields.one2many('mailgate.message', 'res_id', 'Messages', domain=[('model','=',_name)]),
->>>>>>> adcd9eaa
     }
 
 
@@ -316,19 +312,12 @@
     def stage_previous(self, cr, uid, ids, context=None):
         stage = super(crm_lead, self).stage_previous(cr, uid, ids, context=context)
         if stage:
-<<<<<<< HEAD
-            self.stage_historize(cr, uid, ids, stage, context=context)
-        return stage
-
-
-=======
             stage_obj = self.pool.get('crm.case.stage').browse(cr, uid, stage, context=context)
             if stage_obj.on_change:
                 data = {'probability': stage_obj.probability}
                 self.write(cr, uid, ids, data)
         return stage
 
->>>>>>> adcd9eaa
     def message_new(self, cr, uid, msg, context=None):
         """
         Automatically calls when new email message arrives
