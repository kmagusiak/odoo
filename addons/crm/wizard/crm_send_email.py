--- conflicted
+++ resolved
@@ -32,17 +32,6 @@
     _description = "Case Send new email"
 
     _columns = {
-<<<<<<< HEAD
-        'to' : fields.char('To', size=64, required=True),
-        'cc' : fields.char('CC', size=128),
-        'subject': fields.char('Subject', size=128, required=True),
-        'text': fields.text('Message', required=True),
-        'state': fields.selection([('done', 'Done'), ('pending', 'Pending'), ('unchanged', 'Unchanged')], string='State', required=True),
-        'doc1': fields.binary("Attachment1"),
-        'doc2': fields.binary("Attachment2"),
-        'doc3': fields.binary("Attachment3"),
-    }
-=======
                 'email_to' : fields.char('To', size=64, required=True),
                 'email_from' : fields.char('From', size=64, required=True),
                 'email_cc' : fields.char('CC', size=128),
@@ -53,7 +42,6 @@
                 'doc2': fields.binary("Attachment2"),
                 'doc3': fields.binary("Attachment3"),
                 }
->>>>>>> 218995ec
 
     def action_cancel(self, cr, uid, ids, context=None):
         """ Closes Phonecall to Opportunity form
