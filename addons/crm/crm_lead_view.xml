<?xml version="1.0"?>
<openerp>
<data>

    <!-- Stage Search view -->
    <record id="crm_lead_stage_search" model="ir.ui.view">
        <field name="name">Stage - Search</field>
        <field name="model">crm.case.stage</field>
        <field name="type">search</field>
        <field name="arch" type="xml">
            <search string="Stage Search">
                <field name="name"/>
            </search>
        </field>
    </record>

    <!--Lead Stage Form view -->
    <record id="crm_lead_stage_act" model="ir.actions.act_window">
        <field name="name">Stages</field>
        <field name="res_model">crm.case.stage</field>
        <field name="view_type">form</field>
        <field name="view_id" ref="crm.crm_case_stage_tree"/>
        <field name="help">Add specific stages to leads and opportunities allowing your sales to better organise their sales pipeline. Stages will allow them to easily track how a specific lead or opportunity is positioned in the sales cycle.</field>
    </record>

     <menuitem action="crm_lead_stage_act" id="menu_crm_lead_stage_act" name="Stages"
        groups="base.group_extended" sequence="0"
        parent="base.menu_crm_config_lead" />


        <!-- Lead/Opportunity Categories Action -->

        <record id="crm_lead_categ_action" model="ir.actions.act_window">
            <field name="name">Categories</field>
            <field name="res_model">crm.case.categ</field>
            <field name="view_type">form</field>
            <field name="view_id" ref="crm_case_categ_tree-view"/>
            <field name="context" eval="{'object_id': ref('model_crm_lead')}"/>
            <field name="domain">[('object_id.model', '=', 'crm.lead')]</field>
            <field name="help">Create specific categories that fit your company's activities to better classify and analyse your leads and opportunities. Such categories could for instance reflect your product structure or the different types of sales you do.</field>
        </record>

        <menuitem action="crm_lead_categ_action"
            id="menu_crm_lead_categ" name="Categories"
            parent="base.menu_crm_config_lead" sequence="1"/>


        <!-- CRM Lead Form View  -->
        <record model="ir.ui.view" id="crm_case_form_view_leads">
        <field name="name">CRM - Leads Form</field>
        <field name="model">crm.lead</field>
        <field name="type">form</field>
        <field name="arch" type="xml">
            <form string="Leads Form">
                <group colspan="4" col="7">
                    <field name="name" required="1" string="Subject"/>
                    <field name="priority"/>
                    <field name="categ_id"
                        widget="selection"
                        domain="[('object_id.model','=','crm.lead')]"/>
                    <button
                         name="%(crm.action_crm_lead2opportunity_partner)d"
                         string="Convert to Opportunity"
                         help="Convert to Opportunity" icon="gtk-go-forward"
                         type="action"
                         />
                    <newline />
                    <field name="user_id" />
                    <field name="section_id" widget="selection" />
                    <field name="stage_id" domain="section_id and [('section_ids', '=', section_id)] or []" />
                    <group col="2" colspan="1">
                        <button name="stage_previous" string=""
                            states="open,pending,draft" type="object"
                            icon="gtk-go-back" context="{'stage_type': 'lead'}" />
                        <button name="stage_next" string=""
                            states="open,pending,draft" type="object"
                            icon="gtk-go-forward" context="{'stage_type': 'lead'}" />
                    </group>
                    <field name="type" invisible="1"/>
<<<<<<< HEAD
                    <button string="Send New Email"
                        name="%(mail.action_email_compose_message_wizard)d"
                        icon="terp-mail-message-new" type="action"/>
=======
                    <label colspan="6"  string=""/>
                    <button string="Send New Email"
                            name="%(mail.action_email_compose_message_wizard)d"
                            icon="terp-mail-message-new" type="action"/>
>>>>>>> 2c84934e
                </group>
                <notebook colspan="4">
                <page string="Lead">
                    <group colspan="4" col="2">
                        <field name="partner_name" string="Partner Name" />
                    </group>
                    <group colspan="2" col="4">
                        <separator string="Contact" colspan="4" col="4"/>
                        <field name="contact_name" colspan="4"/>
                        <newline/>
                        <field domain="[('domain', '=', 'contact')]" name="title" widget="selection"/>
                        <field name="function" />
                        <field name="street" colspan="4"/>
                        <field name="street2" colspan="4"/>
                        <field name="zip"/>
                        <field name="city"/>
                        <field name="country_id"/>
                        <field name="state_id"/>
                    </group>
                    <group colspan="2" col="3">
                        <separator string="Communication" colspan="4" col="3"/>
                        <field name="email_from" widget="email"/>
                        <button string="Mail"
                            name="%(mail.action_email_compose_message_wizard)d"
                            icon="terp-mail-message-new" type="action" colspan="1"/>
                        <newline/>
                        <field name="phone"/>
                        <newline/>
                        <field name="fax"/>
                        <newline/>
                        <field name="mobile"/>
                        <newline/>
                        <separator string="Links" colspan="4" col="3"/>
                        <field name="partner_id" string="Customer"/>
                        <button
                            name="%(action_crm_lead2partner)d"
                            icon="terp-partner" type="action"
                            string="Create"
                            attrs="{'invisible':[('partner_id','!=',False)]}"/>
                    </group>
                    <separator colspan="4" string="Notes"/>
                    <field name="description" nolabel="1" colspan="4"/>
                    <separator colspan="4"/>
                    <group col="8" colspan="4">
                        <field name="state" widget="statusbar" statusbar_visible="draft,open,done" statusbar_colors='{"pending":"blue"}'/>
                        <button name="case_cancel" string="Cancel"
                            states="draft,open,pending" type="object"
                            icon="gtk-cancel" />
                        <button name="case_open" string="Open"
                            states="draft,pending" type="object"
                            icon="gtk-go-forward" />
                        <button name="case_mark_lost" string="Close"
                            states="open,pending" type="object"
                            icon="gtk-close" />
                        <button name="case_pending" string="Pending"
                            states="open" type="object"
                            icon="gtk-media-pause" />
                        <button name="case_escalate" string="Escalate"
                            states="open,pending" type="object"
                            groups="base.group_extended"
                            icon="gtk-go-up" />
                        <button name="case_reset"
                            string="Reset to Draft" states="done,cancel"
                            type="object" icon="gtk-convert" />
                    </group>
                 </page>
                 <page string="Extra Info" groups="base.group_extended">
                    <group colspan="2" col="2">
                        <separator string="Categorization" colspan="2" col="2"/>
                        <field name="company_id"
                            groups="base.group_multi_company"
                            widget="selection" colspan="2" />
                        <field name="type_id" select="1" widget="selection"/>
                        <field name="channel_id" select="1" widget="selection"/>
                        <field name="referred"/>
                    </group>
                    <group colspan="2" col="2">
                        <separator string="Mailings" colspan="2" col="2"/>
                        <field name="optin" on_change="on_change_optin(optin)"/>
                        <field name="optout" on_change="on_change_optout(optout)"/>
                    </group>
                    <group colspan="2" col="2">
                        <separator string="Statistics" colspan="2" col="2"/>
                        <field name="day_open"/>
                        <field name="day_close"/>
                    </group>
                 </page>
                </notebook>
<<<<<<< HEAD
                <field name="message_ids_social" widget="ThreadView"/>
=======
                <field name="message_ids_social" colspan="4" widget="ThreadView" nolabel="1"/>
>>>>>>> 2c84934e
            </form>
        </field>
    </record>

    <!-- CRM Lead Tree View -->

    <record model="ir.ui.view" id="crm_case_tree_view_leads">
        <field name="name">Leads</field>
        <field name="model">crm.lead</field>
        <field name="type">tree</field>
        <field name="arch" type="xml">
            <tree string="Leads"  colors="blue:state=='pending';grey:state in ('cancel', 'done')">
                <field name="date_deadline" invisible="1"/>
                <field name="create_date"/>
                <field name="name" string="Subject"/>
                <field name="contact_name"/>
                <field name="country_id" invisible="context.get('invisible_country', True)" />
                <field name="email_from"/>
                <field name="phone"/>

                <field name="categ_id" invisible="1"/>
                <field name="type_id" invisible="1"/>
                <field name="referred" invisible="1"/>
                <field name="channel_id" invisible="1"/>
                <field name="subjects" invisible="1"/>

                <field name="stage_id"/>
                <button name="stage_previous" string="Previous Stage"
                    states="open,pending" type="object" icon="gtk-go-back" />
                <button name="stage_next" string="Next Stage"
                    states="open,pending" type="object"
                    icon="gtk-go-forward" />
                <field name="section_id" invisible="context.get('invisible_section', True)" />
                <field name="user_id" />
                <field name="state" />
                <button name="case_open" string="Open"
                    states="draft,pending" type="object"
                    icon="gtk-go-forward" />
                <button name="case_close" string="Close"
                    states="open,draft,pending" type="object"
                    icon="gtk-close" />
                <button name="%(crm.action_crm_lead2opportunity_partner)d"
                    string="Convert to Opportunity"
                    states="draft,open,pending" icon="gtk-index"
                    type="action" />
                <button name="case_escalate" string="Escalate"
                    states="open,draft,pending" type="object"
                    icon="gtk-go-up" />
            </tree>
        </field>
    </record>

    <!-- CRM Lead Calendar View -->

    <record model="ir.ui.view" id="crm_case_calendar_view_leads">
        <field name="name">CRM - Leads Calendar</field>
        <field name="model">crm.lead</field>
        <field name="type">calendar</field>
        <field name="priority" eval="2"/>
        <field name="arch" type="xml">
            <calendar string="Leads Generation"
                date_start="date_action" color="user_id">
                <field name="name" />
                <field name="partner_name" />
                <field name="partner_address_id" />
            </calendar>
        </field>
    </record>

    <!-- CRM Lead Kanban View  -->
    <record model="ir.ui.view" id="crm_case_kanban_view_leads">
        <field name="name">CRM - Leads Kanban</field>
        <field name="model">crm.lead</field>
        <field name="type">kanban</field>
        <field name="arch" type="xml">
            <kanban default_group_by="stage_id">
                <field name="state"/>
                <field name="color"/>
                <field name="priority"/>
                <field name="planned_revenue" sum="Expected Revenues"/>
                <field name="user_email"/>
                <field name="user_id"/>
                <field name="partner_address_email"/>
                <templates>
                    <t t-name="lead_details">
                        <ul class="oe_kanban_tooltip">
                            <li t-if="record.phone.raw_value"><b>Phone:</b> <field name="phone"/></li>
                            <li><b>Probability:</b> <field name="probability"/>%%</li>
                            <li><b>Creation date:</b> <field name="create_date"/></li>
                            <li t-if="record.date_deadline.raw_value"><b>Date Deadline:</b> <field name="date_deadline"/></li>
                        </ul>
                    </t>
                    <t t-name="kanban-box">
                        <t t-if="record.date_deadline.raw_value and record.date_deadline.raw_value lt (new Date())" t-set="border">oe_kanban_color_red</t>
                        <div t-attf-class="#{kanban_color(record.color.raw_value)} #{border || ''}">
                            <div class="oe_kanban_box oe_kanban_color_border">
                                <table class="oe_kanban_table oe_kanban_box_header oe_kanban_color_bgdark oe_kanban_color_border oe_kanban_draghandle">
                                <tr>
                                    <td align="left" valign="middle" width="16">
                                        <a t-if="record.priority.raw_value == 1" icon="star-on" type="object" name="set_normal_priority"/>
                                        <a t-if="record.priority.raw_value != 1" icon="star-off" type="object" name="set_high_priority" style="opacity:0.6; filter:alpha(opacity=60);"/>
                                    </td>
                                    <td align="left" valign="middle" class="oe_kanban_title" tooltip="lead_details">
                                        <field name="partner_id"/>
                                        <t t-if="record.planned_revenue.raw_value">
                                            - <t t-esc="Math.round(record.planned_revenue.value)"/>
                                            <field name="company_currency"/>
                                        </t>
                                    </td>
                                    <td valign="top" width="22"><img t-att-src="kanban_gravatar(record.user_email.value, 22)" class="oe_kanban_gravatar" t-att-title="record.user_id.value"/></td>
                                </tr>
                                </table>

                                <div class="oe_kanban_box_content oe_kanban_color_bglight oe_kanban_box_show_onclick_trigger">
                                    <div>
                                        <b>
                                            <a t-if="record.partner_address_email.raw_value" t-attf-href="mailto:#{record.partner_address_email.raw_value}">
                                                <field name="partner_address_name"/>
                                            </a>
                                            <field t-if="!record.partner_address_email.raw_value" name="partner_address_name"/>
                                        </b>
                                    </div>
                                    <div>
                                        <field name="name"/>
                                    </div>
                                    <div style="padding-left: 0.5em">
                                        <i><field name="date_action"/><t t-if="record.date_action.raw_value"> : </t><field name="title_action"/></i>
                                    </div>
                                </div>

                                <div class="oe_kanban_buttons_set oe_kanban_color_border oe_kanban_color_bglight oe_kanban_box_show_onclick">
                                    <div class="oe_kanban_left">
                                        <a string="Edit" icon="gtk-edit" type="edit"/>
                                        <a string="Change Color" icon="color-picker" type="color" name="color"/>
                                        <a string="Send New Email" name="%(mail.action_email_compose_message_wizard)d" icon="terp-mail-message-new" type="action"/>
                                        <a string="Log Call" name="%(opportunity2phonecall_act)d" icon="terp-call-start" type="action"/>
                                        <a string="Schedule Meeting" name="action_makeMeeting" type="object" icon="stock_calendar"/>
                                        <a string="Add Internal Note" name="%(crm.action_crm_add_note)d" context="{'model': 'crm.lead' }" icon="terp-document-new" type="action"/>
                                    </div>
                                    <div class="oe_kanban_right">
                                        <a name="case_mark_lost" string="Mark Lost" states="open,pending" type="object" icon="kanban-stop" />
                                        <a name="case_pending" string="Pending" states="draft,open" type="object" icon="kanban-pause" />
                                        <a name="case_open" string="Open" states="pending" type="object" icon="gtk-media-play" />
                                        <a name="case_mark_won" string="Mark Won" states="open,pending" type="object" icon="kanban-apply" />
                                    </div>
                                    <br class="oe_kanban_clear"/>
                                </div>
                            </div>
                        </div>
                    </t>
                </templates>
            </kanban>
        </field>
    </record>

    <!-- CRM Lead Search View -->

    <record id="view_crm_case_leads_filter" model="ir.ui.view">
        <field name="name">CRM - Leads Search</field>
        <field name="model">crm.lead</field>
        <field name="type">search</field>
        <field name="arch" type="xml">
            <search string="Search Leads">
                <filter icon="terp-check"
                    string="New"
                    name="new" help="New Leads"
                    domain="[('state','=','draft')]"/>
                <filter icon="terp-camera_test"
                    string="Open"
                    name="open"
                    domain="[('state','=','open')]"/>
                <filter icon="terp-gtk-media-pause"
                    string="Pending"
                    name="pending"
                    domain="[('state','=','pending')]"/>

                <separator orientation="vertical"/>
                <filter icon="terp-go-today" string="Today"
                    domain="[('create_date','&lt;', time.strftime('%%Y-%%m-%%d 23:59:59')), ('create_date','&gt;=', time.strftime('%%Y-%%m-%%d 00:00:00'))]"
                    help="Todays' Leads" />
                <filter icon="terp-go-week" string="7 Days"
                    help="Leads creating during last 7 days"
                    domain="[('create_date','&lt;', time.strftime('%%Y-%%m-%%d 23:59:59')),('create_date','&gt;=',(datetime.date.today()-datetime.timedelta(days=7)).strftime('%%Y-%%m-%%d 00:00:00'))]"
                />
                <separator orientation="vertical"/>
                <field name="name" string="Lead / Customer"
                    filter_domain="['|','|',('partner_name','ilike',self),('email_from','ilike',self),('name','ilike',self)]"/>
                <field name="user_id">
                    <filter icon="terp-personal-"
                        domain="[('user_id','=', False)]"
                        help="Unassigned Leads" />
                </field>
                <field name="subjects" groups="base.group_extended"/>
                <field name="section_id" widget="selection"
                    context="{'invisible_section': False}">
                    <filter icon="terp-personal+" groups="base.group_extended"
                        context="{'invisible_section': False}"
                        domain="['|', ('section_id', '=', context.get('section_id')), '|', ('section_id.user_id','=',uid), ('section_id.member_ids', 'in', [uid])]"
                        help="My Sales Team(s)"/>
                    <filter icon="terp-personal+" groups="base.group_extended"
                        context="{'invisible_section': False}"
                        domain="[]"
                        help="Show Sales Team"/>
                </field>
                <separator orientation="vertical"/>
                <field name="country_id" context="{'invisible_country': False}">
                    <filter icon="terp-personal+" context="{'invisible_country': False}" help="Show countries"/>
                </field>
                <newline/>
                <group expand="0" string="Group By...">
                    <filter string="Salesman" icon="terp-personal" domain="[]" context="{'group_by':'user_id'}"/>
                    <filter string="Team" icon="terp-personal+" domain="[]" context="{'group_by':'section_id'}"/>
                    <filter string="Referrer" icon="terp-personal" domain="[]" context="{'group_by':'referred'}"/>
                    <separator orientation="vertical"/>
                    <filter string="Category" icon="terp-stock_symbol-selection" domain="[]" context="{'group_by':'categ_id'}"/>
                    <filter string="Campaign" icon="terp-gtk-jump-to-rtl"
                        domain="[]" context="{'group_by':'type_id'}" />
                    <filter string="Channel" icon="terp-call-start"
                        domain="[]" context="{'group_by':'channel_id'}" />
                    <separator orientation="vertical"/>
                    <filter string="Stage" icon="terp-stage" domain="[]" context="{'group_by':'stage_id'}"/>
                    <filter string="State" icon="terp-stock_effects-object-colorize" domain="[]" context="{'group_by':'state'}"/>
                    <separator orientation="vertical"/>
                    <filter string="Creation" help="Create date" icon="terp-go-month"
                        domain="[]" context="{'group_by':'create_date'}" />
                </group>
           </search>
        </field>
    </record>


    <!-- Opportunities Form View -->
    <record model="ir.ui.view" id="crm_case_form_view_oppor">
        <field name="name">Opportunities</field>
        <field name="model">crm.lead</field>
        <field name="type">form</field>
        <field name="priority">20</field>
        <field name="arch" type="xml">
            <form string="Opportunities">
                <group colspan="4" col="7">
                    <field name="name"  required="1" string="Opportunity"/>
                    <label string="Stage:" align="1.0"/>
                    <group colspan="1" col="4">
                        <field name="stage_id" nolabel="1"
                            on_change="onchange_stage_id(stage_id)"
                            domain="section_id and [('section_ids', '=', section_id)] or []"/>
                        <button name="stage_previous"
                            states="draft,open,pending" type="object"
                            icon="gtk-go-back" string="" context="{'stage_type': 'opportunity'}"/>
                        <button name="stage_next" states="draft,open,pending"
                            type="object" icon="gtk-go-forward" string="" context="{'stage_type': 'opportunity'}"/>
                    </group>
                    <field name="user_id"/>

                    <button string="Schedule/Log Call"
                        name="%(opportunity2phonecall_act)d" icon="terp-call-start"
                        type="action"/>

                    <field name="planned_revenue"/>
                    <field name="probability"/>
                    <field name="date_deadline"/>

                    <button name="action_makeMeeting" type="object"
                    string="Schedule Meeting" icon="gtk-redo" />
                    <newline/>
                    <button string="Send New Email"
                        name="%(mail.action_email_compose_message_wizard)d"
                        icon="terp-mail-message-new" type="action"/>
                    <newline/>
                    <field name="date_action"/>
                    <field name="title_action"/>
                    <field name="priority" string="Priority"/>
                    <newline/>
                    <field name="type" invisible="1"/>
                    <label colspan="6"  string=""/>
                    <button string="Send New Email"
                        name="%(mail.action_email_compose_message_wizard)d"
                        icon="terp-mail-message-new" type="action"/>
                </group>
                <notebook colspan="4">
                <page string="Opportunity">
                    <group col="4" colspan="2">
                        <separator colspan="4" string="Contacts"/>
                        <group colspan="2">
                            <field name="partner_id" select="1"
                                on_change="onchange_partner_id(partner_id, email_from)" string="Customer"
                                colspan="2" />
                            <button name="%(action_crm_lead2partner)d"
                                icon="terp-partner" type="action"
                                string="Create"
                                attrs="{'invisible':[('partner_id','!=',False)]}"/>
                        </group>
                        <field name="partner_address_id"
                            string="Contact"
                            on_change="onchange_partner_address_id(partner_address_id, email_from)"
                            colspan="1" />
                        <group col="3" colspan="2">
                            <field name="email_from" string="Email" />
                            <button string="Mail"
                            name="%(mail.action_email_compose_message_wizard)d"
                            context="{'mail':'new', 'model': 'crm.lead'}"
                            icon="terp-mail-message-new" type="action" />
                        </group>
                            <field name="phone"/>

                    </group>
                    <group col="2" colspan="2">
                        <separator colspan="2" string="Categorization"/>
                        <field name="section_id" colspan="1" widget="selection"/>
                        <field name="categ_id" select="1"
                        string="Category" widget="selection"
                        domain="[('object_id.model', '=', 'crm.lead')]" />
                    </group>

                    <separator colspan="4" string="Details"/>
                    <field name="description" nolabel="1" colspan="4"/>

                    <separator colspan="4"/>
                    <group col="10" colspan="4">
                        <field name="state" widget="statusbar" statusbar_visible="draft,open,done" statusbar_colors='{"pending":"blue"}'/>
                        <button name="case_cancel" string="Cancel" states="draft" type="object" icon="gtk-cancel" />
                        <button name="case_mark_lost" string="Mark Lost" states="open,pending" type="object" icon="gtk-cancel" />
                        <button name="case_reset" string="Reset to Draft" states="done,cancel" type="object" icon="gtk-convert" />
                        <button name="case_open" string="Open" states="draft,pending" type="object" icon="gtk-go-forward" />
                        <button name="case_pending" string="Pending" states="draft,open" type="object" icon="gtk-media-pause" />
                        <button name="case_escalate" string="Escalate" states="open,pending" type="object" groups="base.group_extended" icon="gtk-go-up" />
                        <button name="case_mark_won" string="Mark Won" states="open,pending" type="object" icon="gtk-apply" />
                    </group>
                </page>
                <page string="Lead">
                    <group colspan="2" col="4">
                        <separator string="Contact" colspan="4" col="4"/>
                        <field name="partner_name" string="Customer Name" colspan="4"/>
                        <newline/>
                        <field domain="[('domain', '=', 'contact')]" name="title" widget="selection"/>
                        <field name="function" />
                        <field name="street" colspan="4"/>
                        <field name="street2" colspan="4"/>
                        <field name="zip"/>
                        <field name="city"/>
                        <field name="country_id"/>
                        <field name="state_id"/>
                    </group>
                    <group colspan="2" col="2">
                        <separator string="Communication" colspan="2"/>
                        <field name="fax"/>
                        <field name="mobile"/>
                    </group>
                    <group colspan="2" col="2">
                        <separator string="Categorization" colspan="2"/>
                        <field name="type_id" widget="selection" groups="base.group_extended"/>
                        <field name="channel_id" widget="selection"/>
                    </group>
                    <group colspan="2" col="2">
                        <separator string="Mailings" colspan="2"/>
                        <field name="optin" on_change="on_change_optin(optin)"/>
                        <field name="optout" on_change="on_change_optout(optout)"/>
                    </group>
                </page>
                <page string="Extra Info" groups="base.group_extended">
                    <group col="2" colspan="2">
                        <separator string="Misc" colspan="2"/>
                        <field name="active"/>
                        <field name="day_open"/>
                        <field name="day_close"/>
                        <field name="referred"/>
                    </group>
                    <separator colspan="4" string="References"/>
                    <field name="ref"/>
                    <field name="ref2"/>
                </page>
                </notebook>
<<<<<<< HEAD
                <field name="message_ids_social" widget="ThreadView"/>
=======
                <field name="message_ids_social" colspan="4" widget="ThreadView" nolabel="1"/>
>>>>>>> 2c84934e
            </form>
        </field>
    </record>

    <!-- Opportunities Tree View -->
    <record model="ir.ui.view" id="crm_case_tree_view_oppor">
        <field name="name">Opportunities Tree</field>
        <field name="model">crm.lead</field>
        <field name="type">tree</field>
        <field name="arch" type="xml">
            <tree string="Opportunities" colors="blue:state=='pending' and not(date_deadline and (date_deadline &lt; current_date));gray:state in ('cancel', 'done');red:date_deadline and (date_deadline &lt; current_date)">
                <field name="date_deadline" invisible="1"/>
                <field name="create_date"/>
                <field name="name" string="Opportunity"/>
                <field name="partner_id" string="Customer"/>
                <field name="country_id" invisible="context.get('invisible_country', True)" />
                <field name="date_action"/>
                <field name="title_action" />
                <field name="channel_id" invisible="1"/>
                <field name="type_id" invisible="1"/>
                <field name="subjects" invisible="1"/>
                <field name="stage_id"/>
                <button name="stage_previous" string="Previous Stage" states="open,pending" type="object" icon="gtk-go-back" />
                <button name="stage_next" string="Next Stage" states="open,pending" type="object" icon="gtk-go-forward" />
                <field name="planned_revenue" sum="Expected Revenues"/>
                <field name="probability" widget="progressbar" avg="Avg. of Probability"/>
                <field name="section_id" invisible="context.get('invisible_section', True)" />
                <field name="user_id"/>
                <field name="priority" invisible="1"/>
                <field name="categ_id" invisible="1"/>
                <field name="state"/>
                <button name="case_open" string="Open" states="draft,pending" type="object" icon="gtk-go-forward" />
                <button name="case_pending" string="Pending" states="open,draft" type="object" icon="gtk-media-pause" />
                <button name="case_mark_lost" string="Lost" states="open,pending" type="object" icon="gtk-cancel" />
                <button name="case_mark_won" string="Won" states="open,pending" type="object" icon="gtk-apply" />
            </tree>
        </field>
    </record>


    <!-- Opportunities Search View -->
    <record id="view_crm_case_opportunities_filter" model="ir.ui.view">
        <field name="name">CRM - Opportunities Search</field>
        <field name="model">crm.lead</field>
        <field name="type">search</field>
        <field name="arch" type="xml">
            <search string="Search Opportunities">
                <filter icon="terp-check"
                    string="New"  help="New Opportunities"
                    name="new"
                    domain="[('state','=','draft')]"/>
                <filter icon="terp-camera_test"
                    string="Open"  help="Open Opportunities"
                    name="open"
                    domain="[('state','=','open')]"/>
                <filter icon="terp-gtk-media-pause"
                    string="Pending"  help="Pending Opportunities"
                    name="pending"
                    domain="[('state','=','pending')]"/>
                <separator orientation="vertical"/>
                <field name="name" string="Opportunity / Customer"
                    filter_domain="['|','|','|',('partner_id','ilike',self),('partner_name','ilike',self),('email_from','ilike',self),('name', 'ilike', self)]"/>
                <field name="user_id">
                    <filter icon="terp-personal-"
                        domain="[('user_id','=', False)]"
                        help="Unassigned Opportunities" />
                </field>
                <field name="section_id"
                    context="{'invisible_section': False}"
                    widget="selection">
                    <filter icon="terp-personal+" groups="base.group_extended"
                        domain="['|', ('section_id', '=', context.get('section_id')), '|', ('section_id.user_id','=',uid), ('section_id.member_ids', 'in', [uid])]"
                        context="{'invisible_section': False}"
                        help="My Sales Team(s)" />
                    <filter icon="terp-personal+" groups="base.group_extended"
                        context="{'invisible_section': False}"
                        domain="[]"
                        help="Show Sales Team"/>
                </field>

                <newline/>
                <group expand="0" string="Group By..." colspan="16">
                    <filter string="Salesman" icon="terp-personal" domain="[]" context="{'group_by':'user_id'}" />
                    <filter string="Team" help="Sales Team" icon="terp-personal+" domain="[]" context="{'group_by':'section_id'}"/>
                    <filter string="Customer" help="Partner" icon="terp-personal+" domain="[]" context="{'group_by':'partner_id'}"/>
                    <separator orientation="vertical" />
                    <filter string="Stage" icon="terp-stage" domain="[]" context="{'group_by':'stage_id'}" />
                    <filter string="Priority" icon="terp-rating-rated" domain="[]" context="{'group_by':'priority'}" />
                    <filter string="Category" icon="terp-stock_symbol-selection" domain="[]" context="{'group_by':'categ_id'}" />
                    <filter string="Campaign" icon="terp-gtk-jump-to-rtl" domain="[]" context="{'group_by':'type_id'}" groups="base.group_extended"/>
                    <filter string="Channel" icon="terp-call-start" domain="[]" context="{'group_by':'channel_id'}" />
                    <filter string="State" icon="terp-stock_effects-object-colorize" domain="[]" context="{'group_by':'state'}"/>
                    <separator orientation="vertical" />
                    <filter string="Creation" icon="terp-go-month" domain="[]" context="{'group_by':'create_date'}" />
                    <filter string="Exp.Closing" icon="terp-go-month" help="Expected Closing" domain="[]" context="{'group_by':'date_deadline'}" />
                </group>
            </search>
        </field>
    </record>

    <!-- crm.lead Opportunities Graph View -->
    <record model="ir.ui.view" id="crm_case_graph_view_opportunity">
        <field name="name">CRM - Opportunity Graph</field>
        <field name="model">crm.lead</field>
        <field name="type">graph</field>
        <field name="arch" type="xml">
            <graph string="Opportunity by Categories" type="bar" orientation="horizontal">
                <field name="categ_id"/>
                <field name="planned_revenue" operator="+"/>
                <field name="state" group="True"/>
            </graph>
        </field>
    </record>

</data>
</openerp><|MERGE_RESOLUTION|>--- conflicted
+++ resolved
@@ -77,16 +77,10 @@
                             icon="gtk-go-forward" context="{'stage_type': 'lead'}" />
                     </group>
                     <field name="type" invisible="1"/>
-<<<<<<< HEAD
-                    <button string="Send New Email"
-                        name="%(mail.action_email_compose_message_wizard)d"
-                        icon="terp-mail-message-new" type="action"/>
-=======
                     <label colspan="6"  string=""/>
                     <button string="Send New Email"
                             name="%(mail.action_email_compose_message_wizard)d"
                             icon="terp-mail-message-new" type="action"/>
->>>>>>> 2c84934e
                 </group>
                 <notebook colspan="4">
                 <page string="Lead">
@@ -175,11 +169,7 @@
                     </group>
                  </page>
                 </notebook>
-<<<<<<< HEAD
-                <field name="message_ids_social" widget="ThreadView"/>
-=======
                 <field name="message_ids_social" colspan="4" widget="ThreadView" nolabel="1"/>
->>>>>>> 2c84934e
             </form>
         </field>
     </record>
@@ -445,10 +435,6 @@
                     <button name="action_makeMeeting" type="object"
                     string="Schedule Meeting" icon="gtk-redo" />
                     <newline/>
-                    <button string="Send New Email"
-                        name="%(mail.action_email_compose_message_wizard)d"
-                        icon="terp-mail-message-new" type="action"/>
-                    <newline/>
                     <field name="date_action"/>
                     <field name="title_action"/>
                     <field name="priority" string="Priority"/>
@@ -552,11 +538,7 @@
                     <field name="ref2"/>
                 </page>
                 </notebook>
-<<<<<<< HEAD
-                <field name="message_ids_social" widget="ThreadView"/>
-=======
                 <field name="message_ids_social" colspan="4" widget="ThreadView" nolabel="1"/>
->>>>>>> 2c84934e
             </form>
         </field>
     </record>
