<?xml version="1.0" encoding="utf-8"?>
<openerp>
<data>
        <menuitem id="menu_stock_period_main"
                  name="Stock and Sales Periods"
                  parent="base.menu_base_config"/>

<!-- Creating periods section -->

    <record id="view_stock_period_createlines_form" model="ir.ui.view">
            <field name="name">stock.period.createlines.form</field>
            <field name="model">stock.period.createlines</field>
            <field name="type">form</field>
            <field name="arch" type="xml">
                <form string="Stock and Sales Periods">
                    <separator colspan="4" string="Create periods for Stock and Sales Planning"/>
                    <field name="date_start"/>
                    <field name="date_stop"/>
                    <separator colspan="4" string=""/>
                    <group col="3" colspan="4">
                        <button name="create_period" string="Create Daily Periods" type="object"/>
                        <button name="create_period_weekly" string="Create Weekly Periods" type="object"/>
                        <button name="create_period_monthly" string="Create Monthly Periods" type="object"/>
                    </group>
                </form>
            </field>
        </record>

        <record id="action_stock_period_createlines_form" model="ir.actions.act_window">
            <field name="name">Stock and Sales Planning Periods</field>
            <field name="res_model">stock.period.createlines</field>
            <field name="view_type">form</field>
            <field name="view_mode">form</field>
            <field name="view_id" ref="view_stock_period_createlines_form"/>
            <field name="target">new</field>
        </record>

        <menuitem id="menu_stock_period_creatlines"
                  name="Create Stock and Sales Periods"
                  parent="menu_stock_period_main"
                  action="action_stock_period_createlines_form"
                  sequence = "5"/>

<!-- Periods tree and form section -->

        <record id="view_stock_period_form" model="ir.ui.view">
            <field name="name">stock.period.form</field>
            <field name="model">stock.period</field>
            <field name="type">form</field>
            <field name="arch" type="xml">
                <form string="Stock and Sales Periods">
                    <field name="name"/>
                    <field name="date_start"/>
                    <field name="state" select="1"/>
                    <field name="date_stop"/>
                </form>
            </field>
        </record>

        <record id="view_stock_period_tree" model="ir.ui.view">
            <field name="name">stock.period.tree</field>
            <field name="model">stock.period</field>
            <field name="type">tree</field>
            <field name="arch" type="xml">
                <tree string="Stock and Sales Period" editable="bottom">
                    <field name="name"/>
                    <field name="date_start"/>
                    <field name="date_stop"/>
                    <field name="state" select="1"/>
                </tree>
            </field>
        </record>

        <record id="action_stock_period_form" model="ir.actions.act_window">
            <field name="name">Stock and Sales Periods</field>
            <field name="res_model">stock.period</field>
            <field name="view_type">form</field>
            <field name="view_mode">tree,form</field>
        </record>


        <menuitem
            id="menu_stock_period"
            parent="menu_stock_period_main"
            action="action_stock_period_form"
            sequence = "10"/>

<!--   Create Forecast section   -->

        <record id="view_stock_sale_forecast_createlines_form" model="ir.ui.view">
            <field name="name">stock.sale.forecast.createlines</field>
            <field name="model">stock.sale.forecast.createlines</field>
            <field name="type">form</field>
            <field name="arch" type="xml">
                <form string="Stock and Sales Forecasts">
                    <field name="company_id" groups="base.group_multi_company" widget="selection"/>
                    <newline/>
                    <field name="period_id1" widget="selection"/>
                    <newline/>
                    <field name="warehouse_id1" domain = "[('company_id','=',company_id)] "/>
                    <newline/>
                    <field name="product_categ_id1" widget="selection"/>
                    <newline/>
                    <field name="copy_forecast"/>
                    <separator colspan ="4" string="Forecast lines creation"/>
                    <label  colspan ="4" string="Creates forecast lines for selected warehouse and period. Doesn't duplicate existing lines created by you."/>
                    <group colspan="4">
                        <button icon="gtk-cancel" special="cancel" string="Cancel"/>
                        <button icon="gtk-execute" name="create_forecast" string="Create Forecasts" type="object" />
                    </group>
                </form>
            </field>
        </record>

        <record id="action_stock_sale_forecast_createlines_form" model="ir.actions.act_window">
            <field name="name">Create Stock and Sales Forecasts</field>
            <field name="res_model">stock.sale.forecast.createlines</field>
            <field name="view_type">form</field>
            <field name="view_mode">form</field>
            <field name="view_id" ref="view_stock_sale_forecast_createlines_form"/>
            <field name="target">new</field>
        </record>

        <menuitem id="menu_stock_sale_forecast" name="Stock and Sales Forecasts" parent="base.menu_base_partner"/>

        <menuitem id="menu_stock_sale_forecast_createlines" name="Create Stock and Sales Forecasts" parent="menu_stock_sale_forecast" action="action_stock_sale_forecast_createlines_form" sequence = "5"/>

        <record id="view_stock_sale_forecast_form" model="ir.ui.view">
            <field name="name">stock.sale.forecast.form</field>
            <field name="model">stock.sale.forecast</field>
            <field name="type">form</field>
            <field name="arch" type="xml">
                <form string="Stock and Sales Forecast">
                    <group colspan = "4" col = "4">
		        <group colspan = "2" col="2" >
<<<<<<< HEAD
                            <field name="company_id"  
                                        groups="base.group_multi_company" 
                                        widget="selection" 
=======
                            <field name="company_id" select="1"
                                        groups="base.group_multi_company"
                                        widget="selection"
>>>>>>> 5b4c90f6
                                        on_change="onchange_company(company_id)"/>
                            <field name="warehouse_id" domain = "[('company_id','=',company_id)] "/>
                            <field name="period_id" />
                            <field name="product_id" on_change="product_id_change(product_id)" />
			    <field name="product_uom_categ"  invisible = "True"/>
			    <field name="product_uos_categ"  invisible = "True"/>
                            <field name="product_uom"
                                         domain = "[('category_id','in',[product_uom_categ,product_uos_categ])]"
                                         on_change = "onchange_uom(product_uom, product_qty, active_uom)"/>
                            <field name="active_uom" invisible = "True" />
		         </group>
		         <group colspan = "2" col="2" >
                            <field name="user_id"/>
                            <field name="product_amt" on_change="product_amt_change( product_amt, product_uom)" />
                            <field name="product_qty"  />
                            <field name="state"/>
                            <button name="action_validate" string="Validate" states="draft" type="object" colspan = "2"/>
		        </group>
                    </group>
                    <separator colspan ="4" string="Sales history"/>
                    <group colspan = "4" col = "5">
                        <label string = " "/>
                        <label string = "Per User :"/>
                        <label string = "Per Department :"/>
                        <label string = "Per Warehouse :"/>
                        <label string = "Per Company :"/>
                        <label string = "Periods :"/>
                        <field name="analyzed_user_id" nolabel = "1" domain = "[('company_id','=',company_id)] "/>
                        <field name="analyzed_dept_id" nolabel = "1" domain = "[('company_id','=',company_id)] " />
                        <field name="analyzed_warehouse_id" nolabel = "1" domain = "[('company_id','=',company_id)] " />
                        <group colspan = "1" col = "2">
                            <field name = "analyze_company"/>
                        </group>
                        <field name = "analyzed_period1_id" nolabel = "1"  />
                        <field name = "analyzed_period1_per_user" nolabel = "1" />
                        <field name = "analyzed_period1_per_dept" nolabel = "1" />
                        <field name = "analyzed_period1_per_warehouse" nolabel = "1" />
                        <field name = "analyzed_period1_per_company" nolabel = "1"/>
                        <field name = "analyzed_period2_id" nolabel = "1" />
                        <field name = "analyzed_period2_per_user" nolabel = "1" />
                        <field name = "analyzed_period2_per_dept" nolabel = "1" />
                        <field name = "analyzed_period2_per_warehouse" nolabel = "1" />
                        <field name = "analyzed_period2_per_company" nolabel = "1" />
                        <field name = "analyzed_period3_id" nolabel = "1"/>
                        <field name = "analyzed_period3_per_user" nolabel = "1" />
                        <field name = "analyzed_period3_per_dept" nolabel = "1" />
                        <field name = "analyzed_period3_per_warehouse" nolabel = "1" />
                        <field name = "analyzed_period3_per_company" nolabel = "1" />
                        <field name = "analyzed_period4_id" nolabel = "1" />
                        <field name = "analyzed_period4_per_user" nolabel = "1" />
                        <field name = "analyzed_period4_per_dept" nolabel = "1" />
                        <field name = "analyzed_period4_per_warehouse" nolabel = "1" />
                        <field name = "analyzed_period4_per_company" nolabel = "1" />
                        <field name = "analyzed_period5_id" nolabel = "1" />
                        <field name = "analyzed_period5_per_user" nolabel = "1" />
                        <field name = "analyzed_period5_per_dept" nolabel = "1" />
                        <field name = "analyzed_period5_per_warehouse" nolabel = "1" />
                        <field name = "analyzed_period5_per_company" nolabel = "1" />
                        <button name="calculate_sales_history" icon="gtk-execute"
                                string="Calculate Sales History" type="object" colspan = "1" states="draft" />
                    </group>

                </form>
            </field>
        </record>

        <record id="view_stock_sale_forecast_tree" model="ir.ui.view">
             <field name="name">stock.sale.forecast.tree</field>
            <field name="model">stock.sale.forecast</field>
            <field name="type">tree</field>
            <field name="arch" type="xml">
                <tree string="Stock and Sales Forecasts" editable="bottom">
                    <field name="warehouse_id"/>
                    <field name="user_id"/>
                    <field name="period_id"/>
                    <field name="product_id" on_change="product_id_change(product_id)" />
                    <field name="product_qty"/>
                    <field name="product_uom" />
                </tree>
            </field>
        </record>

       <record id="view_stock_sale_forecast_graph" model="ir.ui.view">
             <field name="name">stock.sale.forecast.graph</field>
            <field name="model">stock.sale.forecast</field>
            <field name="type">graph</field>
            <field name="arch" type="xml">
                <graph string="Stock and Sales Forecast" type = "bar">
                    <field name="period_id"/>
                    <field name="product_qty"/>
                    <field name="product_id"/>
                </graph>
            </field>
        </record>


       <record id="view_stock_sale_forecast_filter" model="ir.ui.view">
            <field name="name">stock.sale.forecast.list.select</field>
            <field name="model">stock.sale.forecast</field>
            <field name="type">search</field>
            <field name="arch" type="xml">
                <search string="Search Stock and Sales Forecast">
                 <group col='10' colspan='4'>
                    <filter icon="terp-purchase" string="Validated" domain="[('state','=','validated')]" separator="1"/>
<<<<<<< HEAD
                    <field name="company_id" widget="selection"/>
                    <field name="warehouse_id" widget="selection"/>
                    <field name="period_id" widget="selection"/>
                    <field name="product_id" widget="selection"/>
                    <field name="create_uid" widget="selection">
                        <filter icon="terp-purchase" domain="[('create_uid','=',uid)]" help="My Forecasts"/>
                    </field>
=======
                    <field name="company_id" select="1" widget="selection"/>
                    <field name="warehouse_id" select="1" widget="selection"/>
                    <field name="period_id" select="1" widget="selection"/>
                    <field name="product_id" select="1" widget="selection"/>
                    <field name="create_uid" select="1" widget="selection"/>
>>>>>>> 5b4c90f6
                </group>
              </search>
            </field>
        </record>


        <record id="action_view_stock_sale_forecast_form" model="ir.actions.act_window">
            <field name="name">Stock and Sales Forecast</field>
            <field name="res_model">stock.sale.forecast</field>
            <field name="view_type">form</field>
            <field name="view_mode">tree,form,graph</field>
            <field name="context">{"search_default_create_uid":uid}</field>
            <field name="search_view_id" ref="view_stock_sale_forecast_filter"/>
        </record>

        <menuitem id="menu_stock_sale_forecast_all"
                  name="Stock and Sales Forecasts"
                  parent="menu_stock_sale_forecast"
                  action="action_view_stock_sale_forecast_form"/>

<!-- Create Planning section -->

        <menuitem id="menu_stock_planning_main" name="Stock Planning" parent="stock.menu_stock_root"/>

       <record id="view_stock_planning_createlines_form" model="ir.ui.view">
            <field name="name">stock.planning.createlines.form</field>
            <field name="model">stock.planning.createlines</field>
            <field name="type">form</field>
            <field name="arch" type="xml">
                <form string="Stock Planning">
		    <field name="company_id" widget= "selection" on_change="onchange_company(company_id)" groups="base.group_multi_company"/>
                    <newline/>
                    <field name="period_id2" widget="selection"/>
                    <newline/>
                    <field name="warehouse_id2" domain = "[('company_id','=',company_id)] "/>
                    <newline/>
                    <field name="forecasted_products"/>
                    <newline/>
                    <field name="product_categ_id2" attrs="{'required':[('forecasted_products','=',0)]}" widget="selection"/>
                    <separator colspan ="4" string="Stock planning lines creation"/>
                    <label  colspan ="4" string="Creates planning lines for selected period and warehouse. Doesn't duplicate existing lines created by you."/>
                    <group colspan="4">
                        <button icon="gtk-cancel" special="cancel" string="Cancel"/>
                        <button icon="gtk-ok" name="create_planning" string="Create Stock Planning" type="object"/>
                    </group>
                </form>
            </field>
        </record>

        <record id="action_stock_planning_createlines_form" model="ir.actions.act_window">
            <field name="name">Create Stock Planning Lines</field>
            <field name="res_model">stock.planning.createlines</field>
            <field name="view_type">form</field>
            <field name="view_mode">form</field>
            <field name="view_id" ref="view_stock_planning_createlines_form"/>
            <field name="target">new</field>
        </record>

        <menuitem
            id="menu_stock_planning_createlines"
            parent="menu_stock_planning_main"
            action="action_stock_planning_createlines_form" sequence = "5"/>

<!-- Planning section -->

        <record id="view_stock_planning_form" model="ir.ui.view">
            <field name="name">stock.planning.form</field>
            <field name="model">stock.planning</field>
            <field name="type">form</field>
            <field name="priority">50</field>
            <field name="arch" type="xml">
                <form string="Stock Planning">
                    <group colspan="4" col="7">
                        <group colspan ="3" col="2">
                            <separator colspan ="2" string = "General Info"/>

<<<<<<< HEAD
                            <field name="company_id" widget= "selection" 
=======
                            <field name="company_id" select = "1" widget= "selection"
>>>>>>> 5b4c90f6
                                         on_change="onchange_company(company_id)" groups="base.group_multi_company"/>
                            <field name="warehouse_id" domain = "[('company_id','=',company_id)] " />
                            <field name="period_id" />
                            <field name="product_id" on_change="product_id_change(product_id)"  />
			    <field name="product_uom_categ"  invisible = "True"/>
			    <field name="product_uos_categ"  invisible = "True"/>
                            <field name="product_uom"
                                         domain = "[('category_id','in',[product_uom_categ,product_uos_categ])]"
                                         on_change = "onchange_uom(product_uom)"/>
<!--                            <field name="state"/>    -->
                            <separator colspan ="2" string = "Forecasts"/>
                            <field name="warehouse_forecast"/>
                            <field name="company_forecast"/>
                            <field name="confirmed_forecasts_only"/>


                        </group>
                        <group colspan ="2" col="2">
                            <separator colspan ="2" string = "Current Period Situation"/>
                            <field name="stock_start"/>
                            <field name="already_out"/>
                            <field name="already_in"/>
                            <separator colspan ="2" string = "Planning and Situation for Calculated Period"/>
                            <field name="planned_outgoing"/>
                            <field name="outgoing"/>
                            <field name="outgoing_left"/>
                            <field name="to_procure"/>
                            <field name="incoming"/>
                            <field name="incoming_left"/>
                            <button name="calculate_planning" string="Calculate Planning" type="object" colspan="2"/>
                            <field name="stock_only"/>
                        </group>
                        <group colspan ="2" col="2">
                            <separator colspan ="2" string = "Minimum Stock Rule Indicators"/>
                            <field name="minimum_op"/>
                            <field name="maximum_op"/>
                            <separator colspan ="2" string = "Calculated Period Simulation"/>
                            <field name="outgoing_before"/>
                            <field name="incoming_before"/>
                            <field name="stock_simulation"/>
                            <button name="procure_incomming_left" string="Procure Incoming Left" type="object" colspan="2"/>
                            <field name="procure_to_stock"/>
                            <separator colspan ="2" string = "Internal Supply"/>
			    <button name="internal_supply" string="Supply from Another Warehouse" type="object" colspan="2"/>
                            <field name="supply_warehouse_id" domain = "[('company_id','=',company_id)] "/>
                            <field name="stock_supply_location"/>
                        </group>
                    </group>
                    <separator colspan ="4" string = "Requisition history"/>
                    <field name = "history" colspan = "2" nolabel = "1"/>
                </form>
            </field>
        </record>

       <record id="view_stock_planning_filter" model="ir.ui.view">
            <field name="name">stock.planning.list.select</field>
            <field name="model">stock.planning</field>
            <field name="type">search</field>
            <field name="arch" type="xml">
                <search string="Search Stock Planning">
                 <group col='10' colspan='4'>
<!--  Doesn't work !       <filter icon="terp-purchase" string="Current" domain="[('line_time','=','Future')]" separator="1"/>  -->
                    <filter icon="terp-purchase" string="No Requisition" domain="[('history','=',False)]" separator="1"/>
                    <field name="company_id" widget="selection"/>
                    <field name="warehouse_id" widget="selection"/>
                    <field name="period_id" widget="selection"/>
                    <field name="product_id" widget="selection"/>
                 </group>
              </search>
            </field>
        </record>


        <record id="view_stock_planning_tree" model="ir.ui.view">
             <field name="name">stock.planning.tree</field>
            <field name="model">stock.planning</field>
            <field name="type">tree</field>
            <field name="arch" type="xml">
                <tree string="Master Procurement Schedule" colors ="blue:line_time=='Past';black:line_time=='Future'">
                    <field name="warehouse_id" domain = "[('company_id','=',company_id)] " />
                    <field name="period_id"/>
                    <field name="product_id" on_change="product_id_change(product_id)" />
                    <field name="product_uom"/>
                    <field name="warehouse_forecast" string="Forecast"/>
                    <field name="planned_outgoing"/>
                    <field name="to_procure"/>
                    <field name="stock_simulation" string="Stock"/>   <!-- previously stock_start -->
                </tree>
            </field>
        </record>

        <record id="action_view_stock_planning_form" model="ir.actions.act_window">
            <field name="name">Master Procurement Schedule</field>
            <field name="res_model">stock.planning</field>
            <field name="type">ir.actions.act_window</field>
            <field name="view_type">form</field>
            <field name="view_mode">tree,form</field>
            <field name="search_view_id" ref="view_stock_planning_filter"/>
        </record>

        <menuitem
            id="menu_stock_planning"
            parent="menu_stock_planning_main"
            action="action_view_stock_planning_form"/>

</data>
</openerp><|MERGE_RESOLUTION|>--- conflicted
+++ resolved
@@ -133,15 +133,9 @@
                 <form string="Stock and Sales Forecast">
                     <group colspan = "4" col = "4">
 		        <group colspan = "2" col="2" >
-<<<<<<< HEAD
-                            <field name="company_id"  
-                                        groups="base.group_multi_company" 
-                                        widget="selection" 
-=======
                             <field name="company_id" select="1"
                                         groups="base.group_multi_company"
                                         widget="selection"
->>>>>>> 5b4c90f6
                                         on_change="onchange_company(company_id)"/>
                             <field name="warehouse_id" domain = "[('company_id','=',company_id)] "/>
                             <field name="period_id" />
@@ -246,21 +240,11 @@
                 <search string="Search Stock and Sales Forecast">
                  <group col='10' colspan='4'>
                     <filter icon="terp-purchase" string="Validated" domain="[('state','=','validated')]" separator="1"/>
-<<<<<<< HEAD
-                    <field name="company_id" widget="selection"/>
-                    <field name="warehouse_id" widget="selection"/>
-                    <field name="period_id" widget="selection"/>
-                    <field name="product_id" widget="selection"/>
-                    <field name="create_uid" widget="selection">
-                        <filter icon="terp-purchase" domain="[('create_uid','=',uid)]" help="My Forecasts"/>
-                    </field>
-=======
                     <field name="company_id" select="1" widget="selection"/>
                     <field name="warehouse_id" select="1" widget="selection"/>
                     <field name="period_id" select="1" widget="selection"/>
                     <field name="product_id" select="1" widget="selection"/>
                     <field name="create_uid" select="1" widget="selection"/>
->>>>>>> 5b4c90f6
                 </group>
               </search>
             </field>
@@ -337,11 +321,7 @@
                         <group colspan ="3" col="2">
                             <separator colspan ="2" string = "General Info"/>
 
-<<<<<<< HEAD
-                            <field name="company_id" widget= "selection" 
-=======
                             <field name="company_id" select = "1" widget= "selection"
->>>>>>> 5b4c90f6
                                          on_change="onchange_company(company_id)" groups="base.group_multi_company"/>
                             <field name="warehouse_id" domain = "[('company_id','=',company_id)] " />
                             <field name="period_id" />
