# Translation of Odoo Server.
# This file contains the translation of the following modules:
# * product_uos
# 
# Translators:
<<<<<<< HEAD
=======
# Goutoudis Kostas <goutoudis@gmail.com>, 2015-2016
>>>>>>> 97e87a42
msgid ""
msgstr ""
"Project-Id-Version: Odoo 9.0\n"
"Report-Msgid-Bugs-To: \n"
"POT-Creation-Date: 2015-09-07 14:40+0000\n"
<<<<<<< HEAD
"PO-Revision-Date: 2015-09-08 07:24+0000\n"
"Last-Translator: Martin Trigaux\n"
=======
"PO-Revision-Date: 2016-01-02 21:05+0000\n"
"Last-Translator: Goutoudis Kostas <goutoudis@gmail.com>\n"
>>>>>>> 97e87a42
"Language-Team: Greek (http://www.transifex.com/odoo/odoo-9/language/el/)\n"
"MIME-Version: 1.0\n"
"Content-Type: text/plain; charset=UTF-8\n"
"Content-Transfer-Encoding: \n"
"Language: el\n"
"Plural-Forms: nplurals=2; plural=(n != 1);\n"

#. module: product_uos
#: model:ir.model.fields,help:product_uos.field_product_template_uos_coeff
msgid ""
"Coefficient to convert default Unit of Measure to Unit of Sale uos = uom * "
"coeff"
msgstr ""

#. module: product_uos
#: model:ir.model,name:product_uos.model_product_template
msgid "Product Template"
msgstr "Πρότυπο Προϊόντος"

#. module: product_uos
#: model:ir.model.fields,field_description:product_uos.field_sale_order_line_product_uos_qty
msgid "Quantity"
msgstr "Ποσότητα"

#. module: product_uos
#: model:ir.model,name:product_uos.model_sale_order_line
msgid "Sales Order Line"
msgstr "Γραμμή Παραγγελίας"

#. module: product_uos
#: model:ir.model.fields,help:product_uos.field_product_template_uos_id
#: model:ir.model.fields,help:product_uos.field_sale_order_line_product_uos
msgid ""
"Specify a unit of measure here if invoicing is made in another unit of "
"measure than inventory. Keep empty to use the default unit of measure."
msgstr ""

#. module: product_uos
#: model:ir.model.fields,field_description:product_uos.field_sale_order_line_product_uos
#: model:ir.ui.view,arch_db:product_uos.product_template_form_view_inherit_product_uos
msgid "Unit of Measure"
msgstr "Μονάδα Μέτρησης"

#. module: product_uos
#: model:ir.model.fields,field_description:product_uos.field_product_template_uos_coeff
msgid "Unit of Measure -> UOS Coeff"
msgstr "Μονάδα Μέτρησης -> UOS Coeff"

#. module: product_uos
#: model:ir.model.fields,field_description:product_uos.field_product_template_uos_id
msgid "Unit of Sale"
msgstr "Μονάδα Πωλήσεων"<|MERGE_RESOLUTION|>--- conflicted
+++ resolved
@@ -3,22 +3,14 @@
 # * product_uos
 # 
 # Translators:
-<<<<<<< HEAD
-=======
 # Goutoudis Kostas <goutoudis@gmail.com>, 2015-2016
->>>>>>> 97e87a42
 msgid ""
 msgstr ""
 "Project-Id-Version: Odoo 9.0\n"
 "Report-Msgid-Bugs-To: \n"
 "POT-Creation-Date: 2015-09-07 14:40+0000\n"
-<<<<<<< HEAD
-"PO-Revision-Date: 2015-09-08 07:24+0000\n"
-"Last-Translator: Martin Trigaux\n"
-=======
 "PO-Revision-Date: 2016-01-02 21:05+0000\n"
 "Last-Translator: Goutoudis Kostas <goutoudis@gmail.com>\n"
->>>>>>> 97e87a42
 "Language-Team: Greek (http://www.transifex.com/odoo/odoo-9/language/el/)\n"
 "MIME-Version: 1.0\n"
 "Content-Type: text/plain; charset=UTF-8\n"
@@ -31,7 +23,7 @@
 msgid ""
 "Coefficient to convert default Unit of Measure to Unit of Sale uos = uom * "
 "coeff"
-msgstr ""
+msgstr "Συντελεστής για τη μετατροπή προεπιλεγμένης Μονάδας Μέτρησης (UOM) σε Μονάδα Πώλησης (UOS) UOS = UoM * συντελεστής"
 
 #. module: product_uos
 #: model:ir.model,name:product_uos.model_product_template
@@ -54,7 +46,7 @@
 msgid ""
 "Specify a unit of measure here if invoicing is made in another unit of "
 "measure than inventory. Keep empty to use the default unit of measure."
-msgstr ""
+msgstr "Καθορίστε εδώ μια μονάδα μέτρησης εάν η τιμολόγηση γίνεται σε άλλη μονάδα μέτρησης από την Αποθήκη. \nΕάν είναι κενό τότε θα χρησιμοποιηθεί η προεπιλεγμένη μονάδα μέτρησης."
 
 #. module: product_uos
 #: model:ir.model.fields,field_description:product_uos.field_sale_order_line_product_uos
