# -*- coding: utf-8 -*-
# Part of Odoo. See LICENSE file for full copyright and licensing details.

from openerp import api, fields, models
from openerp.tools.float_utils import float_compare


class AccountInvoice(models.Model):
    _inherit = 'account.invoice'

    purchase_id = fields.Many2one('purchase.order', string='Add Purchase Order', domain=[('invoice_status', '=', 'to invoice')],
        help='Encoding help. When selected, the associated purchase order lines are added to the vendor bill. Several PO can be selected.')

    # Load all unsold PO lines
    @api.onchange('purchase_id')
    def purchase_order_change(self):
        result = []
        if not self.purchase_id:
            return {}
        if not self.partner_id:
            self.partner_id = self.purchase_id.partner_id.id

        # Keep existing lines. We want to be able to add several PO on the same invoice.
        for line in self.invoice_line_ids:
            result.append({
                'purchase_line_id': line.purchase_line_id.id,
                'name': line.name,
                'origin': line.origin,
                'uom_id': line.uom_id.id,
                'product_id': line.product_id.id,
                'account_id': line.account_id.id,
                'price_unit': line.price_unit,
                'quantity': line.quantity,
                'discount': line.discount,
                'account_analytic_id': line.account_analytic_id.id,
                'invoice_line_tax_ids': line.invoice_line_tax_ids.ids,
            })

        for line in self.purchase_id.order_line:
            if line.product_id.purchase_method == 'purchase':
                qty = line.product_qty - line.qty_invoiced
            else:
                qty = line.qty_received - line.qty_invoiced
            if float_compare(qty, 0.0, precision_rounding=line.product_uom.rounding) <= 0:
                qty = 0.0
            taxes = line.taxes_id or line.product_id.supplier_taxes_id
            invoice_line_tax_ids = self.purchase_id.fiscal_position_id.map_tax(taxes)
            data = {
                'purchase_line_id': line.id,
                'name': line.name,
                'origin': self.purchase_id.origin,
                'uom_id': line.product_uom.id,
                'product_id': line.product_id.id,
                'account_id': self.env['account.invoice.line'].with_context({'journal_id': self.journal_id.id, 'type': 'in_invoice'})._default_account(),
                'price_unit': line.price_unit,
                'quantity': qty,
                'discount': 0.0,
                'account_analytic_id': line.account_analytic_id.id,
                'invoice_line_tax_ids': invoice_line_tax_ids.ids
            }
            account = self.env['account.invoice.line'].get_invoice_line_account('in_invoice', line.product_id, self.purchase_id.fiscal_position_id, self.env.user.company_id)
            if account:
                data['account_id'] = account.id
            result.append(data)

        self.invoice_line_ids = False # To avoid duplicates
        self.invoice_line_ids = result
        self.purchase_id = False
        return {}

    @api.model
    def invoice_line_move_line_get(self):
        res = super(AccountInvoice, self).invoice_line_move_line_get()

        if self.env.user.company_id.anglo_saxon_accounting:
            if self.type in ['in_invoice', 'in_refund']:
                for i_line in self.invoice_line_ids:
                    res.extend(self._anglo_saxon_purchase_move_lines(i_line, res))
        return res

    @api.model
    def _anglo_saxon_purchase_move_lines(self, i_line, res):
        """Return the additional move lines for purchase invoices and refunds.

        i_line: An account.invoice.line object.
        res: The move line entries produced so far by the parent move_line_get.
        """
        inv = i_line.invoice_id
        company_currency = inv.company_id.currency_id
<<<<<<< HEAD
        if i_line.product_id and i_line.product_id.valuation == 'real_time' and i_line.product_id.type == 'product':
            # get the fiscal position
            fpos = i_line.invoice_id.fiscal_position_id
            # get the price difference account at the product
            acc = i_line.product_id.property_account_creditor_price_difference
            if not acc:
                # if not found on the product get the price difference account at the category
                acc = i_line.product_id.categ_id.property_account_creditor_price_difference_categ
            acc = fpos.map_account(acc).id
            # reference_account_id is the stock input account
            reference_account_id = i_line.product_id.product_tmpl_id.get_product_accounts(fiscal_pos=fpos)['stock_input'].id
            diff_res = []
            account_prec = inv.company_id.currency_id.decimal_places
            # calculate and write down the possible price difference between invoice price and product price
            for line in res:
                if line.get('invl_id', 0) == i_line.id and reference_account_id == line['account_id']:
                    uom = i_line.product_id.uom_id
                    valuation_price_unit = uom._compute_price(i_line.product_id.standard_price, i_line.uom_id.id)
                    if i_line.product_id.cost_method != 'standard' and i_line.purchase_line_id:
                        #for average/fifo/lifo costing method, fetch real cost price from incomming moves
                        stock_move_obj = self.env['stock.move']
                        valuation_stock_move = stock_move_obj.search([('purchase_line_id', '=', i_line.purchase_line_id.id)], limit=1)
                        if valuation_stock_move:
                            valuation_price_unit = valuation_stock_move[0].price_unit
                    if inv.currency_id.id != company_currency.id:
                        valuation_price_unit = company_currency.compute(inv.currency_id, valuation_price_unit, context={'date': inv.date_invoice})
                    if valuation_price_unit != i_line.price_unit and line['price_unit'] == i_line.price_unit and acc:
                        # price with discount and without tax included
                        price_unit = i_line.price_unit * (1 - (i_line.discount or 0.0) / 100.0)
                        if line['tax_ids']:
                            #line['tax_ids'] is like [(4, tax_id, None), (4, tax_id2, None)...]
                            taxes = self.env['account.tax'].browse([x[1] for x in line['tax_ids']])
                            price_unit = taxes.compute_all(price_unit, currency=inv.currency_id, quantity=line['quantity'])['total_excluded']
                        price_line = round(valuation_price_unit * line['quantity'], account_prec)
                        price_diff = round(price_unit - price_line, account_prec)
                        line.update({'price': price_line})
                        diff_res.append({
                            'type': 'src',
                            'name': i_line.name[:64],
                            'price_unit': round(price_diff / line['quantity'], account_prec),
                            'quantity': line['quantity'],
                            'price': price_diff,
                            'account_id': acc,
                            'product_id': line['product_id'],
                            'uom_id': line['uom_id'],
                            'account_analytic_id': line['account_analytic_id'],
                            })
            return diff_res
=======
        if i_line.product_id and i_line.product_id.valuation == 'real_time':
            if i_line.product_id.type in ('product', 'consu'):
                # get the fiscal position
                fpos = i_line.invoice_id.fiscal_position_id
                # get the price difference account at the product
                acc = i_line.product_id.property_account_creditor_price_difference
                if not acc:
                    # if not found on the product get the price difference account at the category
                    acc = i_line.product_id.categ_id.property_account_creditor_price_difference_categ
                acc = fpos.map_account(acc).id
                # reference_account_id is the stock input account
                reference_account_id = i_line.product_id.product_tmpl_id.get_product_accounts(fiscal_pos=fpos)['stock_input'].id
                diff_res = []
                account_prec = inv.company_id.currency_id.decimal_places
                # calculate and write down the possible price difference between invoice price and product price
                for line in res:
                    if line.get('invl_id', 0) == i_line.id and reference_account_id == line['account_id']:
                        uom = i_line.product_id.uom_id
                        valuation_price_unit = uom._compute_price(i_line.product_id.standard_price, i_line.uom_id.id)
                        if i_line.product_id.cost_method != 'standard' and i_line.purchase_line_id:
                            #for average/fifo/lifo costing method, fetch real cost price from incomming moves
                            stock_move_obj = self.env['stock.move']
                            valuation_stock_move = stock_move_obj.search([('purchase_line_id', '=', i_line.purchase_line_id.id)], limit=1)
                            if valuation_stock_move:
                                valuation_price_unit = valuation_stock_move[0].price_unit
                        if inv.currency_id.id != company_currency.id:
                            valuation_price_unit = company_currency.compute(inv.currency_id, valuation_price_unit, context={'date': inv.date_invoice})
                        if valuation_price_unit != i_line.price_unit and line['price_unit'] == i_line.price_unit and acc:
                            # price with discount and without tax included
                            price_unit = i_line.price_unit * (1 - (i_line.discount or 0.0) / 100.0)
                            if line['tax_ids']:
                                #line['tax_ids'] is like [(4, tax_id, None), (4, tax_id2, None)...]
                                taxes = self.env['account.tax'].browse([x[1] for x in line['tax_ids']])
                                price_unit = taxes.compute_all(price_unit, currency=inv.currency_id, quantity=1.0)['total_excluded']
                            price_line = round(valuation_price_unit * line['quantity'], account_prec)
                            price_diff = round(price_unit - price_line, account_prec)
                            line.update({'price': price_line})
                            diff_res.append({
                                'type': 'src',
                                'name': i_line.name[:64],
                                'price_unit': round(price_diff / line['quantity'], account_prec),
                                'quantity': line['quantity'],
                                'price': price_diff,
                                'account_id': acc,
                                'product_id': line['product_id'],
                                'uom_id': line['uom_id'],
                                'account_analytic_id': line['account_analytic_id'],
                                })
                return diff_res
>>>>>>> 57d09031
        return []


class AccountInvoiceLine(models.Model):
    """ Override AccountInvoice_line to add the link to the purchase order line it is related to"""
    _inherit = 'account.invoice.line'

    purchase_line_id = fields.Many2one('purchase.order.line', 'Purchase Order Line', ondelete='set null', select=True, readonly=True)
    purchase_id = fields.Many2one('purchase.order', related='purchase_line_id.order_id', string='Purchase Order', store=False, readonly=True,
        help='Associated Purchase Order. Filled in automatically when a PO is chosen on the vendor bill.')<|MERGE_RESOLUTION|>--- conflicted
+++ resolved
@@ -87,7 +87,6 @@
         """
         inv = i_line.invoice_id
         company_currency = inv.company_id.currency_id
-<<<<<<< HEAD
         if i_line.product_id and i_line.product_id.valuation == 'real_time' and i_line.product_id.type == 'product':
             # get the fiscal position
             fpos = i_line.invoice_id.fiscal_position_id
@@ -120,7 +119,7 @@
                         if line['tax_ids']:
                             #line['tax_ids'] is like [(4, tax_id, None), (4, tax_id2, None)...]
                             taxes = self.env['account.tax'].browse([x[1] for x in line['tax_ids']])
-                            price_unit = taxes.compute_all(price_unit, currency=inv.currency_id, quantity=line['quantity'])['total_excluded']
+                            price_unit = taxes.compute_all(price_unit, currency=inv.currency_id, quantity=1.0)['total_excluded']
                         price_line = round(valuation_price_unit * line['quantity'], account_prec)
                         price_diff = round(price_unit - price_line, account_prec)
                         line.update({'price': price_line})
@@ -136,57 +135,6 @@
                             'account_analytic_id': line['account_analytic_id'],
                             })
             return diff_res
-=======
-        if i_line.product_id and i_line.product_id.valuation == 'real_time':
-            if i_line.product_id.type in ('product', 'consu'):
-                # get the fiscal position
-                fpos = i_line.invoice_id.fiscal_position_id
-                # get the price difference account at the product
-                acc = i_line.product_id.property_account_creditor_price_difference
-                if not acc:
-                    # if not found on the product get the price difference account at the category
-                    acc = i_line.product_id.categ_id.property_account_creditor_price_difference_categ
-                acc = fpos.map_account(acc).id
-                # reference_account_id is the stock input account
-                reference_account_id = i_line.product_id.product_tmpl_id.get_product_accounts(fiscal_pos=fpos)['stock_input'].id
-                diff_res = []
-                account_prec = inv.company_id.currency_id.decimal_places
-                # calculate and write down the possible price difference between invoice price and product price
-                for line in res:
-                    if line.get('invl_id', 0) == i_line.id and reference_account_id == line['account_id']:
-                        uom = i_line.product_id.uom_id
-                        valuation_price_unit = uom._compute_price(i_line.product_id.standard_price, i_line.uom_id.id)
-                        if i_line.product_id.cost_method != 'standard' and i_line.purchase_line_id:
-                            #for average/fifo/lifo costing method, fetch real cost price from incomming moves
-                            stock_move_obj = self.env['stock.move']
-                            valuation_stock_move = stock_move_obj.search([('purchase_line_id', '=', i_line.purchase_line_id.id)], limit=1)
-                            if valuation_stock_move:
-                                valuation_price_unit = valuation_stock_move[0].price_unit
-                        if inv.currency_id.id != company_currency.id:
-                            valuation_price_unit = company_currency.compute(inv.currency_id, valuation_price_unit, context={'date': inv.date_invoice})
-                        if valuation_price_unit != i_line.price_unit and line['price_unit'] == i_line.price_unit and acc:
-                            # price with discount and without tax included
-                            price_unit = i_line.price_unit * (1 - (i_line.discount or 0.0) / 100.0)
-                            if line['tax_ids']:
-                                #line['tax_ids'] is like [(4, tax_id, None), (4, tax_id2, None)...]
-                                taxes = self.env['account.tax'].browse([x[1] for x in line['tax_ids']])
-                                price_unit = taxes.compute_all(price_unit, currency=inv.currency_id, quantity=1.0)['total_excluded']
-                            price_line = round(valuation_price_unit * line['quantity'], account_prec)
-                            price_diff = round(price_unit - price_line, account_prec)
-                            line.update({'price': price_line})
-                            diff_res.append({
-                                'type': 'src',
-                                'name': i_line.name[:64],
-                                'price_unit': round(price_diff / line['quantity'], account_prec),
-                                'quantity': line['quantity'],
-                                'price': price_diff,
-                                'account_id': acc,
-                                'product_id': line['product_id'],
-                                'uom_id': line['uom_id'],
-                                'account_analytic_id': line['account_analytic_id'],
-                                })
-                return diff_res
->>>>>>> 57d09031
         return []
 
 
