--- conflicted
+++ resolved
@@ -1474,18 +1474,10 @@
 
         return qty, price
 
-<<<<<<< HEAD
-    def _get_grouping_dicts(self, cr, uid, ids, context=None):
-=======
     def update_origin_po(self, cr, uid, po, proc, context=None):
         pass
 
-    def make_po(self, cr, uid, ids, context=None):
-        """ Resolve the purchase from procurement, which may result in a new PO creation, a new PO line creation or a quantity change on existing PO line.
-        Note that some operations (as the PO creation) are made as SUPERUSER because the current user may not have rights to do it (mto product launched by a sale for example)
-
-        @return: dictionary giving for each procurement its related resolving PO line.
->>>>>>> 86f98d51
+    def _get_grouping_dicts(self, cr, uid, ids, context=None):
         """
         It will group the procurements according to the pos they should go into.  That way, lines going to the same
         po, can be processed at once.
@@ -1548,7 +1540,6 @@
         po_obj = self.pool.get('purchase.order')
         po_line_obj = self.pool.get('purchase.order.line')
         seq_obj = self.pool.get('ir.sequence')
-<<<<<<< HEAD
         uom_obj = self.pool.get('product.uom')
         acc_pos_obj = self.pool.get('account.fiscal.position')
         add_purchase_procs, create_purchase_procs = self._get_grouping_dicts(cr, uid, ids, context=context)
@@ -1578,41 +1569,6 @@
 
                     if lines_to_update.get(po_line):
                         lines_to_update[po_line] += [(proc.id, qty)]
-=======
-        pass_ids = []
-        linked_po_ids = []
-        sum_po_line_ids = []
-        for procurement in self.browse(cr, uid, ids, context=context):
-            partner = self._get_product_supplier(cr, uid, procurement, context=context)
-            if not partner:
-                self.message_post(cr, uid, [procurement.id], _('There is no supplier associated to product %s') % (procurement.product_id.name))
-                res[procurement.id] = False
-            else:
-                schedule_date = self._get_purchase_schedule_date(cr, uid, procurement, company, context=context)
-                purchase_date = self._get_purchase_order_date(cr, uid, procurement, company, schedule_date, context=context) 
-                line_vals = self._get_po_line_values_from_proc(cr, uid, procurement, partner, company, schedule_date, context=context)
-                #look for any other draft PO for the same supplier, to attach the new line on instead of creating a new draft one
-                available_draft_po_ids = po_obj.search(cr, uid, [
-                    ('partner_id', '=', partner.id), ('state', '=', 'draft'), ('picking_type_id', '=', procurement.rule_id.picking_type_id.id),
-                    ('location_id', '=', procurement.location_id.id), ('company_id', '=', procurement.company_id.id), ('dest_address_id', '=', procurement.partner_dest_id.id)], context=context)
-                if available_draft_po_ids:
-                    po_id = available_draft_po_ids[0]
-                    po_rec = po_obj.browse(cr, uid, po_id, context=context)
-                    #if the product has to be ordered earlier those in the existing PO, we replace the purchase date on the order to avoid ordering it too late
-                    if datetime.strptime(po_rec.date_order, DEFAULT_SERVER_DATETIME_FORMAT) > purchase_date:
-                        po_obj.write(cr, uid, [po_id], {'date_order': purchase_date.strftime(DEFAULT_SERVER_DATETIME_FORMAT)}, context=context)
-                    #look for any other PO line in the selected PO with same product and UoM to sum quantities instead of creating a new po line
-                    available_po_line_ids = po_line_obj.search(cr, uid, [('order_id', '=', po_id), ('product_id', '=', line_vals['product_id']), ('product_uom', '=', line_vals['product_uom'])], context=context)
-                    if available_po_line_ids:
-                        po_line = po_line_obj.browse(cr, uid, available_po_line_ids[0], context=context)
-                        po_line_id = po_line.id
-                        new_qty, new_price = self._calc_new_qty_price(cr, uid, procurement, po_line=po_line, context=context)
-
-                        if new_qty > po_line.product_qty:
-                            po_line_obj.write(cr, SUPERUSER_ID, po_line.id, {'product_qty': new_qty, 'price_unit': new_price}, context=context)
-                            self.update_origin_po(cr, uid, po_rec, procurement, context=context)
-                            sum_po_line_ids.append(procurement.id)
->>>>>>> 86f98d51
                     else:
                         lines_to_update[po_line] = [(proc.id, qty)]
                 else:
@@ -1636,6 +1592,9 @@
                 for proc in procs_to_create:
                     self.message_post(cr, uid, [proc.id], body=_("Purchase line created and linked to an existing Purchase Order"), context=context)
             po_obj.write(cr, uid, [add_purchase], {'order_line': line_values},context=context)
+
+            for procurment in procuremnts:
+                self.update_origin_po(cr, uid, po, procurement, context=context)
 
 
         # Create new purchase orders
