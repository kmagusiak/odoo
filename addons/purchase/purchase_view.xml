--- conflicted
+++ resolved
@@ -415,18 +415,11 @@
                         <label for="order_id" class="oe_edit_only"/>
                         <h1>
                             <field name="order_id" class="oe_inline"/>
-<<<<<<< HEAD
                             <label string="," attrs="{'invisible':[('date_order','=',False)]}"/> 
-=======
->>>>>>> 02d134da
                             <field name="date_order" class="oe_inline"/>
                         </h1>
                         <label for="partner_id" class="oe_edit_only"/>
                         <h2><field name="partner_id"/></h2>
-<<<<<<< HEAD
-=======
-    
->>>>>>> 02d134da
                         <group>
                             <group>
                                 <field name="name"/>
@@ -439,11 +432,7 @@
                                 <field name="price_unit"/>
                             </group>
                             <group>
-<<<<<<< HEAD
-                                <field name="date_planned" widget="date"  readonly="1"/>
-=======
                                 <field name="date_planned" widget="date" readonly="1"/>
->>>>>>> 02d134da
                                 <field name="company_id" groups="base.group_multi_company" widget="selection"/>
                                 <field name="account_analytic_id" colspan="4" groups="purchase.group_analytic_accounting" domain="[('parent_id','!=',False)]"/>
                                 <field name="taxes_id" widget="many2many_tags"
