--- conflicted
+++ resolved
@@ -237,11 +237,7 @@
                         <page string="Products">
                             <field name="order_line">
                                 <tree string="Purchase Order Lines" editable="bottom">
-<<<<<<< HEAD
-                                    <field name="product_id" on_change="onchange_product_id(parent.pricelist_id,product_id,0,False,parent.partner_id, parent.date_order,parent.fiscal_position,date_planned,name,False,parent.state,context)"/>
-=======
-                                    <field name="product_id" on_change="onchange_product_id(parent.pricelist_id,product_id,0,False,parent.partner_id, parent.date_order,parent.fiscal_position,date_planned,False,price_unit,context)"/>
->>>>>>> 4c7e0784
+                                    <field name="product_id" on_change="onchange_product_id(parent.pricelist_id,product_id,0,False,parent.partner_id, parent.date_order,parent.fiscal_position,date_planned,False,False,parent.state,context)"/>
                                     <field name="name"/>
                                     <field name="date_planned"/>
                                     <field name="company_id" groups="base.group_multi_company" options="{'no_create': True}"/>
@@ -423,11 +419,7 @@
                     <sheet>
                         <group>
                             <group>
-<<<<<<< HEAD
-                                <field name="product_id" on_change="onchange_product_id(parent.pricelist_id,product_id,0,False,parent.partner_id, parent.date_order,parent.fiscal_position,date_planned,name,False,'draft',context)"/>
-=======
-                                <field name="product_id" on_change="onchange_product_id(parent.pricelist_id,product_id,0,False,parent.partner_id, parent.date_order,parent.fiscal_position,date_planned,False,price_unit,context)"/>
->>>>>>> 4c7e0784
+                                <field name="product_id" on_change="onchange_product_id(parent.pricelist_id,product_id,0,False,parent.partner_id, parent.date_order,parent.fiscal_position,date_planned,False,False,'draft',context)"/>
                                 <label for="product_qty"/>
                                 <div>
                                     <field name="product_qty" on_change="onchange_product_id(parent.pricelist_id,product_id,product_qty,product_uom,parent.partner_id,parent.date_order,parent.fiscal_position,date_planned,name,False,'draft',context)" class="oe_inline"/>
