--- conflicted
+++ resolved
@@ -91,13 +91,8 @@
 
     @api.onchange('type')
     def _onchange_type(self):
-<<<<<<< HEAD
         res = super(ProductTemplate, self)._onchange_type()
-        if self.type == 'service':
-=======
-        super(ProductTemplate, self)._onchange_type()
         if self.type == 'service' and not self.invoice_policy:
->>>>>>> 498b4b43
             self.invoice_policy = 'order'
             self.service_type = 'timesheet'
         elif self.type == 'consu' and not self.invoice_policy and self.service_policy == 'ordered_timesheet':
