--- conflicted
+++ resolved
@@ -4,15 +4,10 @@
 #
 msgid ""
 msgstr ""
-"Project-Id-Version: Odoo Server 10.0alpha1c\n"
+"Project-Id-Version: Odoo Server 10.0c\n"
 "Report-Msgid-Bugs-To: \n"
-<<<<<<< HEAD
-"POT-Creation-Date: 2016-09-06 09:46+0000\n"
-"PO-Revision-Date: 2016-09-06 09:46+0000\n"
-=======
 "POT-Creation-Date: 2016-09-29 14:00+0000\n"
 "PO-Revision-Date: 2016-09-29 14:00+0000\n"
->>>>>>> 91a14488
 "Last-Translator: <>\n"
 "Language-Team: \n"
 "MIME-Version: 1.0\n"
@@ -87,7 +82,7 @@
 "                    <p>This customer survey has been sent because your task has been moved to the stage <b>${object.stage_id.name}</b></p>\n"
 "                % endif\n"
 "                % if object.project_id.rating_status == 'periodic':\n"
-"                    <p>This customer survey is send <b>${object.project_id.rating_status_period}</b> as long as the task is in the <b>${object.stage_id.name}</b> stage.\n"
+"                    <p>This customer survey is sent <b>${object.project_id.rating_status_period}</b> as long as the task is in the <b>${object.stage_id.name}</b> stage.\n"
 "                % endif\n"
 "                <p>Email automatically sent by <a href=\"https://www.odoo.com/page/project-management\" style=\"color:#a24689;text-decoration:none;\">Odoo Project</a> for <a href=\"${object.project_id.company_id.website}\" style=\"color:#a24689;text-decoration:none;\">${object.project_id.company_id.name}</a></p>\n"
 "            </td></tr>\n"
