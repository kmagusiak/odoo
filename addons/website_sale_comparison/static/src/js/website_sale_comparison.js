odoo.define('website_sale_comparison.comparison', function (require) {
'use strict';

<<<<<<< HEAD
=======
require('web.dom_ready');
var ajax = require('web.ajax');
var concurrency = require('web.concurrency');
>>>>>>> 132e38be
var core = require('web.core');
var utils = require('web.utils');
var Widget = require('web.Widget');
var ProductConfiguratorMixin = require('sale.ProductConfiguratorMixin');
var sAnimations = require('website.content.snippets.animation');
var website_sale_utils = require('website_sale.utils');

var qweb = core.qweb;
var _t = core._t;

// ProductConfiguratorMixin events are overridden on purpose here
// to avoid registering them more than once since they are already registered
// in website_sale.js
var ProductComparison = Widget.extend(ProductConfiguratorMixin, {
    xmlDependencies: ['/website_sale_comparison/static/src/xml/comparison.xml'],

    template: 'product_comparison_template',
    events: {
        'click .o_product_panel_header': '_onClickPanelHeader',
    },

    /**
     * @constructor
     */
    init: function () {
        this._super.apply(this, arguments);

        this.product_data = {};
        this.comparelist_product_ids = JSON.parse(utils.get_cookie('comparelist_product_ids') || '[]');
        this.product_compare_limit = 4;
        this.guard = new concurrency.Mutex();
    },
    /**
     * @override
     */
    start: function () {
        var self = this;

        self._loadProducts(this.comparelist_product_ids).then(function () {
            self._updateContent('hide');
        });
        self._updateComparelistView();

        $('#comparelist .o_product_panel_header').popover({
            trigger: 'manual',
            animation: true,
            html: true,
            title: function () {
                return _t("Compare Products");
            },
            container: '.o_product_feature_panel',
            placement: 'top',
            template: qweb.render('popover'),
            content: function () {
                return $('#comparelist .o_product_panel_content').html();
            }
        });

        $(document.body).on('click.product_comparaison_widget', '.comparator-popover .o_comparelist_products .o_remove', function (ev) {
            ev.preventDefault();
            self._removeFromComparelist(ev);
        });
        $(document.body).on('click.product_comparaison_widget', '.o_comparelist_remove', function (ev) {
            self._removeFromComparelist(ev);
            var new_link = '/shop/compare/?products=' + self.comparelist_product_ids.toString();
            window.location.href = _.isEmpty(self.comparelist_product_ids) ? '/shop' : new_link;
        });

        return this._super.apply(this, arguments);
    },
    /**
     * @override
     */
    destroy: function () {
        this._super.apply(this, arguments);
        $(document.body).off('.product_comparaison_widget');
    },

    //--------------------------------------------------------------------------
    // Public
    //--------------------------------------------------------------------------

    /**
     * @param {jQuery} $elem
     */
    handleCompareAddition: function ($elem) {
        var self = this;
        if (this.comparelist_product_ids.length < this.product_compare_limit) {
            var productId = $elem.data('product-product-id');
            if ($elem.hasClass('o_add_compare_dyn')) {
                productId = $elem.parent().find('.product_id').val();
                if (!productId) { // case List View Variants
                    productId = $elem.parent().find('input:checked').first().val();
                }
            }

            var productReady = this.selectOrCreateProduct(
                $elem.closest('form'),
                productId,
                $elem.closest('form').find('.product_template_id').val(),
                false
            );

            productReady.done(function (productId) {
                productId = parseInt(productId, 10);

                if (!productId) {
                    return;
                }

                self._addNewProducts(productId);
                website_sale_utils.animateClone(
                    $('#comparelist .o_product_panel_header'),
                    $elem.closest('form'),
                    -50,
                    10
                );
            });
        } else {
            this.$('.o_comparelist_limit_warning').show();
            $('#comparelist .o_product_panel_header').popover('show');
        }
    },

    //--------------------------------------------------------------------------
    // Private
    //--------------------------------------------------------------------------

    /**
     * @private
     */
    _loadProducts: function (product_ids) {
        var self = this;
        return this._rpc({
            route: '/shop/get_product_data',
            params: {
                product_ids: product_ids,
                cookies: JSON.parse(utils.get_cookie('comparelist_product_ids') || '[]'),
            },
        }).then(function (data) {
            self.comparelist_product_ids = JSON.parse(data.cookies);
            delete data.cookies;
            _.each(data, function (product) {
                self.product_data[product.product.id] = product;
            });
        });
    },
    /**
     * @private
     */
    _togglePanel: function () {
        $('#comparelist .o_product_panel_header').popover('toggle');
    },
<<<<<<< HEAD
    /**
     * @private
     */
    _addNewProducts: function (product_id) {
=======
    show_panel: function(force) {
        if ((!$('.comparator-popover').length) || force) {
            $('#comparelist .o_product_panel_header').popover('show');
        }
    },
    refresh_panel: function() {
        if ($('.comparator-popover').length) {
            $('#comparelist .o_product_panel_header').popover('show');
        }
    },
    add_new_products:function(product_id){
        this.guard.exec(this._add_new_products.bind(this, product_id));
    },
    _add_new_products: function (product_id) {
>>>>>>> 132e38be
        var self = this;
        $('.o_product_feature_panel').addClass('d-md-block');
        if (!_.contains(self.comparelist_product_ids, product_id)) {
            self.comparelist_product_ids.push(product_id);
            if (_.has(self.product_data, product_id)){
                self._updateContent();
            } else {
<<<<<<< HEAD
                self._loadProducts([product_id]).then(function () {
                    self._updateContent();
=======
                return self.load_products([product_id]).then(function () {
                    self.update_content([product_id], false);
                    self.update_cookie();
>>>>>>> 132e38be
                });
            }
        }
        self._updateCookie();
    },
    /**
     * @private
     */
    _updateContent: function (force) {
        var self = this;
        this.$('.o_comparelist_products .o_product_row').remove();
        _.each(this.comparelist_product_ids, function (res) {
            var $template = self.product_data[res].render;
            self.$('.o_comparelist_products').append($template);
        });
        if (force !== 'hide' && (this.comparelist_product_ids.length > 1 || force === 'show')) {
            $('#comparelist .o_product_panel_header').popover('show');
        }
        else {
            $('#comparelist .o_product_panel_header').popover('hide');
        }
    },
<<<<<<< HEAD
    /**
     * @private
     */
    _removeFromComparelist: function (e) {
=======
    rm_from_comparelist: function(e){
        this.guard.exec(this._rm_from_comparelist.bind(this, e));
    },
    _rm_from_comparelist: function (e) {
>>>>>>> 132e38be
        this.comparelist_product_ids = _.without(this.comparelist_product_ids, $(e.currentTarget).data('product_product_id'));
        $(e.currentTarget).parents('.o_product_row').remove();
        this._updateCookie();
        $('.o_comparelist_limit_warning').hide();
        this._updateContent('show');
    },
    /**
     * @private
     */
    _updateCookie: function () {
        document.cookie = 'comparelist_product_ids=' + JSON.stringify(this.comparelist_product_ids) + '; path=/';
        this._updateComparelistView();
    },
    /**
     * @private
     */
    _updateComparelistView: function () {
        this.$('.o_product_circle').text(this.comparelist_product_ids.length);
        this.$('.o_comparelist_button').removeClass('d-md-block');
        if (_.isEmpty(this.comparelist_product_ids)) {
            $('.o_product_feature_panel').removeClass('d-md-block');
        } else {
            $('.o_product_feature_panel').addClass('d-md-block');
            this.$('.o_comparelist_products').addClass('d-md-block');
            if (this.comparelist_product_ids.length >=2) {
                this.$('.o_comparelist_button').addClass('d-md-block');
                this.$('.o_comparelist_button a').attr('href', '/shop/compare/?products='+this.comparelist_product_ids.toString());
            }
        }
    },

    //--------------------------------------------------------------------------
    // Handlers
    //--------------------------------------------------------------------------

    /**
     * @private
     */
    _onClickPanelHeader: function () {
        this._togglePanel();
    },
});

sAnimations.registry.ProductComparison = sAnimations.Class.extend({
    selector: '.oe_website_sale',
    read_events: {
        'click .o_add_compare, .o_add_compare_dyn': '_onClickAddCompare',
        'click #o_comparelist_table tr': '_onClickComparelistTr',
    },

    /**
     * @override
     */
    start: function () {
        var def = this._super.apply(this, arguments);
        if (this.editableMode) {
            return def;
        }

        this.productComparison = new ProductComparison(this);
        return $.when(def, this.productComparison.appendTo(this.$el));
    },

    //--------------------------------------------------------------------------
    // Handlers
    //--------------------------------------------------------------------------

    /**
     * @private
     * @param {Event} ev
     */
    _onClickAddCompare: function (ev) {
        this.productComparison.handleCompareAddition($(ev.currentTarget));
    },
    /**
     * @private
     * @param {Event} ev
     */
    _onClickComparelistTr: function (ev) {
        var $target = $(ev.currentTarget);
        $($target.data('target')).children().slideToggle(100);
        $target.find('.fa-chevron-circle-down, .fa-chevron-circle-right').toggleClass('fa-chevron-circle-down fa-chevron-circle-right');
    },
});
});<|MERGE_RESOLUTION|>--- conflicted
+++ resolved
@@ -1,12 +1,7 @@
 odoo.define('website_sale_comparison.comparison', function (require) {
 'use strict';
 
-<<<<<<< HEAD
-=======
-require('web.dom_ready');
-var ajax = require('web.ajax');
 var concurrency = require('web.concurrency');
->>>>>>> 132e38be
 var core = require('web.core');
 var utils = require('web.utils');
 var Widget = require('web.Widget');
@@ -160,27 +155,13 @@
     _togglePanel: function () {
         $('#comparelist .o_product_panel_header').popover('toggle');
     },
-<<<<<<< HEAD
     /**
      * @private
      */
     _addNewProducts: function (product_id) {
-=======
-    show_panel: function(force) {
-        if ((!$('.comparator-popover').length) || force) {
-            $('#comparelist .o_product_panel_header').popover('show');
-        }
-    },
-    refresh_panel: function() {
-        if ($('.comparator-popover').length) {
-            $('#comparelist .o_product_panel_header').popover('show');
-        }
-    },
-    add_new_products:function(product_id){
-        this.guard.exec(this._add_new_products.bind(this, product_id));
-    },
-    _add_new_products: function (product_id) {
->>>>>>> 132e38be
+        this.guard.exec(this._addNewProductsImpl.bind(this, product_id));
+    },
+    _addNewProductsImpl: function (product_id) {
         var self = this;
         $('.o_product_feature_panel').addClass('d-md-block');
         if (!_.contains(self.comparelist_product_ids, product_id)) {
@@ -188,14 +169,9 @@
             if (_.has(self.product_data, product_id)){
                 self._updateContent();
             } else {
-<<<<<<< HEAD
-                self._loadProducts([product_id]).then(function () {
+                return self._loadProducts([product_id]).then(function () {
                     self._updateContent();
-=======
-                return self.load_products([product_id]).then(function () {
-                    self.update_content([product_id], false);
-                    self.update_cookie();
->>>>>>> 132e38be
+                    self._updateCookie();
                 });
             }
         }
@@ -218,17 +194,13 @@
             $('#comparelist .o_product_panel_header').popover('hide');
         }
     },
-<<<<<<< HEAD
     /**
      * @private
      */
     _removeFromComparelist: function (e) {
-=======
-    rm_from_comparelist: function(e){
-        this.guard.exec(this._rm_from_comparelist.bind(this, e));
-    },
-    _rm_from_comparelist: function (e) {
->>>>>>> 132e38be
+        this.guard.exec(this._removeFromComparelistImpl.bind(this, e));
+    },
+    _removeFromComparelistImpl: function (e) {
         this.comparelist_product_ids = _.without(this.comparelist_product_ids, $(e.currentTarget).data('product_product_id'));
         $(e.currentTarget).parents('.o_product_row').remove();
         this._updateCookie();
