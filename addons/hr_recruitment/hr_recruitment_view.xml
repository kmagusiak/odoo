<?xml version="1.0"?>
<openerp>
    <data>

    <menuitem name="Recruitment"
        id="menu_hr_recruitment_recruitment"
        parent="hr.menu_hr_configuration"
        sequence="40"/>

    <act_window
        id="act_hr_applicant_to_meeting"
        name="Meetings"
        res_model="crm.meeting"
        src_model="hr.applicant"
        view_mode="tree,form,calendar,graph"
        view_type="form"/>

    <!-- Stage -->
    <record id="hr_job_stage_act" model="ir.actions.act_window">
        <field name="name">Recruitment / Applicants Stages</field>
        <field name="res_model">hr.recruitment.stage</field>
        <field name="view_type">form</field>
        <field name="domain">[]</field>
        <field name="context">{}</field>
        <field name="help" type="html">
          <p class="oe_view_nocontent_create">
            Click to add a new stage in the recruitment process.
          </p><p>
            Define here your stages of the recruitment process, for example:
            qualification call, first interview, second interview, refused,
            hired.
          </p>
        </field>
    </record>


    <!-- Jobs -->
    <record model="ir.ui.view" id="crm_case_tree_view_job">
        <field name="name">Applicants</field>
        <field name="model">hr.applicant</field>
        <field name="arch" type="xml">
            <tree string="Applicants" fonts="bold:message_unread==True">
                <field name="message_unread" invisible="1"/>
                <field name="create_date"/>
                <field name="date_last_stage_update" invisible="1"/>
                <field name="name" string="Subject"/>
                <field name="partner_name"/>
                <field name="email_from"/>
                <field name="partner_phone"/>
                <field name="job_id"/>
                <field name="stage_id"/>
                <field name="title_action" invisible="context.get('invisible_next_action', True)"/>
                <field name="date_action" invisible="context.get('invisible_next_date', True)"/>
                <field name="source_id" invisible="1"/>
                <field name="survey" invisible="1"/>
                <field name="response" invisible="1"/>
                <field name="priority"/>
                <field name="type_id" invisible="1"/>
                <field name="availability" invisible="1"/>
                <field name="department_id" invisible="context.get('invisible_department', True)"/>
                <field name="user_id"/>
            </tree>
        </field>
    </record>

    <record model="ir.ui.view" id="crm_case_form_view_job">
        <field name="name">Jobs - Recruitment Form</field>
        <field name="model">hr.applicant</field>
        <field name="arch" type="xml">
          <form string="Jobs - Recruitment Form" version="7.0">
            <header>
                <field name="stage_id" widget="statusbar" clickable="True"/>
            </header>
            <sheet>
                <div class="oe_right oe_button_box">
                    <button name="action_makeMeeting" type="object"
                        string="Schedule Meeting" help="Schedule interview with this applicant"/>
                    <button name="%(survey.action_view_survey_question_message)d" type="action"
                        string="Start Interview" help="Answer related job question"
                        context="{'survey_id': survey, 'response_id': [response], 'response_no':0 ,'active' : response, 'object' : 'hr.applicant'}"
                        attrs="{'invisible':[('survey','=',False)]}"/>
                    <button name="action_print_survey" type="object"
                        string="Print Interview" help="Print interview report"
                        attrs="{'invisible':[('survey','=',False)]}"/>
                    <button name="attachment_tree_view" string="Documents" type="object"/>
                </div>
                <div class="oe_title">
                    <label for="name" class="oe_edit_only"/>
                    <h1><field name="name"/></h1>
                    <label for="partner_name" class="oe_edit_only"/>
                    <h2 style="display: inline-block;">
                        <field name="partner_name" class="oe_inline"/>
                    </h2>
                    <button string="Create Employee" name="create_employee_from_applicant" type="object"
                                    class="oe_link oe_inline" style="margin-left: 8px;"
                                    attrs="{'invisible': [('emp_id', '!=', False)]}"/> 
                </div>
                <group>
                    <group>
                        <field name="partner_id"
                                on_change="onchange_partner_id(partner_id)"/>
                        <field name="email_from" widget="email"/>
                        <field name="partner_phone"/>
                        <field name="partner_mobile"/>
                        <field name="type_id" placeholder="Degree"/>
                    </group>
                    <group>
                        <field name="user_id" 
                            context="{'default_groups_ref': ['base.group_user', 'base.group_hr_manager']}"/>
                        <label for="title_action"/>
                        <div>
                            <field name="date_action"/>
                            <field name="title_action" class="oe_inline" placeholder="e.g. Call for interview"/>
                        </div>
                        <field name="priority"/>
                        <field name="source_id"/>
                        <field name="reference"/>
                    </group>
                    <group string="Job">
                        <field name="survey" invisible="1"/>
                        <field name="response" invisible="1"/>
                        <field name="job_id" on_change="onchange_job(job_id)"/>
<<<<<<< HEAD
                        <field name="department_id" on_change="onchange_department_id(department_id)"/>
                        <field name="company_id" />
=======
                        <field name="department_id" on_change="onchange_department_id(department_id, stage_id)"/>
>>>>>>> a81df9ca
                        <label for="availability"/>
                        <div>
                            <field name="availability" class="oe_inline"/> <label string="Day(s)" class="oe_inline"/>
                        </div>
                    </group>
                    <group string="Contract">
                        <label for="salary_expected"/>
                        <div>
                            <field name="salary_expected" class="oe_inline"/>
                            <span class="oe_inline" attrs="{'invisible':[('salary_expected_extra','=',False)]}"> + </span>
                            <field name="salary_expected_extra" class="oe_inline" placeholder="Extra advantages..."/>
                        </div>
                        <label for="salary_proposed"/>
                        <div>
                            <field name="salary_proposed" class="oe_inline"/>
                            <span class="oe_inline" attrs="{'invisible':[('salary_proposed_extra','=',False)]}"> + </span>
                            <field name="salary_proposed_extra" class="oe_inline" placeholder="Extra advantages..."/>
                        </div>
                        <field name="emp_id" readonly="1"/>
                    </group>
                </group>
                <group>
                    <field name="categ_ids" widget="many2many_tags"/>
                </group>
                <separator string="Application Summary"/>
                <field name="description" placeholder="Feedback of interviews..."/>
            </sheet>
            <div class="oe_chatter">
                <field name="message_follower_ids" widget="mail_followers"/>
                <field name="message_ids" widget="mail_thread"/>
            </div>
          </form>
        </field>
    </record>

    <record model="ir.ui.view" id="crm_case_graph_view_job">
        <field name="name">Jobs - Recruitment Graph</field>
        <field name="model">hr.applicant</field>
        <field name="arch" type="xml">
              <graph string="Cases By Stage and Estimates" type="bar" orientation="vertical">
                <field name="job_id"/>
                <field name="salary_expected" operator="+"/>
                <field name="stage_id" group="True"/>
            </graph>
        </field>
    </record>

    <record id="view_crm_case_jobs_filter" model="ir.ui.view">
        <field name="name">Jobs - Recruitment Search</field>
        <field name="model">hr.applicant</field>
        <field name="arch" type="xml">
            <search string="Search Applicants">
                <field name="partner_name" filter_domain="['|','|',('name','ilike',self),('partner_name','ilike',self),('email_from','ilike',self)]" string="Subject / Applicant"/>
                <filter string="Unassigned" domain="[('user_id', '=', False)]"/>
                <filter string="My" domain="[('user_id', '=', uid)]"/>
                <separator/>
                <filter string="Unread Messages" name="message_unread" domain="[('message_unread','=',True)]"/>
                <separator/>
                <filter string="Next Actions" context="{'invisible_next_action':False, 'invisible_next_date':False}"
                    domain="[('date_action','&lt;&gt;',False)]" help="Filter and view on next actions and date"/>
               
                <field name="job_id"/>
                <field name="department_id"/>
                <field name="user_id"/>
                <field name="stage_id" domain="[]"/>
                <separator/>
                <field name="categ_ids"/>
                <separator/>
                <group expand="0" string="Group By...">
                    <filter string="Responsible" domain="[]"  context="{'group_by':'user_id'}"/>
                    <filter string="Department" domain="[]" context="{'group_by':'department_id'}"/>
                    <filter string="Job" domain="[]" context="{'group_by':'job_id'}"/>
                    <filter string="Degree" domain="[]" context="{'group_by':'type_id'}"/>
                    <filter string="Availability" domain="[]" context="{'group_by':'availability'}"/>
                    <filter string="Appreciation" domain="[]" context="{'group_by':'priority'}"/>
                    <filter string="Stage" domain="[]" context="{'group_by':'stage_id'}"/>
                    <filter string="Source" domain="[]" context="{'group_by':'source_id'}"/>
                    <filter string="Creation Date" domain="[]" context="{'group_by':'create_date'}"/>
                    <filter string="Last Stage Update" context="{'group_by':'date_last_stage_update'}"/>
                </group>
           </search>
        </field>
    </record>

    <!-- CRM Lead Calendar View -->
    <record model="ir.ui.view" id="hr_applicant_calendar_view">
        <field name="name">Hr Applicants Calendar</field>
        <field name="model">hr.applicant</field>
        <field name="priority" eval="2"/>
        <field name="arch" type="xml">
            <calendar string="Applicants"
                date_start="date_action" color="user_id">
                <field name="name"/>
                <field name="partner_name"/>
                <field name="title_action"/>
            </calendar>
        </field>
    </record>

    <!-- Hr Applicant Kanban View -->
    <record model="ir.ui.view" id="hr_kanban_view_applicant">
        <field name="name">Hr Applicants kanban</field>
        <field name="model">hr.applicant</field>
        <field name="arch" type="xml">
            <kanban default_group_by="stage_id">
                <field name="stage_id"/>
                <field name="color"/>
                <field name="priority"/>
                <field name="survey"/>
                <field name="user_id"/>
                <field name="user_email"/>
                <field name="partner_name"/>
                <field name="type_id"/>
                <field name="job_id"/>
                <field name="title_action"/>
                <field name="department_id"/>
                <field name="categ_ids"/>
                <field name="message_summary"/>
                <field name="attachments"/>
                <templates>
                    <t t-name="kanban-tooltip">
                        <ul class="oe_kanban_tooltip">
                            <li t-if="record.type_id.raw_value"><b>Degree:</b> <field name="type_id"/></li>
                            <li t-if="record.partner_id.raw_value"><b>Contact:</b> <field name="partner_id"/></li>
                            <li t-if="record.department_id.raw_value"><b>Departement:</b> <field name="department_id"/></li>
                        </ul>
                    </t>
                    <t t-name="kanban-box">
                        <div t-attf-class="oe_kanban_color_#{kanban_getcolor(record.color.raw_value)} oe_kanban_card oe_kanban_global_click oe_semantic_html_override">
                            <div class="oe_dropdown_toggle oe_dropdown_kanban">
                                <span class="oe_e">i</span>
                                <ul class="oe_dropdown_menu">
                                    <t t-if="widget.view.is_action_enabled('delete')"><li><a type="delete">Delete</a></li></t>
                                    <li><a name="action_makeMeeting" type="object">Schedule Interview</a></li>
                                    <li><ul class="oe_kanban_colorpicker" data-field="color"/></li>
                                </ul>
								                              
                            </div>
                            <div class="oe_kanban_content" tooltip="kanban-tooltip">
                                <div>
                                    <t t-if="record.partner_name.raw_value"><b><field name="partner_name"/></b><br/></t>
                                    <i><field name="name"/></i><br/>
                                    <field name="job_id"/><br/>
                                    <t t-if="record.partner_mobile.raw_value">Mobile: <field name="partner_mobile"/><br/></t>
                                </div>
                                <div style="padding-left: 0.5em">
                                    <t t-if="record.date_action.raw_value and record.date_action.raw_value lt (new Date())" t-set="red">oe_kanban_text_red</t>
                                    <span t-attf-class="#{red || ''}"><field name="date_action"/></span>
                                        <t t-if="record.date_action.raw_value"> : </t>
                                        <field name="title_action"/>
                                </div>
                                <div style="width:240px"><field name="categ_ids"/></div>
                                <div class="oe_kanban_right">
                                    <t t-set="priority" t-value="record.priority.raw_value || 5"/>
                                    <a type="object" name="set_priority" args="['3']" t-if="priority gt 3">
                                        <img src="/web/static/src/img/icons/star-off.png" width="16" height="16" title="Good"/>
                                    </a>
                                    <a type="object" name="set_priority" args="['5']" t-if="priority lte 3">
                                        <img t-attf-src="/web/static/src/img/icons/star-#{priority lte 3 ? 'on' : 'off'}.png" width="16" height="16" title="Good"/>
                                    </a>
                                    <a type="object" name="set_priority" args="['2']">
                                        <img t-attf-src="/web/static/src/img/icons/star-#{priority lte 2 ? 'on' : 'off'}.png" width="16" height="16" title="Very Good"/>
                                    </a>
                                    <a type="object" name="set_priority" args="['1']">
                                        <img t-attf-src="/web/static/src/img/icons/star-#{priority == 1 ? 'on' : 'off'}.png" width="16" height="16" title="Excellent"/>
                                    </a>
                                    <img t-att-src="kanban_image('res.users', 'image_small', record.user_id.raw_value)" t-att-title="record.user_id.value" width="24" height="24" class="oe_kanban_avatar"/>

                                </div>
                                <div class="oe_kanban_footer_left" style="margin-top:5px;">
                                    <t t-raw="record.message_summary.raw_value"/>
                                    <a t-if="record.attachments.raw_value == 1" name="attachment_tree_view" type="object" style="margin-right: 10px"> <field name="attachments"/> Document</a> 
							
                                    <a t-if="record.attachments.raw_value gt 1" name="attachment_tree_view" type="object" style="margin-right: 10px"> <field name="attachments"/> Documents</a> 

                                </div>
                            
                            </div>
                            <div class="oe_clear"></div>
                        </div>
                    </t>
                </templates>
            </kanban>
        </field>
    </record>

    <!-- HR Job -->
    <record id="hr_job_survey" model="ir.ui.view">
        <field name="name">hr.job.form1</field>
        <field name="model">hr.job</field>
        <field name="inherit_id" ref="hr.view_hr_job_form"/>
        <field name="arch" type="xml">
            <field name="expected_employees" version="7.0" position="after">
                <label for="survey_id" groups="base.group_user"/>
                <div groups="base.group_user">
                    <field name="survey_id" class="oe_inline" domain="[('type','=','Human Resources')]"/>
                    <button class="oe_inline"
                        string="Interview"
                        name="action_print_survey" type="object"
                        attrs="{'invisible':[('survey_id','=',False)]}"/>
                </div>
            </field>
            <xpath expr="//group[@name='job_data']" position="after">
                <group name="group_alias"
                        attrs="{'invisible': [('alias_domain', '=', False)]}">
                    <label for="alias_name" string="Email Alias"/>
                    <div name="alias_def">
                        <field name="alias_id" class="oe_read_only oe_inline"
                                string="Email Alias" required="0"/>
                        <div class="oe_edit_only oe_inline" name="edit_alias" style="display: inline;" >
                            <field name="alias_name" class="oe_inline"/>@<field name="alias_domain" class="oe_inline" readonly="1"/>
                        </div>
                    </div>
                    <field name="alias_contact" class="oe_inline" string="Accept Emails From"/>
                </group>
            </xpath>
        </field>
    </record>

    <!-- Stage Tree View -->
    <record model="ir.ui.view" id="hr_recruitment_stage_tree">
        <field name="name">hr.recruitment.stage.tree</field>
        <field name="model">hr.recruitment.stage</field>
        <field name="arch" type="xml">
            <tree string="Stages">
                <field name="sequence" invisible="1"/>
                <field name="name"/>
                <field name="department_id"/>
            </tree>
        </field>
    </record>

    <!-- Stage Form View -->
    <record model="ir.ui.view" id="hr_recruitment_stage_form">
        <field name="name">hr.recruitment.stage.form</field>
        <field name="model">hr.recruitment.stage</field>
        <field name="arch" type="xml">
            <form string="Stage" version="7.0">
                <sheet>
                <group string="Stage Definition">
                    <group>
                        <field name="name"/>
                        <field name="department_id"/>
                    </group>
                    <group>
                        <field name="sequence"/>
                        <field name="fold"/>
                    </group>
                </group>
                <separator string="Requirements"/>
                <field name="requirements"/>
                </sheet>
            </form>
        </field>
    </record>

    <!-- Stage Action -->
    <record id="hr_recruitment_stage_act" model="ir.actions.act_window">
        <field name="name">Stages</field>
        <field name="res_model">hr.recruitment.stage</field>
        <field name="view_type">form</field>
        <field name="view_id" ref="hr_recruitment_stage_tree"/>
        <field name="help" type="html">
          <p class="oe_view_nocontent_create">
            Click to add a new stage in the recruitment process.
          </p><p>
            Don't forget to specify the department if your recruitment process
            is different according to the job position.
          </p>
        </field>
    </record>

    <menuitem
        id="menu_hr_recruitment_stage"
        name="Stages"
        parent="menu_hr_recruitment_recruitment"
        action="hr_recruitment_stage_act"
        sequence="1" groups="base.group_no_one"/>

    <!-- Degree Tree View -->
    <record model="ir.ui.view" id="hr_recruitment_degree_tree">
        <field name="name">hr.recruitment.degree.tree</field>
        <field name="model">hr.recruitment.degree</field>
        <field name="arch" type="xml">
            <tree string="Degree">
                <field name="sequence" invisible="1"/>
                <field name="name"/>
            </tree>
        </field>
    </record>

    <!-- Degree Form View -->
    <record model="ir.ui.view" id="hr_recruitment_degree_form">
        <field name="name">hr.recruitment.degree.form</field>
        <field name="model">hr.recruitment.degree</field>
        <field name="arch" type="xml">
            <form string="Degree" version="7.0">
                <sheet>
                <group>
                    <field name="name"/>
                    <field name="sequence" groups="base.group_no_one"/>
                </group>
                </sheet>
            </form>
        </field>
    </record>

    <!-- Degree Action -->
    <record id="hr_recruitment_degree_action" model="ir.actions.act_window">
        <field name="name">Degree</field>
        <field name="res_model">hr.recruitment.degree</field>
        <field name="view_type">form</field>
        <field name="view_id" ref="hr_recruitment_degree_tree"/>
    </record>

     <menuitem
            id="menu_hr_recruitment_degree"
            name="Degrees"
            parent="menu_hr_recruitment_recruitment"
            action="hr_recruitment_degree_action"
            sequence="5" groups="base.group_no_one"/>

    <!-- Source Tree View -->
    <record model="ir.ui.view" id="hr_recruitment_source_tree">
        <field name="name">hr.recruitment.source.tree</field>
        <field name="model">hr.recruitment.source</field>
        <field name="arch" type="xml">
            <tree string="Sources of Applicants">
                <field name="name"/>
            </tree>
        </field>
    </record>
    <record model="ir.ui.view" id="hr_recruitment_source_form">
        <field name="name">hr.recruitment.source.form</field>
        <field name="model">hr.recruitment.source</field>
        <field name="arch" type="xml">
            <form string="Sources of Applicants" version="7.0">
                <sheet>
                <group>
                    <field name="name"/>
                </group>
                </sheet>
            </form>
        </field>
    </record>
    <record id="hr_recruitment_source_action" model="ir.actions.act_window">
        <field name="name">Sources of Applicants</field>
        <field name="res_model">hr.recruitment.source</field>
        <field name="view_type">form</field>
    </record>

    <menuitem
        id="menu_hr_recruitment_source"
        parent="menu_hr_recruitment_recruitment"
        action="hr_recruitment_source_action"
        groups="base.group_no_one"
        sequence="10"/>

    </data>
</openerp><|MERGE_RESOLUTION|>--- conflicted
+++ resolved
@@ -120,12 +120,8 @@
                         <field name="survey" invisible="1"/>
                         <field name="response" invisible="1"/>
                         <field name="job_id" on_change="onchange_job(job_id)"/>
-<<<<<<< HEAD
                         <field name="department_id" on_change="onchange_department_id(department_id)"/>
                         <field name="company_id" />
-=======
-                        <field name="department_id" on_change="onchange_department_id(department_id, stage_id)"/>
->>>>>>> a81df9ca
                         <label for="availability"/>
                         <div>
                             <field name="availability" class="oe_inline"/> <label string="Day(s)" class="oe_inline"/>
