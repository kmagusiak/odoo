# -*- coding: utf-8 -*-
##############################################################################
#
#    OpenERP, Open Source Management Solution
#    Copyright (C) 2004-2009 Tiny SPRL (<http://tiny.be>).
#
#    This program is free software: you can redistribute it and/or modify
#    it under the terms of the GNU Affero General Public License as
#    published by the Free Software Foundation, either version 3 of the
#    License, or (at your option) any later version.
#
#    This program is distributed in the hope that it will be useful,
#    but WITHOUT ANY WARRANTY; without even the implied warranty of
#    MERCHANTABILITY or FITNESS FOR A PARTICULAR PURPOSE.  See the
#    GNU Affero General Public License for more details.
#
#    You should have received a copy of the GNU Affero General Public License
#    along with this program.  If not, see <http://www.gnu.org/licenses/>.
#
##############################################################################

import time
from datetime import datetime, timedelta

from osv import fields, osv
from crm import crm
import tools
import collections
import binascii
import tools
from tools.translate import _
from crm import wizard

AVAILABLE_STATES = [
    ('draft', 'New'),
    ('open', 'In Progress'),
    ('cancel', 'Refused'),
    ('done', 'Hired'),
    ('pending', 'Pending')
]

AVAILABLE_PRIORITIES = [
    ('5', 'Not Good'),
    ('4', 'On Average'),
    ('3', 'Good'),
    ('2', 'Very Good'),
    ('1', 'Excellent')
]

class hr_recruitment_stage(osv.osv):
    """ Stage of HR Recruitment """
    _name = "hr.recruitment.stage"
    _description = "Stage of Recruitment"
    _order = 'sequence'
    _columns = {
        'name': fields.char('Name', size=64, required=True, translate=True),
        'sequence': fields.integer('Sequence', help="Gives the sequence order when displaying a list of stages."),
        'department_id':fields.many2one('hr.department', 'Department'),
        'requirements': fields.text('Requirements')
    }
    _defaults = {
        'sequence': 1,
    }
hr_recruitment_stage()

class hr_recruitment_degree(osv.osv):
    """ Degree of HR Recruitment """
    _name = "hr.recruitment.degree"
    _description = "Degree of Recruitment"
    _columns = {
        'name': fields.char('Name', size=64, required=True, translate=True),
        'sequence': fields.integer('Sequence', help="Gives the sequence order when displaying a list of degrees."),
    }
    _defaults = {
        'sequence': 1,
    }
hr_recruitment_degree()

class hr_applicant(crm.crm_case, osv.osv):
    _name = "hr.applicant"
    _description = "Applicant"
    _order = "id desc"
    _inherit = ['email.thread']

    def _compute_day(self, cr, uid, ids, fields, args, context=None):
        """
        @param cr: the current row, from the database cursor,
        @param uid: the current user’s ID for security checks,
        @param ids: List of Openday’s IDs
        @return: difference between current date and log date
        @param context: A standard dictionary for contextual values
        """
        res = {}
        for issue in self.browse(cr, uid, ids, context=context):
            for field in fields:
                res[issue.id] = {}
                duration = 0
                ans = False
                hours = 0

                if field in ['day_open']:
                    if issue.date_open:
                        date_create = datetime.strptime(issue.create_date, "%Y-%m-%d %H:%M:%S")
                        date_open = datetime.strptime(issue.date_open, "%Y-%m-%d %H:%M:%S")
                        ans = date_open - date_create
                        date_until = issue.date_open

                elif field in ['day_close']:
                    if issue.date_closed:
                        date_create = datetime.strptime(issue.create_date, "%Y-%m-%d %H:%M:%S")
                        date_close = datetime.strptime(issue.date_closed, "%Y-%m-%d %H:%M:%S")
                        date_until = issue.date_closed
                        ans = date_close - date_create
                if ans:
                    duration = float(ans.days)
                    res[issue.id][field] = abs(float(duration))
        return res

    _columns = {
        'name': fields.char('Name', size=128, required=True),
        'message_ids': fields.one2many('email.message', 'res_id', 'Messages', domain=[('model','=',_name)]),
        'active': fields.boolean('Active', help="If the active field is set to false, it will allow you to hide the case without removing it."),
        'description': fields.text('Description'),
        'email_from': fields.char('Email', size=128, help="These people will receive email."),
        'email_cc': fields.text('Watchers Emails', size=252, help="These email addresses will be added to the CC field of all inbound and outbound emails for this record before being sent. Separate multiple email addresses with a comma"),
        'probability': fields.float('Probability'),
        'partner_id': fields.many2one('res.partner', 'Partner'),
        'partner_address_id': fields.many2one('res.partner.address', 'Partner Contact', \
                                 domain="[('partner_id','=',partner_id)]"),
        'create_date': fields.datetime('Creation Date', readonly=True, select=True),
        'write_date': fields.datetime('Update Date', readonly=True),
        'stage_id': fields.many2one ('hr.recruitment.stage', 'Stage'),
        'state': fields.selection(AVAILABLE_STATES, 'State', size=16, readonly=True,
                                  help='The state is set to \'Draft\', when a case is created.\
                                  \nIf the case is in progress the state is set to \'Open\'.\
                                  \nWhen the case is over, the state is set to \'Done\'.\
                                  \nIf the case needs to be reviewed then the state is set to \'Pending\'.'),
        'company_id': fields.many2one('res.company', 'Company'),
        'user_id': fields.many2one('res.users', 'Responsible'),
        # Applicant Columns
        'date_closed': fields.datetime('Closed', readonly=True, select=True),
        'date_open': fields.datetime('Opened', readonly=True, select=True),
        'date': fields.datetime('Date'),
        'date_action': fields.date('Next Action Date'),
        'title_action': fields.char('Next Action', size=64),
        'priority': fields.selection(AVAILABLE_PRIORITIES, 'Appreciation'),
        'job_id': fields.many2one('hr.job', 'Applied Job'),
        'salary_proposed': fields.float('Proposed Salary', help="Salary Proposed by the Organisation"),
        'salary_expected': fields.float('Expected Salary', help="Salary Expected by Applicant"),
        'availability': fields.integer('Availability (Days)'),
        'partner_name': fields.char("Applicant's Name", size=64),
        'partner_phone': fields.char('Phone', size=32),
        'partner_mobile': fields.char('Mobile', size=32),
        'type_id': fields.many2one('hr.recruitment.degree', 'Degree'),
        'department_id': fields.many2one('hr.department', 'Department'),
        'state': fields.selection(AVAILABLE_STATES, 'State', size=16, readonly=True),
        'survey': fields.related('job_id', 'survey_id', type='many2one', relation='survey', string='Survey'),
        'response': fields.integer("Response"),
        'reference': fields.char('Reference', size=128),
        'day_open': fields.function(_compute_day, string='Days to Open', \
                                multi='day_open', type="float", store=True),
        'day_close': fields.function(_compute_day, string='Days to Close', \
                                multi='day_close', type="float", store=True),
    }

    def _get_stage(self, cr, uid, context=None):
        ids = self.pool.get('hr.recruitment.stage').search(cr, uid, [], context=context)
        return ids and ids[0] or False

    _defaults = {
        'active': lambda *a: 1,
        'stage_id': _get_stage,
        'user_id':  lambda self, cr, uid, context: uid,
        'email_from': crm.crm_case. _get_default_email,
        'state': lambda *a: 'draft',
        'company_id': lambda s, cr, uid, c: s.pool.get('res.company')._company_default_get(cr, uid, 'crm.helpdesk', context=c),
        'priority': lambda *a: crm.AVAILABLE_PRIORITIES[2][0],
    }

    def onchange_job(self,cr, uid, ids, job, context=None):
        result = {}

        if job:
            job_obj = self.pool.get('hr.job')
            result['department_id'] = job_obj.browse(cr, uid, job, context=context).department_id.id
            return {'value': result}
        return {'value': {'department_id': False}}

    def onchange_department_id(self, cr, uid, ids, department_id=False, context=None):
        if not department_id:
            return {'value': {'stage_id': False}}
        obj_recru_stage = self.pool.get('hr.recruitment.stage')
        stage_ids = obj_recru_stage.search(cr, uid, ['|',('department_id','=',department_id),('department_id','=',False)], context=context)
        stage_id = stage_ids and stage_ids[0] or False
        return {'value': {'stage_id': stage_id}}

    def stage_previous(self, cr, uid, ids, context=None):
        """This function computes previous stage for case from its current stage
             using available stage for that case type
        @param self: The object pointer
        @param cr: the current row, from the database cursor,
        @param uid: the current user’s ID for security checks,
        @param ids: List of case IDs
        @param context: A standard dictionary for contextual values"""
        stage_obj = self.pool.get('hr.recruitment.stage')
        for case in self.browse(cr, uid, ids, context=context):
            department = (case.department_id.id or False)
            st = case.stage_id.id  or False
            stage_ids = stage_obj.search(cr, uid, ['|',('department_id','=',department),('department_id','=',False)], context=context)
            if st and stage_ids.index(st):
                self.write(cr, uid, [case.id], {'stage_id': stage_ids[stage_ids.index(st)-1]}, context=context)
        return True

    def stage_next(self, cr, uid, ids, context=None):
        """This function computes next stage for case from its current stage
             using available stage for that case type
        @param self: The object pointer
        @param cr: the current row, from the database cursor,
        @param uid: the current user’s ID for security checks,
        @param ids: List of case IDs
        @param context: A standard dictionary for contextual values"""
        stage_obj = self.pool.get('hr.recruitment.stage')
        for case in self.browse(cr, uid, ids, context=context):
            department = (case.department_id.id or False)
            st = case.stage_id.id  or False
            stage_ids = stage_obj.search(cr, uid, ['|',('department_id','=',department),('department_id','=',False)], context=context)
            if st and len(stage_ids) != stage_ids.index(st)+1:
                self.write(cr, uid, [case.id], {'stage_id': stage_ids[stage_ids.index(st)+1]}, context=context)
        return True

    def action_makeMeeting(self, cr, uid, ids, context=None):
        """
        This opens Meeting's calendar view to schedule meeting on current Opportunity
        @param self: The object pointer
        @param cr: the current row, from the database cursor,
        @param uid: the current user’s ID for security checks,
        @param ids: List of Opportunity to Meeting IDs
        @param context: A standard dictionary for contextual values

        @return: Dictionary value for created Meeting view
        """
        data_obj = self.pool.get('ir.model.data')
        if context is None:
            context = {}
        value = {}
        for opp in self.browse(cr, uid, ids, context=context):
            # Get meeting views
            result = data_obj._get_id(cr, uid, 'crm', 'view_crm_case_meetings_filter')
            res = data_obj.read(cr, uid, result, ['res_id'], context=context)
            id1 = data_obj._get_id(cr, uid, 'crm', 'crm_case_calendar_view_meet')
            id2 = data_obj._get_id(cr, uid, 'crm', 'crm_case_form_view_meet')
            id3 = data_obj._get_id(cr, uid, 'crm', 'crm_case_tree_view_meet')
            if id1:
                id1 = data_obj.browse(cr, uid, id1, context=context).res_id
            if id2:
                id2 = data_obj.browse(cr, uid, id2, context=context).res_id
            if id3:
                id3 = data_obj.browse(cr, uid, id3, context=context).res_id

            context = {
                'default_opportunity_id': opp.id,
                'default_partner_id': opp.partner_id and opp.partner_id.id or False,
                'default_email_from': opp.email_from,
                'default_state': 'open',
                'default_name': opp.name
            }
            value = {
                'name': ('Meetings'),
                'domain': "[('user_id','=',%s)]" % (uid),
                'context': context,
                'view_type': 'form',
                'view_mode': 'calendar,form,tree',
                'res_model': 'crm.meeting',
                'view_id': False,
                'views': [(id1, 'calendar'), (id2, 'form'), (id3, 'tree')],
                'type': 'ir.actions.act_window',
                'search_view_id': res['res_id'],
                'nodestroy': True
            }
        return value

    def action_print_survey(self, cr, uid, ids, context=None):
        """
        If response is available then print this response otherwise print survey form(print template of the survey).

        @param self: The object pointer
        @param cr: the current row, from the database cursor,
        @param uid: the current user’s ID for security checks,
        @param ids: List of Survey IDs
        @param context: A standard dictionary for contextual values
        @return: Dictionary value for print survey form.
        """
        if context is None:
            context = {}
        record = self.browse(cr, uid, ids, context=context)
        record = record and record[0]
        context.update({'survey_id': record.survey.id, 'response_id': [record.response], 'response_no': 0, })
        value = self.pool.get("survey").action_print_survey(cr, uid, ids, context=context)
        return value

    def message_new(self, cr, uid, msg, context=None):
        """
        Automatically calls when new email message arrives

        @param self: The object pointer
        @param cr: the current row, from the database cursor,
        @param uid: the current user’s ID for security checks
        """
<<<<<<< HEAD
        thread_pool = self.pool.get('email.thread')
        subject = msg.get('subject')
=======
        mailgate_pool = self.pool.get('email.server.tools')
        attach_obj = self.pool.get('ir.attachment')

        subject = msg.get('subject') or _("No Subject")
>>>>>>> 097b76d3
        body = msg.get('body')
        msg_from = msg.get('from')
        priority = msg.get('priority')

        vals = {
            'name': subject,
            'email_from': msg_from,
            'email_cc': msg.get('cc'),
            'description': body,
            'user_id': False,
        }
        if msg.get('priority', False):
            vals['priority'] = priority

        res = thread_pool.get_partner(cr, uid, msg.get('from'))
        if res:
            vals.update(res)
        res_id = self.create(cr, uid, vals, context)

        attachments = msg.get('attachments', {})
        self.history(cr, uid, [res_id], _('receive'), history=True,
                            subject = msg.get('subject'),
                            email = msg.get('to'),
                            details = msg.get('body'),
                            email_from = msg.get('from'),
                            email_cc = msg.get('cc'),
                            message_id = msg.get('message-id'),
                            references = msg.get('references', False) or msg.get('in-reply-to', False),
                            attach = attachments,
                            email_date = msg.get('date'),
                            body_html= msg.get('body_html'),
                            sub_type = msg.get('sub_type'),
                            headers = msg.get('headers'),
                            priority = msg.get('priority'),
                            context = context)

        return res_id

    def message_update(self, cr, uid, ids, msg, vals={}, default_act='pending', context=None):
        """
        @param self: The object pointer
        @param cr: the current row, from the database cursor,
        @param uid: the current user’s ID for security checks,
        @param ids: List of update mail’s IDs
        """

        if isinstance(ids, (str, int, long)):
            ids = [ids]

        msg_from = msg['from']
        vals.update({
            'description': msg['body']
        })
        if msg.get('priority', False):
            vals['priority'] = msg.get('priority')

        maps = {
            'cost':'planned_cost',
            'revenue': 'planned_revenue',
            'probability':'probability'
        }
        vls = { }
        for line in msg['body'].split('\n'):
            line = line.strip()
            res = tools.misc.command_re.match(line)
            if res and maps.get(res.group(1).lower(), False):
                key = maps.get(res.group(1).lower())
                vls[key] = res.group(2).lower()

        vals.update(vls)
        res = self.write(cr, uid, ids, vals, context=context)

        attachments = msg.get('attachments', {})
        self.history(cr, uid, ids, _('receive'), history=True,
                            subject = msg.get('subject'),
                            email = msg.get('to'),
                            details = msg.get('body'),
                            email_from = msg.get('from'),
                            email_cc = msg.get('cc'),
                            message_id = msg.get('message-id'),
                            references = msg.get('references', False) or msg.get('in-reply-to', False),
                            attach = attachments,
                            email_date = msg.get('date'),
                            body_html= msg.get('body_html'),
                            sub_type = msg.get('sub_type'),
                            headers = msg.get('headers'),
                            priority = msg.get('priority'),
                            context = context)
        return res

    def case_open(self, cr, uid, ids, *args):
        """
        @param self: The object pointer
        @param cr: the current row, from the database cursor,
        @param uid: the current user’s ID for security checks,
        @param ids: List of case's Ids
        @param *args: Give Tuple Value
        """
        res = super(hr_applicant, self).case_open(cr, uid, ids, *args)
        date = self.read(cr, uid, ids, ['date_open'])[0]
        if not date['date_open']:
            self.write(cr, uid, ids, {'date_open': time.strftime('%Y-%m-%d %H:%M:%S'),})
        for (id, name) in self.name_get(cr, uid, ids):
            message = _("The job request '%s' has been set 'in progress'.") % name
            self.log(cr, uid, id, message)
        return res

    def case_close(self, cr, uid, ids, *args):
        """
        @param self: The object pointer
        @param cr: the current row, from the database cursor,
        @param uid: the current user’s ID for security checks,
        @param ids: List of case's Ids
        @param *args: Give Tuple Value
        """
        employee_obj = self.pool.get('hr.employee')
        res = super(hr_applicant, self).case_close(cr, uid, ids, *args)
        for (id, name) in self.name_get(cr, uid, ids):
            message = _("Applicant '%s' is being hired.") % name
            self.log(cr, uid, id, message)
        return res

    def case_close_with_emp(self, cr, uid, ids, *args):
        """
        @param self: The object pointer
        @param cr: the current row, from the database cursor,
        @param uid: the current user’s ID for security checks,
        @param ids: List of case's Ids
        @param *args: Give Tuple Value
        """
        employee_obj = self.pool.get('hr.employee')
        partner_obj = self.pool.get('res.partner')
        address_id = False
        applicant = self.browse(cr, uid, ids)[0]
        if applicant.partner_id:
            address_id = partner_obj.address_get(cr, uid, [applicant.partner_id.id], ['contact'])['contact']
        if applicant.job_id:
            self.pool.get('hr.job').write(cr, uid, [applicant.job_id.id], {'no_of_recruitment': applicant.job_id.no_of_recruitment - 1})
            emp_id = employee_obj.create(cr,uid,{'name': applicant.partner_name or applicant.name,
                                                 'job_id': applicant.job_id.id,
                                                 'address_home_id': address_id,
                                                 'department_id': applicant.department_id.id
                                                 })
        else:
            raise osv.except_osv(_('Warning!'),_('You must define Applied Job for Applicant !'))
        return self.case_close(cr, uid, ids, *args)

    def case_reset(self, cr, uid, ids, *args):
        """Resets case as draft
        @param self: The object pointer
        @param cr: the current row, from the database cursor,
        @param uid: the current user’s ID for security checks,
        @param ids: List of case Ids
        @param *args: Tuple Value for additional Params
        """

        res = super(hr_applicant, self).case_reset(cr, uid, ids, *args)
        self.write(cr, uid, ids, {'date_open': False, 'date_closed': False})
        return res


hr_applicant()

class hr_job(osv.osv):
    _inherit = "hr.job"
    _name = "hr.job"
    _columns = {
        'survey_id': fields.many2one('survey', 'Survey', help="Select survey for the current job"),
    }
hr_job()

# vim:expandtab:smartindent:tabstop=4:softtabstop=4:shiftwidth=4:<|MERGE_RESOLUTION|>--- conflicted
+++ resolved
@@ -299,22 +299,9 @@
         return value
 
     def message_new(self, cr, uid, msg, context=None):
-        """
-        Automatically calls when new email message arrives
-
-        @param self: The object pointer
-        @param cr: the current row, from the database cursor,
-        @param uid: the current user’s ID for security checks
-        """
-<<<<<<< HEAD
-        thread_pool = self.pool.get('email.thread')
-        subject = msg.get('subject')
-=======
-        mailgate_pool = self.pool.get('email.server.tools')
-        attach_obj = self.pool.get('ir.attachment')
-
+        """Automatically calls when new email message arrives"""
+        thread_pool = self.pool.get('mail.thread')
         subject = msg.get('subject') or _("No Subject")
->>>>>>> 097b76d3
         body = msg.get('body')
         msg_from = msg.get('from')
         priority = msg.get('priority')
