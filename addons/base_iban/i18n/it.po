# Translation of OpenERP Server.
# This file contains the translation of the following modules:
#	* base_iban
#
msgid ""
msgstr ""
"Project-Id-Version: OpenERP Server 6.0dev\n"
"Report-Msgid-Bugs-To: support@openerp.com\n"
<<<<<<< HEAD
"POT-Creation-Date: 2010-10-18 17:46+0000\n"
"PO-Revision-Date: 2010-11-08 08:21+0000\n"
=======
"POT-Creation-Date: 2010-11-18 16:11+0000\n"
"PO-Revision-Date: 2010-11-22 07:28+0000\n"
>>>>>>> 192810c7
"Last-Translator: OpenERP Administrators <Unknown>\n"
"Language-Team: \n"
"MIME-Version: 1.0\n"
"Content-Type: text/plain; charset=UTF-8\n"
"Content-Transfer-Encoding: 8bit\n"
<<<<<<< HEAD
"X-Launchpad-Export-Date: 2010-11-09 04:48+0000\n"
=======
"X-Launchpad-Export-Date: 2010-11-23 04:59+0000\n"
>>>>>>> 192810c7
"X-Generator: Launchpad (build Unknown)\n"

#. module: base_iban
#: constraint:ir.ui.view:0
msgid "Invalid XML for View Architecture!"
msgstr "XML non valido per Visualizzazione Architettura!"

#. module: base_iban
#: model:ir.module.module,shortdesc:base_iban.module_meta_information
msgid "Create IBAN bank accounts"
msgstr "Crea account della banca IBAN"

#. module: base_iban
#: constraint:ir.model:0
msgid ""
"The Object name must start with x_ and not contain any special character !"
msgstr ""
"Il nome dell'oggetto deve iniziare per x_ e non contenere caratteri speciali!"

#. module: base_iban
#: code:addons/base_iban/base_iban.py:0
#, python-format
msgid ""
"The IBAN does not seems to be correct. You should have entered something "
"like this %s"
msgstr "L'IBAN non sembra essere corretto. Inserire un valore tipo: %s"

#. module: base_iban
#: model:res.partner.bank.type.field,name:base_iban.bank_zip_field
msgid "zip"
msgstr "CAP"

#. module: base_iban
#: help:res.partner.bank,iban:0
msgid "International Bank Account Number"
msgstr "IBAN"

#. module: base_iban
#: model:ir.model,name:base_iban.model_res_partner_bank
msgid "Bank Accounts"
msgstr "Account Bancari"

#. module: base_iban
#: model:res.partner.bank.type.field,name:base_iban.bank_country_field
msgid "country_id"
msgstr "country_id"

#. module: base_iban
#: model:res.partner.bank.type.field,name:base_iban.bank_swift_field
msgid "bic"
msgstr "bic"

#. module: base_iban
#: model:res.partner.bank.type.field,name:base_iban.bank_iban_field
msgid "iban"
msgstr "IBAN"

#. module: base_iban
#: code:addons/base_iban/base_iban.py:0
#, python-format
msgid "The IBAN is invalid, It should begin with the country code"
msgstr "L'IBAN non è valido, dovrebbe cominciare con il \"codice nazione\""

#. module: base_iban
#: field:res.partner.bank,iban:0
msgid "IBAN"
msgstr "IBAN"

#. module: base_iban
#: model:res.partner.bank.type,name:base_iban.bank_iban
msgid "IBAN Account"
msgstr "Codice di conto IBAN"

#. module: base_iban
#: model:res.partner.bank.type.field,name:base_iban.bank_acc_number_field
msgid "acc_number"
msgstr "acc_number"<|MERGE_RESOLUTION|>--- conflicted
+++ resolved
@@ -6,24 +6,20 @@
 msgstr ""
 "Project-Id-Version: OpenERP Server 6.0dev\n"
 "Report-Msgid-Bugs-To: support@openerp.com\n"
-<<<<<<< HEAD
-"POT-Creation-Date: 2010-10-18 17:46+0000\n"
-"PO-Revision-Date: 2010-11-08 08:21+0000\n"
-=======
 "POT-Creation-Date: 2010-11-18 16:11+0000\n"
 "PO-Revision-Date: 2010-11-22 07:28+0000\n"
->>>>>>> 192810c7
 "Last-Translator: OpenERP Administrators <Unknown>\n"
 "Language-Team: \n"
 "MIME-Version: 1.0\n"
 "Content-Type: text/plain; charset=UTF-8\n"
 "Content-Transfer-Encoding: 8bit\n"
-<<<<<<< HEAD
-"X-Launchpad-Export-Date: 2010-11-09 04:48+0000\n"
-=======
 "X-Launchpad-Export-Date: 2010-11-23 04:59+0000\n"
->>>>>>> 192810c7
 "X-Generator: Launchpad (build Unknown)\n"
+
+#. module: base_iban
+#: sql_constraint:ir.module.module:0
+msgid "The certificate ID of the module must be unique !"
+msgstr "L'ID certificato del modulo deve essere unico!"
 
 #. module: base_iban
 #: constraint:ir.ui.view:0
@@ -81,6 +77,11 @@
 msgstr "IBAN"
 
 #. module: base_iban
+#: sql_constraint:ir.module.module:0
+msgid "The name of the module must be unique !"
+msgstr "Il nome del modulo deve essere unico!"
+
+#. module: base_iban
 #: code:addons/base_iban/base_iban.py:0
 #, python-format
 msgid "The IBAN is invalid, It should begin with the country code"
@@ -97,6 +98,11 @@
 msgstr "Codice di conto IBAN"
 
 #. module: base_iban
+#: sql_constraint:ir.model.fields:0
+msgid "Size of the field can never be less than 1 !"
+msgstr "La dimensione del campo non può mai essere minore di 1!"
+
+#. module: base_iban
 #: model:res.partner.bank.type.field,name:base_iban.bank_acc_number_field
 msgid "acc_number"
 msgstr "acc_number"