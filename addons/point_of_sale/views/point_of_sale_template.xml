--- conflicted
+++ resolved
@@ -3,12 +3,8 @@
     <template id="assets_backend" name="hr assets" inherit_id="web.assets_backend">
         <xpath expr="." position="inside">
             <link rel="stylesheet" href="/point_of_sale/static/src/less/pos_dashboard.less"/>
-<<<<<<< HEAD
             <script type="text/javascript" src="/point_of_sale/static/src/js/tour.js"></script>
-=======
-            
             <script type="text/javascript" src="/point_of_sale/static/src/js/report.js"></script>
->>>>>>> dc4d6b6a
         </xpath>
     </template>
 </odoo>