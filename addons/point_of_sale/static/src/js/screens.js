odoo.define('point_of_sale.screens', function (require) {
"use strict";
// This file contains the Screens definitions. Screens are the
// content of the right pane of the pos, containing the main functionalities. 
//
// Screens must be defined and named in chrome.js before use.
//
// Screens transitions are controlled by the Gui.
//  gui.set_startup_screen() sets the screen displayed at startup
//  gui.set_default_screen() sets the screen displayed for new orders
//  gui.show_screen() shows a screen
//  gui.back() goes to the previous screen
//
// Screen state is saved in the order. When a new order is selected,
// a screen is displayed based on the state previously saved in the order.
// this is also done in the Gui with:
//  gui.show_saved_screen()
//
// All screens inherit from ScreenWidget. The only addition from the base widgets
// are show() and hide() which shows and hides the screen but are also used to 
// bind and unbind actions on widgets and devices. The gui guarantees
// that only one screen is shown at the same time and that show() is called after all
// hide()s
//
// Each Screens must be independant from each other, and should have no 
// persistent state outside the models. Screen state variables are reset at
// each screen display. A screen can be called with parameters, which are
// to be used for the duration of the screen only. 

var PosBaseWidget = require('point_of_sale.BaseWidget');
var gui = require('point_of_sale.gui');
var models = require('point_of_sale.models');
var core = require('web.core');
var rpc = require('web.rpc');
var utils = require('web.utils');
var field_utils = require('web.field_utils');

var QWeb = core.qweb;
var _t = core._t;

var round_pr = utils.round_precision;

/*--------------------------------------*\
 |          THE SCREEN WIDGET           |
\*======================================*/

// The screen widget is the base class inherited
// by all screens.
var ScreenWidget = PosBaseWidget.extend({

    init: function(parent,options){
        this._super(parent,options);
        this.hidden = false;
    },

    barcode_product_screen:         'products',     //if defined, this screen will be loaded when a product is scanned

    // what happens when a product is scanned : 
    // it will add the product to the order and go to barcode_product_screen. 
    barcode_product_action: function(code){
        var self = this;
        if (self.pos.scan_product(code)) {
            if (self.barcode_product_screen) {
                self.gui.show_screen(self.barcode_product_screen, null, null, true);
            }
        } else {
            this.barcode_error_action(code);
        }
    },

    // what happens when a cashier id barcode is scanned.
    // the default behavior is the following : 
    // - if there's a user with a matching barcode, put it as the active 'cashier', go to cashier mode, and return true
    // - else : do nothing and return false. You probably want to extend this to show and appropriate error popup... 
    barcode_cashier_action: function(code){
        var self = this;
        var users = this.pos.users;
        for(var i = 0, len = users.length; i < len; i++){
            if(users[i].barcode === code.code){
                if (users[i].id !== this.pos.get_cashier().id && users[i].pos_security_pin) {
                    return this.gui.ask_password(users[i].pos_security_pin).then(function(){
                        self.pos.set_cashier(users[i]);
                        self.chrome.widget.username.renderElement();
                        return true;
                    });
                } else {
                    this.pos.set_cashier(users[i]);
                    this.chrome.widget.username.renderElement();
                    return true;
                }
            }
        }
        this.barcode_error_action(code);
        return false;
    },
    
    // what happens when a client id barcode is scanned.
    // the default behavior is the following : 
    // - if there's a user with a matching barcode, put it as the active 'client' and return true
    // - else : return false. 
    barcode_client_action: function(code){
        var partner = this.pos.db.get_partner_by_barcode(code.code);
        if(partner){
            this.pos.get_order().set_client(partner);
            return true;
        }
        this.barcode_error_action(code);
        return false;
    },
    
    // what happens when a discount barcode is scanned : the default behavior
    // is to set the discount on the last order.
    barcode_discount_action: function(code){
        var last_orderline = this.pos.get_order().get_last_orderline();
        if(last_orderline){
            last_orderline.set_discount(code.value);
        }
    },
    // What happens when an invalid barcode is scanned : shows an error popup.
    barcode_error_action: function(code) {
        var show_code;
        if (code.code.length > 32) {
            show_code = code.code.substring(0,29)+'...';
        } else {
            show_code = code.code;
        }
        this.gui.show_popup('error-barcode',show_code);
    },

    // this method shows the screen and sets up all the widget related to this screen. Extend this method
    // if you want to alter the behavior of the screen.
    show: function(){
        var self = this;

        this.hidden = false;
        if(this.$el){
            this.$el.removeClass('oe_hidden');
        }

        this.pos.barcode_reader.set_action_callback({
            'cashier': _.bind(self.barcode_cashier_action, self),
            'product': _.bind(self.barcode_product_action, self),
            'weight': _.bind(self.barcode_product_action, self),
            'price': _.bind(self.barcode_product_action, self),
            'client' : _.bind(self.barcode_client_action, self),
            'discount': _.bind(self.barcode_discount_action, self),
            'error'   : _.bind(self.barcode_error_action, self),
        });
    },

    // this method is called when the screen is closed to make place for a new screen. this is a good place
    // to put your cleanup stuff as it is guaranteed that for each show() there is one and only one close()
    close: function(){
        if(this.pos.barcode_reader){
            this.pos.barcode_reader.reset_action_callbacks();
        }
    },

    // this methods hides the screen. It's not a good place to put your cleanup stuff as it is called on the
    // POS initialization.
    hide: function(){
        this.hidden = true;
        if(this.$el){
            this.$el.addClass('oe_hidden');
        }
    },

    // we need this because some screens re-render themselves when they are hidden
    // (due to some events, or magic, or both...)  we must make sure they remain hidden.
    // the good solution would probably be to make them not re-render themselves when they
    // are hidden. 
    renderElement: function(){
        this._super();
        if(this.hidden){
            if(this.$el){
                this.$el.addClass('oe_hidden');
            }
        }
    },
});

/*--------------------------------------*\
 |          THE DOM CACHE               |
\*======================================*/

// The Dom Cache is used by various screens to improve
// their performances when displaying many time the 
// same piece of DOM.
//
// It is a simple map from string 'keys' to DOM Nodes.
//
// The cache empties itself based on usage frequency 
// stats, so you may not always get back what
// you put in.

var DomCache = core.Class.extend({
    init: function(options){
        options = options || {};
        this.max_size = options.max_size || 2000;

        this.cache = {};
        this.access_time = {};
        this.size = 0;
    },
    cache_node: function(key,node){
        var cached = this.cache[key];
        this.cache[key] = node;
        this.access_time[key] = new Date().getTime();
        if(!cached){
            this.size++;
            while(this.size >= this.max_size){
                var oldest_key = null;
                var oldest_time = new Date().getTime();
                for(key in this.cache){
                    var time = this.access_time[key];
                    if(time <= oldest_time){
                        oldest_time = time;
                        oldest_key  = key;
                    }
                }
                if(oldest_key){
                    delete this.cache[oldest_key];
                    delete this.access_time[oldest_key];
                }
                this.size--;
            }
        }
        return node;
    },
    clear_node: function(key) {
        var cached = this.cache[key];
        if (cached) {
            delete this.cache[key];
            delete this.access_time[key];
            this.size --;
        }
    },
    get_node: function(key){
        var cached = this.cache[key];
        if(cached){
            this.access_time[key] = new Date().getTime();
        }
        return cached;
    },
});

/*--------------------------------------*\
 |          THE SCALE SCREEN            |
\*======================================*/

// The scale screen displays the weight of
// a product on the electronic scale.

var ScaleScreenWidget = ScreenWidget.extend({
    template:'ScaleScreenWidget',

    next_screen: 'products',
    previous_screen: 'products',

    show: function(){
        this._super();
        var self = this;
        var queue = this.pos.proxy_queue;

        this.set_weight(0);
        this.renderElement();

        this.hotkey_handler = function(event){
            if(event.which === 13){
                self.order_product();
                self.gui.show_screen(self.next_screen);
            }else if(event.which === 27){
                self.gui.show_screen(self.previous_screen);
            }
        };

        $('body').on('keypress',this.hotkey_handler);

        this.$('.back').click(function(){
            self.gui.show_screen(self.previous_screen);
        });

        this.$('.next,.buy-product').click(function(){
            self.gui.show_screen(self.next_screen);
            // add product *after* switching screen to scroll properly
            self.order_product();
        });

        queue.schedule(function(){
            return self.pos.proxy.scale_read().then(function(weight){
                self.set_weight(weight.weight);
            });
        },{duration:150, repeat: true});

    },
    get_product: function(){
        return this.gui.get_current_screen_param('product');
    },
    order_product: function(){
        this.pos.get_order().add_product(this.get_product(),{ quantity: this.weight });
    },
    get_product_name: function(){
        var product = this.get_product();
        return (product ? product.display_name : undefined) || 'Unnamed Product';
    },
    get_product_price: function(){
        var product = this.get_product();
        return (product ? product.price : 0) || 0;
    },
    get_product_uom: function(){
        var product = this.get_product();

        if(product){
            return this.pos.units_by_id[product.uom_id[0]].name;
        }else{
            return '';
        }
    },
    set_weight: function(weight){
        this.weight = weight;
        this.$('.weight').text(this.get_product_weight_string());
        this.$('.computed-price').text(this.get_computed_price_string());
    },
    get_product_weight_string: function(){
        var product = this.get_product();
        var defaultstr = (this.weight || 0).toFixed(3) + ' Kg';
        if(!product || !this.pos){
            return defaultstr;
        }
        var unit_id = product.uom_id;
        if(!unit_id){
            return defaultstr;
        }
        var unit = this.pos.units_by_id[unit_id[0]];
        var weight = round_pr(this.weight || 0, unit.rounding);
        var weightstr = weight.toFixed(Math.ceil(Math.log(1.0/unit.rounding) / Math.log(10) ));
        weightstr += ' ' + unit.name;
        return weightstr;
    },
    get_computed_price_string: function(){
        return this.format_currency(this.get_product_price() * this.weight);
    },
    close: function(){
        this._super();
        $('body').off('keypress',this.hotkey_handler);

        this.pos.proxy_queue.clear();
    },
});
gui.define_screen({name: 'scale', widget: ScaleScreenWidget});

/*--------------------------------------*\
 |         THE PRODUCT SCREEN           |
\*======================================*/

// The product screen contains the list of products,
// The category selector and the order display.
// It is the default screen for orders and the
// startup screen for shops.
//
// There product screens uses many sub-widgets,
// the code follows.


/* ------------ The Numpad ------------ */

// The numpad that edits the order lines.

var NumpadWidget = PosBaseWidget.extend({
    template:'NumpadWidget',
    init: function(parent) {
        this._super(parent);
        this.state = new models.NumpadState();
    },
    start: function() {
        this.state.bind('change:mode', this.changedMode, this);
        this.changedMode();
        this.$el.find('.numpad-backspace').click(_.bind(this.clickDeleteLastChar, this));
        this.$el.find('.numpad-minus').click(_.bind(this.clickSwitchSign, this));
        this.$el.find('.number-char').click(_.bind(this.clickAppendNewChar, this));
        this.$el.find('.mode-button').click(_.bind(this.clickChangeMode, this));
    },
    clickDeleteLastChar: function() {
        return this.state.deleteLastChar();
    },
    clickSwitchSign: function() {
        return this.state.switchSign();
    },
    clickAppendNewChar: function(event) {
        var newChar;
        newChar = event.currentTarget.innerText || event.currentTarget.textContent;
        return this.state.appendNewChar(newChar);
    },
    clickChangeMode: function(event) {
        var newMode = event.currentTarget.attributes['data-mode'].nodeValue;
        return this.state.changeMode(newMode);
    },
    changedMode: function() {
        var mode = this.state.get('mode');
        $('.selected-mode').removeClass('selected-mode');
        $(_.str.sprintf('.mode-button[data-mode="%s"]', mode), this.$el).addClass('selected-mode');
    },
});

/* ---------- The Action Pad ---------- */

// The action pad contains the payment button and the 
// customer selection button

var ActionpadWidget = PosBaseWidget.extend({
    template: 'ActionpadWidget',
    init: function(parent, options) {
        var self = this;
        this._super(parent, options);

        this.pos.bind('change:selectedClient', function() {
            self.renderElement();
        });
    },
    renderElement: function() {
        var self = this;
        this._super();
        this.$('.pay').click(function(){
            var order = self.pos.get_order();
            var has_valid_product_lot = _.every(order.orderlines.models, function(line){
                return line.has_valid_product_lot();
            });
            if(!has_valid_product_lot){
                self.gui.show_popup('confirm',{
                    'title': _t('Empty Serial/Lot Number'),
                    'body':  _t('One or more product(s) required serial/lot number.'),
                    confirm: function(){
                        self.gui.show_screen('payment');
                    },
                });
            }else{
                self.gui.show_screen('payment');
            }
        });
        this.$('.set-customer').click(function(){
            self.gui.show_screen('clientlist');
        });
    }
});

/* --------- The Order Widget --------- */

// Displays the current Order.

var OrderWidget = PosBaseWidget.extend({
    template:'OrderWidget',
    init: function(parent, options) {
        var self = this;
        this._super(parent,options);

        this.numpad_state = options.numpad_state;
        this.numpad_state.reset();
        this.numpad_state.bind('set_value',   this.set_value, this);

        this.pos.bind('change:selectedOrder', this.change_selected_order, this);

        this.line_click_handler = function(event){
            self.click_line(this.orderline, event);
        };

        if (this.pos.get_order()) {
            this.bind_order_events();
        }

    },
    click_line: function(orderline, event) {
        this.pos.get_order().select_orderline(orderline);
        this.numpad_state.reset();
    },


    set_value: function(val) {
    	var order = this.pos.get_order();
    	if (order.get_selected_orderline()) {
            var mode = this.numpad_state.get('mode');
            if( mode === 'quantity'){
                order.get_selected_orderline().set_quantity(val);
            }else if( mode === 'discount'){
                order.get_selected_orderline().set_discount(val);
            }else if( mode === 'price'){
                order.get_selected_orderline().set_unit_price(val);
            }
    	}
    },
    change_selected_order: function() {
        if (this.pos.get_order()) {
            this.bind_order_events();
            this.numpad_state.reset();
            this.renderElement();
        }
    },
    orderline_add: function(){
        this.numpad_state.reset();
        this.renderElement('and_scroll_to_bottom');
    },
    orderline_remove: function(line){
        this.remove_orderline(line);
        this.numpad_state.reset();
        this.update_summary();
    },
    orderline_change: function(line){
        this.rerender_orderline(line);
        this.update_summary();
    },
    bind_order_events: function() {
        var order = this.pos.get_order();
            order.unbind('change:client', this.update_summary, this);
            order.bind('change:client',   this.update_summary, this);
            order.unbind('change',        this.update_summary, this);
            order.bind('change',          this.update_summary, this);

        var lines = order.orderlines;
            lines.unbind('add',     this.orderline_add,    this);
            lines.bind('add',       this.orderline_add,    this);
            lines.unbind('remove',  this.orderline_remove, this);
            lines.bind('remove',    this.orderline_remove, this); 
            lines.unbind('change',  this.orderline_change, this);
            lines.bind('change',    this.orderline_change, this);

    },
    render_orderline: function(orderline){
        var el_str  = QWeb.render('Orderline',{widget:this, line:orderline}); 
        var el_node = document.createElement('div');
            el_node.innerHTML = _.str.trim(el_str);
            el_node = el_node.childNodes[0];
            el_node.orderline = orderline;
            el_node.addEventListener('click',this.line_click_handler);
        var el_lot_icon = el_node.querySelector('.line-lot-icon');
        if(el_lot_icon){
            el_lot_icon.addEventListener('click', (function() {
                this.show_product_lot(orderline);
            }.bind(this)));
        }

        orderline.node = el_node;
        return el_node;
    },
    remove_orderline: function(order_line){
        if(this.pos.get_order().get_orderlines().length === 0){
            this.renderElement();
        }else{
            order_line.node.parentNode.removeChild(order_line.node);
        }
    },
    rerender_orderline: function(order_line){
        var node = order_line.node;
        var replacement_line = this.render_orderline(order_line);
        node.parentNode.replaceChild(replacement_line,node);
    },
    // overriding the openerp framework replace method for performance reasons
    replace: function($target){
        this.renderElement();
        var target = $target[0];
        target.parentNode.replaceChild(this.el,target);
    },
    renderElement: function(scrollbottom){
        var order  = this.pos.get_order();
        if (!order) {
            return;
        }
        var orderlines = order.get_orderlines();

        var el_str  = QWeb.render('OrderWidget',{widget:this, order:order, orderlines:orderlines});

        var el_node = document.createElement('div');
            el_node.innerHTML = _.str.trim(el_str);
            el_node = el_node.childNodes[0];


        var list_container = el_node.querySelector('.orderlines');
        for(var i = 0, len = orderlines.length; i < len; i++){
            var orderline = this.render_orderline(orderlines[i]);
            list_container.appendChild(orderline);
        }

        if(this.el && this.el.parentNode){
            this.el.parentNode.replaceChild(el_node,this.el);
        }
        this.el = el_node;
        this.update_summary();

        if(scrollbottom){
            this.el.querySelector('.order-scroller').scrollTop = 100 * orderlines.length;
        }
    },
    update_summary: function(){
        var order = this.pos.get_order();
        if (!order.get_orderlines().length) {
            return;
        }

        var total     = order ? order.get_total_with_tax() : 0;
        var taxes     = order ? total - order.get_total_without_tax() : 0;

        this.el.querySelector('.summary .total > .value').textContent = this.format_currency(total);
        this.el.querySelector('.summary .total .subentry .value').textContent = this.format_currency(taxes);
    },
    show_product_lot: function(orderline){
        this.pos.get_order().select_orderline(orderline);
        var order = this.pos.get_order();
        order.display_lot_popup();
    },
});

/* ------ The Product Categories ------ */

// Display and navigate the product categories.
// Also handles searches.
//  - set_category() to change the displayed category
//  - reset_category() to go to the root category
//  - perform_search() to search for products
//  - clear_search()   does what it says.

var ProductCategoriesWidget = PosBaseWidget.extend({
    template: 'ProductCategoriesWidget',
    init: function(parent, options){
        var self = this;
        this._super(parent,options);
        this.product_type = options.product_type || 'all';  // 'all' | 'weightable'
        this.onlyWeightable = options.onlyWeightable || false;
        this.category = this.pos.root_category;
        this.breadcrumb = [];
        this.subcategories = [];
        this.product_list_widget = options.product_list_widget || null;
        this.category_cache = new DomCache();
        this.start_categ_id = this.pos.config.iface_start_categ_id ? this.pos.config.iface_start_categ_id[0] : 0;
        this.set_category(this.pos.db.get_category_by_id(this.start_categ_id));
        
        this.switch_category_handler = function(event){
            self.set_category(self.pos.db.get_category_by_id(Number(this.dataset.categoryId)));
            self.renderElement();
        };
        
        this.clear_search_handler = function(event){
            self.clear_search();
        };

        var search_timeout  = null;
        this.search_handler = function(event){
            if(event.type == "keypress" || event.keyCode === 46 || event.keyCode === 8){
                clearTimeout(search_timeout);

                var searchbox = this;

                search_timeout = setTimeout(function(){
                    self.perform_search(self.category, searchbox.value, event.which === 13);
                },70);
            }
        };
    },

    // changes the category. if undefined, sets to root category
    set_category : function(category){
        var db = this.pos.db;
        if(!category){
            this.category = db.get_category_by_id(db.root_category_id);
        }else{
            this.category = category;
        }
        this.breadcrumb = [];
        var ancestors_ids = db.get_category_ancestors_ids(this.category.id);
        for(var i = 1; i < ancestors_ids.length; i++){
            this.breadcrumb.push(db.get_category_by_id(ancestors_ids[i]));
        }
        if(this.category.id !== db.root_category_id){
            this.breadcrumb.push(this.category);
        }
        this.subcategories = db.get_category_by_id(db.get_category_childs_ids(this.category.id));
    },

    get_image_url: function(category){
        return window.location.origin + '/web/image?model=pos.category&field=image_medium&id='+category.id;
    },

    render_category: function( category, with_image ){
        var cached = this.category_cache.get_node(category.id);
        if(!cached){
            if(with_image){
                var image_url = this.get_image_url(category);
                var category_html = QWeb.render('CategoryButton',{ 
                        widget:  this, 
                        category: category, 
                        image_url: this.get_image_url(category),
                    });
                    category_html = _.str.trim(category_html);
                var category_node = document.createElement('div');
                    category_node.innerHTML = category_html;
                    category_node = category_node.childNodes[0];
            }else{
                var category_html = QWeb.render('CategorySimpleButton',{ 
                        widget:  this, 
                        category: category, 
                    });
                    category_html = _.str.trim(category_html);
                var category_node = document.createElement('div');
                    category_node.innerHTML = category_html;
                    category_node = category_node.childNodes[0];
            }
            this.category_cache.cache_node(category.id,category_node);
            return category_node;
        }
        return cached; 
    },

    replace: function($target){
        this.renderElement();
        var target = $target[0];
        target.parentNode.replaceChild(this.el,target);
    },

    renderElement: function(){

        var el_str  = QWeb.render(this.template, {widget: this});
        var el_node = document.createElement('div');

        el_node.innerHTML = el_str;
        el_node = el_node.childNodes[1];

        if(this.el && this.el.parentNode){
            this.el.parentNode.replaceChild(el_node,this.el);
        }

        this.el = el_node;

        var withpics = this.pos.config.iface_display_categ_images;

        var list_container = el_node.querySelector('.category-list');
        if (list_container) { 
            if (!withpics) {
                list_container.classList.add('simple');
            } else {
                list_container.classList.remove('simple');
            }
            for(var i = 0, len = this.subcategories.length; i < len; i++){
                list_container.appendChild(this.render_category(this.subcategories[i],withpics));
            }
        }

        var buttons = el_node.querySelectorAll('.js-category-switch');
        for(var i = 0; i < buttons.length; i++){
            buttons[i].addEventListener('click',this.switch_category_handler);
        }

        var products = this.pos.db.get_product_by_category(this.category.id); 
        this.product_list_widget.set_product_list(products); // FIXME: this should be moved elsewhere ... 

        this.el.querySelector('.searchbox input').addEventListener('keypress',this.search_handler);

        this.el.querySelector('.searchbox input').addEventListener('keydown',this.search_handler);

        this.el.querySelector('.search-clear').addEventListener('click',this.clear_search_handler);

        if(this.pos.config.iface_vkeyboard && this.chrome.widget.keyboard){
            this.chrome.widget.keyboard.connect($(this.el.querySelector('.searchbox input')));
        }
    },
    
    // resets the current category to the root category
    reset_category: function(){
        this.set_category(this.pos.db.get_category_by_id(this.start_categ_id));
        this.renderElement();
    },

    // empties the content of the search box
    clear_search: function(){
        var products = this.pos.db.get_product_by_category(this.category.id);
        this.product_list_widget.set_product_list(products);
        var input = this.el.querySelector('.searchbox input');
            input.value = '';
            input.focus();
    },
    perform_search: function(category, query, buy_result){
        var products;
        if(query){
            products = this.pos.db.search_product_in_category(category.id,query);
            if(buy_result && products.length === 1){
                    this.pos.get_order().add_product(products[0]);
                    this.clear_search();
            }else{
                this.product_list_widget.set_product_list(products);
            }
        }else{
            products = this.pos.db.get_product_by_category(this.category.id);
            this.product_list_widget.set_product_list(products);
        }
    },

});

/* --------- The Product List --------- */

// Display the list of products. 
// - change the list with .set_product_list()
// - click_product_action(), passed as an option, tells
//   what to do when a product is clicked. 

var ProductListWidget = PosBaseWidget.extend({
    template:'ProductListWidget',
    init: function(parent, options) {
        var self = this;
        this._super(parent,options);
        this.model = options.model;
        this.productwidgets = [];
        this.weight = options.weight || 0;
        this.show_scale = options.show_scale || false;
        this.next_screen = options.next_screen || false;

        this.click_product_handler = function(){
            var product = self.pos.db.get_product_by_id(this.dataset.productId);
            options.click_product_action(product);
        };

        this.product_list = options.product_list || [];
        this.product_cache = new DomCache();
    },
    set_product_list: function(product_list){
        this.product_list = product_list;
        this.renderElement();
    },
    get_product_image_url: function(product){
        return window.location.origin + '/web/image?model=product.product&field=image_medium&id='+product.id;
    },
    replace: function($target){
        this.renderElement();
        var target = $target[0];
        target.parentNode.replaceChild(this.el,target);
    },

    render_product: function(product){
        var cached = this.product_cache.get_node(product.id);
        if(!cached){
            var image_url = this.get_product_image_url(product);
            var product_html = QWeb.render('Product',{ 
                    widget:  this, 
                    product: product, 
                    image_url: this.get_product_image_url(product),
                });
            var product_node = document.createElement('div');
            product_node.innerHTML = product_html;
            product_node = product_node.childNodes[1];
            this.product_cache.cache_node(product.id,product_node);
            return product_node;
        }
        return cached;
    },

    renderElement: function() {
        var el_str  = QWeb.render(this.template, {widget: this});
        var el_node = document.createElement('div');
            el_node.innerHTML = el_str;
            el_node = el_node.childNodes[1];

        if(this.el && this.el.parentNode){
            this.el.parentNode.replaceChild(el_node,this.el);
        }
        this.el = el_node;

        var list_container = el_node.querySelector('.product-list');
        for(var i = 0, len = this.product_list.length; i < len; i++){
            var product_node = this.render_product(this.product_list[i]);
            product_node.addEventListener('click',this.click_product_handler);
            list_container.appendChild(product_node);
        }
    },
});

/* -------- The Action Buttons -------- */

// Above the numpad and the actionpad, buttons
// for extra actions and controls by point of
// sale extensions modules. 

var action_button_classes = [];
var define_action_button = function(classe, options){
    options = options || {};

    var classes = action_button_classes;
    var index   = classes.length;
    var i;

    if (options.after) {
        for (i = 0; i < classes.length; i++) {
            if (classes[i].name === options.after) {
                index = i + 1;
            }
        }
    } else if (options.before) {
        for (i = 0; i < classes.length; i++) {
            if (classes[i].name === options.after) {
                index = i;
                break;
            }
        }
    }
    classes.splice(i,0,classe);
};

var ActionButtonWidget = PosBaseWidget.extend({
    template: 'ActionButtonWidget',
    label: _t('Button'),
    renderElement: function(){
        var self = this;
        this._super();
        this.$el.click(function(){
            self.button_click();
        });
    },
    button_click: function(){},
    highlight: function(highlight){
        this.$el.toggleClass('highlight',!!highlight);
    },
    // alternative highlight color
    altlight: function(altlight){
        this.$el.toggleClass('altlight',!!altlight);
    },
});

/* -------- The Product Screen -------- */

var ProductScreenWidget = ScreenWidget.extend({
    template:'ProductScreenWidget',

    start: function(){ 

        var self = this;

        this.actionpad = new ActionpadWidget(this,{});
        this.actionpad.replace(this.$('.placeholder-ActionpadWidget'));

        this.numpad = new NumpadWidget(this,{});
        this.numpad.replace(this.$('.placeholder-NumpadWidget'));

        this.order_widget = new OrderWidget(this,{
            numpad_state: this.numpad.state,
        });
        this.order_widget.replace(this.$('.placeholder-OrderWidget'));

        this.product_list_widget = new ProductListWidget(this,{
            click_product_action: function(product){ self.click_product(product); },
            product_list: this.pos.db.get_product_by_category(0)
        });
        this.product_list_widget.replace(this.$('.placeholder-ProductListWidget'));

        this.product_categories_widget = new ProductCategoriesWidget(this,{
            product_list_widget: this.product_list_widget,
        });
        this.product_categories_widget.replace(this.$('.placeholder-ProductCategoriesWidget'));

        this.action_buttons = {};
        var classes = action_button_classes;
        for (var i = 0; i < classes.length; i++) {
            var classe = classes[i];
            if ( !classe.condition || classe.condition.call(this) ) {
                var widget = new classe.widget(this,{});
                widget.appendTo(this.$('.control-buttons'));
                this.action_buttons[classe.name] = widget;
            }
        }
        if (_.size(this.action_buttons)) {
            this.$('.control-buttons').removeClass('oe_hidden');
        }
    },

    click_product: function(product) {
       if(product.to_weight && this.pos.config.iface_electronic_scale){
           this.gui.show_screen('scale',{product: product});
       }else{
           this.pos.get_order().add_product(product);
       }
    },

    show: function(reset){
        this._super();
        if (reset) {
            this.product_categories_widget.reset_category();
            this.numpad.state.reset();
        }
        if (this.pos.config.iface_vkeyboard && this.chrome.widget.keyboard) {
            this.chrome.widget.keyboard.connect($(this.el.querySelector('.searchbox input')));
        }
    },

    close: function(){
        this._super();
        if(this.pos.config.iface_vkeyboard && this.chrome.widget.keyboard){
            this.chrome.widget.keyboard.hide();
        }
    },
});
gui.define_screen({name:'products', widget: ProductScreenWidget});

/*--------------------------------------*\
 |         THE CLIENT LIST              |
\*======================================*/

// The clientlist displays the list of customer,
// and allows the cashier to create, edit and assign
// customers.

var ClientListScreenWidget = ScreenWidget.extend({
    template: 'ClientListScreenWidget',

    init: function(parent, options){
        this._super(parent, options);
        this.partner_cache = new DomCache();
    },

    auto_back: true,

    show: function(){
        var self = this;
        this._super();

        this.renderElement();
        this.details_visible = false;
        this.old_client = this.pos.get_order().get_client();

        this.$('.back').click(function(){
            self.gui.back();
        });

        this.$('.next').click(function(){   
            self.save_changes();
            self.gui.back();    // FIXME HUH ?
        });

        this.$('.new-customer').click(function(){
            self.display_client_details('edit',{
                'country_id': self.pos.company.country_id,
            });
        });

        var partners = this.pos.db.get_partners_sorted(1000);
        this.render_list(partners);
        
        this.reload_partners();

        if( this.old_client ){
            this.display_client_details('show',this.old_client,0);
        }

        this.$('.client-list-contents').delegate('.client-line','click',function(event){
            self.line_select(event,$(this),parseInt($(this).data('id')));
        });

        var search_timeout = null;

        if(this.pos.config.iface_vkeyboard && this.chrome.widget.keyboard){
            this.chrome.widget.keyboard.connect(this.$('.searchbox input'));
        }

        this.$('.searchbox input').on('keypress',function(event){
            clearTimeout(search_timeout);

            var searchbox = this;

            search_timeout = setTimeout(function(){
                self.perform_search(searchbox.value, event.which === 13);
            },70);
        });

        this.$('.searchbox .search-clear').click(function(){
            self.clear_search();
        });
    },
    hide: function () {
        this._super();
        this.new_client = null;
    },
    barcode_client_action: function(code){
        if (this.editing_client) {
            this.$('.detail.barcode').val(code.code);
        } else if (this.pos.db.get_partner_by_barcode(code.code)) {
            var partner = this.pos.db.get_partner_by_barcode(code.code);
            this.new_client = partner;
            this.display_client_details('show', partner);
        }
    },
    perform_search: function(query, associate_result){
        var customers;
        if(query){
            customers = this.pos.db.search_partner(query);
            this.display_client_details('hide');
            if ( associate_result && customers.length === 1){
                this.new_client = customers[0];
                this.save_changes();
                this.gui.back();
            }
            this.render_list(customers);
        }else{
            customers = this.pos.db.get_partners_sorted();
            this.render_list(customers);
        }
    },
    clear_search: function(){
        var customers = this.pos.db.get_partners_sorted(1000);
        this.render_list(customers);
        this.$('.searchbox input')[0].value = '';
        this.$('.searchbox input').focus();
    },
    render_list: function(partners){
        var contents = this.$el[0].querySelector('.client-list-contents');
        contents.innerHTML = "";
        for(var i = 0, len = Math.min(partners.length,1000); i < len; i++){
            var partner    = partners[i];
            var clientline = this.partner_cache.get_node(partner.id);
            if(!clientline){
                var clientline_html = QWeb.render('ClientLine',{widget: this, partner:partners[i]});
                var clientline = document.createElement('tbody');
                clientline.innerHTML = clientline_html;
                clientline = clientline.childNodes[1];
                this.partner_cache.cache_node(partner.id,clientline);
            }
            if( partner === this.old_client ){
                clientline.classList.add('highlight');
            }else{
                clientline.classList.remove('highlight');
            }
            contents.appendChild(clientline);
        }
    },
    save_changes: function(){
        var self = this;
        var order = this.pos.get_order();
        if( this.has_client_changed() ){
            var default_fiscal_position_id = _.find(this.pos.fiscal_positions, function(fp) {
                return fp.id === self.pos.config.default_fiscal_position_id[0];
            });
            if ( this.new_client && this.new_client.property_account_position_id ) {
                order.fiscal_position = _.find(this.pos.fiscal_positions, function (fp) {
                    return fp.id === self.new_client.property_account_position_id[0];
                }) || default_fiscal_position_id;
            } else {
                order.fiscal_position = default_fiscal_position_id;
            }

            order.set_client(this.new_client);
        }
    },
    has_client_changed: function(){
        if( this.old_client && this.new_client ){
            return this.old_client.id !== this.new_client.id;
        }else{
            return !!this.old_client !== !!this.new_client;
        }
    },
    toggle_save_button: function(){
        var $button = this.$('.button.next');
        if (this.editing_client) {
            $button.addClass('oe_hidden');
            return;
        } else if( this.new_client ){
            if( !this.old_client){
                $button.text(_t('Set Customer'));
            }else{
                $button.text(_t('Change Customer'));
            }
        }else{
            $button.text(_t('Deselect Customer'));
        }
        $button.toggleClass('oe_hidden',!this.has_client_changed());
    },
    line_select: function(event,$line,id){
        var partner = this.pos.db.get_partner_by_id(id);
        this.$('.client-list .lowlight').removeClass('lowlight');
        if ( $line.hasClass('highlight') ){
            $line.removeClass('highlight');
            $line.addClass('lowlight');
            this.display_client_details('hide',partner);
            this.new_client = null;
            this.toggle_save_button();
        }else{
            this.$('.client-list .highlight').removeClass('highlight');
            $line.addClass('highlight');
            var y = event.pageY - $line.parent().offset().top;
            this.display_client_details('show',partner,y);
            this.new_client = partner;
            this.toggle_save_button();
        }
    },
    partner_icon_url: function(id){
        return '/web/image?model=res.partner&id='+id+'&field=image_small';
    },

    // ui handle for the 'edit selected customer' action
    edit_client_details: function(partner) {
        this.display_client_details('edit',partner);
    },

    // ui handle for the 'cancel customer edit changes' action
    undo_client_details: function(partner) {
        if (!partner.id) {
            this.display_client_details('hide');
        } else {
            this.display_client_details('show',partner);
        }
    },

    // what happens when we save the changes on the client edit form -> we fetch the fields, sanitize them,
    // send them to the backend for update, and call saved_client_details() when the server tells us the
    // save was successfull.
    save_client_details: function(partner) {
        var self = this;
        
        var fields = {};
        this.$('.client-details-contents .detail').each(function(idx,el){
            fields[el.name] = el.value || false;
        });

        if (!fields.name) {
            this.gui.show_popup('error',_t('A Customer Name Is Required'));
            return;
        }
        
        if (this.uploaded_picture) {
            fields.image = this.uploaded_picture;
        }

        fields.id           = partner.id || false;
        fields.country_id   = fields.country_id || false;

<<<<<<< HEAD
        rpc.query({
                model: 'res.partner',
                method: 'create_from_ui',
                args: [fields],
            })
            .then(function(partner_id){
                self.saved_client_details(partner_id);
            },function(type,err){
                self.gui.show_popup('error',{
                    'title': _t('Error: Could not Save Changes'),
                    'body': _t('Your Internet connection is probably down.'),
                });
=======
        new Model('res.partner').call('create_from_ui',[fields]).then(function(partner_id){
            self.saved_client_details(partner_id);
        },function(err,event){
            event.preventDefault();
            var error_body = _t('Your Internet connection is probably down.');
            if (err.data) {
                var except = err.data;
                error_body = except.arguments && except.arguments[0] || except.message || error_body;
            }
            self.gui.show_popup('error',{
                'title': _t('Error: Could not Save Changes'),
                'body': error_body,
>>>>>>> d952e367
            });
    },
    
    // what happens when we've just pushed modifications for a partner of id partner_id
    saved_client_details: function(partner_id){
        var self = this;
        this.reload_partners().then(function(){
            var partner = self.pos.db.get_partner_by_id(partner_id);
            if (partner) {
                self.new_client = partner;
                self.toggle_save_button();
                self.display_client_details('show',partner);
            } else {
                // should never happen, because create_from_ui must return the id of the partner it
                // has created, and reload_partner() must have loaded the newly created partner. 
                self.display_client_details('hide');
            }
        });
    },

    // resizes an image, keeping the aspect ratio intact,
    // the resize is useful to avoid sending 12Mpixels jpegs
    // over a wireless connection.
    resize_image_to_dataurl: function(img, maxwidth, maxheight, callback){
        img.onload = function(){
            var canvas = document.createElement('canvas');
            var ctx    = canvas.getContext('2d');
            var ratio  = 1;

            if (img.width > maxwidth) {
                ratio = maxwidth / img.width;
            }
            if (img.height * ratio > maxheight) {
                ratio = maxheight / img.height;
            }
            var width  = Math.floor(img.width * ratio);
            var height = Math.floor(img.height * ratio);

            canvas.width  = width;
            canvas.height = height;
            ctx.drawImage(img,0,0,width,height);

            var dataurl = canvas.toDataURL();
            callback(dataurl);
        };
    },

    // Loads and resizes a File that contains an image.
    // callback gets a dataurl in case of success.
    load_image_file: function(file, callback){
        var self = this;
        if (!file.type.match(/image.*/)) {
            this.gui.show_popup('error',{
                title: _t('Unsupported File Format'),
                body:  _t('Only web-compatible Image formats such as .png or .jpeg are supported'),
            });
            return;
        }
        
        var reader = new FileReader();
        reader.onload = function(event){
            var dataurl = event.target.result;
            var img     = new Image();
            img.src = dataurl;
            self.resize_image_to_dataurl(img,800,600,callback);
        };
        reader.onerror = function(){
            self.gui.show_popup('error',{
                title :_t('Could Not Read Image'),
                body  :_t('The provided file could not be read due to an unknown error'),
            });
        };
        reader.readAsDataURL(file);
    },

    // This fetches partner changes on the server, and in case of changes, 
    // rerenders the affected views
    reload_partners: function(){
        var self = this;
        return this.pos.load_new_partners().then(function(){
            self.render_list(self.pos.db.get_partners_sorted(1000));
            
            // update the currently assigned client if it has been changed in db.
            var curr_client = self.pos.get_order().get_client();
            if (curr_client) {
                self.pos.get_order().set_client(self.pos.db.get_partner_by_id(curr_client.id));
            }
        });
    },

    // Shows,hides or edit the customer details box :
    // visibility: 'show', 'hide' or 'edit'
    // partner:    the partner object to show or edit
    // clickpos:   the height of the click on the list (in pixel), used
    //             to maintain consistent scroll.
    display_client_details: function(visibility,partner,clickpos){
        var self = this;
        var searchbox = this.$('.searchbox input');
        var contents = this.$('.client-details-contents');
        var parent   = this.$('.client-list').parent();
        var scroll   = parent.scrollTop();
        var height   = contents.height();

        contents.off('click','.button.edit'); 
        contents.off('click','.button.save'); 
        contents.off('click','.button.undo'); 
        contents.on('click','.button.edit',function(){ self.edit_client_details(partner); });
        contents.on('click','.button.save',function(){ self.save_client_details(partner); });
        contents.on('click','.button.undo',function(){ self.undo_client_details(partner); });
        this.editing_client = false;
        this.uploaded_picture = null;

        if(visibility === 'show'){
            contents.empty();
            contents.append($(QWeb.render('ClientDetails',{widget:this,partner:partner})));

            var new_height   = contents.height();

            if(!this.details_visible){
                // resize client list to take into account client details
                parent.height('-=' + new_height);

                if(clickpos < scroll + new_height + 20 ){
                    parent.scrollTop( clickpos - 20 );
                }else{
                    parent.scrollTop(parent.scrollTop() + new_height);
                }
            }else{
                parent.scrollTop(parent.scrollTop() - height + new_height);
            }

            this.details_visible = true;
            this.toggle_save_button();
        } else if (visibility === 'edit') {
            // Connect the keyboard to the edited field
            if (this.pos.config.iface_vkeyboard && this.chrome.widget.keyboard) {
                contents.off('click', '.detail');
                searchbox.off('click');
                contents.on('click', '.detail', function(ev){
                    self.chrome.widget.keyboard.connect(ev.target);
                    self.chrome.widget.keyboard.show();
                });
                searchbox.on('click', function() {
                    self.chrome.widget.keyboard.connect($(this));
                });
            }

            this.editing_client = true;
            contents.empty();
            contents.append($(QWeb.render('ClientDetailsEdit',{widget:this,partner:partner})));
            this.toggle_save_button();

            // Browsers attempt to scroll invisible input elements
            // into view (eg. when hidden behind keyboard). They don't
            // seem to take into account that some elements are not
            // scrollable.
            contents.find('input').blur(function() {
                setTimeout(function() {
                    self.$('.window').scrollTop(0);
                }, 0);
            });

            contents.find('.image-uploader').on('change',function(event){
                self.load_image_file(event.target.files[0],function(res){
                    if (res) {
                        contents.find('.client-picture img, .client-picture .fa').remove();
                        contents.find('.client-picture').append("<img src='"+res+"'>");
                        contents.find('.detail.picture').remove();
                        self.uploaded_picture = res;
                    }
                });
            });
        } else if (visibility === 'hide') {
            contents.empty();
            parent.height('100%');
            if( height > scroll ){
                contents.css({height:height+'px'});
                contents.animate({height:0},400,function(){
                    contents.css({height:''});
                });
            }else{
                parent.scrollTop( parent.scrollTop() - height);
            }
            this.details_visible = false;
            this.toggle_save_button();
        }
    },
    close: function(){
        this._super();
        if (this.pos.config.iface_vkeyboard && this.chrome.widget.keyboard) {
            this.chrome.widget.keyboard.hide();
        }
    },
});
gui.define_screen({name:'clientlist', widget: ClientListScreenWidget});

/*--------------------------------------*\
 |         THE RECEIPT SCREEN           |
\*======================================*/

// The receipt screen displays the order's
// receipt and allows it to be printed in a web browser.
// The receipt screen is not shown if the point of sale
// is set up to print with the proxy. Altough it could
// be useful to do so...

var ReceiptScreenWidget = ScreenWidget.extend({
    template: 'ReceiptScreenWidget',
    show: function(){
        this._super();
        var self = this;

        this.render_change();
        this.render_receipt();
        this.handle_auto_print();
    },
    handle_auto_print: function() {
        if (this.should_auto_print()) {
            this.print();
            if (this.should_close_immediately()){
                this.click_next();
            }
        } else {
            this.lock_screen(false);
        }
    },
    should_auto_print: function() {
        return this.pos.config.iface_print_auto && !this.pos.get_order()._printed;
    },
    should_close_immediately: function() {
        return this.pos.config.iface_print_via_proxy && this.pos.config.iface_print_skip_screen;
    },
    lock_screen: function(locked) {
        this._locked = locked;
        if (locked) {
            this.$('.next').removeClass('highlight');
        } else {
            this.$('.next').addClass('highlight');
        }
    },
    print_web: function() {
        window.print();
        this.pos.get_order()._printed = true;
    },
    print_xml: function() {
        var env = {
            widget:  this,
            pos: this.pos,
            order: this.pos.get_order(),
            receipt: this.pos.get_order().export_for_printing(),
            paymentlines: this.pos.get_order().get_paymentlines()
        };
        var receipt = QWeb.render('XmlReceipt',env);

        this.pos.proxy.print_receipt(receipt);
        this.pos.get_order()._printed = true;
    },
    print: function() {
        var self = this;

        if (!this.pos.config.iface_print_via_proxy) { // browser (html) printing

            // The problem is that in chrome the print() is asynchronous and doesn't
            // execute until all rpc are finished. So it conflicts with the rpc used
            // to send the orders to the backend, and the user is able to go to the next 
            // screen before the printing dialog is opened. The problem is that what's 
            // printed is whatever is in the page when the dialog is opened and not when it's called,
            // and so you end up printing the product list instead of the receipt... 
            //
            // Fixing this would need a re-architecturing
            // of the code to postpone sending of orders after printing.
            //
            // But since the print dialog also blocks the other asynchronous calls, the
            // button enabling in the setTimeout() is blocked until the printing dialog is 
            // closed. But the timeout has to be big enough or else it doesn't work
            // 1 seconds is the same as the default timeout for sending orders and so the dialog
            // should have appeared before the timeout... so yeah that's not ultra reliable. 

            this.lock_screen(true);

            setTimeout(function(){
                self.lock_screen(false);
            }, 1000);

            this.print_web();
        } else {    // proxy (xml) printing
            this.print_xml();
            this.lock_screen(false);
        }
    },
    click_next: function() {
        this.pos.get_order().finalize();
    },
    click_back: function() {
        // Placeholder method for ReceiptScreen extensions that
        // can go back ...
    },
    renderElement: function() {
        var self = this;
        this._super();
        this.$('.next').click(function(){
            if (!self._locked) {
                self.click_next();
            }
        });
        this.$('.back').click(function(){
            if (!self._locked) {
                self.click_back();
            }
        });
        this.$('.button.print').click(function(){
            if (!self._locked) {
                self.print();
            }
        });
    },
    render_change: function() {
        this.$('.change-value').html(this.format_currency(this.pos.get_order().get_change()));
    },
    render_receipt: function() {
        var order = this.pos.get_order();
        this.$('.pos-receipt-container').html(QWeb.render('PosTicket',{
                widget:this,
                order: order,
                receipt: order.export_for_printing(),
                orderlines: order.get_orderlines(),
                paymentlines: order.get_paymentlines(),
            }));
    },
});
gui.define_screen({name:'receipt', widget: ReceiptScreenWidget});

/*--------------------------------------*\
 |         THE PAYMENT SCREEN           |
\*======================================*/

// The Payment Screen handles the payments, and
// it is unfortunately quite complicated.

var PaymentScreenWidget = ScreenWidget.extend({
    template:      'PaymentScreenWidget',
    back_screen:   'product',
    init: function(parent, options) {
        var self = this;
        this._super(parent, options);

        this.pos.bind('change:selectedOrder',function(){
                this.renderElement();
                this.watch_order_changes();
            },this);
        this.watch_order_changes();

        this.inputbuffer = "";
        this.firstinput  = true;
        this.decimal_point = _t.database.parameters.decimal_point;
        
        // This is a keydown handler that prevents backspace from
        // doing a back navigation. It also makes sure that keys that
        // do not generate a keypress in Chrom{e,ium} (eg. delete,
        // backspace, ...) get passed to the keypress handler.
        this.keyboard_keydown_handler = function(event){
            if (event.keyCode === 8 || event.keyCode === 46) { // Backspace and Delete
                event.preventDefault();

                // These do not generate keypress events in
                // Chrom{e,ium}. Even if they did, we just called
                // preventDefault which will cancel any keypress that
                // would normally follow. So we call keyboard_handler
                // explicitly with this keydown event.
                self.keyboard_handler(event);
            }
        };
        
        // This keyboard handler listens for keypress events. It is
        // also called explicitly to handle some keydown events that
        // do not generate keypress events.
        this.keyboard_handler = function(event){
            var key = '';

            if (event.type === "keypress") {
                if (event.keyCode === 13) { // Enter
                    self.validate_order();
                } else if ( event.keyCode === 190 || // Dot
                            event.keyCode === 110 ||  // Decimal point (numpad)
                            event.keyCode === 188 ||  // Comma
                            event.keyCode === 46 ) {  // Numpad dot
                    key = self.decimal_point;
                } else if (event.keyCode >= 48 && event.keyCode <= 57) { // Numbers
                    key = '' + (event.keyCode - 48);
                } else if (event.keyCode === 45) { // Minus
                    key = '-';
                } else if (event.keyCode === 43) { // Plus
                    key = '+';
                }
            } else { // keyup/keydown
                if (event.keyCode === 46) { // Delete
                    key = 'CLEAR';
                } else if (event.keyCode === 8) { // Backspace
                    key = 'BACKSPACE';
                }
            }

            self.payment_input(key);
            event.preventDefault();
        };

        this.pos.bind('change:selectedClient', function() {
            self.customer_changed();
        }, this);
    },
    // resets the current input buffer
    reset_input: function(){
        var line = this.pos.get_order().selected_paymentline;
        this.firstinput  = true;
        if (line) {
            this.inputbuffer = this.format_currency_no_symbol(line.get_amount());
        } else {
            this.inputbuffer = "";
        }
    },
    // handle both keyboard and numpad input. Accepts
    // a string that represents the key pressed.
    payment_input: function(input) {
        var newbuf = this.gui.numpad_input(this.inputbuffer, input, {'firstinput': this.firstinput});

        this.firstinput = (newbuf.length === 0);

        // popup block inputs to prevent sneak editing. 
        if (this.gui.has_popup()) {
            return;
        }
        
        if (newbuf !== this.inputbuffer) {
            this.inputbuffer = newbuf;
            var order = this.pos.get_order();
            if (order.selected_paymentline) {
                var amount = this.inputbuffer;

                if (this.inputbuffer !== "-") {
                    amount = field_utils.parse.float(this.inputbuffer);
                }

                order.selected_paymentline.set_amount(amount);
                this.order_changes();
                this.render_paymentlines();
                this.$('.paymentline.selected .edit').text(this.format_currency_no_symbol(amount));
            }
        }
    },
    click_numpad: function(button) {
	var paymentlines = this.pos.get_order().get_paymentlines();
	var open_paymentline = false;

	for (var i = 0; i < paymentlines.length; i++) {
	    if (! paymentlines[i].paid) {
		open_paymentline = true;
	    }
	}

	if (! open_paymentline) {
            this.pos.get_order().add_paymentline( this.pos.cashregisters[0]);
            this.render_paymentlines();
        }

        this.payment_input(button.data('action'));
    },
    render_numpad: function() {
        var self = this;
        var numpad = $(QWeb.render('PaymentScreen-Numpad', { widget:this }));
        numpad.on('click','button',function(){
            self.click_numpad($(this));
        });
        return numpad;
    },
    click_delete_paymentline: function(cid){
        var lines = this.pos.get_order().get_paymentlines();
        for ( var i = 0; i < lines.length; i++ ) {
            if (lines[i].cid === cid) {
                this.pos.get_order().remove_paymentline(lines[i]);
                this.reset_input();
                this.render_paymentlines();
                return;
            }
        }
    },
    click_paymentline: function(cid){
        var lines = this.pos.get_order().get_paymentlines();
        for ( var i = 0; i < lines.length; i++ ) {
            if (lines[i].cid === cid) {
                this.pos.get_order().select_paymentline(lines[i]);
                this.reset_input();
                this.render_paymentlines();
                return;
            }
        }
    },
    render_paymentlines: function() {
        var self  = this;
        var order = this.pos.get_order();
        if (!order) {
            return;
        }

        var lines = order.get_paymentlines();
        var due   = order.get_due();
        var extradue = 0;
        if (due && lines.length  && due !== order.get_due(lines[lines.length-1])) {
            extradue = due;
        }


        this.$('.paymentlines-container').empty();
        var lines = $(QWeb.render('PaymentScreen-Paymentlines', { 
            widget: this, 
            order: order,
            paymentlines: lines,
            extradue: extradue,
        }));

        lines.on('click','.delete-button',function(){
            self.click_delete_paymentline($(this).data('cid'));
        });

        lines.on('click','.paymentline',function(){
            self.click_paymentline($(this).data('cid'));
        });
            
        lines.appendTo(this.$('.paymentlines-container'));
    },
    click_paymentmethods: function(id) {
        var cashregister = null;
        for ( var i = 0; i < this.pos.cashregisters.length; i++ ) {
            if ( this.pos.cashregisters[i].journal_id[0] === id ){
                cashregister = this.pos.cashregisters[i];
                break;
            }
        }
        this.pos.get_order().add_paymentline( cashregister );
        this.reset_input();
        this.render_paymentlines();
    },
    render_paymentmethods: function() {
        var self = this;
        var methods = $(QWeb.render('PaymentScreen-Paymentmethods', { widget:this }));
            methods.on('click','.paymentmethod',function(){
                self.click_paymentmethods($(this).data('id'));
            });
        return methods;
    },
    click_invoice: function(){
        var order = this.pos.get_order();
        order.set_to_invoice(!order.is_to_invoice());
        if (order.is_to_invoice()) {
            this.$('.js_invoice').addClass('highlight');
        } else {
            this.$('.js_invoice').removeClass('highlight');
        }
    },
    click_tip: function(){
        var self   = this;
        var order  = this.pos.get_order();
        var tip    = order.get_tip();
        var change = order.get_change();
        var value  = tip;

        if (tip === 0 && change > 0  ) {
            value = change;
        }

        this.gui.show_popup('number',{
            'title': tip ? _t('Change Tip') : _t('Add Tip'),
            'value': self.format_currency_no_symbol(value),
            'confirm': function(value) {
                order.set_tip(field_utils.parse.float(value));
                self.order_changes();
                self.render_paymentlines();
            }
        });
    },
    customer_changed: function() {
        var client = this.pos.get_client();
        this.$('.js_customer_name').text( client ? client.name : _t('Customer') ); 
    },
    click_set_customer: function(){
        this.gui.show_screen('clientlist');
    },
    click_back: function(){
        this.gui.show_screen('products');
    },
    renderElement: function() {
        var self = this;
        this._super();

        var numpad = this.render_numpad();
        numpad.appendTo(this.$('.payment-numpad'));

        var methods = this.render_paymentmethods();
        methods.appendTo(this.$('.paymentmethods-container'));

        this.render_paymentlines();

        this.$('.back').click(function(){
            self.click_back();
        });

        this.$('.next').click(function(){
            self.validate_order();
        });

        this.$('.js_set_customer').click(function(){
            self.click_set_customer();
        });

        this.$('.js_tip').click(function(){
            self.click_tip();
        });
        this.$('.js_invoice').click(function(){
            self.click_invoice();
        });

        this.$('.js_cashdrawer').click(function(){
            self.pos.proxy.open_cashbox();
        });

    },
    show: function(){
        this.pos.get_order().clean_empty_paymentlines();
        this.reset_input();
        this.render_paymentlines();
        this.order_changes();
        // that one comes from BarcodeEvents
        $('body').keypress(this.keyboard_handler);
        // that one comes from the pos, but we prefer to cover all the basis
        $('body').keydown(this.keyboard_keydown_handler);
        // legacy vanilla JS listeners
        window.document.body.addEventListener('keypress',this.keyboard_handler);
        window.document.body.addEventListener('keydown',this.keyboard_keydown_handler);
        this._super();
    },
    hide: function(){
        $('body').off('keypress', this.keyboard_handler);
        $('body').off('keydown', this.keyboard_keydown_handler);
        window.document.body.removeEventListener('keypress',this.keyboard_handler);
        window.document.body.removeEventListener('keydown',this.keyboard_keydown_handler);
        this._super();
    },
    // sets up listeners to watch for order changes
    watch_order_changes: function() {
        var self = this;
        var order = this.pos.get_order();
        if (!order) {
            return;
        }
        if(this.old_order){
            this.old_order.unbind(null,null,this);
        }
        order.bind('all',function(){
            self.order_changes();
        });
        this.old_order = order;
    },
    // called when the order is changed, used to show if
    // the order is paid or not
    order_changes: function(){
        var self = this;
        var order = this.pos.get_order();
        if (!order) {
            return;
        } else if (order.is_paid()) {
            self.$('.next').addClass('highlight');
        }else{
            self.$('.next').removeClass('highlight');
        }
    },

    order_is_valid: function(force_validation) {
        var self = this;
        var order = this.pos.get_order();

        // FIXME: this check is there because the backend is unable to
        // process empty orders. This is not the right place to fix it.
        if (order.get_orderlines().length === 0) {
            this.gui.show_popup('error',{
                'title': _t('Empty Order'),
                'body':  _t('There must be at least one product in your order before it can be validated'),
            });
            return false;
        }

        var plines = order.get_paymentlines();
        for (var i = 0; i < plines.length; i++) {
            if (plines[i].get_type() === 'bank' && plines[i].get_amount() < 0) {
                this.gui.show_popup('error',{
                    'message': _t('Negative Bank Payment'),
                    'comment': _t('You cannot have a negative amount in a Bank payment. Use a cash payment method to return money to the customer.'),
                });
                return false;
            }
        }

        if (!order.is_paid() || this.invoicing) {
            return false;
        }

        // The exact amount must be paid if there is no cash payment method defined.
        if (Math.abs(order.get_total_with_tax() - order.get_total_paid()) > 0.00001) {
            var cash = false;
            for (var i = 0; i < this.pos.cashregisters.length; i++) {
                cash = cash || (this.pos.cashregisters[i].journal.type === 'cash');
            }
            if (!cash) {
                this.gui.show_popup('error',{
                    title: _t('Cannot return change without a cash payment method'),
                    body:  _t('There is no cash payment method available in this point of sale to handle the change.\n\n Please pay the exact amount or add a cash payment method in the point of sale configuration'),
                });
                return false;
            }
        }

        // if the change is too large, it's probably an input error, make the user confirm.
        if (!force_validation && order.get_total_with_tax() > 0 && (order.get_total_with_tax() * 1000 < order.get_total_paid())) {
            this.gui.show_popup('confirm',{
                title: _t('Please Confirm Large Amount'),
                body:  _t('Are you sure that the customer wants to  pay') + 
                       ' ' + 
                       this.format_currency(order.get_total_paid()) +
                       ' ' +
                       _t('for an order of') +
                       ' ' +
                       this.format_currency(order.get_total_with_tax()) +
                       ' ' +
                       _t('? Clicking "Confirm" will validate the payment.'),
                confirm: function() {
                    self.validate_order('confirm');
                },
            });
            return false;
        }

        return true;
    },

    finalize_validation: function() {
        var self = this;
        var order = this.pos.get_order();

        if (order.is_paid_with_cash() && this.pos.config.iface_cashdrawer) { 

                this.pos.proxy.open_cashbox();
        }

        order.initialize_validation_date();
        order.finalized = true;

        if (order.is_to_invoice()) {
            var invoiced = this.pos.push_and_invoice_order(order);
            this.invoicing = true;

            invoiced.fail(function(error){
                self.invoicing = false;
                order.finalized = false;
                if (error.message === 'Missing Customer') {
                    self.gui.show_popup('confirm',{
                        'title': _t('Please select the Customer'),
                        'body': _t('You need to select the customer before you can invoice an order.'),
                        confirm: function(){
                            self.gui.show_screen('clientlist');
                        },
                    });
                } else if (error.code < 0) {        // XmlHttpRequest Errors
                    self.gui.show_popup('error',{
                        'title': _t('The order could not be sent'),
                        'body': _t('Check your internet connection and try again.'),
                    });
                } else if (error.code === 200) {    // OpenERP Server Errors
                    self.gui.show_popup('error-traceback',{
                        'title': error.data.message || _t("Server Error"),
                        'body': error.data.debug || _t('The server encountered an error while receiving your order.'),
                    });
                } else {                            // ???
                    self.gui.show_popup('error',{
                        'title': _t("Unknown Error"),
                        'body':  _t("The order could not be sent to the server due to an unknown error"),
                    });
                }
            });

            invoiced.done(function(){
                self.invoicing = false;
                self.gui.show_screen('receipt');
            });
        } else {
            this.pos.push_order(order);
            this.gui.show_screen('receipt');
        }

    },

    // Check if the order is paid, then sends it to the backend,
    // and complete the sale process
    validate_order: function(force_validation) {
        if (this.order_is_valid(force_validation)) {
            this.finalize_validation();
        }
    },
});
gui.define_screen({name:'payment', widget: PaymentScreenWidget});

var set_fiscal_position_button = ActionButtonWidget.extend({
    template: 'SetFiscalPositionButton',
    init: function (parent, options) {
        this._super(parent, options);

        this.pos.get('orders').bind('add remove change', function () {
            this.renderElement();
        }, this);

        this.pos.bind('change:selectedOrder', function () {
            this.renderElement();
        }, this);
    },
    button_click: function () {
        var self = this;

        var no_fiscal_position = [{
            label: _t("None"),
        }];
        var fiscal_positions = _.map(self.pos.fiscal_positions, function (fiscal_position) {
            return {
                label: fiscal_position.name,
                item: fiscal_position
            };
        });

        var selection_list = no_fiscal_position.concat(fiscal_positions);
        self.gui.show_popup('selection',{
            title: _t('Select tax'),
            list: selection_list,
            confirm: function (fiscal_position) {
                var order = self.pos.get_order();
                order.fiscal_position = fiscal_position;
                order.trigger('change');
            }
        });
    },
    get_current_fiscal_position_name: function () {
        var name = _t('Tax');
        var order = this.pos.get_order();

        if (order) {
            var fiscal_position = order.fiscal_position;

            if (fiscal_position) {
                name = fiscal_position.display_name;
            }
        }

        return name;
    }
});

define_action_button({
    'name': 'set_fiscal_position',
    'widget': set_fiscal_position_button,
    'condition': function(){
        return this.pos.fiscal_positions.length > 0;
    },
});

return {
    ReceiptScreenWidget: ReceiptScreenWidget,
    ActionButtonWidget: ActionButtonWidget,
    define_action_button: define_action_button,
    ScreenWidget: ScreenWidget,
    PaymentScreenWidget: PaymentScreenWidget,
    OrderWidget: OrderWidget,
    NumpadWidget: NumpadWidget,
    ProductScreenWidget: ProductScreenWidget,
    ProductListWidget: ProductListWidget,
    ClientListScreenWidget: ClientListScreenWidget,
    ActionpadWidget: ActionpadWidget,
    DomCache: DomCache,
    ProductCategoriesWidget: ProductCategoriesWidget,
    ScaleScreenWidget: ScaleScreenWidget,
    set_fiscal_position_button: set_fiscal_position_button,
};

});<|MERGE_RESOLUTION|>--- conflicted
+++ resolved
@@ -1224,7 +1224,6 @@
         fields.id           = partner.id || false;
         fields.country_id   = fields.country_id || false;
 
-<<<<<<< HEAD
         rpc.query({
                 model: 'res.partner',
                 method: 'create_from_ui',
@@ -1233,24 +1232,15 @@
             .then(function(partner_id){
                 self.saved_client_details(partner_id);
             },function(type,err){
+                var error_body = _t('Your Internet connection is probably down.');
+                if (err.data) {
+                    var except = err.data;
+                    error_body = except.arguments && except.arguments[0] || except.message || error_body;
+                }
                 self.gui.show_popup('error',{
                     'title': _t('Error: Could not Save Changes'),
-                    'body': _t('Your Internet connection is probably down.'),
+                    'body': error_body,
                 });
-=======
-        new Model('res.partner').call('create_from_ui',[fields]).then(function(partner_id){
-            self.saved_client_details(partner_id);
-        },function(err,event){
-            event.preventDefault();
-            var error_body = _t('Your Internet connection is probably down.');
-            if (err.data) {
-                var except = err.data;
-                error_body = except.arguments && except.arguments[0] || except.message || error_body;
-            }
-            self.gui.show_popup('error',{
-                'title': _t('Error: Could not Save Changes'),
-                'body': error_body,
->>>>>>> d952e367
             });
     },
     
