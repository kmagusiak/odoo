odoo.define('point_of_sale.models', function (require) {
"use strict";

var ajax = require('web.ajax');
var BarcodeParser = require('barcodes.BarcodeParser');
var PosDB = require('point_of_sale.DB');
var devices = require('point_of_sale.devices');
var concurrency = require('web.concurrency');
var core = require('web.core');
var field_utils = require('web.field_utils');
var rpc = require('web.rpc');
var session = require('web.session');
var time = require('web.time');
var utils = require('web.utils');

var QWeb = core.qweb;
var _t = core._t;
var Mutex = concurrency.Mutex;
var round_di = utils.round_decimals;
var round_pr = utils.round_precision;
var Backbone = window.Backbone;

var exports = {};

// The PosModel contains the Point Of Sale's representation of the backend.
// Since the PoS must work in standalone ( Without connection to the server ) 
// it must contains a representation of the server's PoS backend. 
// (taxes, product list, configuration options, etc.)  this representation
// is fetched and stored by the PosModel at the initialisation. 
// this is done asynchronously, a ready deferred alows the GUI to wait interactively 
// for the loading to be completed 
// There is a single instance of the PosModel for each Front-End instance, it is usually called
// 'pos' and is available to all widgets extending PosWidget.

exports.PosModel = Backbone.Model.extend({
    initialize: function(session, attributes) {
        Backbone.Model.prototype.initialize.call(this, attributes);
        var  self = this;
        this.flush_mutex = new Mutex();                   // used to make sure the orders are sent to the server once at time
        this.chrome = attributes.chrome;
        this.gui    = attributes.gui;

        this.proxy = new devices.ProxyDevice(this);              // used to communicate to the hardware devices via a local proxy
        this.barcode_reader = new devices.BarcodeReader({'pos': this, proxy:this.proxy});

        this.proxy_queue = new devices.JobQueue();           // used to prevent parallels communications to the proxy
        this.db = new PosDB();                       // a local database used to search trough products and categories & store pending orders
        this.debug = core.debug; //debug mode 
        
        // Business data; loaded from the server at launch
        this.company_logo = null;
        this.company_logo_base64 = '';
        this.currency = null;
        this.shop = null;
        this.company = null;
        this.user = null;
        this.users = [];
        this.partners = [];
        this.cashregisters = [];
        this.taxes = [];
        this.pos_session = null;
        this.config = null;
        this.units = [];
        this.units_by_id = {};
        this.pricelist = null;
        this.order_sequence = 1;
        window.posmodel = this;

        // these dynamic attributes can be watched for change by other models or widgets
        this.set({
            'synch':            { state:'connected', pending:0 }, 
            'orders':           new OrderCollection(),
            'selectedOrder':    null,
            'selectedClient':   null,
            'cashier':          null,
        });

        this.get('orders').bind('remove', function(order,_unused_,options){ 
            self.on_removed_order(order,options.index,options.reason); 
        });

        // Forward the 'client' attribute on the selected order to 'selectedClient'
        function update_client() {
            var order = self.get_order();
            this.set('selectedClient', order ? order.get_client() : null );
        }
        this.get('orders').bind('add remove change', update_client, this);
        this.bind('change:selectedOrder', update_client, this);

        // We fetch the backend data on the server asynchronously. this is done only when the pos user interface is launched,
        // Any change on this data made on the server is thus not reflected on the point of sale until it is relaunched. 
        // when all the data has loaded, we compute some stuff, and declare the Pos ready to be used. 
        this.ready = this.load_server_data().then(function(){
            return self.after_load_server_data();
        });
    },
    after_load_server_data: function(){
        this.load_orders();
        this.set_start_order();
        if(this.config.use_proxy){
            if (this.config.iface_customer_facing_display) {
                this.on('change:selectedOrder', this.send_current_order_to_customer_facing_display, this);
            }

            return this.connect_to_proxy();
        }
    },
    // releases ressources holds by the model at the end of life of the posmodel
    destroy: function(){
        // FIXME, should wait for flushing, return a deferred to indicate successfull destruction
        // this.flush();
        this.proxy.close();
        this.barcode_reader.disconnect();
        this.barcode_reader.disconnect_from_proxy();
    },

    connect_to_proxy: function(){
        var self = this;
        var  done = new $.Deferred();
        this.barcode_reader.disconnect_from_proxy();
        this.chrome.loading_message(_t('Connecting to the PosBox'),0);
        this.chrome.loading_skip(function(){
                self.proxy.stop_searching();
            });
        this.proxy.autoconnect({
                force_ip: self.config.proxy_ip || undefined,
                progress: function(prog){ 
                    self.chrome.loading_progress(prog);
                },
            }).then(function(){
                if(self.config.iface_scan_via_proxy){
                    self.barcode_reader.connect_to_proxy();
                }
            }).always(function(){
                done.resolve();
            });
        return done;
    },

    // Server side model loaders. This is the list of the models that need to be loaded from
    // the server. The models are loaded one by one by this list's order. The 'loaded' callback
    // is used to store the data in the appropriate place once it has been loaded. This callback
    // can return a deferred that will pause the loading of the next module. 
    // a shared temporary dictionary is available for loaders to communicate private variables
    // used during loading such as object ids, etc. 
    models: [
    {
        label:  'version',
        loaded: function(self){
            return session.rpc('/web/webclient/version_info',{}).done(function(version) {
                self.version = version;
            });
        },

    },{ 
        model:  'res.users',
        fields: ['name','company_id'],
        ids:    function(self){ return [session.uid]; },
        loaded: function(self,users){ self.user = users[0]; },
    },{ 
        model:  'res.company',
        fields: [ 'currency_id', 'email', 'website', 'company_registry', 'vat', 'name', 'phone', 'partner_id' , 'country_id', 'tax_calculation_rounding_method'],
        ids:    function(self){ return [self.user.company_id[0]]; },
        loaded: function(self,companies){ self.company = companies[0]; },
    },{
        model:  'decimal.precision',
        fields: ['name','digits'],
        loaded: function(self,dps){
            self.dp  = {};
            for (var i = 0; i < dps.length; i++) {
                self.dp[dps[i].name] = dps[i].digits;
            }
        },
    },{ 
        model:  'product.uom',
        fields: [],
        domain: null,
        context: function(self){ return { active_test: false }; },
        loaded: function(self,units){
            self.units = units;
            _.each(units, function(unit){
                self.units_by_id[unit.id] = unit;
            });
        }
    },{
        model:  'res.partner',
        fields: ['name','street','city','state_id','country_id','vat','phone','zip','mobile','email','barcode','write_date','property_account_position_id'],
        domain: [['customer','=',true]], 
        loaded: function(self,partners){
            self.partners = partners;
            self.db.add_partners(partners);
        },
    },{
        model:  'res.country',
        fields: ['name'],
        loaded: function(self,countries){
            self.countries = countries;
            self.company.country = null;
            for (var i = 0; i < countries.length; i++) {
                if (countries[i].id === self.company.country_id[0]){
                    self.company.country = countries[i];
                }
            }
        },
    },{
        model:  'account.tax',
        fields: ['name','amount', 'price_include', 'include_base_amount', 'amount_type', 'children_tax_ids'],
        domain: null,
        loaded: function(self, taxes){
            self.taxes = taxes;
            self.taxes_by_id = {};
            _.each(taxes, function(tax){
                self.taxes_by_id[tax.id] = tax;
            });
            _.each(self.taxes_by_id, function(tax) {
                tax.children_tax_ids = _.map(tax.children_tax_ids, function (child_tax_id) {
                    return self.taxes_by_id[child_tax_id];
                });
            });
        },
    },{
        model:  'pos.session',
        fields: ['id', 'journal_ids','name','user_id','config_id','start_at','stop_at','sequence_number','login_number'],
        domain: function(self){ return [['state','=','opened'],['user_id','=',session.uid]]; },
        loaded: function(self,pos_sessions){
            self.pos_session = pos_sessions[0]; 
        },
    },{
        model: 'pos.config',
        fields: [],
        domain: function(self){ return [['id','=', self.pos_session.config_id[0]]]; },
        loaded: function(self,configs){
            self.config = configs[0];
            self.config.use_proxy = self.config.iface_payment_terminal || 
                                    self.config.iface_electronic_scale ||
                                    self.config.iface_print_via_proxy  ||
                                    self.config.iface_scan_via_proxy   ||
                                    self.config.iface_cashdrawer       ||
                                    self.config.iface_customer_facing_display;

            if (self.config.company_id[0] !== self.user.company_id[0]) {
                throw new Error(_t("Error: The Point of Sale User must belong to the same company as the Point of Sale. You are probably trying to load the point of sale as an administrator in a multi-company setup, with the administrator account set to the wrong company."));
            }

            self.db.set_uuid(self.config.uuid);
            self.cashier = self.get_cashier();

            var orders = self.db.get_orders();
            for (var i = 0; i < orders.length; i++) {
                self.pos_session.sequence_number = Math.max(self.pos_session.sequence_number, orders[i].data.sequence_number+1);
            }
       },
    },{
        model:  'res.users',
        fields: ['name','pos_security_pin','groups_id','barcode'],
        domain: function(self){ return [['company_id','=',self.user.company_id[0]],'|', ['groups_id','=', self.config.group_pos_manager_id[0]],['groups_id','=', self.config.group_pos_user_id[0]]]; },
        loaded: function(self,users){ 
            // we attribute a role to the user, 'cashier' or 'manager', depending
            // on the group the user belongs. 
            var pos_users = [];
            for (var i = 0; i < users.length; i++) {
                var user = users[i];
                for (var j = 0; j < user.groups_id.length; j++) {
                    var group_id = user.groups_id[j];
                    if (group_id === self.config.group_pos_manager_id[0]) {
                        user.role = 'manager';
                        break;
                    } else if (group_id === self.config.group_pos_user_id[0]) {
                        user.role = 'cashier';
                    }
                }
                if (user.role) {
                    pos_users.push(user);
                }
                // replace the current user with its updated version
                if (user.id === self.user.id) {
                    self.user = user;
                }
            }
            self.users = pos_users; 
        },
    },{
        model: 'stock.location',
        fields: [],
        ids:    function(self){ return [self.config.stock_location_id[0]]; },
        loaded: function(self, locations){ self.shop = locations[0]; },
    },{
        model:  'product.pricelist',
        fields: ['currency_id'],
        ids:    function(self){ return [self.config.pricelist_id[0]]; },
        loaded: function(self, pricelists){ self.pricelist = pricelists[0]; },
    },{
        model: 'res.currency',
        fields: ['name','symbol','position','rounding'],
        ids:    function(self){ return [self.pricelist.currency_id[0]]; },
        loaded: function(self, currencies){
            self.currency = currencies[0];
            if (self.currency.rounding > 0) {
                self.currency.decimals = Math.ceil(Math.log(1.0 / self.currency.rounding) / Math.log(10));
            } else {
                self.currency.decimals = 0;
            }

        },
    },{
        model:  'pos.category',
        fields: ['id','name','parent_id','child_id','image'],
        domain: null,
        loaded: function(self, categories){
            self.db.add_categories(categories);
        },
    },{
        model:  'product.product',
        fields: ['display_name', 'list_price','price','pos_categ_id', 'taxes_id', 'barcode', 'default_code', 
                 'to_weight', 'uom_id', 'description_sale', 'description',
                 'product_tmpl_id','tracking'],
        order:  _.map(['sequence','default_code','name'], function (name) { return {name: name}; }),
        domain: [['sale_ok','=',true],['available_in_pos','=',true]],
        context: function(self){ return { pricelist: self.pricelist.id, display_default_code: false }; },
        loaded: function(self, products){
            self.db.add_products(products);
        },
    },{
        model:  'account.bank.statement',
        fields: ['account_id','currency_id','journal_id','state','name','user_id','pos_session_id'],
        domain: function(self){ return [['state', '=', 'open'],['pos_session_id', '=', self.pos_session.id]]; },
        loaded: function(self, cashregisters, tmp){
            self.cashregisters = cashregisters;

            tmp.journals = [];
            _.each(cashregisters,function(statement){
                tmp.journals.push(statement.journal_id[0]);
            });
        },
    },{
        model:  'account.journal',
        fields: ['type', 'sequence'],
        domain: function(self,tmp){ return [['id','in',tmp.journals]]; },
        loaded: function(self, journals){
            var i;
            self.journals = journals;

            // associate the bank statements with their journals. 
            var cashregisters = self.cashregisters;
            var ilen = cashregisters.length;
            for(i = 0; i < ilen; i++){
                for(var j = 0, jlen = journals.length; j < jlen; j++){
                    if(cashregisters[i].journal_id[0] === journals[j].id){
                        cashregisters[i].journal = journals[j];
                    }
                }
            }

            self.cashregisters_by_id = {};
            for (i = 0; i < self.cashregisters.length; i++) {
                self.cashregisters_by_id[self.cashregisters[i].id] = self.cashregisters[i];
            }

            self.cashregisters = self.cashregisters.sort(function(a,b){ 
		// prefer cashregisters to be first in the list
		if (a.journal.type == "cash" && b.journal.type != "cash") {
		    return -1;
		} else if (a.journal.type != "cash" && b.journal.type == "cash") {
		    return 1;
		} else {
                    return a.journal.sequence - b.journal.sequence;
		}
            });

        },
    },  {
        model:  'account.fiscal.position',
        fields: [],
        domain: function(self){ return [['id','in',self.config.fiscal_position_ids]]; },
        loaded: function(self, fiscal_positions){
            self.fiscal_positions = fiscal_positions;
        }
    }, {
        model:  'account.fiscal.position.tax',
        fields: [],
        domain: function(self){
            var fiscal_position_tax_ids = [];

            self.fiscal_positions.forEach(function (fiscal_position) {
                fiscal_position.tax_ids.forEach(function (tax_id) {
                    fiscal_position_tax_ids.push(tax_id);
                });
            });

            return [['id','in',fiscal_position_tax_ids]];
        },
        loaded: function(self, fiscal_position_taxes){
            self.fiscal_position_taxes = fiscal_position_taxes;
            self.fiscal_positions.forEach(function (fiscal_position) {
                fiscal_position.fiscal_position_taxes_by_id = {};
                fiscal_position.tax_ids.forEach(function (tax_id) {
                    var fiscal_position_tax = _.find(fiscal_position_taxes, function (fiscal_position_tax) {
                        return fiscal_position_tax.id === tax_id;
                    });

                    fiscal_position.fiscal_position_taxes_by_id[fiscal_position_tax.id] = fiscal_position_tax;
                });
            });
        }
    },  {
        label: 'fonts',
        loaded: function(){
            var fonts_loaded = new $.Deferred();
            // Waiting for fonts to be loaded to prevent receipt printing
            // from printing empty receipt while loading Inconsolata
            // ( The font used for the receipt ) 
            waitForWebfonts(['Lato','Inconsolata'], function(){
                fonts_loaded.resolve();
            });
            // The JS used to detect font loading is not 100% robust, so
            // do not wait more than 5sec
            setTimeout(function(){
                fonts_loaded.resolve();
            },5000);

            return fonts_loaded;
        },
    },{
        label: 'pictures',
        loaded: function(self){
            self.company_logo = new Image();
            var  logo_loaded = new $.Deferred();
            self.company_logo.onload = function(){
                var img = self.company_logo;
                var ratio = 1;
                var targetwidth = 300;
                var maxheight = 150;
                if( img.width !== targetwidth ){
                    ratio = targetwidth / img.width;
                }
                if( img.height * ratio > maxheight ){
                    ratio = maxheight / img.height;
                }
                var width  = Math.floor(img.width * ratio);
                var height = Math.floor(img.height * ratio);
                var c = document.createElement('canvas');
                    c.width  = width;
                    c.height = height;
                var ctx = c.getContext('2d');
                    ctx.drawImage(self.company_logo,0,0, width, height);

                self.company_logo_base64 = c.toDataURL();
                logo_loaded.resolve();
            };
            self.company_logo.onerror = function(){
                logo_loaded.reject();
            };
            self.company_logo.crossOrigin = "anonymous";
            self.company_logo.src = '/web/binary/company_logo' +'?dbname=' + session.db + '&_'+Math.random();

            return logo_loaded;
        },
    }, {
        label: 'barcodes',
        loaded: function(self) {
            var barcode_parser = new BarcodeParser({'nomenclature_id': self.config.barcode_nomenclature_id});
            self.barcode_reader.set_barcode_parser(barcode_parser);
            return barcode_parser.is_loaded();
        },
    }
    ],

    // loads all the needed data on the sever. returns a deferred indicating when all the data has loaded. 
    load_server_data: function(){
        var self = this;
        var loaded = new $.Deferred();
        var progress = 0;
        var progress_step = 1.0 / self.models.length;
        var tmp = {}; // this is used to share a temporary state between models loaders

        function load_model(index){
            if(index >= self.models.length){
                loaded.resolve();
            }else{
                var model = self.models[index];
                self.chrome.loading_message(_t('Loading')+' '+(model.label || model.model || ''), progress);

                var cond = typeof model.condition === 'function'  ? model.condition(self,tmp) : true;
                if (!cond) {
                    load_model(index+1);
                    return;
                }

                var fields =  typeof model.fields === 'function'  ? model.fields(self,tmp)  : model.fields;
                var domain =  typeof model.domain === 'function'  ? model.domain(self,tmp)  : model.domain;
                var context = typeof model.context === 'function' ? model.context(self,tmp) : model.context; 
                var ids     = typeof model.ids === 'function'     ? model.ids(self,tmp) : model.ids;
                var order   = typeof model.order === 'function'   ? model.order(self,tmp):    model.order;
                progress += progress_step;

                if( model.model ){
                    var params = {
                        model: model.model,
                        context: context,
                    };

                    if (model.ids) {
                        params.method = 'read';
                        params.args = [ids, fields];
                    } else {
                        params.method = 'search_read';
                        params.domain = domain;
                        params.fields = fields;
                        params.orderBy = order;
                    }

                    rpc.query(params).then(function(result){
                        try{    // catching exceptions in model.loaded(...)
                            $.when(model.loaded(self,result,tmp))
                                .then(function(){ load_model(index + 1); },
                                      function(err){ loaded.reject(err); });
                        }catch(err){
                            console.error(err.stack);
                            loaded.reject(err);
                        }
                    },function(err){
                        loaded.reject(err);
                    });
                }else if( model.loaded ){
                    try{    // catching exceptions in model.loaded(...)
                        $.when(model.loaded(self,tmp))
                            .then(  function(){ load_model(index +1); },
                                    function(err){ loaded.reject(err); });
                    }catch(err){
                        loaded.reject(err);
                    }
                }else{
                    load_model(index + 1);
                }
            }
        }

        try{
            load_model(0);
        }catch(err){
            loaded.reject(err);
        }

        return loaded;
    },

    // reload the list of partner, returns as a deferred that resolves if there were
    // updated partners, and fails if not
    load_new_partners: function(){
        var self = this;
        var def  = new $.Deferred();
        var fields = _.find(this.models,function(model){ return model.model === 'res.partner'; }).fields;
        var domain = [['customer','=',true],['write_date','>',this.db.get_partner_write_date()]];
        rpc.query({
                model: 'res.partner',
                method: 'search_read',
                args: [domain, fields],
            }, {
                timeout: 3000,
                shadow: true,
            })
            .then(function(partners){
                if (self.db.add_partners(partners)) {   // check if the partners we got were real updates
                    def.resolve();
                } else {
                    def.reject();
                }
            }, function(type,err){ def.reject(); });
        return def;
    },

    // this is called when an order is removed from the order collection. It ensures that there is always an existing
    // order and a valid selected order
    on_removed_order: function(removed_order,index,reason){
        var order_list = this.get_order_list();
        if( (reason === 'abandon' || removed_order.temporary) && order_list.length > 0){
            // when we intentionally remove an unfinished order, and there is another existing one
            this.set_order(order_list[index] || order_list[order_list.length -1]);
        }else{
            // when the order was automatically removed after completion, 
            // or when we intentionally delete the only concurrent order
            this.add_new_order();
        }
    },

    // returns the user who is currently the cashier for this point of sale
    get_cashier: function(){
<<<<<<< HEAD
        return this.get('cashier') || this.user;
    },
    // changes the current cashier
    set_cashier: function(user){
        this.set('cashier', user);
=======
        return this.db.get_cashier() || this.cashier || this.user;
    },
    // changes the current cashier
    set_cashier: function(user){
        this.cashier = user;
        this.db.set_cashier(this.cashier);
>>>>>>> 64d56995
    },
    //creates a new empty order and sets it as the current order
    add_new_order: function(){
        var order = new exports.Order({},{pos:this});
        this.get('orders').add(order);
        this.set('selectedOrder', order);
        return order;
    },
    // load the locally saved unpaid orders for this session.
    load_orders: function(){
        var jsons = this.db.get_unpaid_orders();
        var orders = [];
        var not_loaded_count = 0; 

        for (var i = 0; i < jsons.length; i++) {
            var json = jsons[i];
            if (json.pos_session_id === this.pos_session.id) {
                orders.push(new exports.Order({},{
                    pos:  this,
                    json: json,
                }));
            } else {
                not_loaded_count += 1;
            }
        }

        if (not_loaded_count) {
            console.info('There are '+not_loaded_count+' locally saved unpaid orders belonging to another session');
        }
        
        orders = orders.sort(function(a,b){
            return a.sequence_number - b.sequence_number;
        });

        if (orders.length) {
            this.get('orders').add(orders);
        }
    },

    set_start_order: function(){
        var orders = this.get('orders').models;
        
        if (orders.length && !this.get('selectedOrder')) {
            this.set('selectedOrder',orders[0]);
        } else {
            this.add_new_order();
        }
    },

    // return the current order
    get_order: function(){
        return this.get('selectedOrder');
    },

    get_client: function() {
        var order = this.get_order();
        if (order) {
            return order.get_client();
        }
        return null;
    },

    // change the current order
    set_order: function(order){
        this.set({ selectedOrder: order });
    },
    
    // return the list of unpaid orders
    get_order_list: function(){
        return this.get('orders').models;
    },

    //removes the current order
    delete_current_order: function(){
        var order = this.get_order();
        if (order) {
            order.destroy({'reason':'abandon'});
        }
    },

    _convert_product_img_to_base64: function (product, url) {
        var deferred = new $.Deferred();
        var img = new Image();

	    img.onload = function () {
	       var canvas = document.createElement('CANVAS');
	       var ctx = canvas.getContext('2d');

	       canvas.height = this.height;
	       canvas.width = this.width;
	       ctx.drawImage(this,0,0);

            var dataURL = canvas.toDataURL('image/jpeg');
            product.image_base64 = dataURL;
	       canvas = null;

            deferred.resolve();
	   };
	   img.src = url;

        return deferred;
    },

    send_current_order_to_customer_facing_display: function() {
        var self = this;
        this.render_html_for_customer_facing_display().then(function (rendered_html) {
            self.proxy.update_customer_facing_display(rendered_html);
        });
    },

    render_html_for_customer_facing_display: function () {
        var self = this;
        var order = this.get_order();
        var rendered_html = this.config.customer_facing_display_html;

        // If we're using an external device like the POSBox, we
        // cannot get /web/image?model=product.product because the
        // POSBox is not logged in and thus doesn't have the access
        // rights to access product.product. So instead we'll base64
        // encode it and embed it in the HTML.
        var get_image_deferreds = [];

        if (order) {
            order.get_orderlines().forEach(function (orderline) {
                var product = orderline.product;
                var image_url = window.location.origin + '/web/image?model=product.product&field=image_medium&id=' + product.id;

                // only download and convert image if we haven't done it before
                if (! product.image_base64) {
                    get_image_deferreds.push(self._convert_product_img_to_base64(product, image_url));
                }
            });
        }

        // when all images are loaded in product.image_base64
        return $.when.apply($, get_image_deferreds).then(function () {
            var rendered_order_lines = "";
            var rendered_payment_lines = "";
            var order_total_with_tax = self.chrome.format_currency(0);

            if (order) {
                rendered_order_lines = QWeb.render('CustomerFacingDisplayOrderLines', {
                    'orderlines': order.get_orderlines(),
                    'widget': self.chrome,
                });
                rendered_payment_lines = QWeb.render('CustomerFacingDisplayPaymentLines', {
                    'order': order,
                    'widget': self.chrome,
                });
                order_total_with_tax = self.chrome.format_currency(order.get_total_with_tax());
            }

            var $rendered_html = $(rendered_html);
            $rendered_html.find('.pos_orderlines_list').html(rendered_order_lines);
            $rendered_html.find('.pos-total').find('.pos_total-amount').html(order_total_with_tax);
            var pos_change_title = $rendered_html.find('.pos-change_title').text();
            $rendered_html.find('.pos-paymentlines').html(rendered_payment_lines);
            $rendered_html.find('.pos-change_title').text(pos_change_title);

            // prop only uses the first element in a set of elements,
            // and there's no guarantee that
            // customer_facing_display_html is wrapped in a single
            // root element.
            rendered_html = _.reduce($rendered_html, function (memory, current_element) {
                return memory + $(current_element).prop('outerHTML');
            }, ""); // initial memory of ""

            rendered_html = QWeb.render('CustomerFacingDisplayHead', {
                origin: window.location.origin
            }) + rendered_html;
            return rendered_html;
        });
    },

    // saves the order locally and try to send it to the backend. 
    // it returns a deferred that succeeds after having tried to send the order and all the other pending orders.
    push_order: function(order, opts) {
        opts = opts || {};
        var self = this;

        if(order){
            this.db.add_order(order.export_as_JSON());
        }
        
        var pushed = new $.Deferred();

        this.flush_mutex.exec(function(){
            var flushed = self._flush_orders(self.db.get_orders(), opts);

            flushed.always(function(ids){
                pushed.resolve();
            });

            return flushed;
        });
        return pushed;
    },

    // saves the order locally and try to send it to the backend and make an invoice
    // returns a deferred that succeeds when the order has been posted and successfully generated
    // an invoice. This method can fail in various ways:
    // error-no-client: the order must have an associated partner_id. You can retry to make an invoice once
    //     this error is solved
    // error-transfer: there was a connection error during the transfer. You can retry to make the invoice once
    //     the network connection is up 

    push_and_invoice_order: function(order){
        var self = this;
        var invoiced = new $.Deferred(); 

        if(!order.get_client()){
            invoiced.reject({code:400, message:'Missing Customer', data:{}});
            return invoiced;
        }

        var order_id = this.db.add_order(order.export_as_JSON());

        this.flush_mutex.exec(function(){
            var done = new $.Deferred(); // holds the mutex

            // send the order to the server
            // we have a 30 seconds timeout on this push.
            // FIXME: if the server takes more than 30 seconds to accept the order,
            // the client will believe it wasn't successfully sent, and very bad
            // things will happen as a duplicate will be sent next time
            // so we must make sure the server detects and ignores duplicated orders

            var transfer = self._flush_orders([self.db.get_order(order_id)], {timeout:30000, to_invoice:true});
            
            transfer.fail(function(error){
                invoiced.reject(error);
                done.reject();
            });

            // on success, get the order id generated by the server
            transfer.pipe(function(order_server_id){    

                // generate the pdf and download it
                self.chrome.do_action('point_of_sale.pos_invoice_report',{additional_context:{ 
                    active_ids:order_server_id,
                }});

                invoiced.resolve();
                done.resolve();
            });

            return done;

        });

        return invoiced;
    },

    // wrapper around the _save_to_server that updates the synch status widget
    _flush_orders: function(orders, options) {
        var self = this;
        this.set('synch',{ state: 'connecting', pending: orders.length});

        return self._save_to_server(orders, options).done(function (server_ids) {
            var pending = self.db.get_orders().length;

            self.set('synch', {
                state: pending ? 'connecting' : 'connected',
                pending: pending
            });

            return server_ids;
        }).fail(function(error, event){
            var pending = self.db.get_orders().length;
            if (self.get('failed')) {
                self.set('synch', { state: 'error', pending: pending });
            } else {
                self.set('synch', { state: 'disconnected', pending: pending });
            }
        });
    },

    // send an array of orders to the server
    // available options:
    // - timeout: timeout for the rpc call in ms
    // returns a deferred that resolves with the list of
    // server generated ids for the sent orders
    _save_to_server: function (orders, options) {
        if (!orders || !orders.length) {
            var result = $.Deferred();
            result.resolve([]);
            return result;
        }
            
        options = options || {};

        var self = this;
        var timeout = typeof options.timeout === 'number' ? options.timeout : 7500 * orders.length;

        // Keep the order ids that are about to be sent to the
        // backend. In between create_from_ui and the success callback
        // new orders may have been added to it.
        var order_ids_to_sync = _.pluck(orders, 'id');

        // we try to send the order. shadow prevents a spinner if it takes too long. (unless we are sending an invoice,
        // then we want to notify the user that we are waiting on something )
        var args = [_.map(orders, function (order) {
                order.to_invoice = options.to_invoice || false;
                return order;
            })];
        return rpc.query({
                model: 'pos.order',
                method: 'create_from_ui',
                args: args,
            }, {
                timeout: timeout,
                shadow: !options.to_invoice
            })
            .then(function (server_ids) {
                _.each(order_ids_to_sync, function (order_id) {
                    self.db.remove_order(order_id);
                });
                self.set('failed',false);
                return server_ids;
            }).fail(function (type, error){
                if(error.code === 200 ){    // Business Logic Error, not a connection problem
                    //if warning do not need to display traceback!!
                    if (error.data.exception_type == 'warning') {
                        delete error.data.debug;
                    }

                    // Hide error if already shown before ...
                    if ((!self.get('failed') || options.show_error) && !options.to_invoice) {
                        self.gui.show_popup('error-traceback',{
                            'title': error.data.message,
                            'body':  error.data.debug
                        });
                    }
                    self.set('failed',error);
                }
                console.error('Failed to send orders:', orders);
            });
    },

    scan_product: function(parsed_code){
        var selectedOrder = this.get_order();       
        var product = this.db.get_product_by_barcode(parsed_code.base_code);

        if(!product){
            return false;
        }

        if(parsed_code.type === 'price'){
            selectedOrder.add_product(product, {price:parsed_code.value});
        }else if(parsed_code.type === 'weight'){
            selectedOrder.add_product(product, {quantity:parsed_code.value, merge:false});
        }else if(parsed_code.type === 'discount'){
            selectedOrder.add_product(product, {discount:parsed_code.value, merge:false});
        }else{
            selectedOrder.add_product(product);
        }
        return true;
    },

    // Exports the paid orders (the ones waiting for internet connection)
    export_paid_orders: function() {
        return JSON.stringify({
            'paid_orders':  this.db.get_orders(),
            'session':      this.pos_session.name,
            'session_id':    this.pos_session.id,
            'date':         (new Date()).toUTCString(),
            'version':      this.version.server_version_info,
        },null,2);
    },

    // Exports the unpaid orders (the tabs) 
    export_unpaid_orders: function() {
        return JSON.stringify({
            'unpaid_orders': this.db.get_unpaid_orders(),
            'session':       this.pos_session.name,
            'session_id':    this.pos_session.id,
            'date':          (new Date()).toUTCString(),
            'version':       this.version.server_version_info,
        },null,2);
    },

    // This imports paid or unpaid orders from a json file whose
    // contents are provided as the string str.
    // It returns a report of what could and what could not be
    // imported.
    import_orders: function(str) {
        var json = JSON.parse(str);
        var report = {
            // Number of paid orders that were imported
            paid: 0,
            // Number of unpaid orders that were imported
            unpaid: 0,
            // Orders that were not imported because they already exist (uid conflict)
            unpaid_skipped_existing: 0,
            // Orders that were not imported because they belong to another session
            unpaid_skipped_session:  0,
            // The list of session ids to which skipped orders belong.
            unpaid_skipped_sessions: [],
        };

        if (json.paid_orders) {
            for (var i = 0; i < json.paid_orders.length; i++) {
                this.db.add_order(json.paid_orders[i].data);
            }
            report.paid = json.paid_orders.length;
            this.push_order();
        } 

        if (json.unpaid_orders) {

            var orders  = [];
            var existing = this.get_order_list();
            var existing_uids = {};
            var skipped_sessions = {};
            
            for (var i = 0; i < existing.length; i++) {
                existing_uids[existing[i].uid] = true;
            }

            for (var i = 0; i < json.unpaid_orders.length; i++) {
                var order = json.unpaid_orders[i];
                if (order.pos_session_id !== this.pos_session.id) {
                    report.unpaid_skipped_session += 1;
                    skipped_sessions[order.pos_session_id] = true;
                } else if (existing_uids[order.uid]) {
                    report.unpaid_skipped_existing += 1;
                } else {
                    orders.push(new exports.Order({},{
                        pos: this,
                        json: order,
                    }));
                } 
            }

            orders = orders.sort(function(a,b){
                return a.sequence_number - b.sequence_number;
            });

            if (orders.length) {
                report.unpaid = orders.length;
                this.get('orders').add(orders);
            }

            report.unpaid_skipped_sessions = _.keys(skipped_sessions);
        }

        return report;
    },

    _load_orders: function(){
        var jsons = this.db.get_unpaid_orders();
        var orders = [];
        var not_loaded_count = 0; 

        for (var i = 0; i < jsons.length; i++) {
            var json = jsons[i];
            if (json.pos_session_id === this.pos_session.id) {
                orders.push(new exports.Order({},{
                    pos:  this,
                    json: json,
                }));
            } else {
                not_loaded_count += 1;
            }
        }

        if (not_loaded_count) {
            console.info('There are '+not_loaded_count+' locally saved unpaid orders belonging to another session');
        }
        
        orders = orders.sort(function(a,b){
            return a.sequence_number - b.sequence_number;
        });

        if (orders.length) {
            this.get('orders').add(orders);
        }
    },
        
});

// Add fields to the list of read fields when a model is loaded
// by the point of sale.
// e.g: module.load_fields("product.product",['price','category'])

exports.load_fields = function(model_name, fields) {
    if (!(fields instanceof Array)) {
        fields = [fields];
    }

    var models = exports.PosModel.prototype.models;
    for (var i = 0; i < models.length; i++) {
        var model = models[i];
        if (model.model === model_name) {
            // if 'fields' is empty all fields are loaded, so we do not need
            // to modify the array
            if ((model.fields instanceof Array) && model.fields.length > 0) {
                model.fields = model.fields.concat(fields || []);
            }
        }
    }
};

// Loads openerp models at the point of sale startup.
// load_models take an array of model loader declarations.
// - The models will be loaded in the array order. 
// - If no openerp model name is provided, no server data
//   will be loaded, but the system can be used to preprocess
//   data before load.
// - loader arguments can be functions that return a dynamic
//   value. The function takes the PosModel as the first argument
//   and a temporary object that is shared by all models, and can
//   be used to store transient information between model loads.
// - There is no dependency management. The models must be loaded
//   in the right order. Newly added models are loaded at the end
//   but the after / before options can be used to load directly
//   before / after another model.
//
// models: [{
//  model: [string] the name of the openerp model to load.
//  label: [string] The label displayed during load.
//  fields: [[string]|function] the list of fields to be loaded. 
//          Empty Array / Null loads all fields.
//  order:  [[string]|function] the models will be ordered by 
//          the provided fields
//  domain: [domain|function] the domain that determines what
//          models need to be loaded. Null loads everything
//  ids:    [[id]|function] the id list of the models that must
//          be loaded. Overrides domain.
//  context: [Dict|function] the openerp context for the model read
//  condition: [function] do not load the models if it evaluates to
//             false.
//  loaded: [function(self,model)] this function is called once the 
//          models have been loaded, with the data as second argument
//          if the function returns a deferred, the next model will
//          wait until it resolves before loading.
// }]
//
// options:
//   before: [string] The model will be loaded before the named models
//           (applies to both model name and label)
//   after:  [string] The model will be loaded after the (last loaded)
//           named model. (applies to both model name and label)
//
exports.load_models = function(models,options) {
    options = options || {};
    if (!(models instanceof Array)) {
        models = [models];
    }

    var pmodels = exports.PosModel.prototype.models;
    var index = pmodels.length;
    if (options.before) {
        for (var i = 0; i < pmodels.length; i++) {
            if (    pmodels[i].model === options.before ||
                    pmodels[i].label === options.before ){
                index = i;
                break;
            }
        }
    } else if (options.after) {
        for (var i = 0; i < pmodels.length; i++) {
            if (    pmodels[i].model === options.after ||
                    pmodels[i].label === options.after ){
                index = i + 1;
            }
        }
    }
    pmodels.splice.apply(pmodels,[index,0].concat(models));
};

var orderline_id = 1;

// An orderline represent one element of the content of a client's shopping cart.
// An orderline contains a product, its quantity, its price, discount. etc. 
// An Order contains zero or more Orderlines.
exports.Orderline = Backbone.Model.extend({
    initialize: function(attr,options){
        this.pos   = options.pos;
        this.order = options.order;
        if (options.json) {
            this.init_from_JSON(options.json);
            return;
        }
        this.product = options.product;
        this.set_product_lot(this.product)
        this.price   = options.product.price;
        this.set_quantity(1);
        this.discount = 0;
        this.discountStr = '0';
        this.type = 'unit';
        this.selected = false;
        this.id       = orderline_id++; 
    },
    init_from_JSON: function(json) {
        this.product = this.pos.db.get_product_by_id(json.product_id);
        if (!this.product) {
            console.error('ERROR: attempting to recover product ID', json.product_id,
                'not available in the point of sale. Correct the product or clean the browser cache.');
        }
        this.set_product_lot(this.product)
        this.price = json.price_unit;
        this.set_discount(json.discount);
        this.set_quantity(json.qty);
        this.id    = json.id;
        orderline_id = Math.max(this.id+1,orderline_id);
        var pack_lot_lines = json.pack_lot_ids;
        for (var i = 0; i < pack_lot_lines.length; i++) {
            var packlotline = pack_lot_lines[i][2];
            var pack_lot_line = new exports.Packlotline({}, {'json': _.extend(packlotline, {'order_line':this})});
            this.pack_lot_lines.add(pack_lot_line);
        }
    },
    clone: function(){
        var orderline = new exports.Orderline({},{
            pos: this.pos,
            order: this.order,
            product: this.product,
            price: this.price,
        });
        orderline.order = null;
        orderline.quantity = this.quantity;
        orderline.quantityStr = this.quantityStr;
        orderline.discount = this.discount;
        orderline.price = this.price;
        orderline.type = this.type;
        orderline.selected = false;
        return orderline;
    },
    set_product_lot: function(product){
        this.has_product_lot = product.tracking !== 'none' && this.pos.config.use_existing_lots;
        this.pack_lot_lines  = this.has_product_lot && new PacklotlineCollection(null, {'order_line': this});
    },
    // sets a discount [0,100]%
    set_discount: function(discount){
        var disc = Math.min(Math.max(parseFloat(discount) || 0, 0),100);
        this.discount = disc;
        this.discountStr = '' + disc;
        this.trigger('change',this);
    },
    // returns the discount [0,100]%
    get_discount: function(){
        return this.discount;
    },
    get_discount_str: function(){
        return this.discountStr;
    },
    get_product_type: function(){
        return this.type;
    },
    // sets the quantity of the product. The quantity will be rounded according to the 
    // product's unity of measure properties. Quantities greater than zero will not get 
    // rounded to zero
    set_quantity: function(quantity){
        this.order.assert_editable();
        if(quantity === 'remove'){
            this.order.remove_orderline(this);
            return;
        }else{
            var quant = parseFloat(quantity) || 0;
            var unit = this.get_unit();
            if(unit){
                if (unit.rounding) {
                    this.quantity    = round_pr(quant, unit.rounding);
                    var decimals = this.pos.dp['Product Unit of Measure'];
                    this.quantityStr = field_utils.format.float(round_di(this.quantity, decimals), {digits: [69, decimals]});
                } else {
                    this.quantity    = round_pr(quant, 1);
                    this.quantityStr = this.quantity.toFixed(0);
                }
            }else{
                this.quantity    = quant;
                this.quantityStr = '' + this.quantity;
            }
        }
        this.trigger('change',this);
    },
    // return the quantity of product
    get_quantity: function(){
        return this.quantity;
    },
    get_quantity_str: function(){
        return this.quantityStr;
    },
    get_quantity_str_with_unit: function(){
        var unit = this.get_unit();
        if(unit && !unit.is_pos_groupable){
            return this.quantityStr + ' ' + unit.name;
        }else{
            return this.quantityStr;
        }
    },

    get_required_number_of_lots: function(){
        var lots_required = 1;

        if (this.product.tracking == 'serial') {
            lots_required = this.quantity;
        }

        return lots_required;
    },

    compute_lot_lines: function(){
        var pack_lot_lines = this.pack_lot_lines;
        var lines = pack_lot_lines.length;
        var lots_required = this.get_required_number_of_lots();

        if(lots_required > lines){
            for(var i=0; i<lots_required - lines; i++){
                pack_lot_lines.add(new exports.Packlotline({}, {'order_line': this}));
            }
        }
        if(lots_required < lines){
            var to_remove = lines - lots_required;
            var lot_lines = pack_lot_lines.sortBy('lot_name').slice(0, to_remove);
            pack_lot_lines.remove(lot_lines);
        }
        return this.pack_lot_lines;
    },

    has_valid_product_lot: function(){
        if(!this.has_product_lot){
            return true;
        }
        var valid_product_lot = this.pack_lot_lines.get_valid_lots();
        return this.get_required_number_of_lots() === valid_product_lot.length;
    },

    // return the unit of measure of the product
    get_unit: function(){
        var unit_id = this.product.uom_id;
        if(!unit_id){
            return undefined;
        }
        unit_id = unit_id[0];
        if(!this.pos){
            return undefined;
        }
        return this.pos.units_by_id[unit_id];
    },
    // return the product of this orderline
    get_product: function(){
        return this.product;
    },
    // selects or deselects this orderline
    set_selected: function(selected){
        this.selected = selected;
        this.trigger('change',this);
    },
    // returns true if this orderline is selected
    is_selected: function(){
        return this.selected;
    },
    // when we add an new orderline we want to merge it with the last line to see reduce the number of items
    // in the orderline. This returns true if it makes sense to merge the two
    can_be_merged_with: function(orderline){
        if( this.get_product().id !== orderline.get_product().id){    //only orderline of the same product can be merged
            return false;
        }else if(!this.get_unit() || !this.get_unit().is_pos_groupable){
            return false;
        }else if(this.get_product_type() !== orderline.get_product_type()){
            return false;
        }else if(this.get_discount() > 0){             // we don't merge discounted orderlines
            return false;
        }else if(this.price !== orderline.price){
            return false;
        }else if(this.product.tracking == 'lot') {
            return false;
        }else{ 
            return true;
        }
    },
    merge: function(orderline){
        this.order.assert_editable();
        this.set_quantity(this.get_quantity() + orderline.get_quantity());
    },
    export_as_JSON: function() {
        var pack_lot_ids = [];
        if (this.has_product_lot){
            this.pack_lot_lines.each(_.bind( function(item) {
                return pack_lot_ids.push([0, 0, item.export_as_JSON()]);
            }, this));
        }
        return {
            qty: this.get_quantity(),
            price_unit: this.get_unit_price(),
            discount: this.get_discount(),
            product_id: this.get_product().id,
            tax_ids: [[6, false, _.map(this.get_applicable_taxes(), function(tax){ return tax.id; })]],
            id: this.id,
            pack_lot_ids: pack_lot_ids
        };
    },
    //used to create a json of the ticket, to be sent to the printer
    export_for_printing: function(){
        return {
            quantity:           this.get_quantity(),
            unit_name:          this.get_unit().name,
            price:              this.get_unit_display_price(),
            discount:           this.get_discount(),
            product_name:       this.get_product().display_name,
            product_name_wrapped: this.generate_wrapped_product_name(),
            price_display :     this.get_display_price(),
            price_with_tax :    this.get_price_with_tax(),
            price_without_tax:  this.get_price_without_tax(),
            tax:                this.get_tax(),
            product_description:      this.get_product().description,
            product_description_sale: this.get_product().description_sale,
        };
    },
    generate_wrapped_product_name: function() {
        var MAX_LENGTH = 24; // 40 * line ratio of .6
        var wrapped = [];
        var name = this.get_product().display_name;
        var current_line = "";

        while (name.length > 0) {
            var space_index = name.indexOf(" ");

            if (space_index === -1) {
                space_index = name.length;
            }

            if (current_line.length + space_index > MAX_LENGTH) {
                if (current_line.length) {
                    wrapped.push(current_line);
                }
                current_line = "";
            }

            current_line += name.slice(0, space_index + 1);
            name = name.slice(space_index + 1);
        }

        if (current_line.length) {
            wrapped.push(current_line);
        }

        return wrapped;
    },
    // changes the base price of the product for this orderline
    set_unit_price: function(price){
        this.order.assert_editable();
        this.price = round_di(parseFloat(price) || 0, this.pos.dp['Product Price']);
        this.trigger('change',this);
    },
    get_unit_price: function(){
        var digits = this.pos.dp['Product Price'];
        // round and truncate to mimic _sybmbol_set behavior
        return parseFloat(round_di(this.price || 0, digits).toFixed(digits));
    },
    get_unit_display_price: function(){
        if (this.pos.config.iface_tax_included) {
            var quantity = this.quantity;
            this.quantity = 1.0;
            var price = this.get_all_prices().priceWithTax;
            this.quantity = quantity;
            return price;
        } else {
            return this.get_unit_price();
        }
    },
    get_base_price:    function(){
        var rounding = this.pos.currency.rounding;
        return round_pr(this.get_unit_price() * this.get_quantity() * (1 - this.get_discount()/100), rounding);
    },
    get_display_price: function(){
        if (this.pos.config.iface_tax_included) {
            return this.get_price_with_tax();
        } else {
            return this.get_base_price();
        }
    },
    get_price_without_tax: function(){
        return this.get_all_prices().priceWithoutTax;
    },
    get_price_with_tax: function(){
        return this.get_all_prices().priceWithTax;
    },
    get_tax: function(){
        return this.get_all_prices().tax;
    },
    get_applicable_taxes: function(){
        var i;
        // Shenaningans because we need
        // to keep the taxes ordering.
        var ptaxes_ids = this.get_product().taxes_id;
        var ptaxes_set = {};
        for (i = 0; i < ptaxes_ids.length; i++) {
            ptaxes_set[ptaxes_ids[i]] = true;
        }
        var taxes = [];
        for (i = 0; i < this.pos.taxes.length; i++) {
            if (ptaxes_set[this.pos.taxes[i].id]) {
                taxes.push(this.pos.taxes[i]);
            }
        }
        return taxes;
    },
    get_tax_details: function(){
        return this.get_all_prices().taxDetails;
    },
    get_taxes: function(){
        var taxes_ids = this.get_product().taxes_id;
        var taxes = [];
        for (var i = 0; i < taxes_ids.length; i++) {
            taxes.push(this.pos.taxes_by_id[taxes_ids[i]]);
        }
        return taxes;
    },
    _map_tax_fiscal_position: function(tax) {
        var current_order = this.pos.get_order();
        var order_fiscal_position = current_order && current_order.fiscal_position;

        if (order_fiscal_position) {
            var mapped_tax = _.find(order_fiscal_position.fiscal_position_taxes_by_id, function (fiscal_position_tax) {
                return fiscal_position_tax.tax_src_id[0] === tax.id;
            });

            if (mapped_tax) {
                tax = this.pos.taxes_by_id[mapped_tax.tax_dest_id[0]];
            }
        }

        return tax;
    },
    _compute_all: function(tax, base_amount, quantity) {
        if (tax.amount_type === 'fixed') {
            var sign_base_amount = base_amount >= 0 ? 1 : -1;
            return (Math.abs(tax.amount) * sign_base_amount) * quantity;
        }
        if ((tax.amount_type === 'percent' && !tax.price_include) || (tax.amount_type === 'division' && tax.price_include)){
            return base_amount * tax.amount / 100;
        }
        if (tax.amount_type === 'percent' && tax.price_include){
            return base_amount - (base_amount / (1 + tax.amount / 100));
        }
        if (tax.amount_type === 'division' && !tax.price_include) {
            return base_amount / (1 - tax.amount / 100) - base_amount;
        }
        return false;
    },
    compute_all: function(taxes, price_unit, quantity, currency_rounding, no_map_tax) {
        var self = this;
        var list_taxes = [];
        var currency_rounding_bak = currency_rounding;
        if (this.pos.company.tax_calculation_rounding_method == "round_globally"){
           currency_rounding = currency_rounding * 0.00001;
        }
        var total_excluded = round_pr(price_unit * quantity, currency_rounding);
        var total_included = total_excluded;
        var base = total_excluded;
        _(taxes).each(function(tax) {
            if (!no_map_tax){
                tax = self._map_tax_fiscal_position(tax);
            }
            if (!tax){
                return;
            }
            if (tax.amount_type === 'group'){
                var ret = self.compute_all(tax.children_tax_ids, price_unit, quantity, currency_rounding);
                total_excluded = ret.total_excluded;
                base = ret.total_excluded;
                total_included = ret.total_included;
                list_taxes = list_taxes.concat(ret.taxes);
            }
            else {
                var tax_amount = self._compute_all(tax, base, quantity);
                tax_amount = round_pr(tax_amount, currency_rounding);

                if (tax_amount){
                    if (tax.price_include) {
                        total_excluded -= tax_amount;
                        base -= tax_amount;
                    }
                    else {
                        total_included += tax_amount;
                    }
                    if (tax.include_base_amount) {
                        base += tax_amount;
                    }
                    var data = {
                        id: tax.id,
                        amount: tax_amount,
                        name: tax.name,
                    };
                    list_taxes.push(data);
                }
            }
        });
        return {
            taxes: list_taxes,
            total_excluded: round_pr(total_excluded, currency_rounding_bak),
            total_included: round_pr(total_included, currency_rounding_bak)
        };
    },
    get_all_prices: function(){
        var price_unit = this.get_unit_price() * (1.0 - (this.get_discount() / 100.0));
        var taxtotal = 0;

        var product =  this.get_product();
        var taxes_ids = product.taxes_id;
        var taxes =  this.pos.taxes;
        var taxdetail = {};
        var product_taxes = [];

        _(taxes_ids).each(function(el){
            product_taxes.push(_.detect(taxes, function(t){
                return t.id === el;
            }));
        });

        var all_taxes = this.compute_all(product_taxes, price_unit, this.get_quantity(), this.pos.currency.rounding);
        _(all_taxes.taxes).each(function(tax) {
            taxtotal += tax.amount;
            taxdetail[tax.id] = tax.amount;
        });

        return {
            "priceWithTax": all_taxes.total_included,
            "priceWithoutTax": all_taxes.total_excluded,
            "tax": taxtotal,
            "taxDetails": taxdetail,
        };
    },
});

var OrderlineCollection = Backbone.Collection.extend({
    model: exports.Orderline,
});

exports.Packlotline = Backbone.Model.extend({
    defaults: {
        lot_name: null
    },
    initialize: function(attributes, options){
        this.order_line = options.order_line;
        if (options.json) {
            this.init_from_JSON(options.json);
            return;
        }
    },

    init_from_JSON: function(json) {
        this.order_line = json.order_line;
        this.set_lot_name(json.lot_name);
    },

    set_lot_name: function(name){
        this.set({lot_name : _.str.trim(name) || null});
    },

    get_lot_name: function(){
        return this.get('lot_name');
    },

    export_as_JSON: function(){
        return {
            lot_name: this.get_lot_name(),
        };
    },

    add: function(){
        var order_line = this.order_line,
            index = this.collection.indexOf(this);
        var new_lot_model = new exports.Packlotline({}, {'order_line': this.order_line});
        this.collection.add(new_lot_model, {at: index + 1});
        return new_lot_model;
    },

    remove: function(){
        this.collection.remove(this);
    }
});

var PacklotlineCollection = Backbone.Collection.extend({
    model: exports.Packlotline,
    initialize: function(models, options) {
        this.order_line = options.order_line;
    },

    get_empty_model: function(){
        return this.findWhere({'lot_name': null});
    },

    remove_empty_model: function(){
        this.remove(this.where({'lot_name': null}));
    },

    get_valid_lots: function(){
        return this.filter(function(model){
            return model.get('lot_name');
        });
    },

    set_quantity_by_lot: function() {
        if (this.order_line.product.tracking == 'serial') {
            var valid_lots = this.get_valid_lots();
            this.order_line.set_quantity(valid_lots.length);
        }
    }
});

// Every Paymentline contains a cashregister and an amount of money.
exports.Paymentline = Backbone.Model.extend({
    initialize: function(attributes, options) {
        this.pos = options.pos;
        this.order = options.order;
        this.amount = 0;
        this.selected = false;
        if (options.json) {
            this.init_from_JSON(options.json);
            return;
        }
        this.cashregister = options.cashregister;
        this.name = this.cashregister.journal_id[1];
    },
    init_from_JSON: function(json){
        this.amount = json.amount;
        this.cashregister = this.pos.cashregisters_by_id[json.statement_id];
        this.name = this.cashregister.journal_id[1];
    },
    //sets the amount of money on this payment line
    set_amount: function(value){
        this.order.assert_editable();
        this.amount = round_di(parseFloat(value) || 0, this.pos.currency.decimals);
        this.trigger('change',this);
    },
    // returns the amount of money on this paymentline
    get_amount: function(){
        return this.amount;
    },
    get_amount_str: function(){
        return field_utils.format.float(this.amount, {digits: [69, this.pos.currency.decimals]});
    },
    set_selected: function(selected){
        if(this.selected !== selected){
            this.selected = selected;
            this.trigger('change',this);
        }
    },
    // returns the payment type: 'cash' | 'bank'
    get_type: function(){
        return this.cashregister.journal.type;
    },
    // returns the associated cashregister
    //exports as JSON for server communication
    export_as_JSON: function(){
        return {
            name: time.datetime_to_str(new Date()),
            statement_id: this.cashregister.id,
            account_id: this.cashregister.account_id[0],
            journal_id: this.cashregister.journal_id[0],
            amount: this.get_amount()
        };
    },
    //exports as JSON for receipt printing
    export_for_printing: function(){
        return {
            amount: this.get_amount(),
            journal: this.cashregister.journal_id[1],
        };
    },
});

var PaymentlineCollection = Backbone.Collection.extend({
    model: exports.Paymentline,
});

// An order more or less represents the content of a client's shopping cart (the OrderLines) 
// plus the associated payment information (the Paymentlines) 
// there is always an active ('selected') order in the Pos, a new one is created
// automaticaly once an order is completed and sent to the server.
exports.Order = Backbone.Model.extend({
    initialize: function(attributes,options){
        Backbone.Model.prototype.initialize.apply(this, arguments);
        var self = this;
        options  = options || {};

        this.init_locked    = true;
        this.pos            = options.pos; 
        this.selected_orderline   = undefined;
        this.selected_paymentline = undefined;
        this.screen_data    = {};  // see Gui
        this.temporary      = options.temporary || false;
        this.creation_date  = new Date();
        this.to_invoice     = false;
        this.orderlines     = new OrderlineCollection();
        this.paymentlines   = new PaymentlineCollection(); 
        this.pos_session_id = this.pos.pos_session.id;
        this.finalized      = false; // if true, cannot be modified.

        this.set({ client: null });

        if (options.json) {
            this.init_from_JSON(options.json);
        } else {
            this.sequence_number = this.pos.pos_session.sequence_number++;
            this.uid  = this.generate_unique_id();
            this.name = _t("Order ") + this.uid;
            this.validation_date = undefined;
            this.fiscal_position = _.find(this.pos.fiscal_positions, function(fp) {
                return fp.id === self.pos.config.default_fiscal_position_id[0];
            });
        }

        this.on('change',              function(){ this.save_to_db("order:change"); }, this);
        this.orderlines.on('change',   function(){ this.save_to_db("orderline:change"); }, this);
        this.orderlines.on('add',      function(){ this.save_to_db("orderline:add"); }, this);
        this.orderlines.on('remove',   function(){ this.save_to_db("orderline:remove"); }, this);
        this.paymentlines.on('change', function(){ this.save_to_db("paymentline:change"); }, this);
        this.paymentlines.on('add',    function(){ this.save_to_db("paymentline:add"); }, this);
        this.paymentlines.on('remove', function(){ this.save_to_db("paymentline:rem"); }, this);

        if (this.pos.config.iface_customer_facing_display) {
            this.orderlines.on('change', this.pos.send_current_order_to_customer_facing_display, this.pos);
            // removing last orderline does not trigger change event
            this.orderlines.on('remove',   this.pos.send_current_order_to_customer_facing_display, this.pos);
            this.paymentlines.on('change', this.pos.send_current_order_to_customer_facing_display, this.pos);
            // removing last paymentline does not trigger change event
            this.paymentlines.on('remove', this.pos.send_current_order_to_customer_facing_display, this.pos);
        }

        this.init_locked = false;
        this.save_to_db();

        return this;
    },
    save_to_db: function(){
        if (!this.temporary && !this.init_locked) {
            this.pos.db.save_unpaid_order(this);
        } 
    },
    init_from_JSON: function(json) {
        var client;
        this.sequence_number = json.sequence_number;
        this.pos.pos_session.sequence_number = Math.max(this.sequence_number+1,this.pos.pos_session.sequence_number);
        this.session_id    = json.pos_session_id;
        this.uid = json.uid;
        this.name = _t("Order ") + this.uid;
        this.validation_date = json.creation_date;

        if (json.fiscal_position_id) {
            var fiscal_position = _.find(this.pos.fiscal_positions, function (fp) {
                return fp.id === json.fiscal_position_id;
            });

            if (fiscal_position) {
                this.fiscal_position = fiscal_position;
            } else {
                console.error('ERROR: trying to load a fiscal position not available in the pos');
            }
        }

        if (json.partner_id) {
            client = this.pos.db.get_partner_by_id(json.partner_id);
            if (!client) {
                console.error('ERROR: trying to load a parner not available in the pos');
            }
        } else {
            client = null;
        }
        this.set_client(client);

        this.temporary = false;     // FIXME
        this.to_invoice = false;    // FIXME

        var orderlines = json.lines;
        for (var i = 0; i < orderlines.length; i++) {
            var orderline = orderlines[i][2];
            this.add_orderline(new exports.Orderline({}, {pos: this.pos, order: this, json: orderline}));
        }

        var paymentlines = json.statement_ids;
        for (var i = 0; i < paymentlines.length; i++) {
            var paymentline = paymentlines[i][2];
            var newpaymentline = new exports.Paymentline({},{pos: this.pos, order: this, json: paymentline});
            this.paymentlines.add(newpaymentline);

            if (i === paymentlines.length - 1) {
                this.select_paymentline(newpaymentline);
            }
        }
    },
    export_as_JSON: function() {
        var orderLines, paymentLines;
        orderLines = [];
        this.orderlines.each(_.bind( function(item) {
            return orderLines.push([0, 0, item.export_as_JSON()]);
        }, this));
        paymentLines = [];
        this.paymentlines.each(_.bind( function(item) {
            return paymentLines.push([0, 0, item.export_as_JSON()]);
        }, this));
        return {
            name: this.get_name(),
            amount_paid: this.get_total_paid(),
            amount_total: this.get_total_with_tax(),
            amount_tax: this.get_total_tax(),
            amount_return: this.get_change(),
            lines: orderLines,
            statement_ids: paymentLines,
            pos_session_id: this.pos_session_id,
            partner_id: this.get_client() ? this.get_client().id : false,
            user_id: this.pos.get_cashier().id,
            uid: this.uid,
            sequence_number: this.sequence_number,
            creation_date: this.validation_date || this.creation_date, // todo: rename creation_date in master
            fiscal_position_id: this.fiscal_position ? this.fiscal_position.id : false
        };
    },
    export_for_printing: function(){
        var orderlines = [];
        var self = this;

        this.orderlines.each(function(orderline){
            orderlines.push(orderline.export_for_printing());
        });

        var paymentlines = [];
        this.paymentlines.each(function(paymentline){
            paymentlines.push(paymentline.export_for_printing());
        });
        var client  = this.get('client');
        var cashier = this.pos.get_cashier();
        var company = this.pos.company;
        var shop    = this.pos.shop;
        var date    = new Date();

        function is_xml(subreceipt){
            return subreceipt ? (subreceipt.split('\n')[0].indexOf('<!DOCTYPE QWEB') >= 0) : false;
        }

        function render_xml(subreceipt){
            if (!is_xml(subreceipt)) {
                return subreceipt;
            } else {
                subreceipt = subreceipt.split('\n').slice(1).join('\n');
                var qweb = new QWeb2.Engine();
                    qweb.debug = core.debug;
                    qweb.default_dict = _.clone(QWeb.default_dict);
                    qweb.add_template('<templates><t t-name="subreceipt">'+subreceipt+'</t></templates>');
                
                return qweb.render('subreceipt',{'pos':self.pos,'widget':self.pos.chrome,'order':self, 'receipt': receipt}) ;
            }
        }

        var receipt = {
            orderlines: orderlines,
            paymentlines: paymentlines,
            subtotal: this.get_subtotal(),
            total_with_tax: this.get_total_with_tax(),
            total_without_tax: this.get_total_without_tax(),
            total_tax: this.get_total_tax(),
            total_paid: this.get_total_paid(),
            total_discount: this.get_total_discount(),
            tax_details: this.get_tax_details(),
            change: this.get_change(),
            name : this.get_name(),
            client: client ? client.name : null ,
            invoice_id: null,   //TODO
            cashier: cashier ? cashier.name : null,
            precision: {
                price: 2,
                money: 2,
                quantity: 3,
            },
            date: { 
                year: date.getFullYear(), 
                month: date.getMonth(), 
                date: date.getDate(),       // day of the month 
                day: date.getDay(),         // day of the week 
                hour: date.getHours(), 
                minute: date.getMinutes() ,
                isostring: date.toISOString(),
                localestring: date.toLocaleString(),
            }, 
            company:{
                email: company.email,
                website: company.website,
                company_registry: company.company_registry,
                contact_address: company.partner_id[1], 
                vat: company.vat,
                name: company.name,
                phone: company.phone,
                logo:  this.pos.company_logo_base64,
            },
            shop:{
                name: shop.name,
            },
            currency: this.pos.currency,
        };
        
        if (is_xml(this.pos.config.receipt_header)){
            receipt.header = '';
            receipt.header_xml = render_xml(this.pos.config.receipt_header);
        } else {
            receipt.header = this.pos.config.receipt_header || '';
        }

        if (is_xml(this.pos.config.receipt_footer)){
            receipt.footer = '';
            receipt.footer_xml = render_xml(this.pos.config.receipt_footer);
        } else {
            receipt.footer = this.pos.config.receipt_footer || '';
        }

        return receipt;
    },
    is_empty: function(){
        return this.orderlines.models.length === 0;
    },
    generate_unique_id: function() {
        // Generates a public identification number for the order.
        // The generated number must be unique and sequential. They are made 12 digit long
        // to fit into EAN-13 barcodes, should it be needed 

        function zero_pad(num,size){
            var s = ""+num;
            while (s.length < size) {
                s = "0" + s;
            }
            return s;
        }
        return zero_pad(this.pos.pos_session.id,5) +'-'+
               zero_pad(this.pos.pos_session.login_number,3) +'-'+
               zero_pad(this.sequence_number,4);
    },
    get_name: function() {
        return this.name;
    },
    assert_editable: function() {
        if (this.finalized) {
            throw new Error('Finalized Order cannot be modified');
        }
    },
    /* ---- Order Lines --- */
    add_orderline: function(line){
        this.assert_editable();
        if(line.order){
            line.order.remove_orderline(line);
        }
        line.order = this;
        this.orderlines.add(line);
        this.select_orderline(this.get_last_orderline());
    },
    get_orderline: function(id){
        var orderlines = this.orderlines.models;
        for(var i = 0; i < orderlines.length; i++){
            if(orderlines[i].id === id){
                return orderlines[i];
            }
        }
        return null;
    },
    get_orderlines: function(){
        return this.orderlines.models;
    },
    get_last_orderline: function(){
        return this.orderlines.at(this.orderlines.length -1);
    },
    get_tip: function() {
        var tip_product = this.pos.db.get_product_by_id(this.pos.config.tip_product_id[0]);
        var lines = this.get_orderlines();
        if (!tip_product) {
            return 0;
        } else {
            for (var i = 0; i < lines.length; i++) {
                if (lines[i].get_product() === tip_product) {
                    return lines[i].get_unit_price();
                }
            }
            return 0;
        }
    },

    initialize_validation_date: function () {
        this.validation_date = new Date();
    },

    set_tip: function(tip) {
        var tip_product = this.pos.db.get_product_by_id(this.pos.config.tip_product_id[0]);
        var lines = this.get_orderlines();
        if (tip_product) {
            for (var i = 0; i < lines.length; i++) {
                if (lines[i].get_product() === tip_product) {
                    lines[i].set_unit_price(tip);
                    return; 
                }
            }
            this.add_product(tip_product, {quantity: 1, price: tip });
        }
    },
    remove_orderline: function( line ){
        this.assert_editable();
        this.orderlines.remove(line);
        this.select_orderline(this.get_last_orderline());
    },

    fix_tax_included_price: function(line){
        if(this.fiscal_position){
            var unit_price = line.price;
            var taxes = line.get_taxes();
            var mapped_included_taxes = [];
            _(taxes).each(function(tax) {
                var line_tax = line._map_tax_fiscal_position(tax);
                if(tax.price_include && tax.id != line_tax.id){

                    mapped_included_taxes.push(tax);
                }
            })

            unit_price = line.compute_all(mapped_included_taxes, unit_price, 1, this.pos.currency.rounding, true).total_excluded;

            line.set_unit_price(unit_price);
        }

    },

    add_product: function(product, options){
        if(this._printed){
            this.destroy();
            return this.pos.get_order().add_product(product, options);
        }
        this.assert_editable();
        options = options || {};
        var attr = JSON.parse(JSON.stringify(product));
        attr.pos = this.pos;
        attr.order = this;
        var line = new exports.Orderline({}, {pos: this.pos, order: this, product: product});

        if(options.quantity !== undefined){
            line.set_quantity(options.quantity);
        }

        if(options.price !== undefined){
            line.set_unit_price(options.price);
        }

        //To substract from the unit price the included taxes mapped by the fiscal position
        this.fix_tax_included_price(line);

        if(options.discount !== undefined){
            line.set_discount(options.discount);
        }

        if(options.extras !== undefined){
            for (var prop in options.extras) { 
                line[prop] = options.extras[prop];
            }
        }

        var to_merge_orderline;
        for (var i = 0; i < this.orderlines.length; i++) {
            if(this.orderlines.at(i).can_be_merged_with(line) && options.merge !== false){
                to_merge_orderline = this.orderlines.at(i);
            }
        }
        if (to_merge_orderline){
            to_merge_orderline.merge(line);
        } else {
            this.orderlines.add(line);
        }
        this.select_orderline(this.get_last_orderline());

        if(line.has_product_lot){
            this.display_lot_popup();
        }
    },
    get_selected_orderline: function(){
        return this.selected_orderline;
    },
    select_orderline: function(line){
        if(line){
            if(line !== this.selected_orderline){
                if(this.selected_orderline){
                    this.selected_orderline.set_selected(false);
                }
                this.selected_orderline = line;
                this.selected_orderline.set_selected(true);
            }
        }else{
            this.selected_orderline = undefined;
        }
    },
    deselect_orderline: function(){
        if(this.selected_orderline){
            this.selected_orderline.set_selected(false);
            this.selected_orderline = undefined;
        }
    },

    display_lot_popup: function() {
        var order_line = this.get_selected_orderline();
        if (order_line){
            var pack_lot_lines =  order_line.compute_lot_lines();
            this.pos.gui.show_popup('packlotline', {
                'title': _t('Lot/Serial Number(s) Required'),
                'pack_lot_lines': pack_lot_lines,
                'order_line': order_line,
                'order': this,
            });
        }
    },

    /* ---- Payment Lines --- */
    add_paymentline: function(cashregister) {
        this.assert_editable();
        var newPaymentline = new exports.Paymentline({},{order: this, cashregister:cashregister, pos: this.pos});
        if(cashregister.journal.type !== 'cash' || this.pos.config.iface_precompute_cash){
            newPaymentline.set_amount( Math.max(this.get_due(),0) );
        }
        this.paymentlines.add(newPaymentline);
        this.select_paymentline(newPaymentline);

    },
    get_paymentlines: function(){
        return this.paymentlines.models;
    },
    remove_paymentline: function(line){
        this.assert_editable();
        if(this.selected_paymentline === line){
            this.select_paymentline(undefined);
        }
        this.paymentlines.remove(line);
    },
    clean_empty_paymentlines: function() {
        var lines = this.paymentlines.models;
        var empty = [];
        for ( var i = 0; i < lines.length; i++) {
            if (!lines[i].get_amount()) {
                empty.push(lines[i]);
            }
        }
        for ( var i = 0; i < empty.length; i++) {
            this.remove_paymentline(empty[i]);
        }
    },
    select_paymentline: function(line){
        if(line !== this.selected_paymentline){
            if(this.selected_paymentline){
                this.selected_paymentline.set_selected(false);
            }
            this.selected_paymentline = line;
            if(this.selected_paymentline){
                this.selected_paymentline.set_selected(true);
            }
            this.trigger('change:selected_paymentline',this.selected_paymentline);
        }
    },
    /* ---- Payment Status --- */
    get_subtotal : function(){
        return round_pr(this.orderlines.reduce((function(sum, orderLine){
            return sum + orderLine.get_display_price();
        }), 0), this.pos.currency.rounding);
    },
    get_total_with_tax: function() {
        return this.get_total_without_tax() + this.get_total_tax();
    },
    get_total_without_tax: function() {
        return round_pr(this.orderlines.reduce((function(sum, orderLine) {
            return sum + orderLine.get_price_without_tax();
        }), 0), this.pos.currency.rounding);
    },
    get_total_discount: function() {
        return round_pr(this.orderlines.reduce((function(sum, orderLine) {
            return sum + (orderLine.get_unit_price() * (orderLine.get_discount()/100) * orderLine.get_quantity());
        }), 0), this.pos.currency.rounding);
    },
    get_total_tax: function() {
        return round_pr(this.orderlines.reduce((function(sum, orderLine) {
            return sum + orderLine.get_tax();
        }), 0), this.pos.currency.rounding);
    },
    get_total_paid: function() {
        return round_pr(this.paymentlines.reduce((function(sum, paymentLine) {
            return sum + paymentLine.get_amount();
        }), 0), this.pos.currency.rounding);
    },
    get_tax_details: function(){
        var details = {};
        var fulldetails = [];

        this.orderlines.each(function(line){
            var ldetails = line.get_tax_details();
            for(var id in ldetails){
                if(ldetails.hasOwnProperty(id)){
                    details[id] = (details[id] || 0) + ldetails[id];
                }
            }
        });
        
        for(var id in details){
            if(details.hasOwnProperty(id)){
                fulldetails.push({amount: details[id], tax: this.pos.taxes_by_id[id], name: this.pos.taxes_by_id[id].name});
            }
        }

        return fulldetails;
    },
    // Returns a total only for the orderlines with products belonging to the category 
    get_total_for_category_with_tax: function(categ_id){
        var total = 0;
        var self = this;

        if (categ_id instanceof Array) {
            for (var i = 0; i < categ_id.length; i++) {
                total += this.get_total_for_category_with_tax(categ_id[i]);
            }
            return total;
        }
        
        this.orderlines.each(function(line){
            if ( self.pos.db.category_contains(categ_id,line.product.id) ) {
                total += line.get_price_with_tax();
            }
        });

        return total;
    },
    get_total_for_taxes: function(tax_id){
        var total = 0;

        if (!(tax_id instanceof Array)) {
            tax_id = [tax_id];
        }

        var tax_set = {};

        for (var i = 0; i < tax_id.length; i++) {
            tax_set[tax_id[i]] = true;
        }

        this.orderlines.each(function(line){
            var taxes_ids = line.get_product().taxes_id;
            for (var i = 0; i < taxes_ids.length; i++) {
                if (tax_set[taxes_ids[i]]) {
                    total += line.get_price_with_tax();
                    return;
                }
            }
        });

        return total;
    },
    get_change: function(paymentline) {
        if (!paymentline) {
            var change = this.get_total_paid() - this.get_total_with_tax();
        } else {
            var change = -this.get_total_with_tax(); 
            var lines  = this.paymentlines.models;
            for (var i = 0; i < lines.length; i++) {
                change += lines[i].get_amount();
                if (lines[i] === paymentline) {
                    break;
                }
            }
        }
        return round_pr(Math.max(0,change), this.pos.currency.rounding);
    },
    get_due: function(paymentline) {
        if (!paymentline) {
            var due = this.get_total_with_tax() - this.get_total_paid();
        } else {
            var due = this.get_total_with_tax();
            var lines = this.paymentlines.models;
            for (var i = 0; i < lines.length; i++) {
                if (lines[i] === paymentline) {
                    break;
                } else {
                    due -= lines[i].get_amount();
                }
            }
        }
        return round_pr(Math.max(0,due), this.pos.currency.rounding);
    },
    is_paid: function(){
        return this.get_due() === 0;
    },
    is_paid_with_cash: function(){
        return !!this.paymentlines.find( function(pl){
            return pl.cashregister.journal.type === 'cash';
        });
    },
    finalize: function(){
        this.destroy();
    },
    destroy: function(){
        Backbone.Model.prototype.destroy.apply(this,arguments);
        this.pos.db.remove_unpaid_order(this);
    },
    /* ---- Invoice --- */
    set_to_invoice: function(to_invoice) {
        this.assert_editable();
        this.to_invoice = to_invoice;
    },
    is_to_invoice: function(){
        return this.to_invoice;
    },
    /* ---- Client / Customer --- */
    // the client related to the current order.
    set_client: function(client){
        this.assert_editable();
        this.set('client',client);
    },
    get_client: function(){
        return this.get('client');
    },
    get_client_name: function(){
        var client = this.get('client');
        return client ? client.name : "";
    },
    /* ---- Screen Status --- */
    // the order also stores the screen status, as the PoS supports
    // different active screens per order. This method is used to
    // store the screen status.
    set_screen_data: function(key,value){
        if(arguments.length === 2){
            this.screen_data[key] = value;
        }else if(arguments.length === 1){
            for(var key in arguments[0]){
                this.screen_data[key] = arguments[0][key];
            }
        }
    },
    //see set_screen_data
    get_screen_data: function(key){
        return this.screen_data[key];
    },
});

var OrderCollection = Backbone.Collection.extend({
    model: exports.Order,
});

/*
 The numpad handles both the choice of the property currently being modified
 (quantity, price or discount) and the edition of the corresponding numeric value.
 */
exports.NumpadState = Backbone.Model.extend({
    defaults: {
        buffer: "0",
        mode: "quantity"
    },
    appendNewChar: function(newChar) {
        var oldBuffer;
        oldBuffer = this.get('buffer');
        if (oldBuffer === '0') {
            this.set({
                buffer: newChar
            });
        } else if (oldBuffer === '-0') {
            this.set({
                buffer: "-" + newChar
            });
        } else {
            this.set({
                buffer: (this.get('buffer')) + newChar
            });
        }
        this.trigger('set_value',this.get('buffer'));
    },
    deleteLastChar: function() {
        if(this.get('buffer') === ""){
            if(this.get('mode') === 'quantity'){
                this.trigger('set_value','remove');
            }else{
                this.trigger('set_value',this.get('buffer'));
            }
        }else{
            var newBuffer = this.get('buffer').slice(0,-1) || "";
            this.set({ buffer: newBuffer });
            this.trigger('set_value',this.get('buffer'));
        }
    },
    switchSign: function() {
        var oldBuffer;
        oldBuffer = this.get('buffer');
        this.set({
            buffer: oldBuffer[0] === '-' ? oldBuffer.substr(1) : "-" + oldBuffer 
        });
        this.trigger('set_value',this.get('buffer'));
    },
    changeMode: function(newMode) {
        this.set({
            buffer: "0",
            mode: newMode
        });
    },
    reset: function() {
        this.set({
            buffer: "0",
            mode: "quantity"
        });
    },
    resetValue: function(){
        this.set({buffer:'0'});
    },
});

// exports = {
//     PosModel: PosModel,
//     NumpadState: NumpadState,
//     load_fields: load_fields,
//     load_models: load_models,
//     Orderline: Orderline,
//     Order: Order,
// };
return exports;

});<|MERGE_RESOLUTION|>--- conflicted
+++ resolved
@@ -243,7 +243,7 @@
             }
 
             self.db.set_uuid(self.config.uuid);
-            self.cashier = self.get_cashier();
+            self.set_cachier(self.get_cashier());
 
             var orders = self.db.get_orders();
             for (var i = 0; i < orders.length; i++) {
@@ -585,20 +585,12 @@
 
     // returns the user who is currently the cashier for this point of sale
     get_cashier: function(){
-<<<<<<< HEAD
-        return this.get('cashier') || this.user;
+        return this.db.get_cashier() || this.get('cashier') || this.user;
     },
     // changes the current cashier
     set_cashier: function(user){
         this.set('cashier', user);
-=======
-        return this.db.get_cashier() || this.cashier || this.user;
-    },
-    // changes the current cashier
-    set_cashier: function(user){
-        this.cashier = user;
         this.db.set_cashier(this.cashier);
->>>>>>> 64d56995
     },
     //creates a new empty order and sets it as the current order
     add_new_order: function(){
