<?xml version="1.0" encoding="utf-8"?>
<openerp>
    <data>
        <!-- Sale user dashboard -->
        <record id="action_quotation_for_sale" model="ir.actions.act_window">
            <field name="name">My Quotations</field>
            <field name="res_model">sale.order</field>
            <field name="view_type">form</field>
            <field name="view_mode">tree,form</field>
            <field name="domain">[('state','=','draft'),('user_id','=',uid)]</field>
            <field name="view_id" ref="sale.view_order_tree"/>
        </record>

        <record id="view_turnover_by_month_tree" model="ir.ui.view">
            <field name="name">turnover.by.month.tree</field>
            <field name="model">account.invoice.report</field>
            <field name="type">tree</field>
            <!-- Lower priority to avoid conflicting with default accounting views for reports -->
            <field name="priority" eval="32"/>
            <field name="arch" type="xml">
                <tree string="Monthly Turnover">
                    <field name="month"/>
                    <field name="price_total"/>
                </tree>
            </field>
        </record>
        <record id="view_turnover_by_month_graph" model="ir.ui.view">
            <field name="name">turnover.by.month.graph</field>
            <field name="model">account.invoice.report</field>
            <!-- Lower priority to avoid conflicting with default accounting views for reports -->
            <field name="priority" eval="32"/>
            <field name="type">graph</field>
            <field name="arch" type="xml">
            <graph string="Monthly Turnover" type="bar">
                <field name="month"/>
                <field name="price_total" operator="+"/>
            </graph>
            </field>
        </record>
        <record model="ir.actions.act_window" id="action_turnover_by_month">
            <field name="name">Monthly Turnover</field>
            <field name="res_model">account.invoice.report</field>
            <field name="view_type">form</field>
            <field name="view_mode">graph,tree</field>
            <field name="view_id" ref="view_turnover_by_month_graph"/>
            <field name="domain">[('year','ilike',time.strftime('%Y')),('user_id','=',uid)]</field>
            <field name="context">{'group_by_no_leaf':1,'group_by':['month']}</field>
            <field name="search_view_id" ref="account.view_account_invoice_report_search"/>
       </record>
       <record model="ir.actions.act_window.view" id="action_turnover_by_month_graph_view">
            <field name="act_window_id" ref="action_turnover_by_month"/>
            <field name="view_mode">graph</field>
            <field name="view_id" ref="view_turnover_by_month_graph"/>
        </record>
        <record model="ir.actions.act_window.view" id="action_turnover_by_month_tree_view">
            <field name="act_window_id" ref="action_turnover_by_month"/>
            <field name="view_mode">tree</field>
            <field name="view_id" ref="view_turnover_by_month_tree"/>
        </record>

        <record id="board_sales_form" model="ir.ui.view">
            <field name="name">board.sales.form</field>
            <field name="model">board.board</field>
            <field name="type">form</field>
            <field name="arch" type="xml">
                <form string="Sales Dashboard" layout="manual">
                    <board style="2-1">
                        <column>
                            <action name="%(action_quotation_for_sale)d" string="My Quotations" creatable="true"/>
                        </column>
                        <column>
                            <action name="%(action_turnover_by_month)d" string="Monthly Turnover"/>
                        </column>
                    </board>
                </form>
            </field>
        </record>
        <record id="open_board_sales" model="ir.actions.act_window">
            <field name="name">Sales</field>
            <field name="res_model">board.board</field>
            <field name="view_type">form</field>
            <field name="view_mode">form</field>
            <field name="view_id" ref="board_sales_form"/>
        </record>
        <menuitem id="menu_board_sales" parent="base.menu_reporting_dashboard" action="open_board_sales" sequence="15" groups="base.group_sale_salesman"/>

<<<<<<< HEAD
=======
        <!-- Sale manager dashboard -->
        <record id="board_sales_manager_form" model="ir.ui.view">
            <field name="name">board.sales.manager.form</field>
            <field name="model">board.board</field>
            <field name="type">form</field>
            <field name="arch" type="xml">
                <form string="Sales Manager Dashboard" layout="manual">
                    <board style="2-1">
                        <column>
                            <action name="%(sale.action_quotation_for_sale)d" string="Quotations" creatable="true"/>
                            <action name="%(sale.action_view_sales_by_month)d" string="Sales by Month"/>
                        </column>
                        <column>
                            <action name="%(sale.action_sales_by_salesman)d" string="Sales by Salesman in last 90 days"/>
                            <action name="%(sale.action_sales_by_partner)d" string="Sales per Customer in last 90 days"/>
                            <action name="%(sale.action_sales_product_total_price)d" string="Sales by Product's Category in last 90 days"/>
                        </column>
                    </board>
                </form>
            </field>
        </record>
        <record id="open_board_sales_manager" model="ir.actions.act_window">
            <field name="name">Sales Manager</field>
            <field name="res_model">board.board</field>
            <field name="view_type">form</field>
            <field name="view_mode">form</field>
            <field name="view_id" ref="board_sales_manager_form"/>
        </record>
        <menuitem id="menu_board_sales_manager" parent="base.menu_reporting_dashboard" action="open_board_sales_manager" sequence="16" groups="base.group_sale_manager"/>

>>>>>>> acd27e30
    </data>
</openerp><|MERGE_RESOLUTION|>--- conflicted
+++ resolved
@@ -84,8 +84,6 @@
         </record>
         <menuitem id="menu_board_sales" parent="base.menu_reporting_dashboard" action="open_board_sales" sequence="15" groups="base.group_sale_salesman"/>
 
-<<<<<<< HEAD
-=======
         <!-- Sale manager dashboard -->
         <record id="board_sales_manager_form" model="ir.ui.view">
             <field name="name">board.sales.manager.form</field>
@@ -114,8 +112,5 @@
             <field name="view_mode">form</field>
             <field name="view_id" ref="board_sales_manager_form"/>
         </record>
-        <menuitem id="menu_board_sales_manager" parent="base.menu_reporting_dashboard" action="open_board_sales_manager" sequence="16" groups="base.group_sale_manager"/>
-
->>>>>>> acd27e30
     </data>
 </openerp>