--- conflicted
+++ resolved
@@ -59,13 +59,8 @@
             <search string="Sales Analysis">
                 <field name="date"/>
                 <filter string="This Year" name="year" invisible="1" domain="[('date','&lt;=', time.strftime('%%Y-12-31')),('date','&gt;=',time.strftime('%%Y-01-01'))]"/>
-<<<<<<< HEAD
-                <filter name="Quotations" domain="[('state','in', ('draft', 'sent'))]"/>
+                <filter name="Quotations" string="Quotations" domain="[('state','in', ('draft', 'sent'))]"/>
                 <filter name="Sales" string="Sales" domain="[('state','not in',('draft', 'cancel', 'sent'))]"/>
-=======
-                <filter name="Quotations" string="Quotations" domain="[('state','=','draft')]"/>
-                <filter name="Sales" string="Sales" domain="[('state','not in',('draft', 'cancel'))]"/>
->>>>>>> ba34df1e
                 <separator/>
                 <field name="partner_id"/>
                 <field name="product_id"/>
