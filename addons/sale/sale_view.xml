--- conflicted
+++ resolved
@@ -699,11 +699,7 @@
             <field name="name">Sales Analysis</field>
             <field name="res_model">sale.report</field>
             <field name="view_mode">graph</field>
-<<<<<<< HEAD
-            <field name="domain">[('state','not in',('draft','sent','cancel')),('team_id', '=', active_id)]</field>
-=======
-            <field name="domain">[('state','not in',('draft','cancel')),('section_id', '=', active_id)]</field>
->>>>>>> 5e6ec896
+            <field name="domain">[('state','not in',('draft','cancel')),('team_id', '=', active_id)]</field>
             <field name="context">{'search_default_order_month':1}</field>
             <field name="help">This report performs analysis on your sales orders. Analysis check your sales revenues and sort it by different group criteria (salesman, partner, product, etc.) Use this report to perform analysis on sales not having invoiced yet. If you want to analyse your turnover, you should use the Invoice Analysis report in the Accounting application.</field>
         </record>
