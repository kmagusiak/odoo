--- conflicted
+++ resolved
@@ -363,17 +363,7 @@
                     <field name="product_id"/>
                     <filter string="My Orders" domain="[('user_id','=',uid)]" name="my_sale_orders_filter"/>
                     <separator/>
-<<<<<<< HEAD
-                    <filter string="Important Messages" name="message_needaction" domain="[('message_needaction','=',True)]"/>
-=======
-                    <filter string="Quotations" name="draft" domain="[('state','in',('draft','sent'))]" help="Sales Order that haven't yet been confirmed"/>
-                    <filter string="Sales" name="sales" domain="[('state','in',('sale','done'))]"/>
-                    <separator/>
-                    <filter string="To Invoice" domain="[('invoice_status','=','to invoice')]"/>
-                    <filter string="Upselling" domain="[('invoice_status','=','upselling')]"/>
-                    <separator/>
                     <filter string="Unread Messages" name="message_needaction" domain="[('message_needaction','=',True)]"/>
->>>>>>> 78d20b55
                     <group expand="0" string="Group By">
                         <filter string="Salesperson" domain="[]" context="{'group_by':'user_id'}"/>
                         <filter name="customer" string="Customer" domain="[]" context="{'group_by':'partner_id'}"/>
