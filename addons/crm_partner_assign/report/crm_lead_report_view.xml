<?xml version="1.0" encoding="utf-8"?>
<openerp>
    <data>

        <!--     Opportunity tree view  -->
        <record id="view_report_crm_lead_assign_filter" model="ir.ui.view">
            <field name="name">crm.lead.report.assign.select</field>
            <field name="model">crm.lead.report.assign</field>
            <field name="type">search</field>
            <field name="arch" type="xml">
                <search string="Leads Analysis">
<<<<<<< HEAD
                    <field name="section_id" context="{'invisible_section': False}"/>
                    <field name="grade_id"/>
                    <field name="user_id"/>
                    <field name="partner_assigned_id"/>
                    <filter icon="terp-check" string="Current" domain="[('state','in',('draft','open'))]"/>
                    <filter icon="terp-dialog-close" string="Closed" domain="[('state','=','done')]"/>
                    <group  expand="0" string="Extended Filters...">
                        <field name="partner_id"/>
                        <field name="stage_id" domain="[('section_ids', '=', 'section_id')]"/>
                        <field name="categ_id" domain="[('object_id.model', '=', 'crm.lead')]"/>
                        <field name="company_id" groups="base.group_multi_company"/>
                        <field name="creation_date"/>
                        <field name="opening_date"/>
                        <field name="date_closed"/>
                    </group>
                    <group  expand="1" string="Group By...">
                        <filter string="Salesperson" name="user" icon="terp-personal" domain="[]" context="{'group_by':'user_id'}" />
                        <filter string="Partner" icon="terp-partner" context="{'group_by':'partner_assigned_id'}" />
                        <filter string="Country" icon="terp-go-home" context="{'group_by':'country_id'}" />
                        <filter string="Section" icon="terp-personal+" domain="[]" context="{'group_by':'section_id'}" />
                        <filter string="Grade" name="group_grade" icon="terp-stock_symbol-selection" domain="[]" context="{'group_by':'grade_id'}" />
                        <filter string="Category" icon="terp-stock_symbol-selection" domain="[]" context="{'group_by':'categ_id'}" />
=======
                    <group>
                        <filter icon="terp-check"
                            string="Current"
                            domain="[('state','in',('draft','open'))]"/>
                        <filter icon="terp-dialog-close"
                            string="Closed"
                            domain="[('state','=','done')]"/>
                        <separator orientation="vertical" />
                        <field name="section_id"
                            widget="selection"
                            context="{'invisible_section': False}"/>
                        <field name="grade_id"/>
                        <field name="user_id"/>
                        <field name="partner_assigned_id"/>
                   </group>
                   <newline/>
                   <group  expand="0" string="Extended Filters...">
                      <field name="partner_id"/>
                      <separator orientation="vertical"/>
                      <field name="stage_id" widget="selection" domain="[('section_ids', '=', 'section_id')]"/>
                      <separator orientation="vertical"/>
                      <field name="company_id" widget="selection" groups="base.group_multi_company"/>
                      <newline/>
                      <field name="creation_date"/>
                      <field name="opening_date"/>
                      <field name="date_closed"/>
                   </group>
                   <newline/>
                   <group  expand="1" string="Group By...">
                       <filter string="Salesperson" name="user" icon="terp-personal"
                            domain="[]" context="{'group_by':'user_id'}" />
                       <filter string="Partner" icon="terp-partner" context="{'group_by':'partner_assigned_id'}" />
                       <filter string="Country" icon="terp-go-home" context="{'group_by':'country_id'}" />
                        <separator orientation="vertical" />
                        <filter string="Section" icon="terp-personal+"
                            domain="[]"
                            context="{'group_by':'section_id'}" />
                        <filter string="Grade" name="group_grade" icon="terp-stock_symbol-selection"
                            domain="[]" context="{'group_by':'grade_id'}" />

                        <separator orientation="vertical" />
>>>>>>> 4ab4dd28
                        <filter string="Stage" icon="terp-stage" domain="[]" context="{'group_by':'stage_id'}"/>
                        <filter string="Priority"  icon="terp-rating-rated" domain="[]" context="{'group_by':'priority'}" />
                        <filter string="Status" icon="terp-stock_effects-object-colorize" domain="[]" context="{'group_by':'state'}" />
                        <filter string="Company" icon="terp-go-home" domain="[]" context="{'group_by':'company_id'}" />
                        <filter string="Assign Date" icon="terp-go-today" domain="[]" name="group_partner_date" context="{'group_by':'date_assign'}"/>
                        <filter string="Day" icon="terp-go-today" domain="[]" context="{'group_by':'day'}"/>
                        <filter string="Month" icon="terp-go-month" domain="[]" context="{'group_by':'month'}" />
                        <filter string="Year" icon="terp-go-year" domain="[]" context="{'group_by':'year'}" />
                    </group>
                </search>
            </field>
        </record>

<!-- Crm Lead Assign report Graph View -->

        <record id="view_report_crm_lead_assign_graph" model="ir.ui.view">
            <field name="name">crm.lead.assign.graph</field>
            <field name="model">crm.lead.report.assign</field>
            <field name="type">graph</field>
            <field name="arch" type="xml">
                <graph orientation="horizontal" string="Lead Assign" type="bar">
                    <field name="state"/>
                    <field name="nbr" operator="+"/>
                    <field group="True" name="user_id"/>
                </graph>
            </field>
        </record>

        <record id="view_report_crm_opportunity_assign_tree" model="ir.ui.view">
            <field name="name">crm.lead.assign.report.tree</field>
            <field name="model">crm.lead.report.assign</field>
            <field name="type">tree</field>
            <field name="arch" type="xml">
            <tree string="Opportunities Assignment Analysis">
                <field name="year" invisible="1"/>
                <field name="month" invisible="1"/>
                <field name="date_assign" invisible="1"/>
                <field name="section_id" invisible="1"/>
                <field name="user_id" invisible="1"/>
                <field name="grade_id" invisible="1" widget="selection"/>
                <field name="partner_assigned_id" invisible="1"/>
                <field name="partner_id" invisible="1"/>
                <field name="country_id" invisible="1"/>
                <field name="day" invisible="1"/>
                <field name="state"  invisible="1"/>
                <field name="stage_id"  invisible="1"/>
                <field name="priority"  invisible="1"/>
                <field name="type" invisible="1"/>
                <field name="company_id" invisible="1" groups="base.group_multi_company"/>
                <field name="nbr" string="#Opportunities" sum="#Opportunities"/>
                <field name="planned_revenue" sum="Planned Revenues"/>
                <field name="delay_open" sum='Delay to open'/>
                <field name="delay_close" sum='Delay to close'/>
                <field name="delay_expected"/>
                <field name="probability" widget="progressbar"/>
                <field name="probability_max" widget="progressbar"/>
                <field name="probable_revenue"/>
             </tree>
            </field>
       </record>

       <!-- Leads by user and section Action -->

       <record id="action_report_crm_opportunity_assign" model="ir.actions.act_window">
            <field name="name">Opp. Assignment Analysis</field>
            <field name="res_model">crm.lead.report.assign</field>
            <field name="view_type">form</field>
            <field name="context">{'default_type': 'opportunity', "search_default_group_partner_date": 1, "search_default_group_grade":1,'group_by_no_leaf':1,'group_by':[]}</field>
            <field name="view_mode">tree</field>
            <field name="domain">[('type', '=', 'opportunity')]</field>
        </record>

       <record model="ir.actions.act_window.view" id="action_report_crm_opportunity_assign_tree">
            <field name="sequence" eval="1"/>
            <field name="view_mode">tree</field>
            <field name="view_id" ref="view_report_crm_opportunity_assign_tree"/>
            <field name="act_window_id" ref="action_report_crm_opportunity_assign"/>
       </record>

       <record model="ir.actions.act_window.view" id="action_report_crm_lead_assign_graph">
            <field name="sequence" eval="2"/>
            <field name="view_mode">graph</field>
            <field name="view_id" ref="view_report_crm_lead_assign_graph"/>
            <field name="act_window_id" ref="action_report_crm_opportunity_assign"/>
       </record>

       <menuitem id="menu_report_crm_opportunities_assign_tree"
           parent="base.next_id_64" action="action_report_crm_opportunity_assign" sequence="20"/>

    </data>
</openerp><|MERGE_RESOLUTION|>--- conflicted
+++ resolved
@@ -9,7 +9,6 @@
             <field name="type">search</field>
             <field name="arch" type="xml">
                 <search string="Leads Analysis">
-<<<<<<< HEAD
                     <field name="section_id" context="{'invisible_section': False}"/>
                     <field name="grade_id"/>
                     <field name="user_id"/>
@@ -32,7 +31,6 @@
                         <filter string="Section" icon="terp-personal+" domain="[]" context="{'group_by':'section_id'}" />
                         <filter string="Grade" name="group_grade" icon="terp-stock_symbol-selection" domain="[]" context="{'group_by':'grade_id'}" />
                         <filter string="Category" icon="terp-stock_symbol-selection" domain="[]" context="{'group_by':'categ_id'}" />
-=======
                     <group>
                         <filter icon="terp-check"
                             string="Current"
@@ -74,7 +72,6 @@
                             domain="[]" context="{'group_by':'grade_id'}" />
 
                         <separator orientation="vertical" />
->>>>>>> 4ab4dd28
                         <filter string="Stage" icon="terp-stage" domain="[]" context="{'group_by':'stage_id'}"/>
                         <filter string="Priority"  icon="terp-rating-rated" domain="[]" context="{'group_by':'priority'}" />
                         <filter string="Status" icon="terp-stock_effects-object-colorize" domain="[]" context="{'group_by':'state'}" />
