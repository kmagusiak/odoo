--- conflicted
+++ resolved
@@ -10,11 +10,7 @@
 msgstr ""
 "Project-Id-Version: Odoo 9.0\n"
 "Report-Msgid-Bugs-To: \n"
-<<<<<<< HEAD
-"POT-Creation-Date: 2016-08-19 10:26+0000\n"
-=======
 "POT-Creation-Date: 2016-08-18 14:08+0000\n"
->>>>>>> bc1a0a32
 "PO-Revision-Date: 2016-07-07 11:51+0000\n"
 "Last-Translator: Piotr Szlązak <szlazakpiotr@gmail.com>\n"
 "Language-Team: Polish (http://www.transifex.com/odoo/odoo-9/language/pl/)\n"
@@ -27,7 +23,7 @@
 
 #. module: website_blog
 #. openerp-web
-#: code:addons/website_blog/static/src/js/website.tour.blog.js:118
+#: code:addons/website_blog/static/src/js/website.tour.blog.js:117
 #, python-format
 msgid " Click on this button to send your blog post online."
 msgstr "Kliknij aby wysłać swój post online."
@@ -40,7 +36,6 @@
 "to\n"
 "                    the superior technologies of the SME.\""
 msgstr ""
-<<<<<<< HEAD
 
 #. module: website_blog
 #: model:blog.post,content:website_blog.blog_post_2
@@ -89,77 +84,14 @@
 msgstr "&lt;?xml version=\"1.0\" encoding=\"utf-8\"?&gt;"
 
 #. module: website_blog
-#: model:ir.ui.view,arch_db:website_blog.view_blog_blog_form
-msgid ""
-"(Un)archiving a blog automatically (un)archives its posts. Do you want to "
-"proceed?"
-=======
-
-#. module: website_blog
-#: model:blog.post,content:website_blog.blog_post_2
-msgid ""
-"\"Odoo now competes on many fronts, with no real\n"
-"                competition out there to knock them off the top spot.\n"
-"                With the launch of their integrated CMS and Ecommerce\n"
-"                systems,it only elevates their position as one of the "
-"leading\n"
-"                lights in the open source revolution. It will be at least 5\n"
-"                years before another ERP or CMS provider will be able to\n"
-"                compete at this level due to the technology currently\n"
-"                employed by most industry providers.\""
->>>>>>> bc1a0a32
-msgstr ""
-
-#. module: website_blog
-#: model:blog.post,content:website_blog.blog_post_1
-msgid ""
-<<<<<<< HEAD
+#: model:blog.post,content:website_blog.blog_post_1
+msgid ""
 "A mix of push &amp; pull: Today, people\n"
 "                    are victims of what others decide to push to them.\n"
 "                    Odoo differentiates:"
 msgstr ""
 
 #. module: website_blog
-=======
-"\"Odoo's latest launch will allow a business to go from\n"
-"                zero to trading online quicker than ever before,” Stuart\n"
-"                Mackintosh, MD of Open Source specialist and Odoo\n"
-"                integration partner, OpusVL, explains. “The investment\n"
-"                required to have a fully automated business system is\n"
-"                dramatically reduced, enabling the small and medium\n"
-"                enterprise to compete at a level of functionality and\n"
-"                performance previously reserved for the big IT investors.\""
-msgstr ""
-
-#. module: website_blog
-#: model:blog.post,content:website_blog.blog_post_2
-msgid ""
-"\"This is another clever and highly disruptive move by\n"
-"                Odoo,which will force other technology providers to\n"
-"                take another look at the value they are providing to ensure\n"
-"                that their 'solutions' can still compete.\""
-msgstr ""
-
-#. module: website_blog
-#: model:ir.ui.view,arch_db:website_blog.latest_blogs
-msgid "&amp;times;"
-msgstr "&amp;times;"
-
-#. module: website_blog
-#: model:ir.ui.view,arch_db:website_blog.blog_feed
-msgid "&lt;?xml version=\"1.0\" encoding=\"utf-8\"?&gt;"
-msgstr "&lt;?xml version=\"1.0\" encoding=\"utf-8\"?&gt;"
-
-#. module: website_blog
-#: model:blog.post,content:website_blog.blog_post_1
-msgid ""
-"A mix of push &amp; pull: Today, people\n"
-"                    are victims of what others decide to push to them.\n"
-"                    Odoo differentiates:"
-msgstr ""
-
-#. module: website_blog
->>>>>>> bc1a0a32
 #: model:ir.ui.view,arch_db:website_blog.blog_post_template_new_post
 msgid "A new post"
 msgstr ""
@@ -173,15 +105,6 @@
 #: model:ir.ui.view,arch_db:website_blog.blog_post_template_new_post
 msgid "Access post"
 msgstr ""
-<<<<<<< HEAD
-
-#. module: website_blog
-#: model:ir.model.fields,field_description:website_blog.field_blog_blog_active
-#: model:ir.model.fields,field_description:website_blog.field_blog_post_active
-msgid "Active"
-msgstr ""
-=======
->>>>>>> bc1a0a32
 
 #. module: website_blog
 #. openerp-web
@@ -196,16 +119,6 @@
 msgstr ""
 
 #. module: website_blog
-<<<<<<< HEAD
-#: model:ir.ui.view,arch_db:website_blog.blog_blog_view_search
-#: model:ir.ui.view,arch_db:website_blog.view_blog_post_search
-#, fuzzy
-msgid "Archived"
-msgstr "Archiwa"
-
-#. module: website_blog
-=======
->>>>>>> bc1a0a32
 #: model:ir.ui.view,arch_db:website_blog.opt_blog_rc_history
 msgid "Archives"
 msgstr "Archiwa"
@@ -249,7 +162,6 @@
 #. module: website_blog
 #: model:ir.model.fields,field_description:website_blog.field_blog_post_blog_id
 #: model:ir.ui.menu,name:website_blog.menu_website_blog_root
-#: model:ir.ui.view,arch_db:website_blog.blog_blog_view_search
 #: model:ir.ui.view,arch_db:website_blog.view_blog_blog_form
 #: model:ir.ui.view,arch_db:website_blog.view_blog_post_search
 #: model:website.menu,name:website_blog.menu_news
@@ -262,11 +174,7 @@
 msgstr "Nazwa bloga"
 
 #. module: website_blog
-<<<<<<< HEAD
-#: code:addons/website_blog/models/website_blog.py:300
-=======
 #: code:addons/website_blog/models/website_blog.py:283
->>>>>>> bc1a0a32
 #: model:ir.model,name:website_blog.model_blog_post
 #: model:ir.ui.view,arch_db:website_blog.view_blog_post_form
 #: model:ir.ui.view,arch_db:website_blog.view_blog_post_search
@@ -275,11 +183,7 @@
 msgstr "Wpis bloga"
 
 #. module: website_blog
-<<<<<<< HEAD
-#: code:addons/website_blog/models/website_blog.py:304
-=======
 #: code:addons/website_blog/models/website_blog.py:287
->>>>>>> bc1a0a32
 #, python-format
 msgid "Blog Post <b>%s</b> seems to have a link to this page !"
 msgstr ""
@@ -356,7 +260,7 @@
 
 #. module: website_blog
 #. openerp-web
-#: code:addons/website_blog/static/src/js/website.tour.blog.js:109
+#: code:addons/website_blog/static/src/js/website.tour.blog.js:108
 #, python-format
 msgid "Check Mobile Preview"
 msgstr "Sprawdź podgląd mobilny"
@@ -411,7 +315,7 @@
 
 #. module: website_blog
 #. openerp-web
-#: code:addons/website_blog/static/src/js/website.tour.blog.js:125
+#: code:addons/website_blog/static/src/js/website.tour.blog.js:124
 #, python-format
 msgid "Close Tutorial"
 msgstr "Zamknij tutorial"
@@ -504,12 +408,6 @@
 #: model:ir.model,name:website_blog.model_mail_compose_message
 msgid "Email composition wizard"
 msgstr ""
-<<<<<<< HEAD
-
-#. module: website_blog
-#: model:ir.model,name:website_blog.model_survey_mail_compose_message
-msgid "Email composition wizard for Survey"
-=======
 
 #. module: website_blog
 #: model:ir.model,name:website_blog.model_survey_mail_compose_message
@@ -539,39 +437,10 @@
 "                    notes.We standardize the layout of each message.\n"
 "                    (signatures are on the profile of a contact, not in\n"
 "                    every message)"
->>>>>>> bc1a0a32
-msgstr ""
-
-#. module: website_blog
-#: model:blog.post,content:website_blog.blog_post_1
-<<<<<<< HEAD
-msgid "Emails are broken."
-msgstr ""
-
-#. module: website_blog
-#: model:blog.post,content:website_blog.blog_post_1
-msgid ""
-"Emails make me waste my time. But I need them.\n"
-"                Given the importance that emails have in our lives,\n"
-"                it's incredible it's still one of the only software\n"
-"                areas that did not evolve in the past 20 years!"
-msgstr ""
-
-#. module: website_blog
-#: model:blog.post,content:website_blog.blog_post_1
-msgid ""
-"Focus on the Content: Everything is\n"
-"                    stripped to emphasize on the real message. No more\n"
-"                    welcome introductions, greetings, signatures and legal\n"
-"                    notes.We standardize the layout of each message.\n"
-"                    (signatures are on the profile of a contact, not in\n"
-"                    every message)"
-msgstr ""
-
-#. module: website_blog
-#: model:blog.post,content:website_blog.blog_post_1
-=======
->>>>>>> bc1a0a32
+msgstr ""
+
+#. module: website_blog
+#: model:blog.post,content:website_blog.blog_post_1
 msgid ""
 "Folders and mailing lists are great tools but too\n"
 "                    complex in traditional email clients. In Odoo, a\n"
@@ -886,11 +755,7 @@
 msgstr ""
 
 #. module: website_blog
-<<<<<<< HEAD
-#: code:addons/website_blog/controllers/main.py:278
-=======
 #: code:addons/website_blog/controllers/main.py:268
->>>>>>> bc1a0a32
 #, python-format
 msgid "Public user cannot post comments on blog post."
 msgstr "Komentarze tylko dla zalogowanych użytkowników"
@@ -910,7 +775,7 @@
 
 #. module: website_blog
 #. openerp-web
-#: code:addons/website_blog/static/src/js/website.tour.blog.js:117
+#: code:addons/website_blog/static/src/js/website.tour.blog.js:116
 #, python-format
 msgid "Publishing status"
 msgstr ""
@@ -964,7 +829,7 @@
 
 #. module: website_blog
 #. openerp-web
-#: code:addons/website_blog/static/src/js/website.tour.blog.js:110
+#: code:addons/website_blog/static/src/js/website.tour.blog.js:109
 #, python-format
 msgid "Scroll to check rendering and then close the mobile preview."
 msgstr ""
@@ -1012,11 +877,7 @@
 
 #. module: website_blog
 #. openerp-web
-<<<<<<< HEAD
-#: code:addons/website_blog/models/website_blog.py:106
-=======
 #: code:addons/website_blog/models/website_blog.py:91
->>>>>>> bc1a0a32
 #: code:addons/website_blog/static/src/js/website.tour.blog.js:90
 #, python-format
 msgid "Start writing here..."
@@ -1102,7 +963,7 @@
 
 #. module: website_blog
 #. openerp-web
-#: code:addons/website_blog/static/src/js/website.tour.blog.js:124
+#: code:addons/website_blog/static/src/js/website.tour.blog.js:123
 #, python-format
 msgid ""
 "This tutorial is over. To discover more features and improve the content of "
@@ -1159,11 +1020,7 @@
 msgstr ""
 
 #. module: website_blog
-<<<<<<< HEAD
-#: code:addons/website_blog/models/website_blog.py:279
-=======
 #: code:addons/website_blog/models/website_blog.py:262
->>>>>>> bc1a0a32
 #, python-format
 msgid "View Blog Post"
 msgstr ""
