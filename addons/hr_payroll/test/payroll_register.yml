-
  I test the 'Payroll Register' in order to check the hr_payroll in OpenERP
  I create a new employee “Keith”
-
  !record {model: hr.employee, id: hr_employee_keith0}:
    address_home_id: base.res_partner_address_3
    address_id: base.res_partner_address_9
    birthday: '1984-05-01'
    children: 0.0
    contract_ids:
      - advantages_gross: 0.0
        advantages_net: 0.0
        date_end: !eval "'%s-%s-%s' %(datetime.now().year+1,datetime.now().month,datetime.now().day)"
        date_start: !eval time.strftime('%Y-%m-%d')
        name: reference
        wage: 5000.0
        wage_type_id: hr_contract.hr_contract_monthly_gross
        type_id: hr_contract.hr_contract_type_emp
    country_id: base.in
    department_id: hr.dep_it
    gender: male
    marital: hr.hr_employee_marital_status_single
    name: Keith
    vehicle_distance: 0.0
-
  I create a payroll register record.
-
  !record {model: hr.payroll.register, id: hr_payroll_register_payroll0}:
<<<<<<< HEAD
    date: !eval "'%s-%s-%s' %(datetime.now().year, (datetime.now()+timedelta(1)).month, (datetime.now()+timedelta(1)).day)"
=======
    date: !eval "(datetime.now() + timedelta(1)).strftime('%Y-%m-%d')"
>>>>>>> e01f2c04
    line_ids:
      - employee_id: hr_payroll.hr_employee_keith0
    name: payroll1
-
  I click on Compute button.
-
  !python {model: hr.payroll.register}: |
    self.compute_sheet(cr, uid, [ref("hr_payroll_register_payroll0")], {"lang": "en_US",
      "tz": False, "active_model": "ir.ui.menu", "department_id": False, "active_ids":
      [ref("hr_payroll.hr_menu_payroll_register")], "section_id": False, "active_id":
      ref("hr_payroll.hr_menu_payroll_register"), })
-
  Then I click on Verify Sheet button.
-
  !python {model: hr.payroll.register}: |
    self.verify_sheet(cr, uid, [ref("hr_payroll_register_payroll0")], {"lang": "en_US",
      "tz": False, "active_model": "ir.ui.menu", "department_id": False, "active_ids":
      [ref("hr_payroll.hr_menu_payroll_register")], "section_id": False, "active_id":
      ref("hr_payroll.hr_menu_payroll_register"), })
-
  I check that a state has transferred from 'Wating for Verification' to 'Wating for HR Verification'state
-
  !python {model: hr.payroll.register}: |
    from tools.translate import _
    reg_brw=self.browse(cr, uid, ref("hr_payroll_register_payroll0"))
    assert(reg_brw.state == 'hr_check'), _('State not changed!')

-
  Print HR Payroll Register
-
  !python {model: hr.payroll.register}: |
    import netsvc, tools, os
    (data, format) = netsvc.LocalService('report.hr.payroll.register.sheet').create(cr, uid, [ref('hr_payroll_register_payroll0')], {}, {})
    if tools.config['test_report_directory']:
       file(os.path.join(tools.config['test_report_directory'], 'hr_payroll-register_report.'+format), 'wb+').write(data)<|MERGE_RESOLUTION|>--- conflicted
+++ resolved
@@ -26,11 +26,7 @@
   I create a payroll register record.
 -
   !record {model: hr.payroll.register, id: hr_payroll_register_payroll0}:
-<<<<<<< HEAD
-    date: !eval "'%s-%s-%s' %(datetime.now().year, (datetime.now()+timedelta(1)).month, (datetime.now()+timedelta(1)).day)"
-=======
     date: !eval "(datetime.now() + timedelta(1)).strftime('%Y-%m-%d')"
->>>>>>> e01f2c04
     line_ids:
       - employee_id: hr_payroll.hr_employee_keith0
     name: payroll1
