--- conflicted
+++ resolved
@@ -162,7 +162,7 @@
                     <button name="button_draft" string="Reset to Draft" states="cancel" type="object"/>
                     <button name="button_cancel" string="Cancel" states="draft,wait,progress" type="object"/>
                     <div class="oe_right">
-                        <field name="state" widget="statusbar" nolabel="1" statusbar_visible="draft,wait,done" statusbar_colors='{"progress":"blue"}'/>
+                        <field name="state" widget="statusbar" nolabel="1" statusbar_visible="draft,progress,wait,done" statusbar_colors='{"progress":"blue"}'/>
                     </div>
                     <div class="oe_clear"/>
                 </div>
@@ -210,24 +210,7 @@
                             <field name="note_summary" colspan="4" nolabel="1"/>
                         </page>
                     </notebook>
-<<<<<<< HEAD
-                    <newline/>
-                    <group col="8" colspan="4">
-                        <field name="state" widget="statusbar" statusbar_visible="draft,progress,wait,done" statusbar_colors='{"progress":"blue"}'/>
-                        <button name="button_plan_in_progress" string="Start Appraisal" states="draft" type="object"
-                                icon="gtk-execute"/>
-                        <button name="button_done" string="Done" states="progress" type="object"
-                                icon="gtk-jump-to"/>
-                        <button name="button_draft" string="Reset to Draft" states="cancel" type="object"
-                                icon="terp-stock_effects-object-colorize"/>
-                        <button name="button_final_validation" string="Validate Appraisal" states="wait" type="object"
-                                icon="gtk-go-forward"/>
-                        <button name="button_cancel" string="Cancel" states="draft,wait,progress" type="object"
-                                icon="gtk-cancel"/>
-                    </group>
-=======
               </sheet>
->>>>>>> b3fa4ccf
               </form>
             </field>
         </record>
