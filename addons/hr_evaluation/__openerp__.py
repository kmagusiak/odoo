# -*- encoding: utf-8 -*-
##############################################################################
#
#    OpenERP, Open Source Management Solution
#    Copyright (C) 2004-2009 Tiny SPRL (<http://tiny.be>).
#
#    This program is free software: you can redistribute it and/or modify
#    it under the terms of the GNU Affero General Public License as
#    published by the Free Software Foundation, either version 3 of the
#    License, or (at your option) any later version.
#
#    This program is distributed in the hope that it will be useful,
#    but WITHOUT ANY WARRANTY; without even the implied warranty of
#    MERCHANTABILITY or FITNESS FOR A PARTICULAR PURPOSE.  See the
#    GNU Affero General Public License for more details.
#
#    You should have received a copy of the GNU Affero General Public License
#    along with this program.  If not, see <http://www.gnu.org/licenses/>.
#
##############################################################################

{
    "name" : "Human Resources Evaluation",
    "version" : "0.1",
    "author" : "Tiny",
    "category" : "Generic Modules/Human Resources",
    "website" : "http://www.openerp.com",
    "depends" : ["hr",'hr_recruitment','survey'],
    "description": """
                      Ability to create employees evaluation.
                      An evaluation can be created by employee for subordinates,
                      juniors as well as his manager.The evaluation is done under a plan
                      in which various surveys can be created and it can be defined which
                      level of employee hierarchy fills what and final review and evaluation
                      is done by the manager.Every evaluation filled by the employees can be viewed
                      in the form of.Implements a dashboard for My Current Evaluations   """,
    "init_xml" : [],
    "demo_xml" : ["hr_evaluation_demo.xml",
                 ],
    "update_xml" : [
                    "security/ir.model.access.csv",
                    "wizard/hr_evaluation_mail_view.xml",
                    "hr_evaluation_view.xml",
<<<<<<< HEAD
                    "report/hr_evaluation_report_view.xml",
                    'board_hr_evaluation_view.xml',],
=======
                    "report/hr_evaluation_report_view.xml"],
    "test": ["test/test_hr_evaluation.yml"],                
>>>>>>> 07019ad6
    "active": False,
    "installable": True
}
# vim:expandtab:smartindent:tabstop=4:softtabstop=4:shiftwidth=4:
<|MERGE_RESOLUTION|>--- conflicted
+++ resolved
@@ -41,13 +41,8 @@
                     "security/ir.model.access.csv",
                     "wizard/hr_evaluation_mail_view.xml",
                     "hr_evaluation_view.xml",
-<<<<<<< HEAD
-                    "report/hr_evaluation_report_view.xml",
-                    'board_hr_evaluation_view.xml',],
-=======
                     "report/hr_evaluation_report_view.xml"],
-    "test": ["test/test_hr_evaluation.yml"],                
->>>>>>> 07019ad6
+    "test": ["test/test_hr_evaluation.yml"],
     "active": False,
     "installable": True
 }
