--- conflicted
+++ resolved
@@ -9,11 +9,7 @@
 msgstr ""
 "Project-Id-Version: Odoo 9.0\n"
 "Report-Msgid-Bugs-To: \n"
-<<<<<<< HEAD
-"POT-Creation-Date: 2016-08-19 10:25+0000\n"
-=======
 "POT-Creation-Date: 2016-08-18 14:07+0000\n"
->>>>>>> bc1a0a32
 "PO-Revision-Date: 2016-07-15 13:31+0000\n"
 "Last-Translator: Erwin van der Ploeg <erwin@odooexperts.nl>\n"
 "Language-Team: Dutch (http://www.transifex.com/odoo/odoo-9/language/nl/)\n"
@@ -24,8 +20,6 @@
 "Plural-Forms: nplurals=2; plural=(n != 1);\n"
 
 #. module: payment_authorize
-<<<<<<< HEAD
-=======
 #: model:payment.acquirer,cancel_msg:payment_authorize.payment_acquirer_authorize
 msgid "<span><i>Cancel,</i> Your payment has been cancelled.</span>"
 msgstr "<span><i>Annulleer,</i> Uw betaling is geanulleerd.</span>"
@@ -60,7 +54,6 @@
 "is nog niet gevalideerd.</span>"
 
 #. module: payment_authorize
->>>>>>> bc1a0a32
 #: model:ir.model.fields,field_description:payment_authorize.field_payment_acquirer_authorize_login
 msgid "API Login Id"
 msgstr "API Login Id"
@@ -69,6 +62,11 @@
 #: model:ir.model.fields,field_description:payment_authorize.field_payment_acquirer_authorize_transaction_key
 msgid "API Transaction Key"
 msgstr "API Transactiesleutel"
+
+#. module: payment_authorize
+#: model:payment.acquirer,name:payment_authorize.payment_acquirer_authorize
+msgid "Authorize.Net"
+msgstr "Authorize.Net"
 
 #. module: payment_authorize
 #: model:ir.ui.view,arch_db:payment_authorize.acquirer_form_authorize
@@ -88,44 +86,6 @@
 msgid "Payment Transaction"
 msgstr "Betalingstransactie"
 
-<<<<<<< HEAD
-#~ msgid "<span><i>Cancel,</i> Your payment has been cancelled.</span>"
-#~ msgstr "<span><i>Annulleer,</i> Uw betaling is geanulleerd.</span>"
-
-#~ msgid ""
-#~ "<span><i>Done,</i> Your online payment has been successfully processed. "
-#~ "Thank you for your order.</span>"
-#~ msgstr ""
-#~ "<span><i>Klaar,</i> Uw online betaling is succesvol verwerkt. Bedankt "
-#~ "voor uw order.</span>"
-
-#~ msgid ""
-#~ "<span><i>Error,</i> Please be aware that an error occurred during the "
-#~ "transaction. The order has been confirmed but won't be paid. Don't "
-#~ "hesitate to contact us if you have any questions on the status of your "
-#~ "order.</span>"
-#~ msgstr ""
-#~ "<span><i>Fout,</i> Er is een fout opgetreden tijdens de transactie. De "
-#~ "order is bevestigd maar niet betaald. Aarzel niet ommet ons contact op te "
-#~ "nemen indien u vragen heeft over de status van uw order.</span>"
-
-#~ msgid ""
-#~ "<span><i>Pending,</i> Your online payment has been successfully "
-#~ "processed. But your order is not validated yet.</span>"
-#~ msgstr ""
-#~ "<span><i>Wachtende,</i> Uw online betaling is succesvol verwerkt. Uw "
-#~ "order is nog niet gevalideerd.</span>"
-
-#~ msgid "Authorize.Net"
-#~ msgstr "Authorize.Net"
-
-#~ msgid ""
-#~ "You will be redirected to the Authorize website after clicking on the "
-#~ "payment button."
-#~ msgstr ""
-#~ "U wordt doorverwezen naar de Authorize website nadat u klikt op de "
-#~ "betaalknop."
-=======
 #. module: payment_authorize
 #: model:payment.acquirer,pre_msg:payment_authorize.payment_acquirer_authorize
 msgid ""
@@ -133,5 +93,4 @@
 "payment button."
 msgstr ""
 "U wordt doorverwezen naar de Authorize website nadat u klikt op de "
-"betaalknop."
->>>>>>> bc1a0a32
+"betaalknop."