# -*- coding: utf-8 -*-
# Part of Odoo. See LICENSE file for full copyright and licensing details.

import re

from odoo import api, fields, models, _
from odoo.exceptions import UserError
from odoo.tools import email_split

import odoo.addons.decimal_precision as dp


class HrExpense(models.Model):

    _name = "hr.expense"
    _inherit = ['mail.thread', 'ir.needaction_mixin']
    _description = "Expense"
    _order = "date desc, id desc"

    name = fields.Char(string='Expense Description', readonly=True, required=True, states={'draft': [('readonly', False)], 'refused': [('readonly', False)]})
    date = fields.Date(readonly=True, states={'draft': [('readonly', False)], 'refused': [('readonly', False)]}, default=fields.Date.context_today, string="Date")
    employee_id = fields.Many2one('hr.employee', string="Employee", required=True, readonly=True, states={'draft': [('readonly', False)], 'refused': [('readonly', False)]}, default=lambda self: self.env['hr.employee'].search([('user_id', '=', self.env.uid)], limit=1))
    product_id = fields.Many2one('product.product', string='Product', readonly=True, states={'draft': [('readonly', False)], 'refused': [('readonly', False)]}, domain=[('can_be_expensed', '=', True)], required=True)
    product_uom_id = fields.Many2one('product.uom', string='Unit of Measure', required=True, readonly=True, states={'draft': [('readonly', False)], 'refused': [('readonly', False)]}, default=lambda self: self.env['product.uom'].search([], limit=1, order='id'))
    unit_amount = fields.Float(string='Unit Price', readonly=True, required=True, states={'draft': [('readonly', False)], 'refused': [('readonly', False)]}, digits=dp.get_precision('Product Price'))
    quantity = fields.Float(required=True, readonly=True, states={'draft': [('readonly', False)], 'refused': [('readonly', False)]}, digits=dp.get_precision('Product Unit of Measure'), default=1)
    tax_ids = fields.Many2many('account.tax', 'expense_tax', 'expense_id', 'tax_id', string='Taxes', states={'done': [('readonly', True)], 'post': [('readonly', True)]})
    untaxed_amount = fields.Float(string='Subtotal', store=True, compute='_compute_amount', digits=dp.get_precision('Account'))
    total_amount = fields.Float(string='Total', store=True, compute='_compute_amount', digits=dp.get_precision('Account'))
    company_id = fields.Many2one('res.company', string='Company', readonly=True, states={'draft': [('readonly', False)], 'refused': [('readonly', False)]}, default=lambda self: self.env.user.company_id)
    currency_id = fields.Many2one('res.currency', string='Currency', readonly=True, states={'draft': [('readonly', False)], 'refused': [('readonly', False)]}, default=lambda self: self.env.user.company_id.currency_id)
    analytic_account_id = fields.Many2one('account.analytic.account', string='Analytic Account', states={'post': [('readonly', True)], 'done': [('readonly', True)]}, oldname='analytic_account')
    account_id = fields.Many2one('account.account', string='Account', states={'post': [('readonly', True)], 'done': [('readonly', True)]}, default=lambda self: self.env['ir.property'].get('property_account_expense_categ_id', 'product.category'))
    description = fields.Text()
    payment_mode = fields.Selection([("own_account", "Employee (to reimburse)"), ("company_account", "Company")], default='own_account', states={'done': [('readonly', True)], 'post': [('readonly', True)]}, string="Payment By")
    attachment_number = fields.Integer(compute='_compute_attachment_number', string='Number of Attachments')
    state = fields.Selection([
        ('draft', 'To Submit'),
        ('reported', 'Reported'),
        ('done', 'Posted'),
        ('refused', 'Refused')
        ], compute='_compute_state', string='Status', copy=False, index=True, readonly=True, store=True,
        help="Status of the expense.")
    sheet_id = fields.Many2one('hr.expense.sheet', string="Expense Report", readonly=True, copy=False)
    reference = fields.Char(string="Bill Reference")

    @api.depends('sheet_id', 'sheet_id.account_move_id', 'sheet_id.state')
    def _compute_state(self):
        for expense in self:
            if not expense.sheet_id:
                expense.state = "draft"
            elif expense.sheet_id.state == "cancel":
                expense.state = "refused"
            elif not expense.sheet_id.account_move_id:
                expense.state = "reported"
            else:
                expense.state = "done"

    @api.depends('quantity', 'unit_amount', 'tax_ids', 'currency_id')
    def _compute_amount(self):
        for expense in self:
            expense.untaxed_amount = expense.unit_amount * expense.quantity
            taxes = expense.tax_ids.compute_all(expense.unit_amount, expense.currency_id, expense.quantity, expense.product_id, expense.employee_id.user_id.partner_id)
            expense.total_amount = taxes.get('total_included')

    @api.multi
    def _compute_attachment_number(self):
        attachment_data = self.env['ir.attachment'].read_group([('res_model', '=', 'hr.expense'), ('res_id', 'in', self.ids)], ['res_id'], ['res_id'])
        attachment = dict((data['res_id'], data['res_id_count']) for data in attachment_data)
        for expense in self:
            expense.attachment_number = attachment.get(expense.id, 0)

    @api.onchange('product_id')
    def _onchange_product_id(self):
        if self.product_id:
            if not self.name:
                self.name = self.product_id.display_name or ''
            self.unit_amount = self.product_id.price_compute('standard_price')[self.product_id.id]
            self.product_uom_id = self.product_id.uom_id
            self.tax_ids = self.product_id.supplier_taxes_id
            account = self.product_id.product_tmpl_id._get_product_accounts()['expense']
            if account:
                self.account_id = account

    @api.onchange('product_uom_id')
    def _onchange_product_uom_id(self):
        if self.product_id and self.product_uom_id.category_id != self.product_id.uom_id.category_id:
            raise UserError(_('Selected Unit of Measure does not belong to the same category as the product Unit of Measure'))

    @api.multi
    def view_sheet(self):
        self.ensure_one()
        return {
            'type': 'ir.actions.act_window',
            'view_mode': 'form',
            'res_model': 'hr.expense.sheet',
            'target': 'current',
            'res_id': self.sheet_id.id
        }

    @api.multi
    def submit_expenses(self):
        if any(expense.state != 'draft' for expense in self):
            raise UserError(_("You cannot report twice the same line!"))
        if len(self.mapped('employee_id')) != 1:
            raise UserError(_("You cannot report expenses for different employees in the same report!"))
        return {
            'type': 'ir.actions.act_window',
            'view_mode': 'form',
            'res_model': 'hr.expense.sheet',
            'target': 'current',
            'context': {
                'default_expense_line_ids': [line.id for line in self],
                'default_employee_id': self[0].employee_id.id,
                'default_name': self[0].name if len(self.ids) == 1 else ''
            }
        }

    def _prepare_move_line(self, line):
        '''
        This function prepares move line of account.move related to an expense
        '''
        partner_id = self.employee_id.address_home_id.commercial_partner_id.id
        return {
            'date_maturity': line.get('date_maturity'),
            'partner_id': partner_id,
            'name': line['name'][:64],
            'debit': line['price'] > 0 and line['price'],
            'credit': line['price'] < 0 and - line['price'],
            'account_id': line['account_id'],
            'analytic_line_ids': line.get('analytic_line_ids'),
            'amount_currency': line['price'] > 0 and abs(line.get('amount_currency')) or - abs(line.get('amount_currency')),
            'currency_id': line.get('currency_id'),
            'tax_line_id': line.get('tax_line_id'),
            'quantity': line.get('quantity', 1.00),
            'product_id': line.get('product_id'),
            'product_uom_id': line.get('uom_id'),
            'analytic_account_id': line.get('analytic_account_id'),
            'payment_id': line.get('payment_id'),
        }

    @api.multi
    def _compute_expense_totals(self, company_currency, account_move_lines, move_date):
        '''
        internal method used for computation of total amount of an expense in the company currency and
        in the expense currency, given the account_move_lines that will be created. It also do some small
        transformations at these account_move_lines (for multi-currency purposes)

        :param account_move_lines: list of dict
        :rtype: tuple of 3 elements (a, b ,c)
            a: total in company currency
            b: total in hr.expense currency
            c: account_move_lines potentially modified
        '''
        self.ensure_one()
        total = 0.0
        total_currency = 0.0
        for line in account_move_lines:
            line['currency_id'] = False
            line['amount_currency'] = False
            if self.currency_id != company_currency:
                line['currency_id'] = self.currency_id.id
                line['amount_currency'] = line['price']
                line['price'] = self.currency_id.with_context(date=move_date or fields.Date.context_today(self)).compute(line['price'], company_currency)
            total -= line['price']
            total_currency -= line['amount_currency'] or line['price']
        return total, total_currency, account_move_lines

    @api.multi
    def action_move_create(self):
        '''
        main function that is called when trying to create the accounting entries related to an expense
        '''
        journal_dict = {}
        for expense in self:
            acc_date = expense.sheet_id.accounting_date or fields.Date.context_today(self)
            jrn = expense.sheet_id.bank_journal_id if expense.payment_mode == 'company_account' else expense.sheet_id.journal_id
            journal_dict.setdefault(jrn, self.env['hr.expense'])
            journal_dict[jrn] |= expense

        for journal, expense_list in journal_dict.items():
            #create the move that will contain the accounting entries
            # reference if the same for every expense
            ref = len(expense_list.mapped('employee_id.address_home_id.ref')) == 1 and expense_list[0].employee_id.address_home_id.ref or False
            move = self.env['account.move'].create({
                'journal_id': journal.id,
                'company_id': self.env.user.company_id.id,
                'date': acc_date,
<<<<<<< HEAD
                'ref': ref
=======
                # force the name to the default value, to avoid an eventual 'default_name' in the context
                # to set it to '' which cause no number to be given to the account.move when posted.
                'name': '/',
>>>>>>> e8e4145c
            })
            for expense in expense_list:
                company_currency = expense.company_id.currency_id
                diff_currency_p = expense.currency_id != company_currency
                #one account.move.line per expense (+taxes..)
                move_lines = expense._move_line_get()

                #create one more move line, a counterline for the total on payable account
                payment_id = False
                total, total_currency, move_lines = expense._compute_expense_totals(company_currency, move_lines, acc_date)
                if expense.payment_mode == 'company_account':
                    if not expense.sheet_id.bank_journal_id.default_credit_account_id:
                        raise UserError(_("No credit account found for the %s journal, please configure one.") % (expense.sheet_id.bank_journal_id.name))
                    emp_account = expense.sheet_id.bank_journal_id.default_credit_account_id.id
                    journal = expense.bank_journal_id
                    #create payment
                    payment_methods = (total < 0) and journal.outbound_payment_method_ids or journal.inbound_payment_method_ids
                    journal_currency = journal.currency_id or journal.company_id.currency_id
                    payment = self.env['account.payment'].create({
                        'payment_method_id': payment_methods and payment_methods[0].id or False,
                        'payment_type': total < 0 and 'outbound' or 'inbound',
                        'partner_id': expense.employee_id.address_home_id.commercial_partner_id.id,
                        'partner_type': 'supplier',
                        'journal_id': journal.id,
                        'payment_date': expense.date,
                        'state': 'reconciled',
                        'currency_id': diff_currency_p and expense.currency_id.id or journal_currency.id,
                        'amount': diff_currency_p and abs(total_currency) or abs(total),
                        'name': expense.name,
                    })
                    payment_id = payment.id
                else:
                    if not expense.employee_id.address_home_id:
                        raise UserError(_("No Home Address found for the employee %s, please configure one.") % (expense.employee_id.name))
                    emp_account = expense.employee_id.address_home_id.property_account_payable_id.id

                move_lines.append({
                        'type': 'dest',
                        'name': expense.employee_id.name,
                        'price': total,
                        'account_id': emp_account,
                        'date_maturity': acc_date,
                        'amount_currency': diff_currency_p and total_currency or False,
                        'currency_id': diff_currency_p and expense.currency_id.id or False,
<<<<<<< HEAD
=======
                        'ref': expense.employee_id.address_home_id.ref or False,
                        'payment_id': payment_id,
>>>>>>> e8e4145c
                        })

                #convert eml into an osv-valid format
                lines = map(lambda x: (0, 0, expense._prepare_move_line(x)), move_lines)
                move.write({'line_ids': lines})
                expense.sheet_id.write({'account_move_id': move.id})
                if expense.payment_mode == 'company_account':
                    expense.sheet_id.paid_expense_sheets()
            move.post()
        return True

    @api.multi
    def _move_line_get(self):
        account_move = []
        for expense in self:
            if expense.account_id:
                account = expense.account_id
            elif expense.product_id:
                account = expense.product_id.product_tmpl_id._get_product_accounts()['expense']
                if not account:
                    raise UserError(_("No Expense account found for the product %s (or for it's category), please configure one.") % (expense.product_id.name))
            else:
                account = self.env['ir.property'].with_context(force_company=expense.company_id.id).get('property_account_expense_categ_id', 'product.category')
                if not account:
                    raise UserError(_('Please configure Default Expense account for Product expense: `property_account_expense_categ_id`.'))

            move_line = {
                    'type': 'src',
                    'name': expense.name.split('\n')[0][:64],
                    'price_unit': expense.unit_amount,
                    'quantity': expense.quantity,
                    'price': expense.total_amount,
                    'account_id': account.id,
                    'product_id': expense.product_id.id,
                    'uom_id': expense.product_uom_id.id,
                    'analytic_account_id': expense.analytic_account_id.id,
            }
            account_move.append(move_line)

            # Calculate tax lines and adjust base line
            taxes = expense.tax_ids.compute_all(expense.unit_amount, expense.currency_id, expense.quantity, expense.product_id)
            account_move[-1]['price'] = taxes['total_excluded']
            account_move[-1]['tax_ids'] = expense.tax_ids.ids
            for tax in taxes['taxes']:
                account_move.append({
                    'type': 'tax',
                    'name': tax['name'],
                    'price_unit': tax['amount'],
                    'quantity': 1,
                    'price': tax['amount'],
                    'account_id': tax['account_id'] or move_line['account_id'],
                    'tax_line_id': tax['id'],
                })
        return account_move

    @api.multi
    def action_get_attachment_view(self):
        self.ensure_one()
        res = self.env['ir.actions.act_window'].for_xml_id('base', 'action_attachment')
        res['domain'] = [('res_model', '=', 'hr.expense'), ('res_id', 'in', self.ids)]
        res['context'] = {'default_res_model': 'hr.expense', 'default_res_id': self.id}
        return res

    @api.model
    def get_empty_list_help(self, help_message):
        if help_message:
            alias_record = self.env.ref('hr_expense.mail_alias_expense')
            if alias_record and alias_record.alias_domain and alias_record.alias_name:
                link = "<a id='o_mail_test' href='mailto:%(email)s?subject=Lunch%%20with%%20customer%%3A%%20%%2412.32'>%(email)s</a>" % {
                    'email': '%s@%s' % (alias_record.alias_name, alias_record.alias_domain)
                }
                return '<p class="oe_view_nocontent_create">%s<br/>%s</p>%s' % (
                    _('Click to add a new expense,'),
                    _('or send receipts by email to %s.') % (link,),
                    help_message)
        return super(HrExpense, self).get_empty_list_help(help_message)

    @api.model
    def message_new(self, msg_dict, custom_values=None):
        if custom_values is None:
            custom_values = {}

        email_address = email_split(msg_dict.get('email_from', False))[0]

        employee = self.env['hr.employee'].search([
            '|',
            ('work_email', 'ilike', email_address),
            ('user_id.email', 'ilike', email_address)
        ], limit=1)

        expense_description = msg_dict.get('subject', '')

        # Match the first occurence of '[]' in the string and extract the content inside it
        # Example: '[foo] bar (baz)' becomes 'foo'. This is potentially the product code
        # of the product to encode on the expense. If not, take the default product instead
        # which is 'Fixed Cost'
        default_product = self.env.ref('hr_expense.product_product_fixed_cost')
        pattern = '\[([^)]*)\]'
        product_code = re.search(pattern, expense_description)
        if product_code is None:
            product = default_product
        else:
            expense_description = expense_description.replace(product_code.group(), '')
            product = self.env['product.product'].search([('default_code', 'ilike', product_code.group(1))]) or default_product

        pattern = '[-+]?(\d+(\.\d*)?|\.\d+)([eE][-+]?\d+)?'
        # Match the last occurence of a float in the string
        # Example: '[foo] 50.3 bar 34.5' becomes '34.5'. This is potentially the price
        # to encode on the expense. If not, take 1.0 instead
        expense_price = re.findall(pattern, expense_description)
        # TODO: International formatting
        if not expense_price:
            price = 1.0
        else:
            price = expense_price[-1][0]
            expense_description = expense_description.replace(price, '')
            try:
                price = float(price)
            except ValueError:
                price = 1.0

        custom_values.update({
            'name': expense_description.strip(),
            'employee_id': employee.id,
            'product_id': product.id,
            'product_uom_id': product.uom_id.id,
            'quantity': 1,
            'unit_amount': price,
            'company_id': employee.company_id.id,
        })
        return super(HrExpense, self).message_new(msg_dict, custom_values)

class HrExpenseSheet(models.Model):

    _name = "hr.expense.sheet"
    _inherit = ['mail.thread', 'ir.needaction_mixin']
    _description = "Expense Report"
    _order = "accounting_date desc, id desc"

    name = fields.Char(string='Expense Report Summary', required=True)
    expense_line_ids = fields.One2many('hr.expense', 'sheet_id', string='Expense Lines', states={'done': [('readonly', True)], 'post': [('readonly', True)]}, copy=False)
    state = fields.Selection([('submit', 'Submitted'),
                              ('approve', 'Approved'),
                              ('post', 'Posted'),
                              ('done', 'Paid'),
                              ('cancel', 'Refused')
                              ], string='Status', index=True, readonly=True, track_visibility='onchange', copy=False, default='submit', required=True,
        help='Expense Report State')
    employee_id = fields.Many2one('hr.employee', string="Employee", required=True, readonly=True, states={'submit': [('readonly', False)]}, default=lambda self: self.env['hr.employee'].search([('user_id', '=', self.env.uid)], limit=1))
    address_id = fields.Many2one('res.partner', string="Employee Home Address")
    payment_mode = fields.Selection([("own_account", "Employee (to reimburse)"), ("company_account", "Company")], related='expense_line_ids.payment_mode', default='own_account', readonly=True, string="Payment By")
    responsible_id = fields.Many2one('res.users', 'Validation By', readonly=True, copy=False, states={'submit': [('readonly', False)], 'submit': [('readonly', False)]})
    total_amount = fields.Float(string='Total Amount', store=True, compute='_compute_amount', digits=dp.get_precision('Account'))
    company_id = fields.Many2one('res.company', string='Company', readonly=True, states={'submit': [('readonly', False)]}, default=lambda self: self.env.user.company_id)
    currency_id = fields.Many2one('res.currency', string='Currency', readonly=True, states={'submit': [('readonly', False)]}, default=lambda self: self.env.user.company_id.currency_id)
    attachment_number = fields.Integer(compute='_compute_attachment_number', string='Number of Attachments')
    journal_id = fields.Many2one('account.journal', string='Expense Journal', states={'done': [('readonly', True)], 'post': [('readonly', True)]},
        default=lambda self: self.env['ir.model.data'].xmlid_to_object('hr_expense.hr_expense_account_journal') or self.env['account.journal'].search([('type', '=', 'purchase')], limit=1),
        help="The journal used when the expense is done.")
    bank_journal_id = fields.Many2one('account.journal', string='Bank Journal', states={'done': [('readonly', True)], 'post': [('readonly', True)]}, default=lambda self: self.env['account.journal'].search([('type', 'in', ['case', 'bank'])], limit=1), help="The payment method used when the expense is paid by the company.")
    accounting_date = fields.Date(string="Accounting Date")
    account_move_id = fields.Many2one('account.move', string='Journal Entry', copy=False)
    department_id = fields.Many2one('hr.department', string='Department', states={'post': [('readonly', True)], 'done': [('readonly', True)]})

    @api.multi
    def check_consistency(self):
        if any(sheet.employee_id != self[0].employee_id for sheet in self):
            raise UserError(_("Expenses must belong to the same Employee."))

        expense_lines = self.mapped('expense_line_ids')
        if expense_lines and any(expense.payment_mode != expense_lines[0].payment_mode for expense in expense_lines):
            raise UserError(_("Expenses must have been paid by the same entity (Company or employee)"))

    @api.model
    def create(self, vals):
        sheet = super(HrExpenseSheet, self).create(vals)
        self.check_consistency()
        if vals.get('employee_id'):
            sheet._add_followers()
        return sheet

    @api.multi
    def write(self, vals):
        res = super(HrExpenseSheet, self).write(vals)
        self.check_consistency()
        if vals.get('employee_id'):
            self._add_followers()
        return res

    @api.multi
    def set_to_paid(self):
        self.write({'state': 'done'})

    @api.multi
    def _track_subtype(self, init_values):
        self.ensure_one()
        if 'state' in init_values and self.state == 'approve':
            return 'hr_expense.mt_expense_approved'
        elif 'state' in init_values and self.state == 'submit':
            return 'hr_expense.mt_expense_confirmed'
        elif 'state' in init_values and self.state == 'cancel':
            return 'hr_expense.mt_expense_refused'
        elif 'state' in init_values and self.state == 'done':
            return 'hr_expense.mt_expense_paid'
        return super(HrExpenseSheet, self)._track_subtype(init_values)

    def _add_followers(self):
        user_ids = []
        employee = self.employee_id
        if employee.user_id:
            user_ids.append(employee.user_id.id)
        if employee.parent_id:
            user_ids.append(employee.parent_id.user_id.id)
        if employee.department_id and employee.department_id.manager_id and employee.parent_id != employee.department_id.manager_id:
            user_ids.append(employee.department_id.manager_id.user_id.id)
        self.message_subscribe_users(user_ids=user_ids)

    @api.onchange('employee_id')
    def _onchange_employee_id(self):
        self.address_id = self.employee_id.address_home_id
        self.department_id = self.employee_id.department_id

    @api.one
    @api.depends('expense_line_ids')
    def _compute_amount(self):
        self.total_amount = sum(self.expense_line_ids.mapped('total_amount'))

    # FIXME: A 4 command is missing to explicitly declare the one2many relation
    # between the sheet and the lines when using 'default_expense_line_ids':[ids]
    # in the context. A fix from chm-odoo should come since
    # several saas versions but sadly I had to add this hack to avoid this
    # issue
    @api.model
    def _add_missing_default_values(self, values):
        values = super(HrExpenseSheet, self)._add_missing_default_values(values)
        if self.env.context.get('default_expense_line_ids', False):
            lines_to_add = []
            for line in values.get('expense_line_ids', []):
                if line[0] == 1:
                    lines_to_add.append([4, line[1], False])
            values['expense_line_ids'] = lines_to_add + values['expense_line_ids']
        return values

    @api.one
    def _compute_attachment_number(self):
        self.attachment_number = sum(self.expense_line_ids.mapped('attachment_number'))

    @api.multi
    def refuse_expenses(self, reason):
        self.write({'state': 'cancel'})
        for sheet in self:
            body = (_("Your Expense %s has been refused.<br/><ul class=o_timeline_tracking_value_list><li>Reason<span> : </span><span class=o_timeline_tracking_value>%s</span></li></ul>") % (sheet.name, reason))
            sheet.message_post(body=body)

    @api.multi
    def approve_expense_sheets(self):
        self.write({'state': 'approve', 'responsible_id': self.env.user.id})

    @api.multi
    def paid_expense_sheets(self):
        self.write({'state': 'done'})

    @api.multi
    def reset_expense_sheets(self):
        return self.write({'state': 'submit'})

    @api.multi
    def action_sheet_move_create(self):
        if any(sheet.state != 'approve' for sheet in self):
            raise UserError(_("You can only generate accounting entry for approved expense(s)."))

        if any(not sheet.journal_id for sheet in self):
            raise UserError(_("Expenses must have an expense journal specified to generate accounting entries."))

        res = self.mapped('expense_line_ids').action_move_create()

        if not self.accounting_date:
            self.accounting_date = self.account_move_id.date

        if self.payment_mode=='own_account':
            self.write({'state': 'post'})
        else:
            self.write({'state': 'done'})
        return res

    @api.multi
    def action_get_attachment_view(self):
        res = self.env['ir.actions.act_window'].for_xml_id('base', 'action_attachment')
        res['domain'] = [('res_model', '=', 'hr.expense'), ('res_id', 'in', self.expense_line_ids.ids)]
        res['context'] = {'default_res_model': 'hr.expense.sheet', 'default_res_id': self.id}
        return res<|MERGE_RESOLUTION|>--- conflicted
+++ resolved
@@ -186,13 +186,10 @@
                 'journal_id': journal.id,
                 'company_id': self.env.user.company_id.id,
                 'date': acc_date,
-<<<<<<< HEAD
-                'ref': ref
-=======
+                'ref': ref,
                 # force the name to the default value, to avoid an eventual 'default_name' in the context
                 # to set it to '' which cause no number to be given to the account.move when posted.
                 'name': '/',
->>>>>>> e8e4145c
             })
             for expense in expense_list:
                 company_currency = expense.company_id.currency_id
@@ -237,11 +234,7 @@
                         'date_maturity': acc_date,
                         'amount_currency': diff_currency_p and total_currency or False,
                         'currency_id': diff_currency_p and expense.currency_id.id or False,
-<<<<<<< HEAD
-=======
-                        'ref': expense.employee_id.address_home_id.ref or False,
                         'payment_id': payment_id,
->>>>>>> e8e4145c
                         })
 
                 #convert eml into an osv-valid format
