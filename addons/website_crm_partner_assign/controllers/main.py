--- conflicted
+++ resolved
@@ -18,17 +18,9 @@
 
 class WebsiteAccount(website_account):
 
-<<<<<<< HEAD
-    @http.route()
-    def account(self, **kw):
-        response = super(WebsiteAccount, self).account()
-        lead_count = request.env['crm.lead'].search_count([
-            ('partner_assigned_id', '=', request.env.user.partner_id.id),
-=======
     def get_domain_my_lead(self, user):
         return [
             ('partner_assigned_id', 'child_of', user.commercial_partner_id.id),
->>>>>>> 25f271c0
             ('type', '=', 'lead')
         ]
 
