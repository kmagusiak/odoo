<<<<<<< HEAD
# Brazilian Portuguese translation for openobject-addons
# Copyright (c) 2014 Rosetta Contributors and Canonical Ltd 2014
# This file is distributed under the same license as the openobject-addons package.
# FIRST AUTHOR <EMAIL@ADDRESS>, 2014.
#
msgid ""
msgstr ""
"Project-Id-Version: openobject-addons\n"
"Report-Msgid-Bugs-To: FULL NAME <EMAIL@ADDRESS>\n"
"POT-Creation-Date: 2014-08-14 13:09+0000\n"
"PO-Revision-Date: 2014-09-06 20:28+0000\n"
"Last-Translator: Fábio Martinelli - http://zupy.com.br "
"<webmaster@zupy.com.br>\n"
"Language-Team: Brazilian Portuguese <pt_BR@li.org>\n"
=======
# Translation of Odoo Server.
# This file contains the translation of the following modules:
# * resource
# 
# Translators:
# FIRST AUTHOR <EMAIL@ADDRESS>, 2014
# grazziano <g.negocios@outlook.com.br>, 2016
msgid ""
msgstr ""
"Project-Id-Version: Odoo 8.0\n"
"Report-Msgid-Bugs-To: \n"
"POT-Creation-Date: 2015-01-21 14:08+0000\n"
"PO-Revision-Date: 2016-07-09 16:18+0000\n"
"Last-Translator: grazziano <g.negocios@outlook.com.br>\n"
"Language-Team: Portuguese (Brazil) (http://www.transifex.com/odoo/odoo-8/language/pt_BR/)\n"
>>>>>>> 96502490
"MIME-Version: 1.0\n"
"Content-Type: text/plain; charset=UTF-8\n"
"Content-Transfer-Encoding: 8bit\n"
"X-Launchpad-Export-Date: 2014-09-07 07:48+0000\n"
"X-Generator: Launchpad (build 17196)\n"

#. module: resource
#: code:addons/resource/resource.py:685
#, python-format
msgid "%s (copy)"
msgstr "%s (cópia)"

#. module: resource
#: code:addons/resource/faces/resource.py:340
#, python-format
msgid "(vacation)"
msgstr "(férias)"

#. module: resource
#: model:ir.actions.act_window,help:resource.action_resource_calendar_form
msgid ""
"<p class=\"oe_view_nocontent_create\">\n"
"                Define working hours and time table that could be scheduled "
"to your project members\n"
"              </p>\n"
"            "
<<<<<<< HEAD
msgstr ""
"<p class=\"oe_view_nocontent_create\">\n"
"                Definir horas de trabalho e mesa de tempo que poderia ser "
"programada para seus membros do projeto\n"
"              </ P>\n"
"            "
=======
msgstr "<p class=\"oe_view_nocontent_create\">\nDefina horas de trabalho e quadro de horários que poderá ser programada para seus membros do projeto\n</p>\n            "
>>>>>>> 96502490

#. module: resource
#: field:resource.resource,active:0
msgid "Active"
msgstr "Ativo"

#. module: resource
#: model:ir.actions.act_window,name:resource.resource_calendar_closing_days
msgid "Closing Days"
msgstr "Dias de Fechamento"

#. module: resource
#: field:resource.resource,code:0
msgid "Code"
msgstr "Código"

#. module: resource
#: field:resource.calendar,company_id:0
#: view:resource.calendar.leaves:resource.view_resource_calendar_leaves_search
#: field:resource.calendar.leaves,company_id:0
#: view:resource.resource:resource.view_resource_resource_search
#: field:resource.resource,company_id:0
msgid "Company"
msgstr "Empresa"

#. module: resource
#: code:addons/resource/resource.py:773
#, python-format
msgid "Configuration Error!"
msgstr "Erro de Configuração!"

#. module: resource
#: field:resource.calendar,create_uid:0
#: field:resource.calendar.attendance,create_uid:0
#: field:resource.calendar.leaves,create_uid:0
#: field:resource.resource,create_uid:0
msgid "Created by"
msgstr "Criado por"

#. module: resource
#: field:resource.calendar,create_date:0
#: field:resource.calendar.attendance,create_date:0
#: field:resource.calendar.leaves,create_date:0
#: field:resource.resource,create_date:0
msgid "Created on"
msgstr "Criado em"

#. module: resource
#: field:resource.calendar.attendance,dayofweek:0
msgid "Day of Week"
msgstr "Dia da semana"

#. module: resource
#: help:resource.resource,calendar_id:0
msgid "Define the schedule of resource"
msgstr "Definir a agenda do recurso"

#. module: resource
#: view:resource.calendar.leaves:resource.resource_calendar_leave_form
msgid "Duration"
msgstr "Duração"

#. module: resource
#: field:resource.resource,time_efficiency:0
msgid "Efficiency Factor"
msgstr "Fator de Eficiência"

#. module: resource
#: field:resource.calendar.leaves,date_to:0
msgid "End Date"
msgstr "Data Final"

#. module: resource
#: constraint:resource.calendar.leaves:0
msgid "Error! leave start-date must be lower then leave end-date."
msgstr "Erro! A data de início da folga precisa vir antes da data final"

#. module: resource
#: selection:resource.calendar.attendance,dayofweek:0
msgid "Friday"
msgstr "Sexta"

#. module: resource
#: view:resource.calendar.leaves:resource.view_resource_calendar_leaves_search
#: view:resource.resource:resource.view_resource_resource_search
msgid "Group By"
msgstr "Agrupar por"

#. module: resource
#: view:resource.calendar.attendance:resource.view_resource_calendar_attendance_form
msgid "Hours"
msgstr "Horas"

#. module: resource
#: selection:resource.resource,resource_type:0
msgid "Human"
msgstr "Humano"

#. module: resource
#: field:resource.calendar,id:0
#: field:resource.calendar.attendance,id:0
#: field:resource.calendar.leaves,id:0
#: field:resource.resource,id:0
msgid "ID"
msgstr "ID"

#. module: resource
#: help:resource.calendar.leaves,resource_id:0
msgid ""
"If empty, this is a generic holiday for the company. If a resource is set, "
"the holiday/leave is only for this resource"
msgstr ""
"Se estiver vazio, é um feriado comum para a empresa. Se o recurso for "
"definido, o feriado/ausência é apenas para este recurso."

#. module: resource
#: help:resource.resource,active:0
msgid ""
"If the active field is set to False, it will allow you to hide the resource "
"record without removing it."
msgstr ""
"Se o campo ativo for definido como Falso, te permitirá esconder o registro "
"do recurso sem removê-lo"

#. module: resource
#: view:resource.resource:resource.view_resource_resource_search
msgid "Inactive"
msgstr "Inativa"

#. module: resource
#: field:resource.calendar,write_uid:0
#: field:resource.calendar.attendance,write_uid:0
#: field:resource.calendar.leaves,write_uid:0
#: field:resource.resource,write_uid:0
msgid "Last Updated by"
msgstr "Última atualização por"

#. module: resource
#: field:resource.calendar,write_date:0
#: field:resource.calendar.attendance,write_date:0
#: field:resource.calendar.leaves,write_date:0
#: field:resource.resource,write_date:0
msgid "Last Updated on"
msgstr "Última atualização em"

#. module: resource
#: model:ir.model,name:resource.model_resource_calendar_leaves
#: view:resource.calendar.leaves:resource.resource_calendar_leave_form
#: view:resource.calendar.leaves:resource.resource_calendar_leave_tree
msgid "Leave Detail"
msgstr "Detalhes da Folga"

#. module: resource
#: view:resource.calendar.leaves:resource.view_resource_calendar_leaves_search
msgid "Leave Month"
msgstr "Mês da Folga"

#. module: resource
#: field:resource.calendar,leave_ids:0
msgid "Leaves"
msgstr "Folgas"

#. module: resource
#: code:addons/resource/resource.py:773
#, python-format
msgid "Make sure the Working time has been configured with proper week days!"
msgstr ""
"Tenha certeza de que o tempo de trabalho está configurado com os dias da "
"semana apropriados!"

#. module: resource
#: selection:resource.resource,resource_type:0
msgid "Material"
msgstr "Material"

#. module: resource
#: selection:resource.calendar.attendance,dayofweek:0
msgid "Monday"
msgstr "Segunda"

#. module: resource
#: field:resource.calendar,name:0
#: field:resource.calendar.attendance,name:0
#: field:resource.calendar.leaves,name:0
#: field:resource.resource,name:0
msgid "Name"
msgstr "Nome"

#. module: resource
#: view:resource.calendar.leaves:resource.resource_calendar_leave_form
#: view:resource.calendar.leaves:resource.resource_calendar_leave_tree
#: view:resource.calendar.leaves:resource.view_resource_calendar_leaves_search
msgid "Reason"
msgstr "Motivo"

#. module: resource
#: help:resource.resource,user_id:0
msgid "Related user name for the resource to manage its access."
msgstr "Usuário relacionado para o gerente controlar seus acessos"

#. module: resource
#: model:ir.ui.menu,name:resource.menu_resource_config
#: view:resource.calendar.leaves:resource.view_resource_calendar
#: view:resource.calendar.leaves:resource.view_resource_calendar_leaves_search
#: field:resource.calendar.leaves,resource_id:0
#: view:resource.resource:resource.resource_resource_form
#: view:resource.resource:resource.view_resource_resource_search
msgid "Resource"
msgstr "Recurso"

#. module: resource
#: model:ir.model,name:resource.model_resource_calendar
msgid "Resource Calendar"
msgstr "Calendário de Recursos"

#. module: resource
#: model:ir.model,name:resource.model_resource_resource
msgid "Resource Detail"
msgstr "Detalhes do Recurso"

#. module: resource
#: model:ir.actions.act_window,name:resource.action_resource_calendar_leave_tree
#: model:ir.ui.menu,name:resource.menu_view_resource_calendar_leaves_search
msgid "Resource Leaves"
msgstr "Ausências de Recurso"

#. module: resource
#: field:resource.resource,resource_type:0
msgid "Resource Type"
msgstr "Tipo de Recurso"

#. module: resource
#: field:resource.calendar.attendance,calendar_id:0
msgid "Resource's Calendar"
msgstr "Calendário de Recursos"

#. module: resource
#: model:ir.actions.act_window,name:resource.action_resource_resource_tree
#: model:ir.ui.menu,name:resource.menu_resource_resource
#: view:resource.resource:resource.resource_resource_tree
msgid "Resources"
msgstr "Recursos"

#. module: resource
#: model:ir.actions.act_window,name:resource.resource_calendar_resources_leaves
msgid "Resources Leaves"
msgstr "Ausências dos Recursos"

#. module: resource
#: model:ir.actions.act_window,help:resource.action_resource_resource_tree
msgid ""
"Resources allow you to create and manage resources that should be involved "
"in a specific project phase. You can also set their efficiency level and "
"workload based on their weekly working hours."
msgstr ""
"Recursos te permitem criar e controlar recursos que estão envolvidos em uma "
"fase específica do projeto. Você pode também definir seu nível de eficiência "
"e sobrecarga baseado nas horas de trabalho da semana."

#. module: resource
#: selection:resource.calendar.attendance,dayofweek:0
msgid "Saturday"
msgstr "Sábado"

#. module: resource
#: view:resource.resource:resource.view_resource_resource_search
msgid "Search Resource"
msgstr "Procurar Recurso"

#. module: resource
#: view:resource.calendar.leaves:resource.view_resource_calendar_leaves_search
msgid "Search Working Period Leaves"
msgstr "Procurar Ausências em Período de Trabalho"

#. module: resource
#: view:resource.calendar:resource.view_resource_calendar_search
msgid "Search Working Time"
msgstr "Procurar Horário de Trabalho"

#. module: resource
#: field:resource.calendar.leaves,date_from:0
msgid "Start Date"
msgstr "Data de Início"

#. module: resource
#: help:resource.calendar.attendance,hour_from:0
msgid "Start and End time of working."
msgstr "Início e término do trabalho."

#. module: resource
#: field:resource.calendar.attendance,date_from:0
msgid "Starting Date"
msgstr "Data de Início"

#. module: resource
#: view:resource.calendar.leaves:resource.view_resource_calendar_leaves_search
msgid "Starting Date of Leave by Month"
msgstr "Data Inicial da Folga por Mês"

#. module: resource
#: selection:resource.calendar.attendance,dayofweek:0
msgid "Sunday"
msgstr "Domingo"

#. module: resource
#: help:resource.resource,time_efficiency:0
msgid ""
"This field depict the efficiency of the resource to complete tasks. e.g  "
"resource put alone on a phase of 5 days with 5 tasks assigned to him, will "
"show a load of 100% for this phase by default, but if we put a efficiency of "
"200%, then his load will only be 50%."
msgstr ""
"Este campo descrevem a eficiência do recurso a tarefas completas. Por "
"exemplo colocar um recurso sozinho em uma fase de 5 dias com 5 tarefas "
"atribuídas a ele, irá mostrar uma carga de 100% para esta fase por padrão, "
"mas se colocarmos uma eficiência de 200%, então a sua carga será apenas de "
"50%."

#. module: resource
#: selection:resource.calendar.attendance,dayofweek:0
msgid "Thursday"
msgstr "Quinta"

#. module: resource
#: selection:resource.calendar.attendance,dayofweek:0
msgid "Tuesday"
msgstr "Terça"

#. module: resource
#: view:resource.resource:resource.view_resource_resource_search
msgid "Type"
msgstr "Tipo"

#. module: resource
#: view:resource.resource:resource.view_resource_resource_search
#: field:resource.resource,user_id:0
msgid "User"
msgstr "Usuário"

#. module: resource
#: selection:resource.calendar.attendance,dayofweek:0
msgid "Wednesday"
msgstr "Quarta"

#. module: resource
#: model:ir.model,name:resource.model_resource_calendar_attendance
msgid "Work Detail"
msgstr "Detalhes do Trabalho"

#. module: resource
#: field:resource.calendar.attendance,hour_from:0
msgid "Work from"
msgstr "Trabalho de"

#. module: resource
#: field:resource.calendar.attendance,hour_to:0
msgid "Work to"
msgstr "Trabalha até"

#. module: resource
#: field:resource.calendar,manager:0
msgid "Workgroup Manager"
msgstr "Administrador do grupo de trabalho"

#. module: resource
#: view:resource.calendar.leaves:resource.view_resource_calendar_leaves_search
#: view:resource.resource:resource.view_resource_resource_search
msgid "Working Period"
msgstr "Horário de trabalho"

#. module: resource
#: model:ir.actions.act_window,name:resource.action_resource_calendar_form
#: model:ir.ui.menu,name:resource.menu_resource_calendar
#: view:resource.calendar:resource.resource_calendar_form
#: view:resource.calendar:resource.view_resource_calendar_search
#: view:resource.calendar:resource.view_resource_calendar_tree
#: field:resource.calendar,attendance_ids:0
#: view:resource.calendar.attendance:resource.view_resource_calendar_attendance_form
#: view:resource.calendar.attendance:resource.view_resource_calendar_attendance_tree
#: field:resource.calendar.leaves,calendar_id:0
#: field:resource.resource,calendar_id:0
msgid "Working Time"
msgstr "Tempo de Trabalho"<|MERGE_RESOLUTION|>--- conflicted
+++ resolved
@@ -1,19 +1,3 @@
-<<<<<<< HEAD
-# Brazilian Portuguese translation for openobject-addons
-# Copyright (c) 2014 Rosetta Contributors and Canonical Ltd 2014
-# This file is distributed under the same license as the openobject-addons package.
-# FIRST AUTHOR <EMAIL@ADDRESS>, 2014.
-#
-msgid ""
-msgstr ""
-"Project-Id-Version: openobject-addons\n"
-"Report-Msgid-Bugs-To: FULL NAME <EMAIL@ADDRESS>\n"
-"POT-Creation-Date: 2014-08-14 13:09+0000\n"
-"PO-Revision-Date: 2014-09-06 20:28+0000\n"
-"Last-Translator: Fábio Martinelli - http://zupy.com.br "
-"<webmaster@zupy.com.br>\n"
-"Language-Team: Brazilian Portuguese <pt_BR@li.org>\n"
-=======
 # Translation of Odoo Server.
 # This file contains the translation of the following modules:
 # * resource
@@ -29,12 +13,11 @@
 "PO-Revision-Date: 2016-07-09 16:18+0000\n"
 "Last-Translator: grazziano <g.negocios@outlook.com.br>\n"
 "Language-Team: Portuguese (Brazil) (http://www.transifex.com/odoo/odoo-8/language/pt_BR/)\n"
->>>>>>> 96502490
 "MIME-Version: 1.0\n"
 "Content-Type: text/plain; charset=UTF-8\n"
-"Content-Transfer-Encoding: 8bit\n"
-"X-Launchpad-Export-Date: 2014-09-07 07:48+0000\n"
-"X-Generator: Launchpad (build 17196)\n"
+"Content-Transfer-Encoding: \n"
+"Language: pt_BR\n"
+"Plural-Forms: nplurals=2; plural=(n > 1);\n"
 
 #. module: resource
 #: code:addons/resource/resource.py:685
@@ -52,20 +35,10 @@
 #: model:ir.actions.act_window,help:resource.action_resource_calendar_form
 msgid ""
 "<p class=\"oe_view_nocontent_create\">\n"
-"                Define working hours and time table that could be scheduled "
-"to your project members\n"
+"                Define working hours and time table that could be scheduled to your project members\n"
 "              </p>\n"
 "            "
-<<<<<<< HEAD
-msgstr ""
-"<p class=\"oe_view_nocontent_create\">\n"
-"                Definir horas de trabalho e mesa de tempo que poderia ser "
-"programada para seus membros do projeto\n"
-"              </ P>\n"
-"            "
-=======
 msgstr "<p class=\"oe_view_nocontent_create\">\nDefina horas de trabalho e quadro de horários que poderá ser programada para seus membros do projeto\n</p>\n            "
->>>>>>> 96502490
 
 #. module: resource
 #: field:resource.resource,active:0
@@ -165,10 +138,8 @@
 msgstr "Humano"
 
 #. module: resource
-#: field:resource.calendar,id:0
-#: field:resource.calendar.attendance,id:0
-#: field:resource.calendar.leaves,id:0
-#: field:resource.resource,id:0
+#: field:resource.calendar,id:0 field:resource.calendar.attendance,id:0
+#: field:resource.calendar.leaves,id:0 field:resource.resource,id:0
 msgid "ID"
 msgstr "ID"
 
@@ -177,18 +148,14 @@
 msgid ""
 "If empty, this is a generic holiday for the company. If a resource is set, "
 "the holiday/leave is only for this resource"
-msgstr ""
-"Se estiver vazio, é um feriado comum para a empresa. Se o recurso for "
-"definido, o feriado/ausência é apenas para este recurso."
+msgstr "Se estiver vazio, é um feriado comum para a empresa. Se o recurso for definido, o feriado/ausência é apenas para este recurso."
 
 #. module: resource
 #: help:resource.resource,active:0
 msgid ""
 "If the active field is set to False, it will allow you to hide the resource "
 "record without removing it."
-msgstr ""
-"Se o campo ativo for definido como Falso, te permitirá esconder o registro "
-"do recurso sem removê-lo"
+msgstr "Se o campo ativo for definido como Falso, te permitirá esconder o registro do recurso sem removê-lo"
 
 #. module: resource
 #: view:resource.resource:resource.view_resource_resource_search
@@ -232,9 +199,7 @@
 #: code:addons/resource/resource.py:773
 #, python-format
 msgid "Make sure the Working time has been configured with proper week days!"
-msgstr ""
-"Tenha certeza de que o tempo de trabalho está configurado com os dias da "
-"semana apropriados!"
+msgstr "Tenha certeza de que o tempo de trabalho está configurado com os dias da semana apropriados!"
 
 #. module: resource
 #: selection:resource.resource,resource_type:0
@@ -247,10 +212,8 @@
 msgstr "Segunda"
 
 #. module: resource
-#: field:resource.calendar,name:0
-#: field:resource.calendar.attendance,name:0
-#: field:resource.calendar.leaves,name:0
-#: field:resource.resource,name:0
+#: field:resource.calendar,name:0 field:resource.calendar.attendance,name:0
+#: field:resource.calendar.leaves,name:0 field:resource.resource,name:0
 msgid "Name"
 msgstr "Nome"
 
@@ -320,10 +283,7 @@
 "Resources allow you to create and manage resources that should be involved "
 "in a specific project phase. You can also set their efficiency level and "
 "workload based on their weekly working hours."
-msgstr ""
-"Recursos te permitem criar e controlar recursos que estão envolvidos em uma "
-"fase específica do projeto. Você pode também definir seu nível de eficiência "
-"e sobrecarga baseado nas horas de trabalho da semana."
+msgstr "Recursos te permitem criar e controlar recursos que estão envolvidos em uma fase específica do projeto. Você pode também definir seu nível de eficiência e sobrecarga baseado nas horas de trabalho da semana."
 
 #. module: resource
 #: selection:resource.calendar.attendance,dayofweek:0
@@ -375,14 +335,9 @@
 msgid ""
 "This field depict the efficiency of the resource to complete tasks. e.g  "
 "resource put alone on a phase of 5 days with 5 tasks assigned to him, will "
-"show a load of 100% for this phase by default, but if we put a efficiency of "
-"200%, then his load will only be 50%."
-msgstr ""
-"Este campo descrevem a eficiência do recurso a tarefas completas. Por "
-"exemplo colocar um recurso sozinho em uma fase de 5 dias com 5 tarefas "
-"atribuídas a ele, irá mostrar uma carga de 100% para esta fase por padrão, "
-"mas se colocarmos uma eficiência de 200%, então a sua carga será apenas de "
-"50%."
+"show a load of 100% for this phase by default, but if we put a efficiency of"
+" 200%, then his load will only be 50%."
+msgstr "Este campo descrevem a eficiência do recurso a tarefas completas. Por exemplo colocar um recurso sozinho em uma fase de 5 dias com 5 tarefas atribuídas a ele, irá mostrar uma carga de 100% para esta fase por padrão, mas se colocarmos uma eficiência de 200%, então a sua carga será apenas de 50%."
 
 #. module: resource
 #: selection:resource.calendar.attendance,dayofweek:0
