--- conflicted
+++ resolved
@@ -973,7 +973,9 @@
         },
         clean_for_save: function () {
             this._super();
-            this.$target.find(".item").removeClass("next prev left right");
+            this.$target.find(".item").removeClass("next prev left right active");
+            this.$indicators.find('li').removeClass('active');
+            this.$indicators.find('li:first').addClass('active');
             if(!this.$target.find(".item.active").length) {
                 this.$target.find(".item:first").addClass("active");
             }
@@ -1403,96 +1405,6 @@
             this.grid.size = 8;
             return this.grid;
         },
-<<<<<<< HEAD
-=======
-        drop_and_build_snippet: function() {
-            var id = $(".carousel").length;
-            this.id = "myCarousel" + id;
-            this.$target.attr("id", this.id);
-            this.$target.find(".carousel-control").attr("href", "#myCarousel" + id);
-            this.$target.find("[data-target]").attr("data-target", "#myCarousel" + id);
-
-            this.rebind_event();
-        },
-        // rebind event to active carousel on edit mode
-        rebind_event: function () {
-            var self = this;
-            this.$target.find('.carousel-indicators [data-target]').off('click').on('click', function () {
-                self.$target.carousel(+$(this).data('slide-to')); });
-
-            this.$target.attr('contentEditable', 'false');
-            this.$target.find('.oe_structure, .content>.row').attr('contentEditable', 'true');
-        },
-        clean_for_save: function () {
-            this._super();
-            this.$target.find(".item").removeClass("next prev left right active");
-            this.$indicators.find('li').removeClass('active');
-            this.$indicators.find('li:first').addClass('active');
-            if(!this.$target.find(".item.active").length) {
-                this.$target.find(".item:first").addClass("active");
-            }
-        },
-        start : function () {
-            var self = this;
-            this._super();
-            this.$target.carousel({interval: false});
-            this.id = this.$target.attr("id");
-            this.$inner = this.$target.find('.carousel-inner');
-            this.$indicators = this.$target.find('.carousel-indicators');
-
-            this.$editor.find(".js_add").on('click', function () {self.on_add_slide(); return false;});
-            this.$editor.find(".js_remove").on('click', function () {self.on_remove_slide(); return false;});
-
-            this.rebind_event();
-        },
-        on_add_slide: function () {
-            var self = this;
-            var cycle = this.$inner.find('.item').length;
-            var $active = this.$inner.find('.item.active, .item.prev, .item.next').first();
-            var index = $active.index();
-            this.$target.find('.carousel-control, .carousel-indicators').removeClass("hidden");
-            this.$indicators.append('<li data-target="#' + this.id + '" data-slide-to="' + cycle + '"></li>');
-
-            var $clone = this.$el.find(".item.active").clone();
-
-            // insert
-            $clone.removeClass('active').insertAfter($active);
-            setTimeout(function() {
-                self.$target.carousel().carousel(++index);
-                self.rebind_event();
-            },0);
-            return $clone;
-        },
-        on_remove_slide: function () {
-            if (this.remove_process) {
-                return;
-            }
-            var self = this;
-            var new_index = 0;
-            var cycle = this.$inner.find('.item').length - 1;
-            var index = this.$inner.find('.item.active').index();
-
-            if (cycle > 0) {
-                this.remove_process = true;
-                var $el = this.$inner.find('.item.active');
-                self.$target.on('slid.bs.carousel', function (event) {
-                    $el.remove();
-                    self.$indicators.find("li:last").remove();
-                    self.$target.off('slid.bs.carousel');
-                    self.rebind_event();
-                    self.remove_process = false;
-                    if (cycle == 1) {
-                        self.on_remove_slide(event);
-                    }
-                });
-                setTimeout(function () {
-                    self.$target.carousel( index > 0 ? --index : cycle );
-                }, 500);
-            } else {
-                this.$target.find('.carousel-control, .carousel-indicators').addClass("hidden");
-            }
-        },
->>>>>>> 4601d859
     });
 
     website.snippet.options.parallax = website.snippet.Option.extend({
