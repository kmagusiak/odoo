--- conflicted
+++ resolved
@@ -73,7 +73,6 @@
         options = {
             text: options
         };
-<<<<<<< HEAD
     }
     if (_.isUndefined(_qweb)) {
         _qweb = 'website.prompt';
@@ -100,34 +99,6 @@
             var select = field[0];
             data.forEach(function (item) {
                 select.options[select.options.length] = new Option(item[1], item[0]);
-=======
-        var init = options.init(field, dialog);
-        $.when(init).then(function (fill) {
-            if (fill) {
-                field.fillWith(fill);
-            }
-            dialog.modal('show');
-            field.focus();
-            dialog.on('click', '.btn-primary', function () {
-                var backdrop = $('.modal-backdrop');
-                def.resolve(field.val(), field, dialog);
-                dialog.modal('hide').remove();
-                backdrop.remove();
-            });
-        });
-        dialog.on('hidden.bs.modal', function () {
-            var backdrop = $('.modal-backdrop');
-            def.reject();
-            dialog.remove();
-            backdrop.remove();
-        });
-        if (field.is('input[type="text"], select')) {
-            field.keypress(function (e) {
-                if (e.which == 13) {
-                    e.preventDefault();
-                    dialog.find('.btn-primary').trigger('click');
-                }
->>>>>>> 580389ad
             });
         } else {
             field.val(data);
@@ -141,14 +112,17 @@
         dialog.modal('show');
         field.focus();
         dialog.on('click', '.btn-primary', function () {
+                var backdrop = $('.modal-backdrop');
             def.resolve(field.val(), field, dialog);
             dialog.modal('hide').remove();
+                backdrop.remove();
         });
     });
     dialog.on('hidden.bs.modal', function () {
+            var backdrop = $('.modal-backdrop');
         def.reject();
         dialog.remove();
-        $('.modal-backdrop').remove();
+            backdrop.remove();
     });
     if (field.is('input[type="text"], select')) {
         field.keypress(function (e) {
