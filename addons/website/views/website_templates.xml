--- conflicted
+++ resolved
@@ -15,6 +15,7 @@
     <t t-call="web.assets_common"/>
     <t t-call="website.theme"/>
 
+    <script type="text/javascript" src="/web/static/src/js/watch.js"></script>
     <script type="text/javascript" src="/web/static/lib/qweb/qweb2.js"></script>
     <script type="text/javascript" src="/web/static/src/js/openerpframework.js"></script>
 
@@ -65,10 +66,6 @@
           t-att-data-view-xmlid="xmlid if editable else None"
           t-att-data-main-object="repr(main_object) if editable else None">
         <head>
-<<<<<<< HEAD
-=======
-            <script type="text/javascript" src="/web/static/src/js/watch.js"></script>
->>>>>>> 9efc4c4d
             <t t-if="main_object and 'website_meta_title' in main_object">
                 <t t-set="title" t-value="main_object.website_meta_title"/>
             </t>
