--- conflicted
+++ resolved
@@ -884,25 +884,17 @@
         for menu in data['data']:
             menu_id = self.browse(menu['id'])
             # if the url match a website.page, set the m2o relation
-<<<<<<< HEAD
             # except if the menu url is '#', meaning it will be used as a menu container, most likely for a dropdown
             if menu['url'] == '#':
                 if menu_id.page_id:
                     menu_id.page_id = None
             else:
-                page = self.env['website.page'].search([('url', '=', menu['url'])], limit=1)
+                page = self.env['website.page'].search(['|', ('url', '=', menu['url']), ('url', '=', '/' + menu['url'])], limit=1)
                 if page:
                     menu['page_id'] = page.id
+                    menu['url'] = page.url
                 elif menu_id.page_id:
                     menu_id.page_id.write({'url': menu['url']})
-=======
-            page = self.env['website.page'].search(['|', ('url', '=', menu['url']), ('url', '=', '/' + menu['url'])], limit=1)
-            if page:
-                menu['page_id'] = page.id
-                menu['url'] = page.url
-            elif menu_id.page_id:
-                menu_id.page_id.write({'url': menu['url']})
->>>>>>> 37eed7c5
             menu_id.write(menu)
 
         return True
