# -*- coding: utf-8 -*-
import cStringIO
import datetime
from itertools import islice
import json
import xml.etree.ElementTree as ET

import logging
import re

import werkzeug.utils
import urllib2
import werkzeug.wrappers
from PIL import Image

import openerp
from openerp.addons.web.controllers.main import WebClient
from openerp.addons.web import http
from openerp.http import request, STATIC_CACHE
from openerp.tools import image_save_for_web

logger = logging.getLogger(__name__)

# Completely arbitrary limits
MAX_IMAGE_WIDTH, MAX_IMAGE_HEIGHT = IMAGE_LIMITS = (1024, 768)
LOC_PER_SITEMAP = 45000
SITEMAP_CACHE_TIME = datetime.timedelta(hours=12)

class Website(openerp.addons.web.controllers.main.Home):
    #------------------------------------------------------
    # View
    #------------------------------------------------------
    @http.route('/', type='http', auth="public", website=True)
    def index(self, **kw):
        page = 'homepage'
        try:
            main_menu = request.env.ref('website.main_menu')
        except Exception:
            pass
        else:
            first_menu = main_menu.child_id and main_menu.child_id[0]
            if first_menu:
                if not (first_menu.url.startswith(('/page/', '/?', '/#')) or (first_menu.url=='/')):
                    return request.redirect(first_menu.url)
                if first_menu.url.startswith('/page/'):
                    return request.registry['ir.http'].reroute(first_menu.url)
        return self.page(page)

    #------------------------------------------------------
    # Login - overwrite of the web login so that regular users are redirected to the backend 
    # while portal users are redirected to the frontend by default
    #------------------------------------------------------
    @http.route(website=True, auth="public")
    def web_login(self, redirect=None, *args, **kw):
        r = super(Website, self).web_login(redirect=redirect, *args, **kw)
        if request.params['login_success'] and not redirect:
            if request.registry['res.users'].has_group(request.cr, request.uid, 'base.group_user'):
                redirect = '/web?' + request.httprequest.query_string
            else:
                redirect = '/'
            return http.redirect_with_hash(redirect)
        return r

    @http.route('/website/lang/<lang>', type='http', auth="public", website=True, multilang=False)
    def change_lang(self, lang, r='/', **kwargs):
        if lang == 'default':
            lang = request.website.default_lang_code
            r = '/%s%s' % (lang, r or '/')
        redirect = werkzeug.utils.redirect(r or ('/%s' % lang), 303)
        redirect.set_cookie('website_lang', lang)
        return redirect

    @http.route('/page/<page:page>', type='http', auth="public", website=True, cache=300)
    def page(self, page, **opt):
        values = {
            'path': page,
            'deletable': True, # used to add 'delete this page' in content menu
        }
        # /page/website.XXX --> /page/XXX
        if page.startswith('website.'):
            return request.redirect('/page/' + page[8:], code=301)
        elif '.' not in page:
            page = 'website.%s' % page

        try:
            request.website.get_template(page)
        except ValueError, e:
            # page not found
            if request.website.is_publisher():
                values.pop('deletable')
                page = 'website.page_404'
            else:
                return request.registry['ir.http']._handle_exception(e, 404)

        return request.render(page, values)

    @http.route(['/robots.txt'], type='http', auth="public")
    def robots(self):
        return request.render('website.robots', {'url_root': request.httprequest.url_root}, mimetype='text/plain')

    @http.route('/sitemap.xml', type='http', auth="public", website=True)
    def sitemap_xml_index(self):
        cr, uid, context = request.cr, openerp.SUPERUSER_ID, request.context
        ira = request.registry['ir.attachment']
        iuv = request.registry['ir.ui.view']
        mimetype ='application/xml;charset=utf-8'
        content = None

        def create_sitemap(url, content):
            ira.create(cr, uid, dict(
                datas=content.encode('base64'),
                mimetype=mimetype,
                type='binary',
                name=url,
                url=url,
            ), context=context)

        sitemap = ira.search_read(cr, uid, [('url', '=' , '/sitemap.xml'), ('type', '=', 'binary')], ('datas', 'create_date'), context=context)
        if sitemap:
            # Check if stored version is still valid
            server_format = openerp.tools.misc.DEFAULT_SERVER_DATETIME_FORMAT
            create_date = datetime.datetime.strptime(sitemap[0]['create_date'], server_format)
            delta = datetime.datetime.now() - create_date
            if delta < SITEMAP_CACHE_TIME:
                content = sitemap[0]['datas'].decode('base64')

        if not content:
            # Remove all sitemaps in ir.attachments as we're going to regenerated them
            sitemap_ids = ira.search(cr, uid, [('url', '=like' , '/sitemap%.xml'), ('type', '=', 'binary')], context=context)
            if sitemap_ids:
                ira.unlink(cr, uid, sitemap_ids, context=context)

            pages = 0
            first_page = None
            locs = request.website.sudo(user=request.website.user_id.id).enumerate_pages()
            while True:
                start = pages * LOC_PER_SITEMAP
                values = {
                    'locs': islice(locs, start, start + LOC_PER_SITEMAP),
                    'url_root': request.httprequest.url_root[:-1],
                }
                urls = iuv.render(cr, uid, 'website.sitemap_locs', values, context=context)
                if urls.strip():
                    page = iuv.render(cr, uid, 'website.sitemap_xml', dict(content=urls), context=context)
                    if not first_page:
                        first_page = page
                    pages += 1
                    create_sitemap('/sitemap-%d.xml' % pages, page)
                else:
                    break
            if not pages:
                return request.not_found()
            elif pages == 1:
                content = first_page
            else:
                # Sitemaps must be split in several smaller files with a sitemap index
                content = iuv.render(cr, uid, 'website.sitemap_index_xml', dict(
                    pages=range(1, pages + 1),
                    url_root=request.httprequest.url_root,
                ), context=context)
            create_sitemap('/sitemap.xml', content)

        return request.make_response(content, [('Content-Type', mimetype)])

    @http.route('/website/info', type='http', auth="public", website=True)
    def website_info(self):
        try:
            request.website.get_template('website.info').name
        except Exception, e:
            return request.registry['ir.http']._handle_exception(e, 404)
        irm = request.env()['ir.module.module'].sudo()
        apps = irm.search([('state','=','installed'),('application','=',True)])
        modules = irm.search([('state','=','installed'),('application','=',False)])
        values = {
            'apps': apps,
            'modules': modules,
            'version': openerp.service.common.exp_version()
        }
        return request.render('website.info', values)

    #------------------------------------------------------
    # Edit
    #------------------------------------------------------
    @http.route('/website/add/<path:path>', type='http', auth="user", website=True)
    def pagenew(self, path, noredirect=False, add_menu=None):
        xml_id = request.registry['website'].new_page(request.cr, request.uid, path, context=request.context)
        if add_menu:
            request.registry['website.menu'].create(
                request.cr, request.uid, {
                    'name': path,
                    'url': "/page/" + xml_id[8:],
                    'parent_id': request.website.menu_id.id,
                    'website_id': request.website.id,
                }, context=request.context)
        # Reverse action in order to allow shortcut for /page/<website_xml_id>
        url = "/page/" + re.sub(r"^website\.", '', xml_id)

        if noredirect:
            return werkzeug.wrappers.Response(url, mimetype='text/plain')
        return werkzeug.utils.redirect(url + "?enable_editor=1")

    @http.route(['/website/snippets'], type='json', auth="public", website=True)
    def snippets(self):
        return request.website._render('website.snippets')

    @http.route('/website/reset_templates', type='http', auth='user', methods=['POST'], website=True)
    def reset_template(self, templates, redirect='/'):
        templates = request.httprequest.form.getlist('templates')
        modules_to_update = []
        for temp_id in templates:
            view = request.registry['ir.ui.view'].browse(request.cr, request.uid, int(temp_id), context=request.context)
            if view.page:
                continue
            view.model_data_id.write({
                'noupdate': False
            })
            if view.model_data_id.module not in modules_to_update:
                modules_to_update.append(view.model_data_id.module)

        if modules_to_update:
            module_obj = request.registry['ir.module.module']
            module_ids = module_obj.search(request.cr, request.uid, [('name', 'in', modules_to_update)], context=request.context)
            if module_ids:
                module_obj.button_immediate_upgrade(request.cr, request.uid, module_ids, context=request.context)
        return request.redirect(redirect)

    @http.route('/website/customize_template_get', type='json', auth='user', website=True)
    def customize_template_get(self, key, full=False, bundles=False):
        """ Get inherit view's informations of the template ``key``. By default, only
        returns ``customize_show`` templates (which can be active or not), if
        ``full=True`` returns inherit view's informations of the template ``key``.
        ``bundles=True`` returns also the asset bundles
        """
        return request.registry["ir.ui.view"].customize_template_get(
            request.cr, request.uid, key, full=full, bundles=bundles,
            context=request.context)
    @http.route('/website/get_view_translations', type='json', auth='public', website=True)
    def get_view_translations(self, xml_id, lang=None):
        lang = lang or request.context.get('lang')
        return request.registry["ir.ui.view"].get_view_translations(
            request.cr, request.uid, xml_id, lang=lang, context=request.context)

    @http.route('/website/set_translations', type='json', auth='public', website=True)
    def set_translations(self, data, lang):
        irt = request.registry.get('ir.translation')
        for view_id, trans in data.items():
            view_id = int(view_id)
            for t in trans:
                initial_content = t['initial_content'].strip()
                new_content = t['new_content'].strip()
                tid = t['translation_id']
                if not tid:
                    old_trans = irt.search_read(
                        request.cr, request.uid,
                        [
                            ('type', '=', 'view'),
                            ('res_id', '=', view_id),
                            ('lang', '=', lang),
                            ('src', '=', initial_content),
                        ])
                    if old_trans:
                        tid = old_trans[0]['id']
                if tid:
                    vals = {'value': new_content}
                    irt.write(request.cr, request.uid, [tid], vals)
                else:
                    new_trans = {
                        'name': 'website',
                        'res_id': view_id,
                        'lang': lang,
                        'type': 'view',
                        'source': initial_content,
                        'value': new_content,
                    }
                    if t.get('gengo_translation'):
                        new_trans['gengo_translation'] = t.get('gengo_translation')
                        new_trans['gengo_comment'] = t.get('gengo_comment')
                    irt.create(request.cr, request.uid, new_trans)
        return True

    @http.route('/website/translations', type='json', auth="public", website=True)
    def get_website_translations(self, lang):
        module_obj = request.registry['ir.module.module']
        module_ids = module_obj.search(request.cr, request.uid, [('name', 'ilike', 'website'), ('state', '=', 'installed')], context=request.context)
        modules = [x['name'] for x in module_obj.read(request.cr, request.uid, module_ids, ['name'], context=request.context)]
        return WebClient().translations(mods=modules, lang=lang)

    @http.route('/website/attach', type='http', auth='user', methods=['POST'], website=True)
    def attach(self, func, upload=None, url=None, disable_optimization=None):
        # the upload argument doesn't allow us to access the files if more than
        # one file is uploaded, as upload references the first file
        # therefore we have to recover the files from the request object
        Attachments = request.registry['ir.attachment']  # registry for the attachment table

        uploads = []
        message = None
        if not upload: # no image provided, storing the link and the image name
            uploads.append({'website_url': url})
            name = url.split("/").pop()                       # recover filename
            attachment_id = Attachments.create(request.cr, request.uid, {
                'name': name,
                'type': 'url',
                'url': url,
                'res_model': 'ir.ui.view',
            }, request.context)
        else:                                                  # images provided
            try:
                attachment_ids = []
                for c_file in request.httprequest.files.getlist('upload'):
                    image_data = c_file.read()
                    image = Image.open(cStringIO.StringIO(image_data))
                    w, h = image.size
                    if w*h > 42e6: # Nokia Lumia 1020 photo resolution
                        raise ValueError(
                            u"Image size excessive, uploaded images must be smaller "
                            u"than 42 million pixel")

                    if not disable_optimization and image.format in ('PNG', 'JPEG'):
                        image_data = image_save_for_web(image)

                    attachment_id = Attachments.create(request.cr, request.uid, {
                        'name': c_file.filename,
                        'datas': image_data.encode('base64'),
                        'datas_fname': c_file.filename,
                        'res_model': 'ir.ui.view',
                    }, request.context)
                    attachment_ids.append(attachment_id)

                uploads = Attachments.read(
                    request.cr, request.uid, attachment_ids, ['website_url'],
                    context=request.context)
            except Exception, e:
                logger.exception("Failed to upload image to attachment")
                message = unicode(e)

        return """<script type='text/javascript'>
            window.parent['%s'](%s, %s);
        </script>""" % (func, json.dumps(uploads), json.dumps(message))

    @http.route(['/website/publish'], type='json', auth="public", website=True)
    def publish(self, id, object):
        _id = int(id)
        _object = request.registry[object]
        obj = _object.browse(request.cr, request.uid, _id)

        values = {}
        if 'website_published' in _object._fields:
            values['website_published'] = not obj.website_published
        _object.write(request.cr, request.uid, [_id],
                      values, context=request.context)

        obj = _object.browse(request.cr, request.uid, _id)
        return bool(obj.website_published)

    @http.route(['/website/seo_suggest/<keywords>'], type='http', auth="public", website=True)
    def seo_suggest(self, keywords):
        url = "http://google.com/complete/search"
        try:
            req = urllib2.Request("%s?%s" % (url, werkzeug.url_encode({
                'ie': 'utf8', 'oe': 'utf8', 'output': 'toolbar', 'q': keywords})))
            request = urllib2.urlopen(req)
        except (urllib2.HTTPError, urllib2.URLError):
            return []
        xmlroot = ET.fromstring(request.read())
        return json.dumps([sugg[0].attrib['data'] for sugg in xmlroot if len(sugg) and sugg[0].attrib['data']])

    #------------------------------------------------------
    # Themes
    #------------------------------------------------------

    def get_view_ids(self, xml_ids):
        ids = []
        imd = request.registry['ir.model.data']
        for xml_id in xml_ids:
            if "." in xml_id:
                xml = xml_id.split(".")
                view_model, id = imd.get_object_reference(request.cr, request.uid, xml[0], xml[1])
            else:
                id = int(xml_id)
            ids.append(id)
        return ids

    @http.route(['/website/theme_customize_get'], type='json', auth="public", website=True)
    def theme_customize_get(self, xml_ids):
        view = request.registry["ir.ui.view"]
        enable = []
        disable = []
        ids = self.get_view_ids(xml_ids)
        context = dict(request.context or {}, active_test=True)
        for v in view.browse(request.cr, request.uid, ids, context=context):
            if v.active:
                enable.append(v.xml_id)
            else:
                disable.append(v.xml_id)
        return [enable, disable]

    @http.route(['/website/theme_customize'], type='json', auth="public", website=True)
    def theme_customize(self, enable, disable):
        """ enable or Disable lists of ``xml_id`` of the inherit templates
        """
        cr, uid, context, pool = request.cr, request.uid, request.context, request.registry
        view = pool["ir.ui.view"]
        context = dict(request.context or {}, active_test=True)

        def set_active(ids, active):
            if ids:
                view.write(cr, uid, self.get_view_ids(ids), {'active': active}, context=context)

        set_active(disable, False)
        set_active(enable, True)

        return True

    @http.route(['/website/theme_customize_reload'], type='http', auth="public", website=True)
    def theme_customize_reload(self, href, enable, disable):
        self.theme_customize(enable and enable.split(",") or [],disable and disable.split(",") or [])
        return request.redirect(href + ("&theme=true" if "#" in href else "#theme=true"))

    @http.route(['/website/multi_render'], type='json', auth="public", website=True)
    def multi_render(self, ids_or_xml_ids, values=None):
        res = {}
        for id_or_xml_id in ids_or_xml_ids:
            res[id_or_xml_id] = request.registry["ir.ui.view"].render(request.cr, request.uid, id_or_xml_id, values=values, engine='ir.qweb', context=request.context)
        return res

    #------------------------------------------------------
    # Helpers
    #------------------------------------------------------
    @http.route(['/website/kanban'], type='http', auth="public", methods=['POST'], website=True)
    def kanban(self, **post):
        return request.website.kanban_col(**post)

    def placeholder(self, response):
        return request.registry['website']._image_placeholder(response)

    @http.route([
        '/website/image',
        '/website/image/<xmlid>',
        '/website/image/<xmlid>/<int:max_width>x<int:max_height>',
        '/website/image/<xmlid>/<field>',
        '/website/image/<xmlid>/<field>/<int:max_width>x<int:max_height>',
        '/website/image/<model>/<id>/<field>',
        '/website/image/<model>/<id>/<field>/<int:max_width>x<int:max_height>'
<<<<<<< HEAD
        ], auth="public", website=True)
    def website_image(self, model=None, id=None, field=None, xmlid=None, max_width=None, max_height=None):
=======
        ], auth="public", website=True, multilang=False)
    def website_image(self, model, id, field, max_width=None, max_height=None):
>>>>>>> aabbdc73
        """ Fetches the requested field and ensures it does not go above
        (max_width, max_height), resizing it if necessary.

        If the record is not found or does not have the requested field,
        returns a placeholder image via :meth:`~.placeholder`.

        Sets and checks conditional response parameters:
        * :mailheader:`ETag` is always set (and checked)
        * :mailheader:`Last-Modified is set iif the record has a concurrency
          field (``__last_update``)

        The requested field is assumed to be base64-encoded image data in
        all cases.

        xmlid can be used to load the image. But the field image must by base64-encoded
        """
        if xmlid and "." in xmlid:
            try:
                record = request.env.ref(xmlid)
                model, id = record._name, record.id
            except:
                raise werkzeug.exceptions.NotFound()
            if model == 'ir.attachment' and not field:
                if record.sudo().type == "url":
                    field = "url"
                else:
                    field = "datas"

        if not model or not id or not field:
            raise werkzeug.exceptions.NotFound()

        try:
            idsha = str(id).split('_')
            id = idsha[0]
            response = werkzeug.wrappers.Response()
            return request.registry['website']._image(
                request.cr, request.uid, model, id, field, response, max_width, max_height,
                cache=STATIC_CACHE if len(idsha) > 1 else None)
        except Exception:
            logger.exception("Cannot render image field %r of record %s[%s] at size(%s,%s)",
                             field, model, id, max_width, max_height)
            response = werkzeug.wrappers.Response()
            return self.placeholder(response)

    #------------------------------------------------------
    # Server actions
    #------------------------------------------------------
    @http.route([
        '/website/action/<path_or_xml_id_or_id>',
        '/website/action/<path_or_xml_id_or_id>/<path:path>',
        ], type='http', auth="public", website=True)
    def actions_server(self, path_or_xml_id_or_id, **post):
        cr, uid, context = request.cr, request.uid, request.context
        res, action_id, action = None, None, None
        ServerActions = request.registry['ir.actions.server']

        # find the action_id: either an xml_id, the path, or an ID
        if isinstance(path_or_xml_id_or_id, basestring) and '.' in path_or_xml_id_or_id:
            action_id = request.registry['ir.model.data'].xmlid_to_res_id(request.cr, request.uid, path_or_xml_id_or_id, raise_if_not_found=False)
        if not action_id:
            action_ids = ServerActions.search(cr, uid, [('website_path', '=', path_or_xml_id_or_id), ('website_published', '=', True)], context=context)
            action_id = action_ids and action_ids[0] or None
        if not action_id:
            try:
                action_id = int(path_or_xml_id_or_id)
            except ValueError:
                pass

        # check it effectively exists
        if action_id:
            action_ids = ServerActions.exists(cr, uid, [action_id], context=context)
            action_id = action_ids and action_ids[0] or None
        # run it, return only if we got a Response object
        if action_id:
            action = ServerActions.browse(cr, uid, action_id, context=context)
            if action.state == 'code' and action.website_published:
                action_res = ServerActions.run(cr, uid, [action_id], context=context)
                if isinstance(action_res, werkzeug.wrappers.Response):
                    res = action_res
        if res:
            return res
        return request.redirect('/')

    #------------------------------------------------------
    # Backend html field
    #------------------------------------------------------
    @http.route('/website/field/html', type='http', auth="public", website=True)
    def FieldTextHtml(self, model=None, res_id=None, field=None, callback=None, **kwargs):
        record = None
        if model and res_id:
            res_id = int(res_id)
            record = request.registry[model].browse(request.cr, request.uid, res_id, request.context)

        datarecord = json.loads(kwargs['datarecord'])
        kwargs.update({
            'content': record and getattr(record, field) or "",
            'model': model,
            'res_id': res_id,
            'field': field,
            'datarecord': datarecord
        })
        return request.website.render(kwargs.get("template") or "website.FieldTextHtml", kwargs)<|MERGE_RESOLUTION|>--- conflicted
+++ resolved
@@ -441,13 +441,8 @@
         '/website/image/<xmlid>/<field>/<int:max_width>x<int:max_height>',
         '/website/image/<model>/<id>/<field>',
         '/website/image/<model>/<id>/<field>/<int:max_width>x<int:max_height>'
-<<<<<<< HEAD
-        ], auth="public", website=True)
+        ], auth="public", website=True, multilang=False)
     def website_image(self, model=None, id=None, field=None, xmlid=None, max_width=None, max_height=None):
-=======
-        ], auth="public", website=True, multilang=False)
-    def website_image(self, model, id, field, max_width=None, max_height=None):
->>>>>>> aabbdc73
         """ Fetches the requested field and ensures it does not go above
         (max_width, max_height), resizing it if necessary.
 
