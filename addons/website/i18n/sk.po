# Translation of Odoo Server.
# This file contains the translation of the following modules:
# * website
# 
# Translators:
msgid ""
msgstr ""
"Project-Id-Version: Odoo 8.0\n"
"Report-Msgid-Bugs-To: \n"
"POT-Creation-Date: 2015-07-22 08:25+0000\n"
<<<<<<< HEAD
"PO-Revision-Date: 2016-03-30 09:56+0000\n"
=======
"PO-Revision-Date: 2016-04-10 11:01+0000\n"
>>>>>>> 0410d118
"Last-Translator: Martin Trigaux\n"
"Language-Team: Slovak (http://www.transifex.com/odoo/odoo-8/language/sk/)\n"
"MIME-Version: 1.0\n"
"Content-Type: text/plain; charset=UTF-8\n"
"Content-Transfer-Encoding: \n"
"Language: sk\n"
"Plural-Forms: nplurals=3; plural=(n==1) ? 0 : (n>=2 && n<=4) ? 1 : 2;\n"

#. module: website
#: view:website:website.snippets
msgid "\"OpenERP\""
msgstr ""

#. module: website
#. openerp-web
#: code:addons/website/static/src/xml/website.snippets.xml:34
#: code:addons/website/static/src/xml/website.snippets.xml:35
#: code:addons/website/static/src/xml/website.snippets.xml:36
#, python-format
msgid "&nbsp;"
msgstr "&nbsp;"

#. module: website
#: view:website:website.info view:website:website.themes
msgid "&times;"
msgstr "&times;"

#. module: website
#: view:website:website.500
msgid "' in the box below if you want to confirm."
msgstr ""

#. module: website
#. openerp-web
#: code:addons/website/static/src/xml/website.editor.xml:366
#, python-format
msgid "(Youtube, Vimeo, Dailymotion)"
msgstr "(Youtube, Vimeo, Dailymotion)"

#. module: website
#: view:website:website.info
msgid ""
",\n"
"                            updated:"
msgstr ""

#. module: website
#: view:website:website.layout
msgid ""
",\n"
"                the #1"
msgstr ",\nčíslo 1"

#. module: website
#: view:website:website.layout
msgid ""
",\n"
"                  an awesome"
msgstr ""

#. module: website
#: view:website:website.layout
msgid ""
",\n"
"            Try the"
msgstr ""

#. module: website
#: view:website:website.info
msgid ", author:"
msgstr ", autor:"

#. module: website
#: view:website:website.info
msgid ", updated:"
msgstr ", aktualizované:"

#. module: website
#: view:website:website.sitemap_index_xml
msgid ".xml"
msgstr ".xml"

#. module: website
#. openerp-web
#: code:addons/website/static/src/xml/website.seo.xml:22
#, python-format
msgid "1. Define Keywords"
msgstr "1. Definovať kľúčové slová"

#. module: website
#. openerp-web
#: code:addons/website/static/src/xml/website.seo.xml:40
#, python-format
msgid "2. Reference Your Page"
msgstr "2. Referovať Vašu stránku"

#. module: website
#. openerp-web
#: code:addons/website/static/src/xml/website.seo.xml:57
#, python-format
msgid "3. Preview"
msgstr "3. Náhľad"

#. module: website
#: view:website:website.403
msgid "403: Forbidden"
msgstr "403: Forbidden"

#. module: website
#: view:website:website.404
msgid "404: Page not found!"
msgstr "404: Stránka nenájdená!"

#. module: website
#: view:website:website.snippets
msgid "50,000+ companies run Odoo to grow their businesses."
msgstr ""

#. module: website
#: model:ir.actions.act_window,help:website.action_module_website
msgid ""
"<p><b>No website module found!</b></p>\n"
"              <p>You should try others search criteria.</p>\n"
"            "
msgstr ""

#. module: website
#: view:website:website.snippets
msgid "A Great Headline"
msgstr "Skvelý nadpis"

#. module: website
#: view:website:website.snippets
msgid "A Punchy Headline"
msgstr "Ǔderný nadpis"

#. module: website
#: view:website:website.snippets
msgid "A Section Subtitle"
msgstr "Titulok kapitoly"

#. module: website
#: view:website:website.snippets
msgid "A Small Subtitle"
msgstr ""

#. module: website
#: view:website:website.themes
msgid "A calm blue sky"
msgstr ""

#. module: website
#: help:ir.actions.server,website_published:0
msgid ""
"A code server action can be executed from the website, using a "
"dedicatedcontroller. The address is <base>/website/action/<website_path>.Set"
" this field as True to allow users to run this action. If itset to is False "
"the action cannot be run through the website."
msgstr "Zavedenie akcie kódu servera môže byť spustené z webstránky, za použitia dedikovaného ovládača. Adresa je <base>/website/action/<website_path>. Nastavte toto pole ako True pre umožnenie použivateľom spustiť túto akciu. Ak nastavené na False, akcia nemôže byť spustená cez webstránku."

#. module: website
#: view:website:website.themes
msgid "A friendly foundation"
msgstr ""

#. module: website
#: view:website:website.snippets
msgid "A good subtitle"
msgstr "Dobrý titulok"

#. module: website
#: view:website:website.snippets
msgid ""
"A great way to catch your reader's attention is to tell a story.\n"
"                            Everything you consider writing can be told as a story."
msgstr ""

#. module: website
#: view:website:website.snippets
msgid ""
"A great way to catch your reader's attention is to tell a story. Everything "
"you consider writing can be told as a story."
msgstr ""

#. module: website
#: view:website:website.snippets
msgid "A small explanation of this great"
msgstr ""

#. module: website
#: view:website:website.aboutus view:website:website.layout
msgid "About us"
msgstr "O nás"

#. module: website
#: view:website:website.snippets
msgid ""
"Adapt these three columns to fit you design need.\n"
"                            To duplicate, delete or move columns, select the\n"
"                            column and use the top icons to perform your action."
msgstr ""

#. module: website
#. openerp-web
#: code:addons/website/static/src/xml/website.editor.xml:225
#: code:addons/website/static/src/xml/website.seo.xml:30
#, python-format
msgid "Add"
msgstr "Pridať"

#. module: website
#. openerp-web
#: code:addons/website/static/src/js/website.tour.banner.js:67
#, python-format
msgid "Add Another Block"
msgstr ""

#. module: website
#. openerp-web
#: code:addons/website/static/src/xml/website.contentMenu.xml:39
#: code:addons/website/static/src/xml/website.contentMenu.xml:47
#, python-format
msgid "Add Menu Entry"
msgstr "Pridať menu vstupu"

#. module: website
#: view:website:website.snippet_options
msgid "Add Slide"
msgstr "Pridať stranu prezentácie"

#. module: website
#: view:website:website.snippets
msgid "Add a great slogan"
msgstr "Pridať skvelý slogan"

#. module: website
#: view:website:website.layout
msgid "Add a language..."
msgstr ""

#. module: website
#. openerp-web
#: code:addons/website/static/src/xml/website.editor.xml:222
#, python-format
msgid "Add an image URL"
msgstr "Pridajte URL obrázku"

#. module: website
#. openerp-web
#: code:addons/website/static/src/xml/website.seo.xml:25
#, python-format
msgid "Add keyword:"
msgstr "Pridať kľúčové slovo:"

#. module: website
#. openerp-web
#: code:addons/website/static/src/js/website.tour.banner.js:111
#, python-format
msgid "Add new pages and menus"
msgstr "Pridať nové stránky a menu"

#. module: website
#. openerp-web
#: code:addons/website/static/src/js/website.contentMenu.js:50
#, python-format
msgid "Add page in menu"
msgstr "Pridať stranu v menu"

#. module: website
#: view:website:website.snippets
msgid ""
"All these icons are licensed under creative commons so that you can use "
"them."
msgstr "Všetky tieto ikony sú licencované pod Creative Commons, takže ich môžete použiť."

#. module: website
#. openerp-web
#: code:addons/website/static/src/xml/website.editor.xml:212
#, python-format
msgid "Alternate Upload"
msgstr "Alternatívne nahratie"

#. module: website
#: view:website:website.themes
msgid "Amelia"
msgstr "Amelia"

#. module: website
#: view:website:website.500
msgid "An error occured while rendering the template"
msgstr "Došlo k chybe pri renderovaní šablóny"

#. module: website
#: view:website:website.themes
msgid "An ode to Metro"
msgstr ""

#. module: website
#: view:website:website.snippets
msgid "And a great subtitle too"
msgstr "A skvelý podtitul tiež"

#. module: website
#: view:website:website.themes view:website:website.view_website_form
#: view:website.config.settings:website.view_website_config_settings
msgid "Apply"
msgstr "Použiť"

#. module: website
#: view:website:website.snippet_options
msgid "Aqua"
msgstr "Aqua"

#. module: website
#: field:ir.attachment,website_url:0
msgid "Attachment URL"
msgstr "URL prílohy"

#. module: website
#: view:website:website.snippets
msgid "Author of this quote"
msgstr ""

#. module: website
#. openerp-web
#: code:addons/website/static/src/xml/website.snippets.xml:44
#, python-format
msgid "Auto Resize"
msgstr "Automatické nastavenie veľkosti"

#. module: website
#. openerp-web
#: code:addons/website/static/src/xml/website.editor.xml:404
#, python-format
msgid "Autoplay"
msgstr "Autoplay"

#. module: website
#: field:ir.actions.server,website_published:0
msgid "Available on the Website"
msgstr "Dostupné na webstránke"

#. module: website
#: view:website:website.snippet_options
msgid "Baby Blue"
msgstr "Kojenecká modrá"

#. module: website
#: view:website:website.500
msgid "Back"
msgstr "Späť"

#. module: website
#: view:website:website.snippet_options
msgid "Background"
msgstr "Pozadie"

#. module: website
#: view:website:website.snippets
msgid "Banner"
msgstr ""

#. module: website
#: view:website:website.snippets
msgid "Banner Odoo Image"
msgstr "Obrázok Odoo banneru"

#. module: website
#. openerp-web
#: code:addons/website/static/src/xml/website.editor.xml:92
#, python-format
msgid "Basic"
msgstr "Základ"

#. module: website
#: view:website:website.snippets
msgid "Battery: 12 hours"
msgstr ""

#. module: website
#: view:website:website.snippets
msgid "Battery: 20 hours"
msgstr ""

#. module: website
#: view:website:website.snippets
msgid "Battery: 8 hours"
msgstr ""

#. module: website
#: view:website:website.snippets
msgid "Beginner"
msgstr "Začiatočník"

#. module: website
#: view:website:website.snippets
msgid "Big Message"
msgstr ""

#. module: website
#: view:website:website.snippets
msgid "Big Picture"
msgstr ""

#. module: website
#: view:website:website.snippet_options
msgid "Bigger Text"
msgstr "Väčší text"

#. module: website
#: view:website:website.snippet_options
msgid "Black"
msgstr "Čierna"

#. module: website
#. openerp-web
#: code:addons/website/static/src/xml/website.snippets.xml:13
#, python-format
msgid "Block style"
msgstr "Blok štýl"

#. module: website
#: view:website:website.snippet_options
msgid "Box"
msgstr "Krabica"

#. module: website
#. openerp-web
#: code:addons/website/static/src/js/website.tour.banner.js:8
#, python-format
msgid "Build a page"
msgstr "Zostavenie stránky"

#. module: website
#: view:website:website.snippet_options
msgid "Business Guy"
msgstr "Obchodný typ"

#. module: website
#: view:website:website.snippets
msgid "But"
msgstr ""

#. module: website
#: view:website:website.snippets
msgid "Button"
msgstr "Tlačidlo"

#. module: website
#: view:website:website.snippets
msgid "Can I use it to manage projects based on agile methodologies?"
msgstr "Môžem ju použiť pre spravovanie projektu založenom na agilných metodikách?"

#. module: website
#. openerp-web
#: code:addons/website/static/src/xml/website.editor.xml:310
#: code:addons/website/static/src/xml/website.translator.xml:46
#: code:addons/website/static/src/xml/website.xml:74 view:website:website.500
#: view:website:website.view_website_form
#: view:website.config.settings:website.view_website_config_settings
#, python-format
msgid "Cancel"
msgstr "Zrušiť"

#. module: website
#: view:website:website.themes
msgid "Cerulean"
msgstr "Cerulean"

#. module: website
#. openerp-web
#: code:addons/website/static/src/xml/website.editor.xml:318
#, python-format
msgid "Change"
msgstr "Výdavok"

#. module: website
#: view:website:website.snippets
msgid "Change Background"
msgstr "Zmeniť pozadie"

#. module: website
#: view:website:website.snippets
msgid "Change Icons"
msgstr "Zmeniť ikony"

#. module: website
#. openerp-web
#: code:addons/website/static/src/xml/website.editor.xml:325
#, python-format
msgid "Change Media"
msgstr ""

#. module: website
#: view:website:website.layout
msgid "Change Theme"
msgstr ""

#. module: website
#: view:website:website.contactus
msgid "Change address"
msgstr ""

#. module: website
#: view:website:website.snippet_options
msgid "Change..."
msgstr "Zmeniť..."

#. module: website
#. openerp-web
#: code:addons/website/static/src/js/website.tour.banner.js:103
#, python-format
msgid "Check Mobile Preview"
msgstr "Skontrolvať mobilný náhľad"

#. module: website
#: view:website:website.snippets
msgid "Check now and discover more today!"
msgstr "Skontrolujte teraz a objavte viac dnes!"

#. module: website
#: field:website.menu,child_id:0
msgid "Child Menus"
msgstr "Detské menu"

#. module: website
#: view:website:website.snippets
msgid ""
"Choose a vibrant image and write an inspiring paragraph\n"
"                            about it. It does not have to be long, but it should\n"
"                            reinforce your image."
msgstr ""

#. module: website
#: view:website:website.snippet_options
msgid "Choose an image..."
msgstr ""

#. module: website
#: view:website:website.snippet_options
msgid "Circle"
msgstr "Kruh"

#. module: website
#: view:website:website.snippets
msgid "Click Here"
msgstr ""

#. module: website
#. openerp-web
#: code:addons/website/static/src/js/website.tour.banner.js:28
#, python-format
msgid "Click here to insert blocks of content in the page."
msgstr ""

#. module: website
#. openerp-web
#: code:addons/website/static/src/js/website.tour.banner.js:43
#, python-format
msgid "Click in the text and start editing it."
msgstr "Kliknite na text a začnite ho upravovať."

#. module: website
#: view:website:website.snippets
msgid "Click on the icon to adapt it to your feature"
msgstr "Kliknite na ikonu pre jej adaptovanie s vašou funkciou"

#. module: website
#. openerp-web
#: code:addons/website/static/src/js/website.tour.banner.js:49
#: view:website:website.snippets
#, python-format
msgid "Click to customize this text"
msgstr "Kliknite pre prispôsobenie tohto textu"

#. module: website
#. openerp-web
#: code:addons/website/static/src/xml/website.ace.xml:11
#: code:addons/website/static/src/xml/website.seo.xml:13
#: code:addons/website/static/src/xml/website.translator.xml:11
#: code:addons/website/static/src/xml/website.xml:10
#: code:addons/website/static/src/xml/website.xml:26
#: code:addons/website/static/src/xml/website.xml:43
#, python-format
msgid "Close"
msgstr "Zatvoriť"

#. module: website
#. openerp-web
#: code:addons/website/static/src/js/website.tour.banner.js:113
#, python-format
msgid "Close Tutorial"
msgstr "Zavrieť inštruktáž"

#. module: website
#: view:website:website.snippet_options
msgid "Color Splash"
msgstr "Farebné špliechanie"

#. module: website
#. openerp-web
#: code:addons/website/static/src/xml/website.editor.xml:86
#, python-format
msgid "Color Style"
msgstr "Farebný štýl"

#. module: website
#: model:ir.model,name:website.model_res_company
msgid "Companies"
msgstr "Spoločnosti"

#. module: website
#: field:website,company_id:0
msgid "Company"
msgstr "Spoločnost"

#. module: website
#: view:website:website.layout
msgid "Company name"
msgstr "Názov spoločnosti"

#. module: website
#: view:website:website.snippets
msgid "Comparisons"
msgstr ""

#. module: website
#: view:website.config.settings:website.view_website_config_settings
msgid "Configure Website"
msgstr "Konfigurovať webstránku"

#. module: website
#: view:website.config.settings:website.view_website_config_settings
msgid "Configure website menus"
msgstr "Nakonfigurovať menu webstránky"

#. module: website
#: view:website:website.layout
msgid "Connect with us"
msgstr "Spojte sa s nami"

#. module: website
#: view:website:website.snippets
msgid ""
"Consider telling\n"
"                            a great story that provides personality. Writing a story\n"
"                            with personality for potential clients will asist with\n"
"                            making a relationship connection. This shows up in small\n"
"                            quirks like word choices or phrases. Write from your point\n"
"                            of view, not from someone else's experience."
msgstr ""

#. module: website
#: view:website:website.403 view:website:website.404
msgid "Contact Us"
msgstr "Kontaktujte nás"

#. module: website
#: view:website:website.snippets
msgid "Contact Us Now"
msgstr ""

#. module: website
#: view:website:website.contactus view:website:website.layout
#: view:website:website.snippets
#: model:website.menu,name:website.menu_contactus
msgid "Contact us"
msgstr "Kontaktujte nás"

#. module: website
#: view:website:website.contactus
msgid "Contact us about anything related to our company or services."
msgstr "Kontaktujte nás ohľadom čohokoľvek súvisiaceho s našou spoločnosťou alebo službami."

#. module: website
#: view:website:website.snippets
msgid "Contact us »"
msgstr "Kontaktujte nás »"

#. module: website
#: view:website:website.layout view:website:website.snippets
msgid "Content"
msgstr "Obsah"

#. module: website
#. openerp-web
#: code:addons/website/static/src/xml/website.translator.xml:22
#, python-format
msgid "Content to translate"
msgstr "Obsah na preloženie"

#. module: website
#. openerp-web
#: code:addons/website/static/src/js/website.tour.banner.js:61
#: code:addons/website/static/src/js/website.tour.banner.js:90
#: code:addons/website/static/src/js/website.tour.banner.js:105
#: code:addons/website/static/src/xml/website.xml:73
#, python-format
msgid "Continue"
msgstr "Pokračovať"

#. module: website
#: view:website:website.layout
msgid "Copyright &copy;"
msgstr ""

#. module: website
#: view:website:website.themes
msgid "Cosmo"
msgstr "Cosmo"

#. module: website
#: view:website:website.page_404
msgid "Create Page"
msgstr "Vytvoriť stránku"

#. module: website
#. openerp-web
#: code:addons/website/static/src/js/website.editor.js:981
#, python-format
msgid "Create page '%s'"
msgstr "Vytvoriť stránku '%s'"

#. module: website
#: field:website,create_uid:0 field:website.config.settings,create_uid:0
#: field:website.converter.test.sub,create_uid:0
#: field:website.menu,create_uid:0 field:website.seo.metadata,create_uid:0
msgid "Created by"
msgstr "Vytvoril"

#. module: website
#: field:website,create_date:0 field:website.config.settings,create_date:0
#: field:website.converter.test.sub,create_date:0
#: field:website.menu,create_date:0 field:website.seo.metadata,create_date:0
msgid "Created on"
msgstr "Vytvorené"

#. module: website
#: view:website:website.themes
msgid "Crisp like a new sheet of paper."
msgstr ""

#. module: website
#. openerp-web
#: code:addons/website/static/src/xml/website.editor.xml:323
#: code:addons/website/static/src/xml/website.snippets.xml:31
#: view:website:website.layout
#, python-format
msgid "Customize"
msgstr "Prispôsobiť"

#. module: website
#. openerp-web
#: code:addons/website/static/src/js/website.tour.banner.js:60
#, python-format
msgid ""
"Customize any block through this menu. Try to change the background of the "
"banner."
msgstr "Prispôsobte akýkoľvek blok cez toto menu. Pokúste sa zmaniť pozadie banneru."

#. module: website
#. openerp-web
#: code:addons/website/static/src/js/website.tour.banner.js:42
#, python-format
msgid "Customize banner's text"
msgstr "Prispôsobiť text banneru"

#. module: website
#. openerp-web
#: code:addons/website/static/src/js/website.tour.banner.js:59
#, python-format
msgid "Customize the banner"
msgstr "Prispôsobiť banner"

#. module: website
#: view:website:website.themes
msgid "Cyborg"
msgstr "Cyborg"

#. module: website
#. openerp-web
#: code:addons/website/static/src/xml/website.editor.xml:107
#, python-format
msgid "Danger"
msgstr "Nebezpečenstvo"

#. module: website
#: view:website:website.snippet_options
msgid "Dark Blue"
msgstr ""

#. module: website
#: view:website:website.snippet_options
msgid "Darken"
msgstr ""

#. module: website
#: field:ir.attachment,datas_checksum:0
msgid "Datas checksum"
msgstr ""

#. module: website
#. openerp-web
#: code:addons/website/static/src/xml/website.editor.xml:123
#: view:website:website.themes
#, python-format
msgid "Default"
msgstr "Predvolený"

#. module: website
#: view:website:website.themes
msgid "Default Theme"
msgstr "Predvolená téma"

#. module: website
#: field:website,default_lang_id:0
#: field:website.config.settings,default_lang_id:0
msgid "Default language"
msgstr "Predvolený jazyk"

#. module: website
#: field:website,default_lang_code:0
#: field:website.config.settings,default_lang_code:0
msgid "Default language code"
msgstr "Predvolený kód jazyka"

#. module: website
#: view:website:website.snippets
msgid "Delete Blocks"
msgstr "Zmazať bloky"

#. module: website
#: view:website:website.snippets
msgid ""
"Delete the above image or replace it with a picture\n"
"                            that illustrates your message. Click on the picture to\n"
"                            change it's"
msgstr ""

#. module: website
#: view:website:website.snippets
msgid ""
"Deploy new stores with just an internet connection: no\n"
"                    installation, no specific hardware required. It works with any\n"
"                    iPad, Tablet PC, laptop or industrial POS machine."
msgstr ""

#. module: website
#. openerp-web
#: code:addons/website/static/src/xml/website.seo.xml:49
#, python-format
msgid "Description"
msgstr "Popis"

#. module: website
#. openerp-web
#: code:addons/website/static/src/xml/website.seo.xml:120
#, python-format
msgid "Description..."
msgstr "Popis..."

#. module: website
#. openerp-web
#: code:addons/website/static/src/xml/website.editor.xml:11
#: code:addons/website/static/src/xml/website.editor.xml:30
#: code:addons/website/static/src/xml/website.editor.xml:191
#: code:addons/website/static/src/xml/website.editor.xml:249
#: code:addons/website/static/src/xml/website.editor.xml:308
#: code:addons/website/static/src/xml/website.seo.xml:71
#, python-format
msgid "Discard"
msgstr "Vyradiť"

#. module: website
#. openerp-web
#: code:addons/website/static/src/xml/website.editor.xml:298
#, python-format
msgid "Discard edition"
msgstr "Vyradiť edíciu"

#. module: website
#: view:website:website.snippets
msgid "Discover more about Odoo"
msgstr "Zistiť viac o Odoo"

#. module: website
#: view:website:website.template_partner_comment
msgid "Discuss and Comments"
msgstr "Diskusie a komentáre"

#. module: website
#. openerp-web
#: code:addons/website/static/src/xml/website.translator.xml:41
#, python-format
msgid "Do not show this dialog later."
msgstr "Neukazovať tento dialóg neskôr."

#. module: website
#: view:website:website.snippets
msgid "Does it works offline?"
msgstr "Pracuje to offline?"

#. module: website
#: view:website:website.view_website_form field:website,name:0
#: view:website.config.settings:website.view_website_config_settings
msgid "Domain"
msgstr "Doména"

#. module: website
#. openerp-web
#: code:addons/website/static/src/js/website.tour.banner.js:74
#, python-format
msgid "Drag & Drop This Block"
msgstr "Chytiť & Spustiť tento blok"

#. module: website
#. openerp-web
#: code:addons/website/static/src/js/website.tour.banner.js:34
#, python-format
msgid "Drag & Drop a Banner"
msgstr "Chytiť & Spustiť banner"

#. module: website
#. openerp-web
#: code:addons/website/static/src/xml/website.contentMenu.xml:34
#, python-format
msgid "Drag a menu to the right to create a sub-menu"
msgstr "Pretiahnite menu vpravo pre vytvorenie pod-menu"

#. module: website
#. openerp-web
#: code:addons/website/static/src/js/website.tour.banner.js:75
#, python-format
msgid "Drag the <em>'Features'</em> block and drop it below the banner."
msgstr "Pretiahnite blok<em>'Funkcie'</em> a spustite ho pod banner."

#. module: website
#. openerp-web
#: code:addons/website/static/src/js/website.tour.banner.js:35
#, python-format
msgid "Drag the Banner block and drop it in your page."
msgstr "Pretiahnite banner blok a pustite ho na svoju stránku."

#. module: website
#. openerp-web
#: code:addons/website/static/src/xml/website.snippets.xml:34
#, python-format
msgid "Drag to Move"
msgstr "Pretiahnite pre pesun"

#. module: website
#: view:website:website.snippets
msgid "Duplicate"
msgstr "Duplikát"

#. module: website
#. openerp-web
#: code:addons/website/static/src/xml/website.snippets.xml:35
#, python-format
msgid "Duplicate Container"
msgstr "Duplicitný kontajner "

#. module: website
#: view:website:website.snippets
msgid "Duplicate blocks to add more features."
msgstr "Duplikujte bloky pre pridanie viacerých funkcií."

#. module: website
#: view:website:website.layout view:website:website.publish_management
msgid "Edit"
msgstr "Upraviť"

#. module: website
#. openerp-web
#: code:addons/website/static/src/xml/website.contentMenu.xml:27
#: view:website:website.layout
#, python-format
msgid "Edit Menu"
msgstr "Upraviť menu"

#. module: website
#. openerp-web
#: code:addons/website/static/src/xml/website.contentMenu.xml:48
#, python-format
msgid "Edit Menu Entry"
msgstr "Upraviť vstup menu"

#. module: website
#: view:website:website.layout
msgid "Edit Top Menu"
msgstr ""

#. module: website
#: view:website:website.publish_management
msgid "Edit in backend"
msgstr ""

#. module: website
#: view:website:website.page_404
msgid ""
"Edit the content below this line to adapt the default \"page not found\" "
"page."
msgstr "Upraviť obsah pod týmto riadkom pre adaptovanie predvolenej \"stránka nenájdená\" stránky."

#. module: website
#. openerp-web
#: code:addons/website/static/src/js/website.tour.banner.js:20
#, python-format
msgid "Edit this page"
msgstr "Upraviť túto stránku"

#. module: website
#: view:website:website.snippets
msgid "Effects"
msgstr ""

#. module: website
#. openerp-web
#: code:addons/website/static/src/xml/website.editor.xml:378
#, python-format
msgid "Embed Video (HTML)"
msgstr "Vložiť video (HTML)"

#. module: website
#: view:website:website.snippets
msgid "Enterprise package"
msgstr "Podnikateľský  balíček"

#. module: website
#: view:website:website.http_error_debug
msgid "Error"
msgstr "Chyba"

#. module: website
#: view:website:website.http_error_debug
msgid "Error message:"
msgstr ""

#. module: website
#. openerp-web
#: code:addons/website/static/src/js/website.tour.banner.js:21
#, python-format
msgid ""
"Every page of your website can be modified through the <i>Edit</i> button."
msgstr "Každá stránka vašej webstránky môže byť upravená cez tlačidlo <i>Upraviť</i>."

#. module: website
#: view:website:website.snippets
msgid "Expert"
msgstr "Expert"

#. module: website
#: view:website:website.snippets
msgid ""
"Explain the benefits you offer. Don't write about products or\n"
"            services here, write about solutions."
msgstr "Vysvetlite benefity vašej ponuky. Nepíšte tu o produktoch alebo\nslužbách, píšte o riešeniach."

#. module: website
#: field:ir.actions.server,xml_id:0
msgid "External ID"
msgstr "Externé ID"

#. module: website
#. openerp-web
#: code:addons/website/static/src/xml/website.editor.xml:117
#, python-format
msgid "Extra Small"
msgstr "Extra malé"

#. module: website
#: view:website:website.snippet_options
msgid "Extra-Large"
msgstr "Extra veľké"

#. module: website
#: view:website:website.snippets
msgid "FAQ"
msgstr ""

#. module: website
#: field:website,social_facebook:0
#: field:website.config.settings,social_facebook:0
msgid "Facebook Account"
msgstr "Facebookový účet"

#. module: website
#: view:website:website.snippet_options
msgid "Fast"
msgstr "Rýchlo"

#. module: website
#: view:website:website.snippets
msgid "Feature Grid"
msgstr ""

#. module: website
#: view:website:website.snippets
msgid "Feature One"
msgstr "Funkcia jedna"

#. module: website
#: view:website:website.snippets
msgid "Feature Three"
msgstr "Funkcia tri"

#. module: website
#: view:website:website.snippets
msgid "Feature Title"
msgstr "Názov funkcie"

#. module: website
#: view:website:website.snippets
msgid "Feature Two"
msgstr "Funkcia dva"

#. module: website
#: view:website:website.snippets
msgid "Features"
msgstr "Vlastnosti"

#. module: website
#: view:website:website.snippets
msgid "First Feature"
msgstr "Prvá funkcia"

#. module: website
#: view:website:website.snippet_options
msgid "Fixed"
msgstr "Pevný"

#. module: website
#: view:website:website.themes
msgid "Flat and modern"
msgstr ""

#. module: website
#: view:website:website.themes
msgid "Flatly"
msgstr "Flatly"

#. module: website
#: view:website:website.snippet_options
msgid "Float"
msgstr "Float"

#. module: website
#: view:website:website.snippet_options
msgid "Flowers Field"
msgstr "Kvetinové pole"

#. module: website
#. openerp-web
#: code:addons/website/static/src/xml/website.ace.xml:10
#, python-format
msgid "Format"
msgstr "Formát"

#. module: website
#: view:website:website.snippets
msgid "Free shipping, satisfied or reimbursed."
msgstr ""

#. module: website
#: view:website:website.snippets
msgid ""
"From the main container, you can change the background to highlight "
"features."
msgstr "Z hlavného úložiska môŽete zmeniť pozadie pre zvýraznenie funkcií."

#. module: website
#. openerp-web
#: code:addons/website/static/src/js/website.tour.banner.js:52
#, python-format
msgid "Get banner properties"
msgstr "Získať vlastnosti bannera"

#. module: website
#. openerp-web
#: code:addons/website/static/src/xml/website.seo.xml:15
#, python-format
msgid ""
"Get this page efficiently referenced in Google to attract more visitors."
msgstr "Zfektívnite odkazovanie tejto stránky v Google pre prlálanie viacerých návštevníkov."

#. module: website
#: field:website,social_github:0 field:website.config.settings,social_github:0
msgid "GitHub Account"
msgstr "GitHub účet"

#. module: website
#. openerp-web
#: code:addons/website/static/src/js/website.tour.banner.js:88
#, python-format
msgid "Good Job!"
msgstr "Dobrá práca!"

#. module: website
#: field:website,google_analytics_key:0
#: field:website.config.settings,google_analytics_key:0
msgid "Google Analytics Key"
msgstr "Google Analytika kľúč"

#. module: website
#: field:website,social_googleplus:0
#: field:website.config.settings,social_googleplus:0
msgid "Google+ Account"
msgstr "Google+ účet"

#. module: website
#: view:website:website.snippets
msgid "Great Value"
msgstr "Veľká hodnota"

#. module: website
#: view:website:website.aboutus
msgid "Great products for great people"
msgstr "Skvelé produkty pre skvelých ľudí"

#. module: website
#: view:website:website.snippets
msgid ""
"Great stories are for everyone even when only written for\n"
"                            just one person."
msgstr ""

#. module: website
#: view:website:website.snippets
msgid "Great stories have personality."
msgstr ""

#. module: website
#: view:website:website.snippet_options
msgid "Green"
msgstr "Zelená"

#. module: website
#: view:website:website.snippet_options
msgid "Greenfields"
msgstr "Zelené polia"

#. module: website
#: view:website:website.layout
msgid "HELP & TUTORIALS"
msgstr ""

#. module: website
#: view:website:website.layout
msgid "HTML Editor"
msgstr "HTML editor"

#. module: website
#: model:ir.model,name:website.model_ir_http
msgid "HTTP routing"
msgstr "HTTP smerovanie"

#. module: website
#: view:website:website.themes
msgid "Have a look at"
msgstr ""

#. module: website
#: view:website:website.layout
msgid "Help"
msgstr "Pomoc"

#. module: website
#. openerp-web
#: code:addons/website/static/src/xml/website.translator.xml:19
#, python-format
msgid "Here are the visuals used to help you translate efficiently:"
msgstr "Tu sú vizuály používané pre váš efektívny preklad:"

#. module: website
#: view:website:website.snippet_options
msgid "Hide link"
msgstr "Skryť odkaz"

#. module: website
#: view:website:website.500 view:website:website.layout
#: model:website.menu,name:website.menu_homepage
msgid "Home"
msgstr "Domov"

#. module: website
#: view:website:website.403 view:website:website.404
#: view:website:website.layout
msgid "Homepage"
msgstr "Domovská stránka"

#. module: website
#. openerp-web
#: code:addons/website/static/src/xml/website.editor.xml:331
#, python-format
msgid "Horizontal flip"
msgstr ""

#. module: website
#: field:website,id:0 field:website.config.settings,id:0
#: field:website.converter.test.sub,id:0 field:website.menu,id:0
#: field:website.qweb,id:0 field:website.qweb.field,id:0
#: field:website.qweb.field.contact,id:0 field:website.qweb.field.date,id:0
#: field:website.qweb.field.datetime,id:0
#: field:website.qweb.field.duration,id:0 field:website.qweb.field.float,id:0
#: field:website.qweb.field.html,id:0 field:website.qweb.field.image,id:0
#: field:website.qweb.field.integer,id:0
#: field:website.qweb.field.many2one,id:0
#: field:website.qweb.field.monetary,id:0 field:website.qweb.field.qweb,id:0
#: field:website.qweb.field.relative,id:0
#: field:website.qweb.field.selection,id:0 field:website.qweb.field.text,id:0
#: field:website.seo.metadata,id:0
msgid "ID"
msgstr "ID"

#. module: website
#: help:ir.actions.server,xml_id:0
msgid "ID of the action if defined in a XML file"
msgstr "ID akcie je definované v XML súbore"

#. module: website
#: view:website:website.500
msgid ""
"If this error is caused by a change of yours in the templates, you have the "
"possibility to reset one or more templates to their"
msgstr ""

#. module: website
#. openerp-web
#: code:addons/website/static/src/xml/website.editor.xml:301
#, python-format
msgid "If you discard the current edition,"
msgstr "Ak zahodíte aktuálnu edíciu,"

#. module: website
#: view:website:website.snippets
msgid ""
"If you try to write with a wide general\n"
"                            audience in mind, your story will ring false and be bland.\n"
"                            No one will be interested. Write for one person. If it’s genuine for the one, it’s genuine for the rest."
msgstr ""

#. module: website
#. openerp-web
#: code:addons/website/static/src/xml/website.editor.xml:156
#, python-format
msgid "Image"
msgstr "Obrázok"

#. module: website
#: view:website:website.snippets
msgid "Image Floating"
msgstr ""

#. module: website
#: view:website:website.snippets
msgid "Image Gallery"
msgstr ""

#. module: website
#: view:website:website.snippets
msgid "Image-Floating"
msgstr ""

#. module: website
#: view:website:website.snippets
msgid "Image-Text"
msgstr ""

#. module: website
#. openerp-web
#: code:addons/website/static/src/xml/website.translator.xml:30
#, python-format
msgid ""
"In this mode, you can only translate texts.  To\n"
"                            change the structure of the page, you must edit the\n"
"                            master page. Each modification on the master page\n"
"                            is automatically applied to all translated\n"
"                            versions."
msgstr "V tomto režime môžete iba prekladať texty. Na\nzmnu štruktúry stránky, musíte upraviť\nhlavnú stránku. Každá úprava hlavnej stránky\nje automaticky aplikovaná na všetky preložené\nverzie."

#. module: website
#. openerp-web
#: code:addons/website/static/src/xml/website.editor.xml:101
#, python-format
msgid "Info"
msgstr "Informácia"

#. module: website
#: view:website:website.info
msgid "Information about the"
msgstr "Informácia o "

#. module: website
#. openerp-web
#: code:addons/website/static/src/xml/website.snippets.xml:7
#, python-format
msgid "Insert Blocks"
msgstr "Vložiť bloky"

#. module: website
#. openerp-web
#: code:addons/website/static/src/js/website.tour.banner.js:27
#, python-format
msgid "Insert building blocks"
msgstr ""

#. module: website
#: view:website:website.layout
msgid "Install Apps"
msgstr "Nainštalovať aplikácie"

#. module: website
#: model:ir.model,name:website.model_base_language_install
msgid "Install Language"
msgstr "Nainštalovať jazyk"

#. module: website
#: view:website:website.info
msgid "Installed Applications"
msgstr "Nainštalované aplikácie"

#. module: website
#: view:website:website.info
msgid "Installed Modules"
msgstr "Nainštalované moduly"

#. module: website
#: view:website:website.500
msgid "Internal Server Error"
msgstr "Interná chyba serveru"

#. module: website
#. openerp-web
#: code:addons/website/static/src/xml/website.xml:35
#, python-format
msgid ""
"It might be possible to edit the relevant items\n"
"                                or fix the issue in"
msgstr "Mohlo by byť možné upravovať príslušne položky\nalebo opraviť problém v"

#. module: website
#: view:website:website.themes
msgid "Jet black and electric blue"
msgstr ""

#. module: website
#: view:website:website.snippets
msgid "John Doe, CEO"
msgstr ""

#. module: website
#: view:website:website.snippets
msgid "Join us and make your company a better place."
msgstr "Pridajte sa k nám a spravte vašu spoločnosť lepším miestom."

#. module: website
#: view:website:website.themes
msgid "Journal"
msgstr "Účtovná kniha"

#. module: website
#: view:website:website.snippet_options
msgid "Landscape"
msgstr "Panoráma"

#. module: website
#: view:website.config.settings:website.view_website_config_settings
msgid "Language"
msgstr "Jazyk"

#. module: website
#: field:website,language_ids:0 field:website.config.settings,language_ids:0
msgid "Languages"
msgstr "Jazyky"

#. module: website
#. openerp-web
#: code:addons/website/static/src/xml/website.editor.xml:126
#: view:website:website.snippet_options
#, python-format
msgid "Large"
msgstr "Veľké"

#. module: website
#: field:website,write_uid:0 field:website.config.settings,write_uid:0
#: field:website.converter.test.sub,write_uid:0 field:website.menu,write_uid:0
#: field:website.seo.metadata,write_uid:0
msgid "Last Updated by"
msgstr "Naposledy upravoval"

#. module: website
#: field:website,write_date:0 field:website.config.settings,write_date:0
#: field:website.converter.test.sub,write_date:0
#: field:website.menu,write_date:0 field:website.seo.metadata,write_date:0
msgid "Last Updated on"
msgstr "Naposledy upravované"

#. module: website
#: view:website:website.snippet_options
msgid "Left"
msgstr "Vľavo"

#. module: website
#. openerp-web
#: code:addons/website/static/src/js/website.tour.banner.js:68
#, python-format
msgid "Let's add another building block to your page."
msgstr ""

#. module: website
#. openerp-web
#: code:addons/website/static/src/js/website.tour.banner.js:97
#, python-format
msgid "Let's check how your homepage looks like on mobile devices."
msgstr "Poďme sa pozrieť, ako vaša domovská stránka vyzerá na mobilných zariadeniach."

#. module: website
#: view:website:website.snippets
msgid "Limited support"
msgstr ""

#. module: website
#. openerp-web
#: code:addons/website/static/src/xml/website.editor.xml:89
#, python-format
msgid "Link"
msgstr "Link"

#. module: website
#. openerp-web
#: code:addons/website/static/src/xml/website.editor.xml:71
#, python-format
msgid "Link text"
msgstr ""

#. module: website
#. openerp-web
#: code:addons/website/static/src/xml/website.editor.xml:41
#, python-format
msgid "Link to"
msgstr "Odkaz na"

#. module: website
#: field:website,social_linkedin:0
#: field:website.config.settings,social_linkedin:0
msgid "LinkedIn Account"
msgstr "LinkedIn účet"

#. module: website
#: view:website:website.snippets
msgid "List of Features"
msgstr "Zoznam funkcií"

#. module: website
#: view:website:website.layout
msgid "Logout"
msgstr "Odhlásenie"

#. module: website
#: field:website,menu_id:0
msgid "Main Menu"
msgstr "Hlavné menu"

#. module: website
#: view:website:website.snippet_options
msgid "Mango"
msgstr "Mango"

#. module: website
#: view:website:website.snippet_options
msgid "Margin"
msgstr "Marža"

#. module: website
#. openerp-web
#: code:addons/website/static/src/xml/website.snippets.xml:60
#, python-format
msgid "Margin resize"
msgstr ""

#. module: website
#: view:website:website.403 view:website:website.404
msgid "Maybe you were looking for one of these popular pages ?"
msgstr "Možno ste hľadali jednu z týchto populárnych stránok?"

#. module: website
#: view:website:website.snippet_options
msgid "Medium"
msgstr "Stredné"

#. module: website
#: view:website.config.settings:website.view_website_config_settings
#: field:website.menu,name:0
msgid "Menu"
msgstr "Menu"

#. module: website
#. openerp-web
#: code:addons/website/static/src/xml/website.contentMenu.xml:55
#, python-format
msgid "Menu Label"
msgstr "Štítok menu"

#. module: website
#: view:website:website.template_partner_comment
msgid "Message"
msgstr "Správa"

#. module: website
#: field:ir.attachment,mimetype:0
msgid "Mime Type"
msgstr "Napodobniť typ"

#. module: website
#: view:website:website.themes
msgid "Mini and minimalist."
msgstr ""

#. module: website
#. openerp-web
#: code:addons/website/static/src/xml/website.xml:11
#: view:website:website.layout
#, python-format
msgid "Mobile preview"
msgstr "Mobilný náhľad"

#. module: website
#: view:website:website.snippets
msgid "More than 500 happy customers."
msgstr "Viac ako 500 spokojných zákazníkov."

#. module: website
#: view:website:website.snippets
msgid "More than 500 successful projects"
msgstr ""

#. module: website
#. openerp-web
#: code:addons/website/static/src/xml/website.seo.xml:36
#, python-format
msgid "Most searched topics related to your keywords, ordered by importance:"
msgstr "Najvyhľadávanejšie témy týkajúce sa vašich kľúčových slov, zoradené podľa dôležitosti:"

#. module: website
#: view:website:website.snippet_options
msgid "Mountains"
msgstr "Hory"

#. module: website
#: view:website:website.layout
msgid "My Account"
msgstr "Môj účet"

#. module: website
#: view:website:website.snippet_options
msgid "Narrow"
msgstr "Úzke"

#. module: website
#. openerp-web
#: code:addons/website/static/src/js/website.contentMenu.js:38
#: view:website:website.layout
#, python-format
msgid "New Page"
msgstr "Nová stránka"

#. module: website
#: field:website.menu,new_window:0
msgid "New Window"
msgstr "Nové okno"

#. module: website
#. openerp-web
#: code:addons/website/static/src/js/website.editor.js:966
#, python-format
msgid "New or existing page"
msgstr "Nová alebo existujúca stránka"

#. module: website
#: view:website:website.kanban_contain view:website:website.pager
msgid "Next"
msgstr "Ďalší"

#. module: website
#. openerp-web
#: code:addons/website/static/src/xml/website.editor.xml:162
#, python-format
msgid "Next →"
msgstr "Ďalší →"

#. module: website
#: view:website:website.snippets
msgid "No support"
msgstr "Žiadna podpora"

#. module: website
#: view:website:website.snippet_options
msgid "None"
msgstr "Žiadne"

#. module: website
#. openerp-web
#: code:addons/website/static/src/xml/website.backend.xml:10
#: view:website:website.publish_management view:website:website.publish_short
#, python-format
msgid "Not Published"
msgstr "Nepublikované"

#. module: website
#: view:website:website.info
msgid "Note: To hide this page, uncheck it from the top Customize menu."
msgstr "Poznámka: pre skrytie tejto stránky, odškrtnite ju z horného menu prispôsobení."

#. module: website
#: view:website:website.layout view:website:website.snippets
msgid "Odoo"
msgstr "Odoo"

#. module: website
#: view:website:website.info
msgid "Odoo Version"
msgstr "Odoo verzia"

#. module: website
#: view:website:website.snippets
msgid ""
"Odoo provides essential platform for our project management.\n"
"                                                    Things are better organized and more visible with it."
msgstr ""

#. module: website
#: view:website:website.snippets
msgid ""
"Odoo provides essential platform for our project management.\n"
"                                            Things are better organized and more visible with it."
msgstr ""

#. module: website
#: view:website:website.snippets
msgid ""
"Odoo provides essential platform for our project management.\n"
"                                Things are better organized and more visible with it."
msgstr ""

#. module: website
#: view:website:website.snippets
msgid ""
"Odoo's POS is a web application that can run on any device that\n"
"                    can display websites with little to no setup required."
msgstr ""

#. module: website
#. openerp-web
#: code:addons/website/static/src/xml/website.translator.xml:44
#, python-format
msgid "Ok"
msgstr "Ok"

#. module: website
#: view:website:website.info
msgid "Open Source ERP"
msgstr "Open Source ERP"

#. module: website
#: view:website:website.layout
msgid "Open Source eCommerce"
msgstr "Open Source eCommerce"

#. module: website
#: view:website:website.layout
msgid "Open Source CRM"
msgstr ""

#. module: website
#: view:website:website.layout
msgid "open source website builder"
msgstr ""

#. module: website
#. openerp-web
#: code:addons/website/static/src/xml/website.editor.xml:56
#, python-format
msgid "Open in new window"
msgstr "Otvoriť v novom okne"

#. module: website
#: view:website:website.themes
msgid "Optimized for legibility"
msgstr ""

#. module: website
#: view:website:website.snippet_options
msgid "Orange"
msgstr ""

#. module: website
#: view:website:website.snippet_options
msgid "Orange Red"
msgstr "Oranžovo červená"

#. module: website
#: view:website:website.snippets
msgid "Order now"
msgstr "Objednať teraz"

#. module: website
#: view:website:website.view_website_form
msgid "Other Info"
msgstr "Ostatné informácie"

#. module: website
#: view:website:website.snippets
msgid "Our Customer References"
msgstr ""

#. module: website
#: view:website:website.snippets
msgid "Our Offers"
msgstr "Naše ponuky"

#. module: website
#: view:website:website.snippets
msgid "Our References"
msgstr "Naše referencie"

#. module: website
#: view:website:website.aboutus
msgid "Our Team"
msgstr "Náš tím"

#. module: website
#: view:website:website.layout
msgid "Our products & Services"
msgstr ""

#. module: website
#: view:website:website.aboutus
msgid ""
"Our products are designed for small to medium size companies willing to optimize\n"
"                                      their performance."
msgstr "Naše výrobky sú určené pre malé a stredne veľké firmy ochotné k optimizovať\nsvoj výkon."

#. module: website
#: view:website:website.layout
msgid ""
"Our products are designed for small to medium size companies willing to optimize\n"
"                            their performance."
msgstr "Naše výrobky sú určené pre malé a stredne veľké firmy ochotné k optimizovať\nsvoj výkon."

#. module: website
#. openerp-web
#: code:addons/website/static/src/xml/website.editor.xml:46
#, python-format
msgid "Page"
msgstr "Strana"

#. module: website
#. openerp-web
#: code:addons/website/static/src/js/website.contentMenu.js:39
#, python-format
msgid "Page Title"
msgstr "Názov stránky"

#. module: website
#: view:website:website.snippets
msgid "Panel"
msgstr ""

#. module: website
#: view:website:website.snippets
msgid ""
"Panels are a great tool to compare offers or to emphasize on\n"
"                key features. To compare products, use the inside columns."
msgstr "Panely sú skvelý nástroj pre porovnanie ponúk alebo na dôraz \nkľúčových funkcií. Ak chcete porovnať produkty, použite vnútorné stĺpce."

#. module: website
#: view:website:website.snippets
msgid "Parallax"
msgstr ""

#. module: website
#: view:website:website.snippets
msgid "Parallax Slider"
msgstr ""

#. module: website
#: field:website.menu,parent_left:0
msgid "Parent Left"
msgstr "Nadradená ľavá"

#. module: website
#: field:website.menu,parent_id:0
msgid "Parent Menu"
msgstr "Rodičovské menu"

#. module: website
#: field:website.menu,parent_right:0
msgid "Parent Right"
msgstr "Nadradená pravá"

#. module: website
#: model:ir.model,name:website.model_res_partner
msgid "Partner"
msgstr "Partner"

#. module: website
#: view:website:website.template_partner_post
msgid "Partner Detail"
msgstr "Detail partnera"

#. module: website
#: view:website:website.template_partner_comment
msgid "Partners"
msgstr "Partneri"

#. module: website
#: view:website:website.snippet_options
msgid "People"
msgstr ""

#. module: website
#. openerp-web
#: code:addons/website/static/src/xml/website.editor.xml:157
#, python-format
msgid "Pictogram"
msgstr "Piktogram"

#. module: website
#: view:website:website.snippets
msgid "Point of Sale Questions"
msgstr ""

#. module: website
#: view:website:website.layout
msgid "Create a"
msgstr ""

#. module: website
#: view:website:website.layout
msgid "free website"
msgstr ""

#. module: website
#: view:website:website.layout
msgid "with"
msgstr ""

#. module: website
#: view:website:website.layout
msgid "Powered by"
msgstr "Poaháňané"

#. module: website
#: view:website:website.kanban_contain view:website:website.pager
msgid "Prev"
msgstr "Predchádzajúce"

#. module: website
#. openerp-web
#: code:addons/website/static/src/xml/website.editor.xml:135
#: code:addons/website/static/src/xml/website.editor.xml:375
#: code:addons/website/static/src/xml/website.editor.xml:386
#, python-format
msgid "Preview"
msgstr "Náhľad"

#. module: website
#. openerp-web
#: code:addons/website/static/src/xml/website.editor.xml:98
#, python-format
msgid "Primary"
msgstr "Hlavné"

#. module: website
#: view:website:website.snippets
msgid "Professional"
msgstr "Profesionál"

#. module: website
#: view:website:website.snippets
msgid "Project Management Questions"
msgstr ""

#. module: website
#. openerp-web
#: code:addons/website/static/src/xml/website.seo.xml:5
#: view:website:website.layout
#, python-format
msgid "Promote"
msgstr "Propagovať"

#. module: website
#. openerp-web
#: code:addons/website/static/src/xml/website.seo.xml:14
#, python-format
msgid "Promote This Page"
msgstr "Propagovať túto stránku"

#. module: website
#. openerp-web
#: code:addons/website/static/src/xml/website.seo.xml:5
#: view:website:website.layout
#, python-format
msgid "Promote page on the web"
msgstr "Propagovať stránku na webe"

#. module: website
#: field:website,partner_id:0
msgid "Public Partner"
msgstr "Verejný partner"

#. module: website
#: field:website,user_id:0
msgid "Public User"
msgstr "Verejný používateľ"

#. module: website
#: view:website:website.publish_management
msgid "Publish"
msgstr ""

#. module: website
#. openerp-web
#: code:addons/website/static/src/js/website.tour.banner.js:83
#, python-format
msgid "Publish your page by clicking on the <em>'Save'</em> button."
msgstr "Zverejnite svoju stránku kliknutím na tlačidlo <em>'Uložiť'</em>."

#. module: website
#. openerp-web
#: code:addons/website/static/src/xml/website.backend.xml:11
#: view:website:website.publish_management view:website:website.publish_short
#, python-format
msgid "Published"
msgstr "Publikovaný"

#. module: website
#: view:website:website.themes
msgid "Pure Bootstrap"
msgstr ""

#. module: website
#: view:website:website.snippet_options
msgid "Purple"
msgstr "Fialová"

#. module: website
#: view:website:website.http_error_debug
msgid "QWeb"
msgstr "QWeb"

#. module: website
#: view:website:website.snippet_options view:website:website.snippets
msgid "Quote"
msgstr "Citácia"

#. module: website
#: view:website:website.snippets
msgid "Quotes Slider"
msgstr ""

#. module: website
#: view:website:website.themes
msgid "Readable"
msgstr "Readable"

#. module: website
#: view:website:website.template_partner_comment
msgid "Recipient"
msgstr "Príjemca"

#. module: website
#: view:website:website.snippet_options
msgid "Red"
msgstr "Červená"

#. module: website
#: view:website:website.snippets
msgid "References"
msgstr "Ďalšie zdroje"

#. module: website
#. openerp-web
#: code:addons/website/static/src/xml/website.snippets.xml:36
#, python-format
msgid "Remove Block"
msgstr "Odstrániť blok"

#. module: website
#. openerp-web
#: code:addons/website/static/src/xml/website.editor.xml:37
#, python-format
msgid "Remove Link"
msgstr ""

#. module: website
#: view:website:website.snippet_options
msgid "Remove Slide"
msgstr "Odtrániť obrázok prezentácie"

#. module: website
#: view:website:website.snippet_options
msgid "Reset Transformation"
msgstr "Resetovať transformáciu"

#. module: website
#: view:website:website.500
msgid "Reset selected templates"
msgstr "Resetovať zvolené šablóny"

#. module: website
#: view:website:website.500
msgid "Reset templates"
msgstr "Resetovať šablóny"

#. module: website
#. openerp-web
#: code:addons/website/static/src/xml/website.snippets.xml:45
#, python-format
msgid "Resize"
msgstr "Zmeniť veľkosť"

#. module: website
#: field:ir.attachment,datas_big:0
msgid "Resized file content"
msgstr ""

#. module: website
#: view:website:website.snippet_options
msgid "Right"
msgstr "Vpravo"

#. module: website
#. openerp-web
#: code:addons/website/static/src/xml/website.editor.xml:328
#, python-format
msgid "Rotation"
msgstr ""

#. module: website
#: view:website:website.snippet_options
msgid "Rounded corners"
msgstr "Zaoblené rohy"

#. module: website
#: model:ir.model,name:website.model_website_seo_metadata
msgid "SEO metadata"
msgstr "SEO metadáta"

#. module: website
#: view:website:website.snippets
msgid "Sample images"
msgstr "Vzorové obrázky"

#. module: website
#. openerp-web
#: code:addons/website/static/src/xml/website.ace.xml:9
#: code:addons/website/static/src/xml/website.editor.xml:9
#: code:addons/website/static/src/xml/website.editor.xml:27
#: code:addons/website/static/src/xml/website.editor.xml:188
#: code:addons/website/static/src/xml/website.seo.xml:69
#, python-format
msgid "Save"
msgstr "Uložiť"

#. module: website
#. openerp-web
#: code:addons/website/static/src/js/website.tour.banner.js:82
#, python-format
msgid "Save your modifications"
msgstr "Uložte svoje úpravy"

#. module: website
#: view:website:website.snippets
msgid "Screen: 2.5 inch"
msgstr ""

#. module: website
#: view:website:website.snippets
msgid "Screen: 2.8 inch"
msgstr ""

#. module: website
#: view:website:website.snippet_options
msgid "Scroll Speed"
msgstr "Rýchlosť rolovania"

#. module: website
#. openerp-web
#: code:addons/website/static/src/js/website.tour.banner.js:104
#, python-format
msgid "Scroll to check rendering and then close the mobile preview."
msgstr "Prejdite ku kontrole renderovania a zatvorte mobilný náhľad."

#. module: website
#: view:website:website.snippets
msgid "Second Feature"
msgstr "Druhá funkcia"

#. module: website
#: view:website:website.snippets
msgid "Second List"
msgstr "Druhý zoznam"

#. module: website
#. openerp-web
#: code:addons/website/static/src/xml/website.snippets.xml:29
#, python-format
msgid "Select Container Block"
msgstr "Vybrať blok objektu"

#. module: website
#. openerp-web
#: code:addons/website/static/src/xml/website.editor.xml:152
#, python-format
msgid "Select a Media"
msgstr "Zvoľte médium"

#. module: website
#. openerp-web
#: code:addons/website/static/src/xml/website.editor.xml:242
#, python-format
msgid "Select a Picture"
msgstr "Zvoľte obrázok"

#. module: website
#: view:website:website.snippets
msgid "Select and delete blocks to remove some features."
msgstr "Zvoliť a zmazať bloky pre odstránenie niektorých funkcií."

#. module: website
#. openerp-web
#: code:addons/website/static/src/js/website.tour.banner.js:53
#, python-format
msgid "Select the parent container to get the global options of the banner."
msgstr "Zvoľte nadradený kontajner pre získanie globálnych možností banneru."

#. module: website
#: view:website:website.snippets
msgid "Sell Online. Easily."
msgstr "Predávajte online. Jednoducho."

#. module: website
#: view:website:website.template_partner_comment
msgid "Send"
msgstr "Poslať"

#. module: website
#: view:website:website.template_partner_comment
msgid "Send a Message to our Partners"
msgstr "Poslať správu našim Partnerom"

#. module: website
#: view:website:website.contactus
msgid "Send us an email"
msgstr "Pošlite nám email"

#. module: website
#: view:website:website.snippets
msgid "Separator"
msgstr "Oddeľovač"

#. module: website
#: field:website.menu,sequence:0
msgid "Sequence"
msgstr "Postupnosť"

#. module: website
#. openerp-web
#: code:addons/website/static/src/xml/website.editor.xml:367
#, python-format
msgid "Set a video URL"
msgstr "Nastaviť video URL"

#. module: website
#: view:website:website.themes
msgid "Shades of gunmetal gray"
msgstr ""

#. module: website
#: view:website:website.snippet_options
msgid "Shadow"
msgstr "Tieň"

#. module: website
#: view:website:website.snippets
msgid "Share"
msgstr "Zdieľať"

#. module: website
#: field:ir.ui.view,customize_show:0
msgid "Show As Optional Inherit"
msgstr "Zobraziť ako voliteľne dediteľné"

#. module: website
#: view:website:website.layout
msgid "Sign in"
msgstr "Prihlásenie"

#. module: website
#: view:website:website.themes
msgid "Silvery and sleek."
msgstr ""

#. module: website
#: view:website:website.themes
msgid "Simplex"
msgstr "Simplex"

#. module: website
#. openerp-web
#: code:addons/website/static/src/xml/website.editor.xml:114
#, python-format
msgid "Size"
msgstr "Veľkosť"

#. module: website
#. openerp-web
#: code:addons/website/static/src/js/website.tour.banner.js:14
#, python-format
msgid "Skip It"
msgstr "Preskočiť to"

#. module: website
#: view:website:website.themes
msgid "Slate"
msgstr "Slate"

#. module: website
#: view:website:website.snippet_options
msgid "Slow"
msgstr "Pomaly"

#. module: website
#. openerp-web
#: code:addons/website/static/src/xml/website.editor.xml:120
#: view:website:website.snippet_options
#, python-format
msgid "Small"
msgstr "Malé"

#. module: website
#: view:website:website.view_website_form
#: view:website.config.settings:website.view_website_config_settings
msgid "Social Media"
msgstr "Sociálne média"

#. module: website
#: view:website:website.themes
msgid "Spacelab"
msgstr "Spacelab"

#. module: website
#. openerp-web
#: code:addons/website/static/src/xml/website.editor.xml:330
#: view:website:website.snippet_options
#, python-format
msgid "Spin"
msgstr "Točiť"

#. module: website
#. openerp-web
#: code:addons/website/static/src/js/website.tour.banner.js:14
#, python-format
msgid "Start Tutorial"
msgstr "Začať inštruktáž"

#. module: website
#: view:website:website.snippets
msgid ""
"Start with the customer – find out what they want\n"
"                            and give it to them."
msgstr ""

#. module: website
#: view:website:website.snippets
msgid "Starter package"
msgstr ""

#. module: website
#: view:website:website.snippet_options
msgid "Static"
msgstr ""

#. module: website
#: view:website:website.snippets
msgid "Structure"
msgstr "Structure "

#. module: website
#. openerp-web
#: code:addons/website/static/src/xml/website.editor.xml:81
#: code:addons/website/static/src/xml/website.editor.xml:326
#: view:website:website.snippet_options
#, python-format
msgid "Style"
msgstr "Štýl"

#. module: website
#: view:website:website.layout
msgid "Subtitle"
msgstr "Titulka"

#. module: website
#: view:website:website.layout
msgid "Subtitle 2"
msgstr ""

#. module: website
#: view:website:website.layout
msgid "Subtitle 3"
msgstr ""

#. module: website
#. openerp-web
#: code:addons/website/static/src/xml/website.editor.xml:95
#, python-format
msgid "Success"
msgstr "Úspech"

#. module: website
#: view:website:website.snippet_options
msgid "Sunflower"
msgstr ""

#. module: website
#: view:website:website.themes
msgid "Sweet and cheery"
msgstr ""

#. module: website
#: view:website:website.info
msgid "Technical name:"
msgstr ""

#. module: website
#: view:website:website.snippets
msgid ""
"Tell features the visitor would like to know, not what you'd like to say."
msgstr ""

#. module: website
#: view:website:website.snippets
msgid "Tell what's the value for the"
msgstr ""

#. module: website
#. openerp-web
#: code:addons/website/static/src/js/website.ace.js:234
#, python-format
msgid "Template ID: %s"
msgstr ""

#. module: website
#: view:website:website.500
msgid "Template fallback"
msgstr ""

#. module: website
#. openerp-web
#: code:addons/website/static/src/js/website.tour.banner.js:96
#, python-format
msgid "Test Your Mobile Version"
msgstr ""

#. module: website
#: view:website:website.snippets
msgid "Text Block"
msgstr ""

#. module: website
#: view:website:website.snippets
msgid "Text-Image"
msgstr ""

#. module: website
#: view:website:website.template_partner_post
msgid "Thank you for posting a message !"
msgstr ""

#. module: website
#. openerp-web
#: code:addons/website/static/src/js/website.tour.banner.js:112
#, python-format
msgid "The 'Content' menu allows you to add pages or add the top menu."
msgstr ""

#. module: website
#: view:website:website.snippets
msgid ""
"The Point of Sale works perfectly on any kind of touch enabled\n"
"                    device, whether it's multi-touch tablets like an iPad or\n"
"                    keyboardless resistive touchscreen terminals."
msgstr ""

#. module: website
#: view:website:website.http_error_debug
msgid "The error occured while rendering the template"
msgstr ""

#. module: website
#: view:website:website.http_error_debug
msgid "The following error was raised in the website controller"
msgstr ""

#. module: website
#: help:ir.actions.server,website_url:0
msgid "The full URL to access the server action through the website."
msgstr ""

#. module: website
#. openerp-web
#: code:addons/website/static/src/xml/website.editor.xml:268
#, python-format
msgid ""
"The image could not be deleted because it is used in the\n"
"               following pages or views:"
msgstr "Obrázok nemohol byť zmazaný pretože sa používa v\nnasledujúcich stránkach alebo zobrazeniach:"

#. module: website
#: view:website:website.403
msgid "The page you were looking for could not be authorized."
msgstr ""

#. module: website
#: view:website:website.404
msgid ""
"The page you were looking for could not be found; it is possible you have\n"
"                        typed the address incorrectly, but it has most probably been removed due\n"
"                        to the recent website reorganisation."
msgstr ""

#. module: website
#: view:website:website.500
msgid "The selected templates will be reset to their factory settings."
msgstr ""

#. module: website
#: view:website:website.snippets
msgid "The top of the top"
msgstr ""

#. module: website
#. openerp-web
#: code:addons/website/static/src/xml/website.xml:34
#, python-format
msgid "The web site has encountered an error."
msgstr ""

#. module: website
#: view:website:website.themes
msgid "Theme Changed!"
msgstr ""

#. module: website
#: view:website:website.snippets
msgid "Third Feature"
msgstr ""

#. module: website
#: view:website:website.page_404
msgid ""
"This page does not exists, but you can create it as you are administrator of"
" this site."
msgstr ""

#. module: website
#. openerp-web
#: code:addons/website/static/src/js/website.tour.banner.js:13
#, python-format
msgid ""
"This tutorial will guide you to build your home page. We will start by "
"adding a banner."
msgstr ""

#. module: website
#: view:website:website.snippets
msgid "Three Columns"
msgstr ""

#. module: website
#. openerp-web
#: code:addons/website/static/src/xml/website.seo.xml:43
#: view:website:website.snippets
#, python-format
msgid "Title"
msgstr "Titul"

#. module: website
#: view:website:website.snippets
msgid ""
"To add a fourth column, reduce the size of these\n"
"                            three columns using the right icon of each block.\n"
"                            Then, duplicate one of the column to create a new\n"
"                            one as a copy."
msgstr ""

#. module: website
#: view:website:website.layout
msgid "Toggle navigation"
msgstr "Prepnúť navigáciu"

#. module: website
#: model:website.menu,name:website.main_menu
msgid "Top Menu"
msgstr ""

#. module: website
#: view:website:website.http_error_debug
msgid "Traceback"
msgstr ""

#. module: website
#: view:website:website.snippet_options
msgid "Transform"
msgstr ""

#. module: website
#. openerp-web
#: code:addons/website/static/src/xml/website.translator.xml:12
#, python-format
msgid "Translate this page"
msgstr ""

#. module: website
#. openerp-web
#: code:addons/website/static/src/xml/website.translator.xml:25
#, python-format
msgid "Translated content"
msgstr ""

#. module: website
#: view:website:website.themes
msgid "Try a New Theme"
msgstr ""

#. module: website
#: view:website:website.snippet_options
msgid "Turquoise"
msgstr ""

#. module: website
#: field:website,social_twitter:0
#: field:website.config.settings,social_twitter:0
msgid "Twitter Account"
msgstr ""

#. module: website
#: view:website:website.500
msgid "Type '"
msgstr ""

#. module: website
#: view:website:website.view_website_form
#: view:website.config.settings:website.view_website_config_settings
msgid "UA-XXXXXXXX-Y"
msgstr ""

#. module: website
#. openerp-web
#: code:addons/website/static/src/xml/website.editor.xml:61
#, python-format
msgid "URL or Email Address"
msgstr "URL alebo emailová adresa"

#. module: website
#: view:website:website.themes
msgid "Ubuntu orange and unique font"
msgstr ""

#. module: website
#: view:website:website.snippet_options
msgid "Uniform Color"
msgstr ""

#. module: website
#: view:website:website.themes
msgid "United"
msgstr "United"

#. module: website
#: view:website:website.snippets
msgid "Unlimited support"
msgstr ""

#. module: website
#: view:website:website.publish_management
msgid "Unpublish"
msgstr ""

#. module: website
#. openerp-web
#: code:addons/website/static/src/xml/website.editor.xml:209
#, python-format
msgid "Upload an image from your computer"
msgstr "Nahrajte obrázok z vášho počítača"

#. module: website
#. openerp-web
#: code:addons/website/static/src/xml/website.editor.xml:215
#, python-format
msgid "Upload image without optimization"
msgstr "Nahrajte obrázok bez optimizácie"

#. module: website
#. openerp-web
#: code:addons/website/static/src/xml/website.editor.xml:218
#, python-format
msgid "Uploading..."
msgstr "Nahrávanie..."

#. module: website
#: field:website.menu,url:0
msgid "Url"
msgstr "Url"

#. module: website
#: view:website:website.snippet_options
msgid "Various"
msgstr ""

#. module: website
#: view:website:website.snippet_options
msgid "Velour"
msgstr ""

#. module: website
#. openerp-web
#: code:addons/website/static/src/xml/website.editor.xml:332
#, python-format
msgid "Vertical flip"
msgstr ""

#. module: website
#: view:website:website.snippet_options
msgid "Very Fast"
msgstr ""

#. module: website
#: view:website:website.snippet_options
msgid "Very Slow"
msgstr ""

#. module: website
#. openerp-web
#: code:addons/website/static/src/xml/website.editor.xml:158
#, python-format
msgid "Video"
msgstr "Video"

#. module: website
#. openerp-web
#: code:addons/website/static/src/xml/website.backend.xml:18
#, python-format
msgid "View in frontend"
msgstr ""

#. module: website
#. openerp-web
#: code:addons/website/static/src/xml/website.editor.xml:104
#, python-format
msgid "Warning"
msgstr "Varovanie"

#. module: website
#: view:website:website.aboutus
msgid ""
"We are a team of passionate people whose goal is to improve everyone's\n"
"                                      life through disruptive products. We build great products to solve your\n"
"                                      business problems."
msgstr ""

#. module: website
#: view:website:website.layout
msgid ""
"We are a team of passionate people whose goal is to improve everyone's\n"
"                            life through disruptive products. We build great products to solve your\n"
"                            business problems."
msgstr ""

#. module: website
#: view:website:website.contactus
msgid "We'll do our best to get back to you as soon as possible."
msgstr ""

#. module: website
#. openerp-web
#: code:addons/website/static/src/xml/website.backend.xml:18
#: model:ir.actions.act_url,name:website.action_website
#: view:ir.actions.server:website.view_server_action_search_website
#: model:ir.model,name:website.model_website
#: model:ir.ui.menu,name:website.menu_website view:website:website.layout
#: field:website.menu,website_id:0
#, python-format
msgid "Website"
msgstr "Webová stránka"

#. module: website
#: model:ir.actions.act_window,name:website.action_module_website
msgid "Website Apps"
msgstr ""

#. module: website
#: model:ir.actions.act_url,name:website.action_website_homepage
msgid "Website Homepage"
msgstr ""

#. module: website
#: model:ir.actions.act_window,name:website.action_website_menu
#: model:ir.model,name:website.model_website_menu
msgid "Website Menu"
msgstr ""

#. module: website
#: field:website.config.settings,website_name:0
msgid "Website Name"
msgstr ""

#. module: website
#: model:ir.actions.server,name:website.action_partner_post
msgid "Website Partner Post and Thanks Demo"
msgstr ""

#. module: website
#: model:ir.actions.server,name:website.action_partner_comment
msgid "Website Partners Comment Form"
msgstr ""

#. module: website
#: field:ir.actions.server,website_path:0
msgid "Website Path"
msgstr ""

#. module: website
#: model:crm.case.section,name:website.salesteam_website_sales
msgid "Website Sales"
msgstr ""

#. module: website
#: model:ir.actions.act_window,name:website.action_website_configuration
#: model:ir.ui.menu,name:website.menu_website_configuration
#: view:website:website.view_website_form
msgid "Website Settings"
msgstr ""

#. module: website
#: field:ir.actions.server,website_url:0
msgid "Website URL"
msgstr "URL webstránky"

#. module: website
#: model:ir.actions.act_url,name:website.action_website_tutorial
msgid "Website With Tutorial"
msgstr ""

#. module: website
#: view:website.menu:website.menu_tree
msgid "Website menu"
msgstr ""

#. module: website
#: field:ir.ui.view,website_meta_description:0
#: field:website.seo.metadata,website_meta_description:0
msgid "Website meta description"
msgstr "Website meta popis"

#. module: website
#: field:ir.ui.view,website_meta_keywords:0
#: field:website.seo.metadata,website_meta_keywords:0
msgid "Website meta keywords"
msgstr "Website meta kľúčové slová"

#. module: website
#: field:ir.ui.view,website_meta_title:0
#: field:website.seo.metadata,website_meta_title:0
msgid "Website meta title"
msgstr "Website meta názov"

#. module: website
#: view:website:website.view_website_tree
msgid "Websites"
msgstr ""

#. module: website
#: field:base.language.install,website_ids:0
msgid "Websites to translate"
msgstr ""

#. module: website
#: view:website:website.snippets
msgid "Weight: 1.1 ounces"
msgstr ""

#. module: website
#: view:website:website.snippets
msgid "Weight: 1.2 ounces"
msgstr ""

#. module: website
#. openerp-web
#: code:addons/website/static/src/js/website.tour.banner.js:12
#, python-format
msgid "Welcome to your website!"
msgstr ""

#. module: website
#: view:website:website.snippets
msgid "Well"
msgstr ""

#. module: website
#. openerp-web
#: code:addons/website/static/src/js/website.tour.banner.js:89
#, python-format
msgid "Well done, you created your homepage."
msgstr ""

#. module: website
#: field:ir.ui.view,page:0
msgid "Whether this view is a web page template (complete)"
msgstr ""

#. module: website
#: view:website:website.snippets
msgid "Which hardware does Odoo POS support?"
msgstr ""

#. module: website
#: view:website:website.snippets
msgid ""
"While an internet connection is required to start the Point of\n"
"                    Sale, it will stay operational even after a complete disconnection."
msgstr ""

#. module: website
#: view:website:website.snippets
msgid ""
"With Odoo's fully integrated software, you can easily manage your\n"
"                            meetings, schedule business calls, create recurring meetings,\n"
"                            synchronize your agenda and easily keep in touch with your colleagues,\n"
"                            partners and other people involved in projects or business discussions."
msgstr ""

#. module: website
#: view:website:website.snippet_options
msgid "Wood"
msgstr ""

#. module: website
#: view:website:website.snippets
msgid ""
"Write a quote here from one of your customers. Quotes are a\n"
"                                                    great way to build confidence in your products or services."
msgstr ""

#. module: website
#: view:website:website.snippets
msgid ""
"Write a quote here from one of your customers. Quotes are a\n"
"                                            great way to build confidence in your products or services."
msgstr ""

#. module: website
#: view:website:website.snippets
msgid ""
"Write a quote here from one of your customers. Quotes are a\n"
"                                great way to build confidence in your products or services."
msgstr ""

#. module: website
#: view:website:website.snippets
msgid ""
"Write a quote here from one of your customers. Quotes are a\n"
"                great way to build confidence in your products or services."
msgstr ""

#. module: website
#: view:website:website.snippets
msgid ""
"Write one or two paragraphs describing your product or\n"
"                            services. To be successful your content needs to be\n"
"                            useful to your readers."
msgstr ""

#. module: website
#: view:website:website.snippets
msgid ""
"Write one or two paragraphs describing your product,\n"
"                            services or a specific feature. To be successful\n"
"                            your content needs to be useful to your readers."
msgstr ""

#. module: website
#: view:website:website.snippets
msgid "Write one sentence to convince visitor about your message."
msgstr ""

#. module: website
#: view:website:website.snippets
msgid "Write what the customer would like to know,"
msgstr ""

#. module: website
#: view:website:website.snippet_options
msgid "Yellow Green"
msgstr ""

#. module: website
#: view:website:website.snippets
msgid "Yes."
msgstr ""

#. module: website
#: view:website:website.themes
msgid "Yeti"
msgstr ""

#. module: website
#. openerp-web
#: code:addons/website/static/src/xml/website.translator.xml:16
#, python-format
msgid "You are about to enter the translation mode."
msgstr ""

#. module: website
#. openerp-web
#: code:addons/website/static/src/xml/website.editor.xml:305
#, python-format
msgid "You can cancel to return to the edition mode."
msgstr "Môžete zrušiť pre návrat k režimu úpravy,"

#. module: website
#: view:website:website.themes
msgid "You'll be able to change the theme at anytime"
msgstr ""

#. module: website
#. openerp-web
#: code:addons/website/static/src/js/website.tour.banner.js:48
#: view:website:website.snippets
#, python-format
msgid "Your Banner Title"
msgstr ""

#. module: website
#: view:website:website.snippets
msgid "Your Website Title"
msgstr ""

#. module: website
#: field:website,social_youtube:0
#: field:website.config.settings,social_youtube:0
msgid "Youtube Account"
msgstr ""

#. module: website
#. openerp-web
#: code:addons/website/static/src/xml/website.editor.xml:302
#, python-format
msgid "all"
msgstr "všetko"

#. module: website
#: view:website:website.http_error_debug
msgid "and evaluating the following expression:"
msgstr ""

#. module: website
#. openerp-web
#: code:addons/website/static/src/xml/website.editor.xml:335
#, python-format
msgid "border"
msgstr ""

#. module: website
#: view:website:website.snippets
msgid "customer for this feature."
msgstr ""

#. module: website
#. openerp-web
#: code:addons/website/static/src/xml/website.seo.xml:22
#, python-format
msgid "describing your page content"
msgstr ""

#. module: website
#: view:website:website.snippets
msgid "don't worry"
msgstr ""

#. module: website
#: view:website:website.500
msgid "factory settings"
msgstr ""

#. module: website
#: view:website:website.snippets
msgid "feature, in clear words."
msgstr ""

#. module: website
#. openerp-web
#: code:addons/website/static/src/xml/website.seo.xml:57
#, python-format
msgid "how your page will be listed on Google"
msgstr ""

#. module: website
#. openerp-web
#: code:addons/website/static/src/xml/website.editor.xml:66
#, python-format
msgid "http://openerp.com"
msgstr "http://openerp.com "

#. module: website
#. openerp-web
#: code:addons/website/static/src/xml/website.editor.xml:224
#, python-format
msgid "http://openerp.com/logo.png"
msgstr "http://openerp.com/logo.png"

#. module: website
#: view:website:website.view_website_form
msgid "http://www.linkedin.com/company/odoo"
msgstr ""

#. module: website
#: view:website.config.settings:website.view_website_config_settings
msgid "http://www.linkedin.com/company/openerp"
msgstr ""

#. module: website
#: view:website.config.settings:website.view_website_config_settings
msgid "http://www.youtube.com/channel/HCU842OHPPNrQ"
msgstr ""

#. module: website
#: view:website:website.view_website_form
msgid "https://facebook.com/odoo"
msgstr ""

#. module: website
#: view:website.config.settings:website.view_website_config_settings
msgid "https://facebook.com/openerp"
msgstr ""

#. module: website
#: view:website:website.view_website_form
msgid "https://plus.google.com/+Odooapps"
msgstr ""

#. module: website
#: view:website.config.settings:website.view_website_config_settings
msgid "https://plus.google.com/+openerp"
msgstr ""

#. module: website
#: view:website:website.view_website_form
msgid "https://twitter.com/odooapps"
msgstr ""

#. module: website
#: view:website.config.settings:website.view_website_config_settings
msgid "https://twitter.com/openerp"
msgstr ""

#. module: website
#: view:website:website.view_website_form
msgid "https://www.youtube.com/channel/UCkQPikELWZFLgQNHd73jkdg"
msgstr ""

#. module: website
#: view:website:website.view_website_form
#: view:website.config.settings:website.view_website_config_settings
msgid "https://youraccount.github.io"
msgstr ""

#. module: website
#: view:website:website.info
msgid "instance of Odoo, the"
msgstr ""

#. module: website
#: view:website:website.snippets
msgid "not what you want to show."
msgstr ""

#. module: website
#. openerp-web
#: code:addons/website/static/src/xml/website.editor.xml:9
#: code:addons/website/static/src/xml/website.editor.xml:28
#: code:addons/website/static/src/xml/website.editor.xml:189
#: code:addons/website/static/src/xml/website.editor.xml:308
#: code:addons/website/static/src/xml/website.seo.xml:69
#: code:addons/website/static/src/xml/website.translator.xml:44
#: view:website:website.view_website_form
#: view:website.config.settings:website.view_website_config_settings
#, python-format
msgid "or"
msgstr "alebo"

#. module: website
#. openerp-web
#: code:addons/website/static/src/xml/website.translator.xml:4
#, python-format
msgid "or Edit Master"
msgstr ""

#. module: website
#: view:website:website.themes
msgid "or try another theme below."
msgstr ""

#. module: website
#: view:website:website.snippets
msgid "per month"
msgstr ""

#. module: website
#: view:website:website.snippets
msgid "rounded corner"
msgstr ""

#. module: website
#: view:website:website.sitemap_index_xml
msgid "sitemap-"
msgstr ""

#. module: website
#: view:website:website.robots
msgid "sitemap.xml"
msgstr ""

#. module: website
#: view:website:website.snippets
msgid "style."
msgstr ""

#. module: website
#. openerp-web
#: code:addons/website/static/src/xml/website.xml:37
#, python-format
msgid "the classic Odoo interface"
msgstr ""

#. module: website
#: field:website.converter.test.sub,name:0
msgid "unknown"
msgstr "neznámy"

#. module: website
#. openerp-web
#: code:addons/website/static/src/xml/website.editor.xml:302
#, python-format
msgid "unsaved changes will be lost."
msgstr "neuložené zmeny budú stratené."

#. module: website
#. openerp-web
#: code:addons/website/static/src/xml/website.seo.xml:40
#, python-format
msgid "using above suggested keywords"
msgstr ""

#. module: website
#: field:website.config.settings,website_id:0
msgid "website"
msgstr ""

#. module: website
#: view:website:website.500
msgid "yes"
msgstr "áno"

#. module: website
#: view:website:website.themes
msgid "your homepage"
msgstr ""

#. module: website
#. openerp-web
#: code:addons/website/static/src/xml/website.editor.xml:221
#: code:addons/website/static/src/xml/website.editor.xml:378
#, python-format
msgid "— or —"
msgstr "— alebo —"

#. module: website
#. openerp-web
#: code:addons/website/static/src/xml/website.editor.xml:161
#, python-format
msgid "← Previous"
msgstr "← Predchádzajúce"<|MERGE_RESOLUTION|>--- conflicted
+++ resolved
@@ -8,11 +8,7 @@
 "Project-Id-Version: Odoo 8.0\n"
 "Report-Msgid-Bugs-To: \n"
 "POT-Creation-Date: 2015-07-22 08:25+0000\n"
-<<<<<<< HEAD
-"PO-Revision-Date: 2016-03-30 09:56+0000\n"
-=======
 "PO-Revision-Date: 2016-04-10 11:01+0000\n"
->>>>>>> 0410d118
 "Last-Translator: Martin Trigaux\n"
 "Language-Team: Slovak (http://www.transifex.com/odoo/odoo-8/language/sk/)\n"
 "MIME-Version: 1.0\n"
@@ -1008,7 +1004,7 @@
 #. module: website
 #: view:website:website.publish_management
 msgid "Edit in backend"
-msgstr ""
+msgstr "Editovať v backedne"
 
 #. module: website
 #: view:website:website.page_404
@@ -2390,12 +2386,12 @@
 #. module: website
 #: view:website:website.snippets
 msgid "Starter package"
-msgstr ""
+msgstr "Štartovací balíček"
 
 #. module: website
 #: view:website:website.snippet_options
 msgid "Static"
-msgstr ""
+msgstr "Statické"
 
 #. module: website
 #: view:website:website.snippets
@@ -2419,12 +2415,12 @@
 #. module: website
 #: view:website:website.layout
 msgid "Subtitle 2"
-msgstr ""
+msgstr "Podtitul 2"
 
 #. module: website
 #: view:website:website.layout
 msgid "Subtitle 3"
-msgstr ""
+msgstr "Podtitul 3"
 
 #. module: website
 #. openerp-web
@@ -2436,7 +2432,7 @@
 #. module: website
 #: view:website:website.snippet_options
 msgid "Sunflower"
-msgstr ""
+msgstr "Slnečnica"
 
 #. module: website
 #: view:website:website.themes
@@ -2446,13 +2442,13 @@
 #. module: website
 #: view:website:website.info
 msgid "Technical name:"
-msgstr ""
+msgstr "Technický názov:"
 
 #. module: website
 #: view:website:website.snippets
 msgid ""
 "Tell features the visitor would like to know, not what you'd like to say."
-msgstr ""
+msgstr "Povedzte funkcie čo by návštevník chcieť vedieť, nie to, čo by ste chceli povedať."
 
 #. module: website
 #: view:website:website.snippets
@@ -2464,19 +2460,19 @@
 #: code:addons/website/static/src/js/website.ace.js:234
 #, python-format
 msgid "Template ID: %s"
-msgstr ""
+msgstr "ID šablóny: %s"
 
 #. module: website
 #: view:website:website.500
 msgid "Template fallback"
-msgstr ""
+msgstr "Záloha šablóny"
 
 #. module: website
 #. openerp-web
 #: code:addons/website/static/src/js/website.tour.banner.js:96
 #, python-format
 msgid "Test Your Mobile Version"
-msgstr ""
+msgstr "Otestujte vašu mobilnú verziu"
 
 #. module: website
 #: view:website:website.snippets
@@ -2491,14 +2487,14 @@
 #. module: website
 #: view:website:website.template_partner_post
 msgid "Thank you for posting a message !"
-msgstr ""
+msgstr "Ďakujeme za zverejnenie správy !"
 
 #. module: website
 #. openerp-web
 #: code:addons/website/static/src/js/website.tour.banner.js:112
 #, python-format
 msgid "The 'Content' menu allows you to add pages or add the top menu."
-msgstr ""
+msgstr "Menu 'Obsah' vám umožní pridať stránky alebo pridať vrchné menu."
 
 #. module: website
 #: view:website:website.snippets
@@ -2511,17 +2507,17 @@
 #. module: website
 #: view:website:website.http_error_debug
 msgid "The error occured while rendering the template"
-msgstr ""
+msgstr "K chybe došlo pri renderovaní šablóny"
 
 #. module: website
 #: view:website:website.http_error_debug
 msgid "The following error was raised in the website controller"
-msgstr ""
+msgstr "Nasledujúce chyba bola vznesená v regulátore webstránky"
 
 #. module: website
 #: help:ir.actions.server,website_url:0
 msgid "The full URL to access the server action through the website."
-msgstr ""
+msgstr "Plné URL pre prístup k akcii serveru cez webstránku."
 
 #. module: website
 #. openerp-web
@@ -2535,7 +2531,7 @@
 #. module: website
 #: view:website:website.403
 msgid "The page you were looking for could not be authorized."
-msgstr ""
+msgstr "Stránka ktorú ste hľadali nemohla byť autorizovaná."
 
 #. module: website
 #: view:website:website.404
@@ -2543,12 +2539,12 @@
 "The page you were looking for could not be found; it is possible you have\n"
 "                        typed the address incorrectly, but it has most probably been removed due\n"
 "                        to the recent website reorganisation."
-msgstr ""
+msgstr "Stránka ktorú ste hľadali nebola nájdená; je možné že ste\nnesprávne zadali adresu, ale pravdepodobne bola odstránená kôli\nnedávnej preorganizácií webstránky."
 
 #. module: website
 #: view:website:website.500
 msgid "The selected templates will be reset to their factory settings."
-msgstr ""
+msgstr "Zvolené šablóny budu resetované na ich výrobné nastavenia."
 
 #. module: website
 #: view:website:website.snippets
@@ -2560,7 +2556,7 @@
 #: code:addons/website/static/src/xml/website.xml:34
 #, python-format
 msgid "The web site has encountered an error."
-msgstr ""
+msgstr "Na webstránke došlo k chybe."
 
 #. module: website
 #: view:website:website.themes
@@ -2570,14 +2566,14 @@
 #. module: website
 #: view:website:website.snippets
 msgid "Third Feature"
-msgstr ""
+msgstr "Tretia funkcia"
 
 #. module: website
 #: view:website:website.page_404
 msgid ""
 "This page does not exists, but you can create it as you are administrator of"
 " this site."
-msgstr ""
+msgstr "Táto stránka neexistuje, ale ako admisitrátor tejto webstránky ju môžete vytvoriť."
 
 #. module: website
 #. openerp-web
@@ -2586,7 +2582,7 @@
 msgid ""
 "This tutorial will guide you to build your home page. We will start by "
 "adding a banner."
-msgstr ""
+msgstr "Tento výukový program vás prevedie tvorbou vašej domovskej stránky. Začneme tým, že pridáme banner."
 
 #. module: website
 #: view:website:website.snippets
@@ -2618,31 +2614,31 @@
 #. module: website
 #: model:website.menu,name:website.main_menu
 msgid "Top Menu"
-msgstr ""
+msgstr "Horné menu"
 
 #. module: website
 #: view:website:website.http_error_debug
 msgid "Traceback"
-msgstr ""
+msgstr "Vystopovať"
 
 #. module: website
 #: view:website:website.snippet_options
 msgid "Transform"
-msgstr ""
+msgstr "Transformovať"
 
 #. module: website
 #. openerp-web
 #: code:addons/website/static/src/xml/website.translator.xml:12
 #, python-format
 msgid "Translate this page"
-msgstr ""
+msgstr "Preložiť túto stranu"
 
 #. module: website
 #. openerp-web
 #: code:addons/website/static/src/xml/website.translator.xml:25
 #, python-format
 msgid "Translated content"
-msgstr ""
+msgstr "Preložený obsah"
 
 #. module: website
 #: view:website:website.themes
@@ -2658,7 +2654,7 @@
 #: field:website,social_twitter:0
 #: field:website.config.settings,social_twitter:0
 msgid "Twitter Account"
-msgstr ""
+msgstr "Twitter účet"
 
 #. module: website
 #: view:website:website.500
@@ -2669,7 +2665,7 @@
 #: view:website:website.view_website_form
 #: view:website.config.settings:website.view_website_config_settings
 msgid "UA-XXXXXXXX-Y"
-msgstr ""
+msgstr "UA-XXXXXXXX-Y"
 
 #. module: website
 #. openerp-web
@@ -2737,7 +2733,7 @@
 #. module: website
 #: view:website:website.snippet_options
 msgid "Velour"
-msgstr ""
+msgstr "Velúr"
 
 #. module: website
 #. openerp-web
@@ -2749,12 +2745,12 @@
 #. module: website
 #: view:website:website.snippet_options
 msgid "Very Fast"
-msgstr ""
+msgstr "Veľmi rýchlo"
 
 #. module: website
 #: view:website:website.snippet_options
 msgid "Very Slow"
-msgstr ""
+msgstr "Veľmi pomaly"
 
 #. module: website
 #. openerp-web
@@ -2783,7 +2779,7 @@
 "We are a team of passionate people whose goal is to improve everyone's\n"
 "                                      life through disruptive products. We build great products to solve your\n"
 "                                      business problems."
-msgstr ""
+msgstr "Sme tím nadšených ľudí, ktorých cieľom je zlepšiť každého\nživot vďaka prierazným produktom. Tvoríme skvelé produkty aby vyriešili vaše\nobchodné problémy."
 
 #. module: website
 #: view:website:website.layout
@@ -2791,12 +2787,12 @@
 "We are a team of passionate people whose goal is to improve everyone's\n"
 "                            life through disruptive products. We build great products to solve your\n"
 "                            business problems."
-msgstr ""
+msgstr "Sme tím nadšených ľudí, ktorých cieľom je zlepšiť každého\nživot vďaka prierazným produktom. Tvoríme skvelé produkty aby vyriešili vaše\nobchodné problémy."
 
 #. module: website
 #: view:website:website.contactus
 msgid "We'll do our best to get back to you as soon as possible."
-msgstr ""
+msgstr "Budeme sa snažiť odpovedať vám čo najskôr."
 
 #. module: website
 #. openerp-web
@@ -2813,50 +2809,50 @@
 #. module: website
 #: model:ir.actions.act_window,name:website.action_module_website
 msgid "Website Apps"
-msgstr ""
+msgstr "Aplikácie webstránky"
 
 #. module: website
 #: model:ir.actions.act_url,name:website.action_website_homepage
 msgid "Website Homepage"
-msgstr ""
+msgstr "Domovská stránka webstránky"
 
 #. module: website
 #: model:ir.actions.act_window,name:website.action_website_menu
 #: model:ir.model,name:website.model_website_menu
 msgid "Website Menu"
-msgstr ""
+msgstr "Menu webstránky"
 
 #. module: website
 #: field:website.config.settings,website_name:0
 msgid "Website Name"
-msgstr ""
+msgstr "Názov webstránky"
 
 #. module: website
 #: model:ir.actions.server,name:website.action_partner_post
 msgid "Website Partner Post and Thanks Demo"
-msgstr ""
+msgstr "Príspevok partnera webstránky a ďakovné demo"
 
 #. module: website
 #: model:ir.actions.server,name:website.action_partner_comment
 msgid "Website Partners Comment Form"
-msgstr ""
+msgstr "Formulár komentára partnera webstránky "
 
 #. module: website
 #: field:ir.actions.server,website_path:0
 msgid "Website Path"
-msgstr ""
+msgstr "Trasa webstránky"
 
 #. module: website
 #: model:crm.case.section,name:website.salesteam_website_sales
 msgid "Website Sales"
-msgstr ""
+msgstr "Predaje webstránky"
 
 #. module: website
 #: model:ir.actions.act_window,name:website.action_website_configuration
 #: model:ir.ui.menu,name:website.menu_website_configuration
 #: view:website:website.view_website_form
 msgid "Website Settings"
-msgstr ""
+msgstr "Nastavenia webstránky"
 
 #. module: website
 #: field:ir.actions.server,website_url:0
@@ -2866,12 +2862,12 @@
 #. module: website
 #: model:ir.actions.act_url,name:website.action_website_tutorial
 msgid "Website With Tutorial"
-msgstr ""
+msgstr "Webstránka s návodom"
 
 #. module: website
 #: view:website.menu:website.menu_tree
 msgid "Website menu"
-msgstr ""
+msgstr "Menu webstránky"
 
 #. module: website
 #: field:ir.ui.view,website_meta_description:0
@@ -2894,12 +2890,12 @@
 #. module: website
 #: view:website:website.view_website_tree
 msgid "Websites"
-msgstr ""
+msgstr "Webstránky"
 
 #. module: website
 #: field:base.language.install,website_ids:0
 msgid "Websites to translate"
-msgstr ""
+msgstr "Webstránky na preloženie"
 
 #. module: website
 #: view:website:website.snippets
@@ -2916,7 +2912,7 @@
 #: code:addons/website/static/src/js/website.tour.banner.js:12
 #, python-format
 msgid "Welcome to your website!"
-msgstr ""
+msgstr "Vitajte na vašej webstránke!"
 
 #. module: website
 #: view:website:website.snippets
@@ -2928,17 +2924,17 @@
 #: code:addons/website/static/src/js/website.tour.banner.js:89
 #, python-format
 msgid "Well done, you created your homepage."
-msgstr ""
+msgstr "Výborne, vytvorili ste svoju domovskú stránku."
 
 #. module: website
 #: field:ir.ui.view,page:0
 msgid "Whether this view is a web page template (complete)"
-msgstr ""
+msgstr "Či je toto zobrazene šablóna websránky (dokončené)"
 
 #. module: website
 #: view:website:website.snippets
 msgid "Which hardware does Odoo POS support?"
-msgstr ""
+msgstr "Ktorý hardvér podporuje Odoo POS?"
 
 #. module: website
 #: view:website:website.snippets
@@ -2959,7 +2955,7 @@
 #. module: website
 #: view:website:website.snippet_options
 msgid "Wood"
-msgstr ""
+msgstr "Drevo"
 
 #. module: website
 #: view:website:website.snippets
@@ -3008,7 +3004,7 @@
 #. module: website
 #: view:website:website.snippets
 msgid "Write one sentence to convince visitor about your message."
-msgstr ""
+msgstr "Napíšte jednu vetu aby ste presvedčili návštevníka o vašom posolstve."
 
 #. module: website
 #: view:website:website.snippets
@@ -3018,12 +3014,12 @@
 #. module: website
 #: view:website:website.snippet_options
 msgid "Yellow Green"
-msgstr ""
+msgstr "Žltá zelená"
 
 #. module: website
 #: view:website:website.snippets
 msgid "Yes."
-msgstr ""
+msgstr "Áno."
 
 #. module: website
 #: view:website:website.themes
@@ -3035,7 +3031,7 @@
 #: code:addons/website/static/src/xml/website.translator.xml:16
 #, python-format
 msgid "You are about to enter the translation mode."
-msgstr ""
+msgstr "Chystáte sa vstúpiť do režimu prekladu."
 
 #. module: website
 #. openerp-web
@@ -3055,18 +3051,18 @@
 #: view:website:website.snippets
 #, python-format
 msgid "Your Banner Title"
-msgstr ""
+msgstr "Nadpis vášho bannera"
 
 #. module: website
 #: view:website:website.snippets
 msgid "Your Website Title"
-msgstr ""
+msgstr "Nadpis vašej webstránky"
 
 #. module: website
 #: field:website,social_youtube:0
 #: field:website.config.settings,social_youtube:0
 msgid "Youtube Account"
-msgstr ""
+msgstr "Youtube účet"
 
 #. module: website
 #. openerp-web
@@ -3078,7 +3074,7 @@
 #. module: website
 #: view:website:website.http_error_debug
 msgid "and evaluating the following expression:"
-msgstr ""
+msgstr "a vyhodnotenie nasledujúceho výrazu:"
 
 #. module: website
 #. openerp-web
@@ -3097,7 +3093,7 @@
 #: code:addons/website/static/src/xml/website.seo.xml:22
 #, python-format
 msgid "describing your page content"
-msgstr ""
+msgstr "opisujúce váš obsah stránky"
 
 #. module: website
 #: view:website:website.snippets
@@ -3119,7 +3115,7 @@
 #: code:addons/website/static/src/xml/website.seo.xml:57
 #, python-format
 msgid "how your page will be listed on Google"
-msgstr ""
+msgstr "ako bude vaša stránka uvedená na Google"
 
 #. module: website
 #. openerp-web
@@ -3163,7 +3159,7 @@
 #. module: website
 #: view:website:website.view_website_form
 msgid "https://plus.google.com/+Odooapps"
-msgstr ""
+msgstr "https://plus.google.com/+Odooapps"
 
 #. module: website
 #: view:website.config.settings:website.view_website_config_settings
@@ -3189,12 +3185,12 @@
 #: view:website:website.view_website_form
 #: view:website.config.settings:website.view_website_config_settings
 msgid "https://youraccount.github.io"
-msgstr ""
+msgstr "https://youraccount.github.io"
 
 #. module: website
 #: view:website:website.info
 msgid "instance of Odoo, the"
-msgstr ""
+msgstr "inštancie Odoo, "
 
 #. module: website
 #: view:website:website.snippets
@@ -3220,7 +3216,7 @@
 #: code:addons/website/static/src/xml/website.translator.xml:4
 #, python-format
 msgid "or Edit Master"
-msgstr ""
+msgstr "alebo Editovať matricu"
 
 #. module: website
 #: view:website:website.themes
@@ -3240,12 +3236,12 @@
 #. module: website
 #: view:website:website.sitemap_index_xml
 msgid "sitemap-"
-msgstr ""
+msgstr "mapa stránky-"
 
 #. module: website
 #: view:website:website.robots
 msgid "sitemap.xml"
-msgstr ""
+msgstr "sitemap.xml"
 
 #. module: website
 #: view:website:website.snippets
@@ -3257,7 +3253,7 @@
 #: code:addons/website/static/src/xml/website.xml:37
 #, python-format
 msgid "the classic Odoo interface"
-msgstr ""
+msgstr "klasické Odoo rozhranie"
 
 #. module: website
 #: field:website.converter.test.sub,name:0
@@ -3276,12 +3272,12 @@
 #: code:addons/website/static/src/xml/website.seo.xml:40
 #, python-format
 msgid "using above suggested keywords"
-msgstr ""
+msgstr "pomocou vyššie navrhovaných kľúčových slov"
 
 #. module: website
 #: field:website.config.settings,website_id:0
 msgid "website"
-msgstr ""
+msgstr "webstránka"
 
 #. module: website
 #: view:website:website.500
