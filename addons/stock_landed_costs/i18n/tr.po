--- conflicted
+++ resolved
@@ -1,38 +1,31 @@
-# Turkish translation for openobject-addons
-# Copyright (c) 2014 Rosetta Contributors and Canonical Ltd 2014
-# This file is distributed under the same license as the openobject-addons package.
-# FIRST AUTHOR <EMAIL@ADDRESS>, 2014.
-#
+# Translation of Odoo Server.
+# This file contains the translation of the following modules:
+# * stock_landed_costs
+# 
+# Translators:
+# FIRST AUTHOR <EMAIL@ADDRESS>, 2014
+# gezgin biri <gezginbiri@hotmail.com>, 2015
+# Murat Kaplan <muratk@projetgrup.com>, 2015
 msgid ""
 msgstr ""
-<<<<<<< HEAD
-"Project-Id-Version: openobject-addons\n"
-"Report-Msgid-Bugs-To: FULL NAME <EMAIL@ADDRESS>\n"
-"POT-Creation-Date: 2014-09-23 16:27+0000\n"
-"PO-Revision-Date: 2014-10-12 21:22+0000\n"
-"Last-Translator: Ediz Duman <neps1192@gmail.com>\n"
-"Language-Team: Turkish <tr@li.org>\n"
-=======
 "Project-Id-Version: Odoo 8.0\n"
 "Report-Msgid-Bugs-To: \n"
 "POT-Creation-Date: 2015-01-21 14:07+0000\n"
 "PO-Revision-Date: 2015-12-04 21:24+0000\n"
 "Last-Translator: Murat Kaplan <muratk@projetgrup.com>\n"
 "Language-Team: Turkish (http://www.transifex.com/odoo/odoo-8/language/tr/)\n"
->>>>>>> 83a4a582
 "MIME-Version: 1.0\n"
 "Content-Type: text/plain; charset=UTF-8\n"
-"Content-Transfer-Encoding: 8bit\n"
-"X-Launchpad-Export-Date: 2014-10-13 06:35+0000\n"
-"X-Generator: Launchpad (build 17196)\n"
+"Content-Transfer-Encoding: \n"
 "Language: tr\n"
+"Plural-Forms: nplurals=2; plural=(n > 1);\n"
 
 #. module: stock_landed_costs
 #: code:addons/stock_landed_costs/stock_landed_costs.py:142
 #: code:addons/stock_landed_costs/stock_landed_costs.py:150
 #, python-format
 msgid " already out"
-msgstr ""
+msgstr "zaten çıkmış"
 
 #. module: stock_landed_costs
 #: model:ir.actions.act_window,help:stock_landed_costs.action_stock_landed_cost
@@ -41,7 +34,7 @@
 "                    Click to create a new landed cost.\n"
 "                </p>\n"
 "            "
-msgstr ""
+msgstr "<p class=\"oe_view_nocontent_create\">\nYeni maliyet yüklemesi oluşturmak için tıklayın.\n</p>"
 
 #. module: stock_landed_costs
 #: model:ir.actions.act_window,help:stock_landed_costs.stock_landed_cost_type_action
@@ -50,7 +43,7 @@
 "                Click to define a new kind of landed cost.\n"
 "              </p>\n"
 "            "
-msgstr ""
+msgstr "Yeni bir maliyet yükleme şekli oluşturmak için tıklayın.\n            "
 
 #. module: stock_landed_costs
 #: field:stock.landed.cost.lines,account_id:0
@@ -65,19 +58,19 @@
 #. module: stock_landed_costs
 #: field:stock.valuation.adjustment.lines,additional_landed_cost:0
 msgid "Additional Landed Cost"
-msgstr ""
+msgstr "Ek Maliyet Yükleme"
 
 #. module: stock_landed_costs
 #: selection:product.template,split_method:0
 #: selection:stock.landed.cost.lines,split_method:0
 msgid "By Current Cost Price"
-msgstr ""
+msgstr "Tutara Göre"
 
 #. module: stock_landed_costs
 #: selection:product.template,split_method:0
 #: selection:stock.landed.cost.lines,split_method:0
 msgid "By Quantity"
-msgstr ""
+msgstr "Miktara Göre"
 
 #. module: stock_landed_costs
 #: selection:product.template,split_method:0
@@ -94,7 +87,7 @@
 #. module: stock_landed_costs
 #: field:product.template,landed_cost_ok:0
 msgid "Can constitute a landed cost"
-msgstr ""
+msgstr "Maliyet Yüklemede Kullanılabilir"
 
 #. module: stock_landed_costs
 #: view:stock.landed.cost:stock_landed_costs.view_stock_landed_cost_form
@@ -149,7 +142,7 @@
 #. module: stock_landed_costs
 #: help:stock.landed.cost,message_last_post:0
 msgid "Date of the last message posted on the record."
-msgstr ""
+msgstr "Girişe işlenmiş son mesajın tarihi."
 
 #. module: stock_landed_costs
 #: field:stock.landed.cost.lines,name:0
@@ -201,7 +194,7 @@
 #. module: stock_landed_costs
 #: field:stock.valuation.adjustment.lines,former_cost_per_unit:0
 msgid "Former Cost(Per Unit)"
-msgstr ""
+msgstr "Önceki Fiyat (birim başına)"
 
 #. module: stock_landed_costs
 #: view:stock.landed.cost:stock_landed_costs.view_stock_landed_cost_search
@@ -213,11 +206,10 @@
 msgid ""
 "Holds the Chatter summary (number of messages, ...). This summary is "
 "directly in html format in order to be inserted in kanban views."
-msgstr ""
-
-#. module: stock_landed_costs
-#: field:stock.landed.cost,id:0
-#: field:stock.landed.cost.lines,id:0
+msgstr "Mesajlaşma özetini tutar (mesajların sayısı, ...). Bu özet kanban ekranlarına eklenebilmesi için html biçimindedir."
+
+#. module: stock_landed_costs
+#: field:stock.landed.cost,id:0 field:stock.landed.cost.lines,id:0
 #: field:stock.valuation.adjustment.lines,id:0
 msgid "ID"
 msgstr "ID"
@@ -225,7 +217,7 @@
 #. module: stock_landed_costs
 #: help:stock.landed.cost,message_unread:0
 msgid "If checked new messages require your attention."
-msgstr ""
+msgstr "Eğer işaretlenirse yeni mesajlar ilginizi gerektirir"
 
 #. module: stock_landed_costs
 #: view:product.product:stock_landed_costs.view_stock_landed_cost_type_form
@@ -251,12 +243,12 @@
 #: field:stock.landed.cost.lines,cost_id:0
 #: field:stock.valuation.adjustment.lines,cost_id:0
 msgid "Landed Cost"
-msgstr ""
+msgstr "Maliyet Yükleme"
 
 #. module: stock_landed_costs
 #: model:ir.ui.menu,name:stock_landed_costs.menu_stock_landed_cost_type
 msgid "Landed Cost Type"
-msgstr ""
+msgstr "Maliyet Yükleme Türü"
 
 #. module: stock_landed_costs
 #: model:ir.actions.act_window,name:stock_landed_costs.action_stock_landed_cost
@@ -267,12 +259,12 @@
 #: view:stock.landed.cost:stock_landed_costs.view_stock_landed_cost_search
 #: view:stock.landed.cost:stock_landed_costs.view_stock_landed_cost_tree
 msgid "Landed Costs"
-msgstr ""
+msgstr "Maliyet Yüklemeleri"
 
 #. module: stock_landed_costs
 #: model:mail.message.subtype,description:stock_landed_costs.mt_stock_landed_cost_open
 msgid "Landed cost validated"
-msgstr ""
+msgstr "Onaylı maliyet yüklemesi"
 
 #. module: stock_landed_costs
 #: field:stock.landed.cost,message_last_post:0
@@ -323,7 +315,7 @@
 #: code:addons/stock_landed_costs/stock_landed_costs.py:112
 #, python-format
 msgid "Please configure Stock Expense Account for product: %s."
-msgstr ""
+msgstr "%s ürünü için lütfen stok gider hesabını tanımlayın."
 
 #. module: stock_landed_costs
 #: selection:stock.landed.cost,state:0
@@ -366,7 +358,7 @@
 #. module: stock_landed_costs
 #: field:stock.landed.cost,state:0
 msgid "State"
-msgstr ""
+msgstr "Durum"
 
 #. module: stock_landed_costs
 #: view:stock.landed.cost:stock_landed_costs.view_stock_landed_cost_search
@@ -376,12 +368,12 @@
 #. module: stock_landed_costs
 #: model:ir.model,name:stock_landed_costs.model_stock_landed_cost
 msgid "Stock Landed Cost"
-msgstr ""
+msgstr "Stok Maliyet Yükleme"
 
 #. module: stock_landed_costs
 #: model:ir.model,name:stock_landed_costs.model_stock_landed_cost_lines
 msgid "Stock Landed Cost Lines"
-msgstr ""
+msgstr "Stok Maliyet Yükleme Satırları"
 
 #. module: stock_landed_costs
 #: field:stock.valuation.adjustment.lines,move_id:0
@@ -391,7 +383,7 @@
 #. module: stock_landed_costs
 #: model:ir.model,name:stock_landed_costs.model_stock_valuation_adjustment_lines
 msgid "Stock Valuation Adjustment Lines"
-msgstr ""
+msgstr "Stok Envanter Değerleme Satırları"
 
 #. module: stock_landed_costs
 #: field:stock.landed.cost,message_summary:0
@@ -403,8 +395,8 @@
 #, python-format
 msgid ""
 "The selected picking does not contain any move that would be impacted by "
-"landed costs. Landed costs are only possible for products configured in real "
-"time valuation with real price costing method. Please make sure it is the "
+"landed costs. Landed costs are only possible for products configured in real"
+" time valuation with real price costing method. Please make sure it is the "
 "case, or you selected the correct picking"
 msgstr ""
 
@@ -453,7 +445,7 @@
 #: code:addons/stock_landed_costs/stock_landed_costs.py:192
 #, python-format
 msgid "You cannot validate a landed cost which has no valid valuation lines."
-msgstr ""
+msgstr "Maliyet yükleme satırları içermeyen bir maliyet yüklemesini doğrulayamazsınız."
 
 #. module: stock_landed_costs
 #: view:product.product:stock_landed_costs.view_stock_landed_cost_type_form
