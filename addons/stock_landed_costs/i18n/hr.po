--- conflicted
+++ resolved
@@ -1,37 +1,29 @@
-# Croatian translation for openobject-addons
-# Copyright (c) 2014 Rosetta Contributors and Canonical Ltd 2014
-# This file is distributed under the same license as the openobject-addons package.
-# FIRST AUTHOR <EMAIL@ADDRESS>, 2014.
-#
+# Translation of Odoo Server.
+# This file contains the translation of the following modules:
+# * stock_landed_costs
+# 
+# Translators:
+# FIRST AUTHOR <EMAIL@ADDRESS>, 2014
 msgid ""
 msgstr ""
-<<<<<<< HEAD
-"Project-Id-Version: openobject-addons\n"
-"Report-Msgid-Bugs-To: FULL NAME <EMAIL@ADDRESS>\n"
-"POT-Creation-Date: 2014-09-23 16:27+0000\n"
-"PO-Revision-Date: 2014-11-19 14:05+0000\n"
-"Last-Translator: Davor Bojkić <bole@dajmi5.com>\n"
-"Language-Team: Croatian <hr@li.org>\n"
-=======
 "Project-Id-Version: Odoo 8.0\n"
 "Report-Msgid-Bugs-To: \n"
 "POT-Creation-Date: 2015-01-21 14:07+0000\n"
 "PO-Revision-Date: 2015-12-01 12:44+0000\n"
 "Last-Translator: Martin Trigaux\n"
 "Language-Team: Croatian (http://www.transifex.com/odoo/odoo-8/language/hr/)\n"
->>>>>>> 83a4a582
 "MIME-Version: 1.0\n"
 "Content-Type: text/plain; charset=UTF-8\n"
-"Content-Transfer-Encoding: 8bit\n"
-"X-Launchpad-Export-Date: 2014-11-20 06:43+0000\n"
-"X-Generator: Launchpad (build 17252)\n"
+"Content-Transfer-Encoding: \n"
+"Language: hr\n"
+"Plural-Forms: nplurals=3; plural=n%10==1 && n%100!=11 ? 0 : n%10>=2 && n%10<=4 && (n%100<10 || n%100>=20) ? 1 : 2;\n"
 
 #. module: stock_landed_costs
 #: code:addons/stock_landed_costs/stock_landed_costs.py:142
 #: code:addons/stock_landed_costs/stock_landed_costs.py:150
 #, python-format
 msgid " already out"
-msgstr ""
+msgstr "već vani"
 
 #. module: stock_landed_costs
 #: model:ir.actions.act_window,help:stock_landed_costs.action_stock_landed_cost
@@ -148,7 +140,7 @@
 #. module: stock_landed_costs
 #: help:stock.landed.cost,message_last_post:0
 msgid "Date of the last message posted on the record."
-msgstr ""
+msgstr "Datum zadnjeg zapisa"
 
 #. module: stock_landed_costs
 #: field:stock.landed.cost.lines,name:0
@@ -212,13 +204,10 @@
 msgid ""
 "Holds the Chatter summary (number of messages, ...). This summary is "
 "directly in html format in order to be inserted in kanban views."
-msgstr ""
-"Sadrži sažetak konverzacije (broj poruka..). Ovaj sažetak je u html formatu "
-"da bi mogao biti ubačen u kanban pogled."
-
-#. module: stock_landed_costs
-#: field:stock.landed.cost,id:0
-#: field:stock.landed.cost.lines,id:0
+msgstr "Sadrži sažetak konverzacije (broj poruka..). Ovaj sažetak je u html formatu da bi mogao biti ubačen u kanban pogled."
+
+#. module: stock_landed_costs
+#: field:stock.landed.cost,id:0 field:stock.landed.cost.lines,id:0
 #: field:stock.valuation.adjustment.lines,id:0
 msgid "ID"
 msgstr "ID"
@@ -367,7 +356,7 @@
 #. module: stock_landed_costs
 #: field:stock.landed.cost,state:0
 msgid "State"
-msgstr ""
+msgstr "Županija"
 
 #. module: stock_landed_costs
 #: view:stock.landed.cost:stock_landed_costs.view_stock_landed_cost_search
@@ -404,8 +393,8 @@
 #, python-format
 msgid ""
 "The selected picking does not contain any move that would be impacted by "
-"landed costs. Landed costs are only possible for products configured in real "
-"time valuation with real price costing method. Please make sure it is the "
+"landed costs. Landed costs are only possible for products configured in real"
+" time valuation with real price costing method. Please make sure it is the "
 "case, or you selected the correct picking"
 msgstr "Odabrani skladišni dokument ne sadrži nijednu stavku na koju se odražavaju zavisni troškovi. Zavisni troškovi mogući su jedino na proizvodima, podešenim na obračun vrijednosti u realnom vremenu, sa metodom troška stvarna cijena. Pobrinite se da je ovo slučaj, ili da ste odabrali ispravni dokument."
 
@@ -443,7 +432,7 @@
 #. module: stock_landed_costs
 #: help:stock.landed.cost,website_message_ids:0
 msgid "Website communication history"
-msgstr ""
+msgstr "Povijest komunikacije Web stranice"
 
 #. module: stock_landed_costs
 #: field:stock.valuation.adjustment.lines,weight:0
