# -*- coding: utf-8 -*-
##############################################################################
#
#    OpenERP, Open Source Management Solution
#    Copyright (C) 2004-2010 Tiny SPRL (<http://tiny.be>).
#
#    This program is free software: you can redistribute it and/or modify
#    it under the terms of the GNU Affero General Public License as
#    published by the Free Software Foundation, either version 3 of the
#    License, or (at your option) any later version.
#
#    This program is distributed in the hope that it will be useful,
#    but WITHOUT ANY WARRANTY; without even the implied warranty of
#    MERCHANTABILITY or FITNESS FOR A PARTICULAR PURPOSE.  See the
#    GNU Affero General Public License for more details.
#
#    You should have received a copy of the GNU Affero General Public License
#    along with this program.  If not, see <http://www.gnu.org/licenses/>.
#
##############################################################################

from osv import fields,osv
import netsvc
from datetime import datetime
from dateutil.relativedelta import relativedelta
from tools.translate import _
import decimal_precision as dp

class mrp_repair(osv.osv):
    _name = 'mrp.repair'
    _inherit = 'mail.thread'
    _description = 'Repair Order'

    def _amount_untaxed(self, cr, uid, ids, field_name, arg, context=None):
        """ Calculates untaxed amount.
        @param self: The object pointer
        @param cr: The current row, from the database cursor,
        @param uid: The current user ID for security checks
        @param ids: List of selected IDs
        @param field_name: Name of field.
        @param arg: Argument
        @param context: A standard dictionary for contextual values
        @return: Dictionary of values.
        """
        res = {}
        cur_obj = self.pool.get('res.currency')

        for repair in self.browse(cr, uid, ids, context=context):
            res[repair.id] = 0.0
            for line in repair.operations:
                res[repair.id] += line.price_subtotal
            for line in repair.fees_lines:
                res[repair.id] += line.price_subtotal
            cur = repair.pricelist_id.currency_id
            res[repair.id] = cur_obj.round(cr, uid, cur, res[repair.id])
        return res

    def _amount_tax(self, cr, uid, ids, field_name, arg, context=None):
        """ Calculates taxed amount.
        @param field_name: Name of field.
        @param arg: Argument
        @return: Dictionary of values.
        """
        res = {}
        #return {}.fromkeys(ids, 0)
        cur_obj = self.pool.get('res.currency')
        tax_obj = self.pool.get('account.tax')
        for repair in self.browse(cr, uid, ids, context=context):
            val = 0.0
            cur = repair.pricelist_id.currency_id
            for line in repair.operations:
                #manage prices with tax included use compute_all instead of compute
                if line.to_invoice:
                    tax_calculate = tax_obj.compute_all(cr, uid, line.tax_id, line.price_unit, line.product_uom_qty, line.product_id, repair.partner_id)
                    for c in tax_calculate['taxes']:
                        val += c['amount']
            for line in repair.fees_lines:
                if line.to_invoice:
                    tax_calculate = tax_obj.compute_all(cr, uid, line.tax_id, line.price_unit, line.product_uom_qty,  line.product_id, repair.partner_id)
                    for c in tax_calculate['taxes']:
                        val += c['amount']
            res[repair.id] = cur_obj.round(cr, uid, cur, val)
        return res

    def _amount_total(self, cr, uid, ids, field_name, arg, context=None):
        """ Calculates total amount.
        @param field_name: Name of field.
        @param arg: Argument
        @return: Dictionary of values.
        """
        res = {}
        untax = self._amount_untaxed(cr, uid, ids, field_name, arg, context=context)
        tax = self._amount_tax(cr, uid, ids, field_name, arg, context=context)
        cur_obj = self.pool.get('res.currency')
        for id in ids:
            repair = self.browse(cr, uid, id, context=context)
            cur = repair.pricelist_id.currency_id
            res[id] = cur_obj.round(cr, uid, cur, untax.get(id, 0.0) + tax.get(id, 0.0))
        return res

    def _get_default_address(self, cr, uid, ids, field_name, arg, context=None):
        res = {}
        partner_obj = self.pool.get('res.partner')
        for data in self.browse(cr, uid, ids, context=context):
            adr_id = False
            if data.partner_id:
                adr_id = partner_obj.address_get(cr, uid, [data.partner_id.id], ['default'])['default']
            res[data.id] = adr_id
        return res

    def _get_lines(self, cr, uid, ids, context=None):
        result = {}
        for line in self.pool.get('mrp.repair.line').browse(cr, uid, ids, context=context):
            result[line.repair_id.id] = True
        return result.keys()

    _columns = {
        'name': fields.char('Repair Reference',size=24, required=True),
        'product_id': fields.many2one('product.product', string='Product to Repair', required=True, readonly=True, states={'draft':[('readonly',False)]}),
        'partner_id' : fields.many2one('res.partner', 'Partner', select=True, help='Choose partner for whom the order will be invoiced and delivered.'),
        'address_id': fields.many2one('res.partner', 'Delivery Address', domain="[('parent_id','=',partner_id)]"),
        'default_address_id': fields.function(_get_default_address, type="many2one", relation="res.partner"),
        'prodlot_id': fields.many2one('stock.production.lot', 'Lot Number', select=True, states={'draft':[('readonly',False)]},domain="[('product_id','=',product_id)]"),
        'state': fields.selection([
            ('draft','Quotation'),
            ('cancel','Cancelled'),
            ('confirmed','Confirmed'),
            ('under_repair','Under Repair'),
            ('ready','Ready to Repair'),
            ('2binvoiced','To be Invoiced'),
            ('invoice_except','Invoice Exception'),
            ('done','Repaired')
            ], 'Status', readonly=True,
            help=' * The \'Draft\' state is used when a user is encoding a new and unconfirmed repair order. \
            \n* The \'Confirmed\' state is used when a user confirms the repair order. \
            \n* The \'Ready to Repair\' state is used to start to repairing, user can start repairing only after repair order is confirmed. \
            \n* The \'To be Invoiced\' state is used to generate the invoice before or after repairing done. \
            \n* The \'Done\' state is set when repairing is completed.\
            \n* The \'Cancelled\' state is used when user cancel repair order.'),
        'location_id': fields.many2one('stock.location', 'Current Location', select=True, readonly=True, states={'draft':[('readonly',False)]}),
        'location_dest_id': fields.many2one('stock.location', 'Delivery Location', readonly=True, states={'draft':[('readonly',False)]}),
        'move_id': fields.many2one('stock.move', 'Move',required=True, domain="[('product_id','=',product_id)]", readonly=True, states={'draft':[('readonly',False)]}),
        'guarantee_limit': fields.date('Guarantee limit', help="The guarantee limit is computed as: last move date + warranty defined on selected product. If the current date is below the guarantee limit, each operation and fee you will add will be set as 'not to invoiced' by default. Note that you can change manually afterwards."),
        'operations' : fields.one2many('mrp.repair.line', 'repair_id', 'Operation Lines', readonly=True, states={'draft':[('readonly',False)]}),
        'pricelist_id': fields.many2one('product.pricelist', 'Pricelist', help='Pricelist of the selected partner.'),
        'partner_invoice_id':fields.many2one('res.partner', 'Invoicing Address'),
        'invoice_method':fields.selection([
            ("none","No Invoice"),
            ("b4repair","Before Repair"),
            ("after_repair","After Repair")
           ], "Invoice Method",
            select=True, required=True, states={'draft':[('readonly',False)]}, readonly=True, help='Selecting \'Before Repair\' or \'After Repair\' will allow you to generate invoice before or after the repair is done respectively. \'No invoice\' means you don\'t want to generate invoice for this repair order.'),
        'invoice_id': fields.many2one('account.invoice', 'Invoice', readonly=True),
        'picking_id': fields.many2one('stock.picking', 'Picking',readonly=True),
        'fees_lines': fields.one2many('mrp.repair.fee', 'repair_id', 'Fees Lines', readonly=True, states={'draft':[('readonly',False)]}),
        'internal_notes': fields.text('Internal Notes'),
        'quotation_notes': fields.text('Quotation Notes'),
        'company_id': fields.many2one('res.company', 'Company'),
        'deliver_bool': fields.boolean('Deliver', help="Check this box if you want to manage the delivery once the product is repaired and create a picking with selected product. Note that you can select the locations in the Info tab, if you have the extended view."),
        'invoiced': fields.boolean('Invoiced', readonly=True),
        'repaired': fields.boolean('Repaired', readonly=True),
        'amount_untaxed': fields.function(_amount_untaxed, string='Untaxed Amount',
            store={
                'mrp.repair': (lambda self, cr, uid, ids, c={}: ids, ['operations'], 10),
                'mrp.repair.line': (_get_lines, ['price_unit', 'price_subtotal', 'product_id', 'tax_id', 'product_uom_qty', 'product_uom'], 10),
            }),
        'amount_tax': fields.function(_amount_tax, string='Taxes',
            store={
                'mrp.repair': (lambda self, cr, uid, ids, c={}: ids, ['operations'], 10),
                'mrp.repair.line': (_get_lines, ['price_unit', 'price_subtotal', 'product_id', 'tax_id', 'product_uom_qty', 'product_uom'], 10),
            }),
        'amount_total': fields.function(_amount_total, string='Total',
            store={
                'mrp.repair': (lambda self, cr, uid, ids, c={}: ids, ['operations'], 10),
                'mrp.repair.line': (_get_lines, ['price_unit', 'price_subtotal', 'product_id', 'tax_id', 'product_uom_qty', 'product_uom'], 10),
            }),
    }

    _defaults = {
        'state': lambda *a: 'draft',
        'deliver_bool': lambda *a: True,
        'name': lambda obj, cr, uid, context: obj.pool.get('ir.sequence').get(cr, uid, 'mrp.repair'),
        'invoice_method': lambda *a: 'none',
        'company_id': lambda self, cr, uid, context: self.pool.get('res.company')._company_default_get(cr, uid, 'mrp.repair', context=context),
        'pricelist_id': lambda self, cr, uid,context : self.pool.get('product.pricelist').search(cr, uid, [('type','=','sale')])[0]
    }

    def copy(self, cr, uid, id, default=None, context=None):
        if not default:
            default = {}
        default.update({
            'state':'draft',
            'repaired':False,
            'invoiced':False,
            'invoice_id': False,
            'picking_id': False,
            'name': self.pool.get('ir.sequence').get(cr, uid, 'mrp.repair'),
        })
        return super(mrp_repair, self).copy(cr, uid, id, default, context)

    def onchange_product_id(self, cr, uid, ids, product_id=None):
        """ On change of product sets some values.
        @param product_id: Changed product
        @return: Dictionary of values.
        """
        return {'value': {
                    'prodlot_id': False,
                    'move_id': False,
                    'guarantee_limit' :False,
                    'location_id':  False,
                    'location_dest_id': False,
                }
        }

    def onchange_move_id(self, cr, uid, ids, prod_id=False, move_id=False):
        """ On change of move id sets values of guarantee limit, source location,
        destination location, partner and partner address.
        @param prod_id: Id of product in current record.
        @param move_id: Changed move.
        @return: Dictionary of values.
        """
        data = {}
        data['value'] = {'guarantee_limit': False, 'location_id': False, 'prodlot_id': False, 'partner_id': False}
        if not prod_id:
            return data
        if move_id:
            move =  self.pool.get('stock.move').browse(cr, uid, move_id)
            product = self.pool.get('product.product').browse(cr, uid, prod_id)
            limit = datetime.strptime(move.date_expected, '%Y-%m-%d %H:%M:%S') + relativedelta(months=int(product.warranty))
            data['value']['guarantee_limit'] = limit.strftime('%Y-%m-%d')
            data['value']['location_id'] = move.location_dest_id.id
            data['value']['location_dest_id'] = move.location_dest_id.id
            data['value']['prodlot_id'] = move.prodlot_id.id
            if move.partner_id:
                data['value']['partner_id'] = move.partner_id.id
            else:
                data['value']['partner_id'] = False
            d = self.onchange_partner_id(cr, uid, ids, data['value']['partner_id'], data['value']['partner_id'])
            data['value'].update(d['value'])
        return data

    def button_dummy(self, cr, uid, ids, context=None):
        return True

    def onchange_partner_id(self, cr, uid, ids, part, address_id):
        """ On change of partner sets the values of partner address,
        partner invoice address and pricelist.
        @param part: Changed id of partner.
        @param address_id: Address id from current record.
        @return: Dictionary of values.
        """
        part_obj = self.pool.get('res.partner')
        pricelist_obj = self.pool.get('product.pricelist')
        if not part:
            return {'value': {
                        'address_id': False,
                        'partner_invoice_id': False,
                        'pricelist_id': pricelist_obj.search(cr, uid, [('type','=','sale')])[0]
                    }
            }
        addr = part_obj.address_get(cr, uid, [part], ['delivery', 'invoice', 'default'])
        partner = part_obj.browse(cr, uid, part)
        pricelist = partner.property_product_pricelist and partner.property_product_pricelist.id or False
        return {'value': {
                    'address_id': addr['delivery'] or addr['default'],
                    'partner_invoice_id': addr['invoice'],
                    'pricelist_id': pricelist
                }
        }

    def onchange_lot_id(self, cr, uid, ids, lot, product_id):
        """ On change of Serial Number sets the values of source location,
        destination location, move and guarantee limit.
        @param lot: Changed id of Serial Number.
        @param product_id: Product id from current record.
        @return: Dictionary of values.
        """
        move_obj = self.pool.get('stock.move')
        data = {}
        data['value'] = {
            'location_id': False,
            'location_dest_id': False,
            'move_id': False,
            'guarantee_limit': False
        }

        if not lot:
            return data
        move_ids = move_obj.search(cr, uid, [('prodlot_id', '=', lot)])

        if not len(move_ids):
            return data

        def get_last_move(lst_move):
            while lst_move.move_dest_id and lst_move.move_dest_id.state == 'done':
                lst_move = lst_move.move_dest_id
            return lst_move

        move_id = move_ids[0]
        move = get_last_move(move_obj.browse(cr, uid, move_id))
        data['value']['move_id'] = move.id
        d = self.onchange_move_id(cr, uid, ids, product_id, move.id)
        data['value'].update(d['value'])
        return data

    def action_cancel_draft(self, cr, uid, ids, *args):
        """ Cancels repair order when it is in 'Draft' state.
        @param *arg: Arguments
        @return: True
        """
        if not len(ids):
            return False
        mrp_line_obj = self.pool.get('mrp.repair.line')
        for repair in self.browse(cr, uid, ids):
            mrp_line_obj.write(cr, uid, [l.id for l in repair.operations], {'state': 'draft'})
        self.write(cr, uid, ids, {'state':'draft'})
        wf_service = netsvc.LocalService("workflow")
        for id in ids:
            wf_service.trg_create(uid, 'mrp.repair', id, cr)
        return True

    def action_confirm(self, cr, uid, ids, *args):
        """ Repair order state is set to 'To be invoiced' when invoice method
        is 'Before repair' else state becomes 'Confirmed'.
        @param *arg: Arguments
        @return: True
        """
        mrp_line_obj = self.pool.get('mrp.repair.line')
        for o in self.browse(cr, uid, ids):
            if (o.invoice_method == 'b4repair'):
                self.write(cr, uid, [o.id], {'state': '2binvoiced'})
            else:
                self.write(cr, uid, [o.id], {'state': 'confirmed'})
<<<<<<< HEAD
                if not o.operations:
                    raise osv.except_osv(_('Error!'),_('You cannot confirm a repair order which has no line.'))
=======
>>>>>>> 063d5693
                for line in o.operations:
                    if line.product_id.track_production and not line.prodlot_id:
                        raise osv.except_osv(_('Warning!'), _("Serial number is required for operation line with product '%s'") % (line.product_id.name))
                mrp_line_obj.write(cr, uid, [l.id for l in o.operations], {'state': 'confirmed'})
        self.set_confirm_send_note(cr, uid, ids)
        return True

    def action_cancel(self, cr, uid, ids, context=None):
        """ Cancels repair order.
        @return: True
        """
        mrp_line_obj = self.pool.get('mrp.repair.line')
        for repair in self.browse(cr, uid, ids, context=context):
            if not repair.invoiced:
                mrp_line_obj.write(cr, uid, [l.id for l in repair.operations], {'state': 'cancel'}, context=context)
            else:
                raise osv.except_osv(_('Warning!'),_('Repair order is already invoiced.'))
        self.write(cr,uid,ids,{'state':'cancel'})
        self.set_cancel_send_note(cr, uid, ids, context)
        return True

    def wkf_invoice_create(self, cr, uid, ids, *args):
        self.action_invoice_create(cr, uid, ids)
        self.set_toinvoiced_send_note(cr, uid, ids)
        return True

    def action_invoice_create(self, cr, uid, ids, group=False, context=None):
        """ Creates invoice(s) for repair order.
        @param group: It is set to true when group invoice is to be generated.
        @return: Invoice Ids.
        """
        res = {}
        invoices_group = {}
        inv_line_obj = self.pool.get('account.invoice.line')
        inv_obj = self.pool.get('account.invoice')
        repair_line_obj = self.pool.get('mrp.repair.line')
        repair_fee_obj = self.pool.get('mrp.repair.fee')
        for repair in self.browse(cr, uid, ids, context=context):
            res[repair.id] = False
            if repair.state in ('draft','cancel') or repair.invoice_id:
                continue
            if not (repair.partner_id.id and repair.partner_invoice_id.id):
                raise osv.except_osv(_('No partner !'),_('You have to select a Partner Invoice Address in the repair form !'))
            comment = repair.quotation_notes
            if (repair.invoice_method != 'none'):
                if group and repair.partner_invoice_id.id in invoices_group:
                    inv_id = invoices_group[repair.partner_invoice_id.id]
                    invoice = inv_obj.browse(cr, uid, inv_id)
                    invoice_vals = {
                        'name': invoice.name +', '+repair.name,
                        'origin': invoice.origin+', '+repair.name,
                        'comment':(comment and (invoice.comment and invoice.comment+"\n"+comment or comment)) or (invoice.comment and invoice.comment or ''),
                    }
                    inv_obj.write(cr, uid, [inv_id], invoice_vals, context=context)
                else:
                    if not repair.partner_id.property_account_receivable:
                        raise osv.except_osv(_('Error!'), _('No account defined for partner "%s".') % repair.partner_id.name )
                    account_id = repair.partner_id.property_account_receivable.id
                    inv = {
                        'name': repair.name,
                        'origin':repair.name,
                        'type': 'out_invoice',
                        'account_id': account_id,
                        'partner_id': repair.partner_id.id,
                        'currency_id': repair.pricelist_id.currency_id.id,
                        'comment': repair.quotation_notes,
                        'fiscal_position': repair.partner_id.property_account_position.id
                    }
                    inv_id = inv_obj.create(cr, uid, inv)
                    invoices_group[repair.partner_invoice_id.id] = inv_id
                self.write(cr, uid, repair.id, {'invoiced': True, 'invoice_id': inv_id})

                for operation in repair.operations:
                    if operation.to_invoice == True:
                        if group:
                            name = repair.name + '-' + operation.name
                        else:
                            name = operation.name

                        if operation.product_id.property_account_income:
                            account_id = operation.product_id.property_account_income.id
                        elif operation.product_id.categ_id.property_account_income_categ:
                            account_id = operation.product_id.categ_id.property_account_income_categ.id
                        else:
                            raise osv.except_osv(_('Error!'), _('No account defined for product "%s".') % operation.product_id.name )

                        invoice_line_id = inv_line_obj.create(cr, uid, {
                            'invoice_id': inv_id,
                            'name': name,
                            'origin': repair.name,
                            'account_id': account_id,
                            'quantity': operation.product_uom_qty,
                            'invoice_line_tax_id': [(6,0,[x.id for x in operation.tax_id])],
                            'uos_id': operation.product_uom.id,
                            'price_unit': operation.price_unit,
                            'price_subtotal': operation.product_uom_qty*operation.price_unit,
                            'product_id': operation.product_id and operation.product_id.id or False
                        })
                        repair_line_obj.write(cr, uid, [operation.id], {'invoiced': True, 'invoice_line_id': invoice_line_id})
                for fee in repair.fees_lines:
                    if fee.to_invoice == True:
                        if group:
                            name = repair.name + '-' + fee.name
                        else:
                            name = fee.name
                        if not fee.product_id:
                            raise osv.except_osv(_('Warning!'), _('No product defined on Fees!'))

                        if fee.product_id.property_account_income:
                            account_id = fee.product_id.property_account_income.id
                        elif fee.product_id.categ_id.property_account_income_categ:
                            account_id = fee.product_id.categ_id.property_account_income_categ.id
                        else:
                            raise osv.except_osv(_('Error!'), _('No account defined for product "%s".') % fee.product_id.name)

                        invoice_fee_id = inv_line_obj.create(cr, uid, {
                            'invoice_id': inv_id,
                            'name': name,
                            'origin': repair.name,
                            'account_id': account_id,
                            'quantity': fee.product_uom_qty,
                            'invoice_line_tax_id': [(6,0,[x.id for x in fee.tax_id])],
                            'uos_id': fee.product_uom.id,
                            'product_id': fee.product_id and fee.product_id.id or False,
                            'price_unit': fee.price_unit,
                            'price_subtotal': fee.product_uom_qty*fee.price_unit
                        })
                        repair_fee_obj.write(cr, uid, [fee.id], {'invoiced': True, 'invoice_line_id': invoice_fee_id})
                res[repair.id] = inv_id
        return res

    def action_repair_ready(self, cr, uid, ids, context=None):
        """ Writes repair order state to 'Ready'
        @return: True
        """
        for repair in self.browse(cr, uid, ids, context=context):
            self.pool.get('mrp.repair.line').write(cr, uid, [l.id for
                    l in repair.operations], {'state': 'confirmed'}, context=context)
            self.write(cr, uid, [repair.id], {'state': 'ready'})
        self.set_ready_send_note(cr, uid, ids, context)
        return True

    def action_repair_start(self, cr, uid, ids, context=None):
        """ Writes repair order state to 'Under Repair'
        @return: True
        """
        repair_line = self.pool.get('mrp.repair.line')
        for repair in self.browse(cr, uid, ids, context=context):
            repair_line.write(cr, uid, [l.id for
                    l in repair.operations], {'state': 'confirmed'}, context=context)
            repair.write({'state': 'under_repair'})
        self.set_start_send_note(cr, uid, ids, context)
        return True

    def action_repair_end(self, cr, uid, ids, context=None):
        """ Writes repair order state to 'To be invoiced' if invoice method is
        After repair else state is set to 'Ready'.
        @return: True
        """
        for order in self.browse(cr, uid, ids, context=context):
            val = {}
            val['repaired'] = True
            if (not order.invoiced and order.invoice_method=='after_repair'):
                val['state'] = '2binvoiced'
            elif (not order.invoiced and order.invoice_method=='b4repair'):
                val['state'] = 'ready'
            else:
                pass
            self.write(cr, uid, [order.id], val)
        return True

    def wkf_repair_done(self, cr, uid, ids, *args):
        self.action_repair_done(cr, uid, ids)
        return True

    def action_repair_done(self, cr, uid, ids, context=None):
        """ Creates stock move and picking for repair order.
        @return: Picking ids.
        """
        res = {}
        move_obj = self.pool.get('stock.move')
        wf_service = netsvc.LocalService("workflow")
        repair_line_obj = self.pool.get('mrp.repair.line')
        seq_obj = self.pool.get('ir.sequence')
        pick_obj = self.pool.get('stock.picking')
        for repair in self.browse(cr, uid, ids, context=context):
            for move in repair.operations:
                move_id = move_obj.create(cr, uid, {
                    'name': move.name,
                    'product_id': move.product_id.id,
                    'product_qty': move.product_uom_qty,
                    'product_uom': move.product_uom.id,
                    'partner_id': repair.address_id and repair.address_id.id or False,
                    'location_id': move.location_id.id,
                    'location_dest_id': move.location_dest_id.id,
                    'tracking_id': False,
                    'prodlot_id': move.prodlot_id and move.prodlot_id.id or False,
                    'state': 'done',
                })
                repair_line_obj.write(cr, uid, [move.id], {'move_id': move_id, 'state': 'done'}, context=context)
            if repair.deliver_bool:
                pick_name = seq_obj.get(cr, uid, 'stock.picking.out')
                picking = pick_obj.create(cr, uid, {
                    'name': pick_name,
                    'origin': repair.name,
                    'state': 'draft',
                    'move_type': 'one',
                    'partner_id': repair.address_id and repair.address_id.id or False,
                    'note': repair.internal_notes,
                    'invoice_state': 'none',
                    'type': 'out',
                })
                move_id = move_obj.create(cr, uid, {
                    'name': repair.name,
                    'picking_id': picking,
                    'product_id': repair.product_id.id,
                    'product_uom': repair.product_id.uom_id.id,
                    'prodlot_id': repair.prodlot_id and repair.prodlot_id.id or False,
                    'partner_id': repair.address_id and repair.address_id.id or False,
                    'location_id': repair.location_id.id,
                    'location_dest_id': repair.location_dest_id.id,
                    'tracking_id': False,
                    'state': 'assigned',
                })
                wf_service.trg_validate(uid, 'stock.picking', picking, 'button_confirm', cr)
                self.write(cr, uid, [repair.id], {'state': 'done', 'picking_id': picking})
                res[repair.id] = picking
            else:
                self.write(cr, uid, [repair.id], {'state': 'done'})
            self.set_done_send_note(cr, uid, [repair.id], context)
        return res
    
    def create(self, cr, uid, vals, context=None):
        repair_id = super(mrp_repair, self).create(cr, uid, vals, context=context)
        self.create_send_note(cr, uid, [repair_id], context=context)
        return repair_id
    
    def create_send_note(self, cr, uid, ids, context=None):
        for repair in self.browse(cr, uid, ids, context):
            message = _("Repair Order for <em>%s</em> has been <b>created</b>." % (repair.product_id.name))
            self.message_append_note(cr, uid, [repair.id], body=message, context=context)
        return True
    
    def set_start_send_note(self, cr, uid, ids, context=None):
        for repair in self.browse(cr, uid, ids, context):
            message = _("Repair Order for <em>%s</em> has been <b>started</b>." % (repair.product_id.name))
            self.message_append_note(cr, uid, [repair.id], body=message, context=context)
        return True
    
    def set_toinvoiced_send_note(self, cr, uid, ids, context=None):
        for repair in self.browse(cr, uid, ids, context):
            message = _("Draft Invoice of %s %s <b>waiting for validation</b>.") % (repair.invoice_id.amount_total, repair.invoice_id.currency_id.symbol)
            self.message_append_note(cr, uid, [repair.id], body=message, context=context)
        return True
    
    def set_confirm_send_note(self, cr, uid, ids, context=None):
        for repair in self.browse(cr, uid, ids, context):
            message = _( "Repair Order for <em>%s</em> has been <b>accepted</b>." % (repair.product_id.name))
            self.message_append_note(cr, uid, [repair.id], body=message, context=context)
        return True
    
    def set_cancel_send_note(self, cr, uid, ids, context=None):
        message = _("Repair has been <b>cancelled</b>.")
        self.message_append_note(cr, uid, ids, body=message, context=context)
        return True
    
    def set_ready_send_note(self, cr, uid, ids, context=None):
        message = _("Repair Order is now <b>ready</b> to repair.")
        self.message_append_note(cr, uid, ids, body=message, context=context)
        return True

    def set_done_send_note(self, cr, uid, ids, context=None):
        message = _("Repair Order is <b>closed</b>.")
        self.message_append_note(cr, uid, ids, body=message, context=context)
        return True

mrp_repair()


class ProductChangeMixin(object):
    def product_id_change(self, cr, uid, ids, pricelist, product, uom=False,
                          product_uom_qty=0, partner_id=False, guarantee_limit=False):
        """ On change of product it sets product quantity, tax account, name,
        uom of product, unit price and price subtotal.
        @param pricelist: Pricelist of current record.
        @param product: Changed id of product.
        @param uom: UoM of current record.
        @param product_uom_qty: Quantity of current record.
        @param partner_id: Partner of current record.
        @param guarantee_limit: Guarantee limit of current record.
        @return: Dictionary of values and warning message.
        """
        result = {}
        warning = {}

        if not product_uom_qty:
            product_uom_qty = 1
        result['product_uom_qty'] = product_uom_qty

        if product:
            product_obj = self.pool.get('product.product').browse(cr, uid, product)
            if partner_id:
                partner = self.pool.get('res.partner').browse(cr, uid, partner_id)
                result['tax_id'] = self.pool.get('account.fiscal.position').map_tax(cr, uid, partner.property_account_position, product_obj.taxes_id)

            result['name'] = product_obj.partner_ref
            result['product_uom'] = product_obj.uom_id and product_obj.uom_id.id or False
            if not pricelist:
                warning = {
                    'title':'No Pricelist !',
                    'message':
                        'You have to select a pricelist in the Repair form !\n'
                        'Please set one before choosing a product.'
                }
            else:
                price = self.pool.get('product.pricelist').price_get(cr, uid, [pricelist],
                            product, product_uom_qty, partner_id, {'uom': uom,})[pricelist]

                if price is False:
                     warning = {
                        'title':'No valid pricelist line found !',
                        'message':
                            "Couldn't find a pricelist line matching this product and quantity.\n"
                            "You have to change either the product, the quantity or the pricelist."
                     }
                else:
                    result.update({'price_unit': price, 'price_subtotal': price*product_uom_qty})

        return {'value': result, 'warning': warning}


class mrp_repair_line(osv.osv, ProductChangeMixin):
    _name = 'mrp.repair.line'
    _description = 'Repair Line'

    def copy_data(self, cr, uid, id, default=None, context=None):
        if not default: default = {}
        default.update( {'invoice_line_id': False, 'move_id': False, 'invoiced': False, 'state': 'draft'})
        return super(mrp_repair_line, self).copy_data(cr, uid, id, default, context)

    def _amount_line(self, cr, uid, ids, field_name, arg, context=None):
        """ Calculates amount.
        @param field_name: Name of field.
        @param arg: Argument
        @return: Dictionary of values.
        """
        res = {}
        cur_obj=self.pool.get('res.currency')
        for line in self.browse(cr, uid, ids, context=context):
            res[line.id] = line.to_invoice and line.price_unit * line.product_uom_qty or 0
            cur = line.repair_id.pricelist_id.currency_id
            res[line.id] = cur_obj.round(cr, uid, cur, res[line.id])
        return res

    _columns = {
        'name' : fields.char('Description',size=64,required=True),
        'repair_id': fields.many2one('mrp.repair', 'Repair Order Reference',ondelete='cascade', select=True),
        'type': fields.selection([('add','Add'),('remove','Remove')],'Type', required=True),
        'to_invoice': fields.boolean('To Invoice'),
        'product_id': fields.many2one('product.product', 'Product', domain=[('sale_ok','=',True)], required=True),
        'invoiced': fields.boolean('Invoiced',readonly=True),
        'price_unit': fields.float('Unit Price', required=True, digits_compute= dp.get_precision('Sale Price')),
        'price_subtotal': fields.function(_amount_line, string='Subtotal',digits_compute= dp.get_precision('Sale Price')),
        'tax_id': fields.many2many('account.tax', 'repair_operation_line_tax', 'repair_operation_line_id', 'tax_id', 'Taxes'),
        'product_uom_qty': fields.float('Quantity', digits_compute= dp.get_precision('Product UoS'), required=True),
        'product_uom': fields.many2one('product.uom', 'Product Unit of Measure', required=True),
        'prodlot_id': fields.many2one('stock.production.lot', 'Lot Number',domain="[('product_id','=',product_id)]"),
        'invoice_line_id': fields.many2one('account.invoice.line', 'Invoice Line', readonly=True),
        'location_id': fields.many2one('stock.location', 'Source Location', required=True, select=True),
        'location_dest_id': fields.many2one('stock.location', 'Dest. Location', required=True, select=True),
        'move_id': fields.many2one('stock.move', 'Inventory Move', readonly=True),
        'state': fields.selection([
                    ('draft','Draft'),
                    ('confirmed','Confirmed'),
                    ('done','Done'),
                    ('cancel','Cancelled')], 'Status', required=True, readonly=True,
                    help=' * The \'Draft\' state is set automatically as draft when repair order in draft state. \
                        \n* The \'Confirmed\' state is set automatically as confirm when repair order in confirm state. \
                        \n* The \'Done\' state is set automatically when repair order is completed.\
                        \n* The \'Cancelled\' state is set automatically when user cancel repair order.'),
    }
    _defaults = {
     'state': lambda *a: 'draft',
     'product_uom_qty': lambda *a: 1,
    }

    def onchange_operation_type(self, cr, uid, ids, type, guarantee_limit, company_id=False, context=None):
        """ On change of operation type it sets source location, destination location
        and to invoice field.
        @param product: Changed operation type.
        @param guarantee_limit: Guarantee limit of current record.
        @return: Dictionary of values.
        """
        if not type:
            return {'value': {
                'location_id': False,
                'location_dest_id': False
                }}
        warehouse_obj = self.pool.get('stock.warehouse')
        location_id = self.pool.get('stock.location').search(cr, uid, [('usage','=','production')], context=context)
        location_id = location_id and location_id[0] or False

        if type == 'add':
            # TOCHECK: Find stock location for user's company warehouse or
            # repair order's company's warehouse (company_id field is added in fix of lp:831583)
            args = company_id and [('company_id', '=', company_id)] or []
            warehouse_ids = warehouse_obj.search(cr, uid, args, context=context)
            stock_id = False
            if warehouse_ids:
                stock_id = warehouse_obj.browse(cr, uid, warehouse_ids[0], context=context).lot_stock_id.id
            to_invoice = (guarantee_limit and datetime.strptime(guarantee_limit, '%Y-%m-%d') < datetime.now())

            return {'value': {
                'to_invoice': to_invoice,
                'location_id': stock_id,
                'location_dest_id': location_id
                }}

        return {'value': {
                'to_invoice': False,
                'location_id': location_id,
                'location_dest_id': False
                }}

mrp_repair_line()

class mrp_repair_fee(osv.osv, ProductChangeMixin):
    _name = 'mrp.repair.fee'
    _description = 'Repair Fees Line'

    def copy_data(self, cr, uid, id, default=None, context=None):
        if not default: default = {}
        default.update({'invoice_line_id': False, 'invoiced': False})
        return super(mrp_repair_fee, self).copy_data(cr, uid, id, default, context)

    def _amount_line(self, cr, uid, ids, field_name, arg, context=None):
        """ Calculates amount.
        @param field_name: Name of field.
        @param arg: Argument
        @return: Dictionary of values.
        """
        res = {}
        cur_obj = self.pool.get('res.currency')
        for line in self.browse(cr, uid, ids, context=context):
            res[line.id] = line.to_invoice and line.price_unit * line.product_uom_qty or 0
            cur = line.repair_id.pricelist_id.currency_id
            res[line.id] = cur_obj.round(cr, uid, cur, res[line.id])
        return res

    _columns = {
        'repair_id': fields.many2one('mrp.repair', 'Repair Order Reference', required=True, ondelete='cascade', select=True),
        'name': fields.char('Description', size=64, select=True,required=True),
        'product_id': fields.many2one('product.product', 'Product'),
        'product_uom_qty': fields.float('Quantity', digits=(16,2), required=True),
        'price_unit': fields.float('Unit Price', required=True),
        'product_uom': fields.many2one('product.uom', 'Product Unit of Measure', required=True),
        'price_subtotal': fields.function(_amount_line, string='Subtotal',digits_compute= dp.get_precision('Sale Price')),
        'tax_id': fields.many2many('account.tax', 'repair_fee_line_tax', 'repair_fee_line_id', 'tax_id', 'Taxes'),
        'invoice_line_id': fields.many2one('account.invoice.line', 'Invoice Line', readonly=True),
        'to_invoice': fields.boolean('To Invoice'),
        'invoiced': fields.boolean('Invoiced',readonly=True),
    }
    _defaults = {
        'to_invoice': lambda *a: True,
    }

mrp_repair_fee()
# vim:expandtab:smartindent:tabstop=4:softtabstop=4:shiftwidth=4:<|MERGE_RESOLUTION|>--- conflicted
+++ resolved
@@ -331,11 +331,6 @@
                 self.write(cr, uid, [o.id], {'state': '2binvoiced'})
             else:
                 self.write(cr, uid, [o.id], {'state': 'confirmed'})
-<<<<<<< HEAD
-                if not o.operations:
-                    raise osv.except_osv(_('Error!'),_('You cannot confirm a repair order which has no line.'))
-=======
->>>>>>> 063d5693
                 for line in o.operations:
                     if line.product_id.track_production and not line.prodlot_id:
                         raise osv.except_osv(_('Warning!'), _("Serial number is required for operation line with product '%s'") % (line.product_id.name))
@@ -567,41 +562,41 @@
                 self.write(cr, uid, [repair.id], {'state': 'done'})
             self.set_done_send_note(cr, uid, [repair.id], context)
         return res
-    
+
     def create(self, cr, uid, vals, context=None):
         repair_id = super(mrp_repair, self).create(cr, uid, vals, context=context)
         self.create_send_note(cr, uid, [repair_id], context=context)
         return repair_id
-    
+
     def create_send_note(self, cr, uid, ids, context=None):
         for repair in self.browse(cr, uid, ids, context):
             message = _("Repair Order for <em>%s</em> has been <b>created</b>." % (repair.product_id.name))
             self.message_append_note(cr, uid, [repair.id], body=message, context=context)
         return True
-    
+
     def set_start_send_note(self, cr, uid, ids, context=None):
         for repair in self.browse(cr, uid, ids, context):
             message = _("Repair Order for <em>%s</em> has been <b>started</b>." % (repair.product_id.name))
             self.message_append_note(cr, uid, [repair.id], body=message, context=context)
         return True
-    
+
     def set_toinvoiced_send_note(self, cr, uid, ids, context=None):
         for repair in self.browse(cr, uid, ids, context):
             message = _("Draft Invoice of %s %s <b>waiting for validation</b>.") % (repair.invoice_id.amount_total, repair.invoice_id.currency_id.symbol)
             self.message_append_note(cr, uid, [repair.id], body=message, context=context)
         return True
-    
+
     def set_confirm_send_note(self, cr, uid, ids, context=None):
         for repair in self.browse(cr, uid, ids, context):
             message = _( "Repair Order for <em>%s</em> has been <b>accepted</b>." % (repair.product_id.name))
             self.message_append_note(cr, uid, [repair.id], body=message, context=context)
         return True
-    
+
     def set_cancel_send_note(self, cr, uid, ids, context=None):
         message = _("Repair has been <b>cancelled</b>.")
         self.message_append_note(cr, uid, ids, body=message, context=context)
         return True
-    
+
     def set_ready_send_note(self, cr, uid, ids, context=None):
         message = _("Repair Order is now <b>ready</b> to repair.")
         self.message_append_note(cr, uid, ids, body=message, context=context)
