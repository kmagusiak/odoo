# -*- coding: utf-8 -*-
# Part of Odoo. See LICENSE file for full copyright and licensing details.

from openerp.osv import fields, osv
from datetime import datetime
from openerp.tools.translate import _
import openerp.addons.decimal_precision as dp
from openerp.exceptions import UserError

class mrp_repair(osv.osv):
    _name = 'mrp.repair'
    _inherit = 'mail.thread'
    _description = 'Repair Order'

    def _amount_untaxed(self, cr, uid, ids, field_name, arg, context=None):
        """ Calculates untaxed amount.
        @param self: The object pointer
        @param cr: The current row, from the database cursor,
        @param uid: The current user ID for security checks
        @param ids: List of selected IDs
        @param field_name: Name of field.
        @param arg: Argument
        @param context: A standard dictionary for contextual values
        @return: Dictionary of values.
        """
        res = {}
        cur_obj = self.pool.get('res.currency')

        for repair in self.browse(cr, uid, ids, context=context):
            res[repair.id] = 0.0
            for line in repair.operations:
                res[repair.id] += line.price_subtotal
            for line in repair.fees_lines:
                res[repair.id] += line.price_subtotal
            cur = repair.pricelist_id.currency_id
            res[repair.id] = cur_obj.round(cr, uid, cur, res[repair.id])
        return res

    def _amount_tax(self, cr, uid, ids, field_name, arg, context=None):
        """ Calculates taxed amount.
        @param field_name: Name of field.
        @param arg: Argument
        @return: Dictionary of values.
        """
        res = {}
        #return {}.fromkeys(ids, 0)
        cur_obj = self.pool.get('res.currency')
        tax_obj = self.pool.get('account.tax')
        for repair in self.browse(cr, uid, ids, context=context):
            val = 0.0
            cur = repair.pricelist_id.currency_id
            for line in repair.operations:
                #manage prices with tax included use compute_all instead of compute
                if line.to_invoice and line.tax_id:
                    tax_calculate = tax_obj.compute_all(cr, uid, line.tax_id.ids, line.price_unit, cur.id, line.product_uom_qty, line.product_id.id, repair.partner_id.id)
                    for c in tax_calculate['taxes']:
                        val += c['amount']
            for line in repair.fees_lines:
                if line.to_invoice and line.tax_id:
                    tax_calculate = tax_obj.compute_all(cr, uid, line.tax_id.ids, line.price_unit, cur.id, line.product_uom_qty, line.product_id.id, repair.partner_id.id)
                    for c in tax_calculate['taxes']:
                        val += c['amount']
            res[repair.id] = cur_obj.round(cr, uid, cur, val)
        return res

    def _amount_total(self, cr, uid, ids, field_name, arg, context=None):
        """ Calculates total amount.
        @param field_name: Name of field.
        @param arg: Argument
        @return: Dictionary of values.
        """
        res = {}
        untax = self._amount_untaxed(cr, uid, ids, field_name, arg, context=context)
        tax = self._amount_tax(cr, uid, ids, field_name, arg, context=context)
        cur_obj = self.pool.get('res.currency')
        for id in ids:
            repair = self.browse(cr, uid, id, context=context)
            cur = repair.pricelist_id.currency_id
            res[id] = cur_obj.round(cr, uid, cur, untax.get(id, 0.0) + tax.get(id, 0.0))
        return res

    def _get_default_address(self, cr, uid, ids, field_name, arg, context=None):
        res = {}
        partner_obj = self.pool.get('res.partner')
        for data in self.browse(cr, uid, ids, context=context):
            adr_id = False
            if data.partner_id:
                adr_id = partner_obj.address_get(cr, uid, [data.partner_id.id], ['contact'])['contact']
            res[data.id] = adr_id
        return res

    def _get_lines(self, cr, uid, ids, context=None):
        return self.pool['mrp.repair'].search(cr, uid, [('operations', 'in', ids)], context=context)

    def _get_fee_lines(self, cr, uid, ids, context=None):
        return self.pool['mrp.repair'].search(cr, uid, [('fees_lines', 'in', ids)], context=context)

    _columns = {
        'name': fields.char('Repair Reference', required=True, states={'confirmed': [('readonly', True)]}, copy=False),
        'product_id': fields.many2one('product.product', string='Product to Repair', required=True, readonly=True, states={'draft': [('readonly', False)]}),
        'product_qty': fields.float('Product Quantity', digits_compute=dp.get_precision('Product Unit of Measure'),
                                    required=True, readonly=True, states={'draft': [('readonly', False)]}),
        'product_uom': fields.many2one('product.uom', 'Product Unit of Measure', required=True, readonly=True, states={'draft': [('readonly', False)]}),
        'partner_id': fields.many2one('res.partner', 'Partner', select=True, help='Choose partner for whom the order will be invoiced and delivered.', states={'confirmed': [('readonly', True)]}),
        'address_id': fields.many2one('res.partner', 'Delivery Address', domain="[('parent_id','=',partner_id)]", states={'confirmed': [('readonly', True)]}),
        'default_address_id': fields.function(_get_default_address, type="many2one", relation="res.partner"),
        'state': fields.selection([
            ('draft', 'Quotation'),
            ('cancel', 'Cancelled'),
            ('confirmed', 'Confirmed'),
            ('under_repair', 'Under Repair'),
            ('ready', 'Ready to Repair'),
            ('2binvoiced', 'To be Invoiced'),
            ('invoice_except', 'Invoice Exception'),
            ('done', 'Repaired')
            ], 'Status', readonly=True, track_visibility='onchange', copy=False,
            help=' * The \'Draft\' status is used when a user is encoding a new and unconfirmed repair order. \
            \n* The \'Confirmed\' status is used when a user confirms the repair order. \
            \n* The \'Ready to Repair\' status is used to start to repairing, user can start repairing only after repair order is confirmed. \
            \n* The \'To be Invoiced\' status is used to generate the invoice before or after repairing done. \
            \n* The \'Done\' status is set when repairing is completed.\
            \n* The \'Cancelled\' status is used when user cancel repair order.'),
        'location_id': fields.many2one('stock.location', 'Current Location', select=True, required=True, readonly=True, states={'draft': [('readonly', False)], 'confirmed': [('readonly', True)]}),
        'location_dest_id': fields.many2one('stock.location', 'Delivery Location', readonly=True, required=True, states={'draft': [('readonly', False)], 'confirmed': [('readonly', True)]}),
        'lot_id': fields.many2one('stock.production.lot', 'Repaired Lot', domain="[('product_id','=', product_id)]", help="Products repaired are all belonging to this lot", oldname="prodlot_id"),
        'guarantee_limit': fields.date('Warranty Expiration', states={'confirmed': [('readonly', True)]}),
        'operations': fields.one2many('mrp.repair.line', 'repair_id', 'Operation Lines', readonly=True, states={'draft': [('readonly', False)]}, copy=True),
        'pricelist_id': fields.many2one('product.pricelist', 'Pricelist', help='Pricelist of the selected partner.'),
        'partner_invoice_id': fields.many2one('res.partner', 'Invoicing Address'),
        'invoice_method': fields.selection([
            ("none", "No Invoice"),
            ("b4repair", "Before Repair"),
            ("after_repair", "After Repair")
           ], "Invoice Method",
            select=True, required=True, states={'draft': [('readonly', False)]}, readonly=True, help='Selecting \'Before Repair\' or \'After Repair\' will allow you to generate invoice before or after the repair is done respectively. \'No invoice\' means you don\'t want to generate invoice for this repair order.'),
        'invoice_id': fields.many2one('account.invoice', 'Invoice', readonly=True, track_visibility="onchange", copy=False),
        'move_id': fields.many2one('stock.move', 'Move', readonly=True, help="Move created by the repair order", track_visibility="onchange", copy=False),
        'fees_lines': fields.one2many('mrp.repair.fee', 'repair_id', 'Fees', readonly=True, states={'draft': [('readonly', False)]}, copy=True),
        'internal_notes': fields.text('Internal Notes'),
        'quotation_notes': fields.text('Quotation Notes'),
        'company_id': fields.many2one('res.company', 'Company'),
        'invoiced': fields.boolean('Invoiced', readonly=True, copy=False),
        'repaired': fields.boolean('Repaired', readonly=True, copy=False),
        'amount_untaxed': fields.function(_amount_untaxed, string='Untaxed Amount',
            store={
                'mrp.repair': (lambda self, cr, uid, ids, c={}: ids, ['operations', 'fees_lines'], 10),
                'mrp.repair.line': (_get_lines, ['price_unit', 'price_subtotal', 'product_id', 'tax_id', 'product_uom_qty', 'product_uom'], 10),
                'mrp.repair.fee': (_get_fee_lines, ['price_unit', 'price_subtotal', 'product_id', 'tax_id', 'product_uom_qty', 'product_uom'], 10),
            }),
        'amount_tax': fields.function(_amount_tax, string='Taxes',
            store={
                'mrp.repair': (lambda self, cr, uid, ids, c={}: ids, ['operations', 'fees_lines'], 10),
                'mrp.repair.line': (_get_lines, ['price_unit', 'price_subtotal', 'product_id', 'tax_id', 'product_uom_qty', 'product_uom'], 10),
                'mrp.repair.fee': (_get_fee_lines, ['price_unit', 'price_subtotal', 'product_id', 'tax_id', 'product_uom_qty', 'product_uom'], 10),
            }),
        'amount_total': fields.function(_amount_total, string='Total',
            store={
                'mrp.repair': (lambda self, cr, uid, ids, c={}: ids, ['operations', 'fees_lines'], 10),
                'mrp.repair.line': (_get_lines, ['price_unit', 'price_subtotal', 'product_id', 'tax_id', 'product_uom_qty', 'product_uom'], 10),
                'mrp.repair.fee': (_get_fee_lines, ['price_unit', 'price_subtotal', 'product_id', 'tax_id', 'product_uom_qty', 'product_uom'], 10),
            }),
    }

    def _default_stock_location(self, cr, uid, context=None):
        try:
            warehouse = self.pool.get('ir.model.data').get_object(cr, uid, 'stock', 'warehouse0')
            return warehouse.lot_stock_id.id
        except:
            return False

    _defaults = {
        'state': lambda *a: 'draft',
        'name': lambda obj, cr, uid, context: obj.pool.get('ir.sequence').next_by_code(cr, uid, 'mrp.repair'),
        'invoice_method': lambda *a: 'none',
        'company_id': lambda self, cr, uid, context: self.pool.get('res.company')._company_default_get(cr, uid, 'mrp.repair', context=context),
        'pricelist_id': lambda self, cr, uid, context: self.pool['product.pricelist'].search(cr, uid, [], limit=1)[0],
        'product_qty': 1.0,
        'location_id': _default_stock_location,
    }

    _sql_constraints = [
        ('name', 'unique (name)', 'The name of the Repair Order must be unique!'),
    ]

    def onchange_product_id(self, cr, uid, ids, product_id=None):
        """ On change of product sets some values.
        @param product_id: Changed product
        @return: Dictionary of values.
        """
        product = False
        if product_id:
            product = self.pool.get("product.product").browse(cr, uid, product_id)
        return {'value': {
                    'guarantee_limit': False,
                    'lot_id': False,
                    'product_uom': product and product.uom_id.id or False,
                }
        }

    def onchange_product_uom(self, cr, uid, ids, product_id, product_uom, context=None):
        res = {'value': {}}
        if not product_uom or not product_id:
            return res
        product = self.pool.get('product.product').browse(cr, uid, product_id, context=context)
        uom = self.pool.get('product.uom').browse(cr, uid, product_uom, context=context)
        if uom.category_id.id != product.uom_id.category_id.id:
            res['warning'] = {'title': _('Warning'), 'message': _('The Product Unit of Measure you chose has a different category than in the product form.')}
            res['value'].update({'product_uom': product.uom_id.id})
        return res

    def onchange_location_id(self, cr, uid, ids, location_id=None):
        """ On change of location
        """
        return {'value': {'location_dest_id': location_id}}

    def button_dummy(self, cr, uid, ids, context=None):
        return True

    def onchange_partner_id(self, cr, uid, ids, part, address_id):
        """ On change of partner sets the values of partner address,
        partner invoice address and pricelist.
        @param part: Changed id of partner.
        @param address_id: Address id from current record.
        @return: Dictionary of values.
        """
        part_obj = self.pool.get('res.partner')
        pricelist_obj = self.pool.get('product.pricelist')
        if not part:
            return {'value': {
                        'address_id': False,
                        'partner_invoice_id': False,
                        'pricelist_id': pricelist_obj.search(cr, uid, [], limit=1)[0]
                    }
            }
        addr = part_obj.address_get(cr, uid, [part], ['delivery', 'invoice', 'contact'])
        partner = part_obj.browse(cr, uid, part)
        pricelist = partner.property_product_pricelist and partner.property_product_pricelist.id or False
        return {'value': {
                    'address_id': addr['delivery'] or addr['contact'],
                    'partner_invoice_id': addr['invoice'],
                    'pricelist_id': pricelist
                }
        }

    def action_cancel_draft(self, cr, uid, ids, *args):
        """ Cancels repair order when it is in 'Draft' state.
        @param *arg: Arguments
        @return: True
        """
        if not len(ids):
            return False
        mrp_line_obj = self.pool.get('mrp.repair.line')
        for repair in self.browse(cr, uid, ids):
            mrp_line_obj.write(cr, uid, [l.id for l in repair.operations], {'state': 'draft'})
        self.write(cr, uid, ids, {'state': 'draft'})
        return self.create_workflow(cr, uid, ids)

    def action_confirm(self, cr, uid, ids, *args):
        """ Repair order state is set to 'To be invoiced' when invoice method
        is 'Before repair' else state becomes 'Confirmed'.
        @param *arg: Arguments
        @return: True
        """
        mrp_line_obj = self.pool.get('mrp.repair.line')
        for o in self.browse(cr, uid, ids):
            if (o.invoice_method == 'b4repair'):
                self.write(cr, uid, [o.id], {'state': '2binvoiced'})
            else:
                self.write(cr, uid, [o.id], {'state': 'confirmed'})
                for line in o.operations:
                    if line.product_id.tracking != 'none' and not line.lot_id:
                        raise UserError(_("Serial number is required for operation line with product '%s'") % (line.product_id.name))
                mrp_line_obj.write(cr, uid, [l.id for l in o.operations], {'state': 'confirmed'})
        return True

    def action_cancel(self, cr, uid, ids, context=None):
        """ Cancels repair order.
        @return: True
        """
        mrp_line_obj = self.pool.get('mrp.repair.line')
        for repair in self.browse(cr, uid, ids, context=context):
            if not repair.invoiced:
                mrp_line_obj.write(cr, uid, [l.id for l in repair.operations], {'state': 'cancel'}, context=context)
            else:
                raise UserError(_('Repair order is already invoiced.'))
        return self.write(cr, uid, ids, {'state': 'cancel'})

    def wkf_invoice_create(self, cr, uid, ids, *args):
        self.action_invoice_create(cr, uid, ids)
        return True

    def action_invoice_create(self, cr, uid, ids, group=False, context=None):
        """ Creates invoice(s) for repair order.
        @param group: It is set to true when group invoice is to be generated.
        @return: Invoice Ids.
        """
        res = {}
        invoices_group = {}
        inv_line_obj = self.pool.get('account.invoice.line')
        inv_obj = self.pool.get('account.invoice')
        repair_line_obj = self.pool.get('mrp.repair.line')
        repair_fee_obj = self.pool.get('mrp.repair.fee')
        for repair in self.browse(cr, uid, ids, context=context):
            res[repair.id] = False
            if repair.state in ('draft', 'cancel') or repair.invoice_id:
                continue
            if not (repair.partner_id.id and repair.partner_invoice_id.id):
                raise UserError(_('You have to select a Partner Invoice Address in the repair form!'))
            comment = repair.quotation_notes
            if (repair.invoice_method != 'none'):
                if group and repair.partner_invoice_id.id in invoices_group:
                    inv_id = invoices_group[repair.partner_invoice_id.id]
                    invoice = inv_obj.browse(cr, uid, inv_id)
                    invoice_vals = {
                        'name': invoice.name + ', ' + repair.name,
                        'origin': invoice.origin + ', ' + repair.name,
                        'comment': (comment and (invoice.comment and invoice.comment + "\n" + comment or comment)) or (invoice.comment and invoice.comment or ''),
                    }
                    inv_obj.write(cr, uid, [inv_id], invoice_vals, context=context)
                else:
                    if not repair.partner_id.property_account_receivable_id:
                        raise UserError(_('No account defined for partner "%s".') % repair.partner_id.name)
                    account_id = repair.partner_id.property_account_receivable_id.id
                    inv = {
                        'name': repair.name,
                        'origin': repair.name,
                        'type': 'out_invoice',
                        'account_id': account_id,
                        'partner_id': repair.partner_invoice_id.id or repair.partner_id.id,
                        'currency_id': repair.pricelist_id.currency_id.id,
                        'comment': repair.quotation_notes,
                        'fiscal_position_id': repair.partner_id.property_account_position_id.id
                    }
                    inv_id = inv_obj.create(cr, uid, inv)
                    invoices_group[repair.partner_invoice_id.id] = inv_id
                self.write(cr, uid, repair.id, {'invoiced': True, 'invoice_id': inv_id})

                for operation in repair.operations:
                    if operation.to_invoice:
                        if group:
                            name = repair.name + '-' + operation.name
                        else:
                            name = operation.name

                        if operation.product_id.property_account_income_id:
                            account_id = operation.product_id.property_account_income_id.id
                        elif operation.product_id.categ_id.property_account_income_categ_id:
                            account_id = operation.product_id.categ_id.property_account_income_categ_id.id
                        else:
                            raise UserError(_('No account defined for product "%s".') % operation.product_id.name)

                        invoice_line_id = inv_line_obj.create(cr, uid, {
                            'invoice_id': inv_id,
                            'name': name,
                            'origin': repair.name,
                            'account_id': account_id,
                            'quantity': operation.product_uom_qty,
                            'invoice_line_tax_ids': [(6, 0, [x.id for x in operation.tax_id])],
                            'uom_id': operation.product_uom.id,
                            'price_unit': operation.price_unit,
                            'price_subtotal': operation.product_uom_qty * operation.price_unit,
                            'product_id': operation.product_id and operation.product_id.id or False
                        })
                        repair_line_obj.write(cr, uid, [operation.id], {'invoiced': True, 'invoice_line_id': invoice_line_id})
                for fee in repair.fees_lines:
                    if fee.to_invoice:
                        if group:
                            name = repair.name + '-' + fee.name
                        else:
                            name = fee.name
                        if not fee.product_id:
                            raise UserError(_('No product defined on Fees!'))

                        if fee.product_id.property_account_income_id:
                            account_id = fee.product_id.property_account_income_id.id
                        elif fee.product_id.categ_id.property_account_income_categ_id:
                            account_id = fee.product_id.categ_id.property_account_income_categ_id.id
                        else:
                            raise UserError(_('No account defined for product "%s".') % fee.product_id.name)

                        invoice_fee_id = inv_line_obj.create(cr, uid, {
                            'invoice_id': inv_id,
                            'name': name,
                            'origin': repair.name,
                            'account_id': account_id,
                            'quantity': fee.product_uom_qty,
                            'invoice_line_tax_ids': [(6, 0, [x.id for x in fee.tax_id])],
                            'uom_id': fee.product_uom.id,
                            'product_id': fee.product_id and fee.product_id.id or False,
                            'price_unit': fee.price_unit,
                            'price_subtotal': fee.product_uom_qty * fee.price_unit
                        })
                        repair_fee_obj.write(cr, uid, [fee.id], {'invoiced': True, 'invoice_line_id': invoice_fee_id})
                inv_obj.compute_taxes(cr, uid, [inv_id], context=context)
                res[repair.id] = inv_id
        return res

    def action_repair_ready(self, cr, uid, ids, context=None):
        """ Writes repair order state to 'Ready'
        @return: True
        """
        for repair in self.browse(cr, uid, ids, context=context):
            self.pool.get('mrp.repair.line').write(cr, uid, [l.id for
                    l in repair.operations], {'state': 'confirmed'}, context=context)
            self.write(cr, uid, [repair.id], {'state': 'ready'})
        return True

    def action_repair_start(self, cr, uid, ids, context=None):
        """ Writes repair order state to 'Under Repair'
        @return: True
        """
        repair_line = self.pool.get('mrp.repair.line')
        for repair in self.browse(cr, uid, ids, context=context):
            repair_line.write(cr, uid, [l.id for
                    l in repair.operations], {'state': 'confirmed'}, context=context)
            repair.write({'state': 'under_repair'})
        return True

    def action_repair_end(self, cr, uid, ids, context=None):
        """ Writes repair order state to 'To be invoiced' if invoice method is
        After repair else state is set to 'Ready'.
        @return: True
        """
        for order in self.browse(cr, uid, ids, context=context):
            val = {}
            val['repaired'] = True
            if (not order.invoiced and order.invoice_method == 'after_repair'):
                val['state'] = '2binvoiced'
            elif (not order.invoiced and order.invoice_method == 'b4repair'):
                val['state'] = 'ready'
            else:
                pass
            self.write(cr, uid, [order.id], val)
        return True

    def wkf_repair_done(self, cr, uid, ids, *args):
        self.action_repair_done(cr, uid, ids)
        return True

    def action_repair_done(self, cr, uid, ids, context=None):
        """ Creates stock move for operation and stock move for final product of repair order.
        @return: Move ids of final products
        """
        res = {}
        move_obj = self.pool.get('stock.move')
        repair_line_obj = self.pool.get('mrp.repair.line')
        for repair in self.browse(cr, uid, ids, context=context):
            move_ids = []
            for move in repair.operations:
                move_id = move_obj.create(cr, uid, {
                    'name': move.name,
                    'product_id': move.product_id.id,
                    'restrict_lot_id': move.lot_id.id,
                    'product_uom_qty': move.product_uom_qty,
                    'product_uom': move.product_uom.id,
                    'partner_id': repair.address_id and repair.address_id.id or False,
                    'location_id': move.location_id.id,
                    'location_dest_id': move.location_dest_id.id,
                })
                move_ids.append(move_id)
                repair_line_obj.write(cr, uid, [move.id], {'move_id': move_id, 'state': 'done'}, context=context)
            move_id = move_obj.create(cr, uid, {
                'name': repair.name,
                'product_id': repair.product_id.id,
                'product_uom': repair.product_uom.id or repair.product_id.uom_id.id,
                'product_uom_qty': repair.product_qty,
                'partner_id': repair.address_id and repair.address_id.id or False,
                'location_id': repair.location_id.id,
                'location_dest_id': repair.location_dest_id.id,
                'restrict_lot_id': repair.lot_id.id,
            })
            move_ids.append(move_id)
            move_obj.action_done(cr, uid, move_ids, context=context)
            self.write(cr, uid, [repair.id], {'state': 'done', 'move_id': move_id}, context=context)
            res[repair.id] = move_id
        return res


class ProductChangeMixin(object):
    def product_id_change(self, cr, uid, ids, pricelist, product, uom=False,
                          product_uom_qty=0, partner_id=False, guarantee_limit=False, context=None):
        """ On change of product it sets product quantity, tax account, name,
        uom of product, unit price and price subtotal.
        @param pricelist: Pricelist of current record.
        @param product: Changed id of product.
        @param uom: UoM of current record.
        @param product_uom_qty: Quantity of current record.
        @param partner_id: Partner of current record.
        @param guarantee_limit: Guarantee limit of current record.
        @return: Dictionary of values and warning message.
        """
        result = {}
        warning = {}
        ctx = context and context.copy() or {}
        ctx['uom'] = uom

        if not product_uom_qty:
            product_uom_qty = 1
        result['product_uom_qty'] = product_uom_qty

        if product:
            product_obj = self.pool.get('product.product').browse(cr, uid, product, context=ctx)
            if partner_id:
                partner = self.pool.get('res.partner').browse(cr, uid, partner_id)
                result['tax_id'] = self.pool.get('account.fiscal.position').map_tax(cr, uid, partner.property_account_position_id, product_obj.taxes_id, context=ctx)

            result['name'] = product_obj.display_name
            result['product_uom'] = product_obj.uom_id and product_obj.uom_id.id or False
            if not pricelist:
                warning = {
                    'title': _('No Pricelist!'),
                    'message':
                        _('You have to select a pricelist in the Repair form !\n'
                        'Please set one before choosing a product.')
                }
            else:
                price = self.pool.get('product.pricelist').price_get(cr, uid, [pricelist],
                            product, product_uom_qty, partner_id, context=ctx)[pricelist]

                if price is False:
                    warning = {
                        'title': _('No valid pricelist line found !'),
                        'message':
                            _("Couldn't find a pricelist line matching this product and quantity.\n"
                            "You have to change either the product, the quantity or the pricelist.")
                     }
                else:
                    result.update({'price_unit': price, 'price_subtotal': 0.0})

        return {'value': result, 'warning': warning}


class mrp_repair_line(osv.osv, ProductChangeMixin):
    _name = 'mrp.repair.line'
    _description = 'Repair Line'

    def _amount_line(self, cr, uid, ids, field_name, arg, context=None):
        """ Calculates amount.
        @param field_name: Name of field.
        @param arg: Argument
        @return: Dictionary of values.
        """
        res = {}
        tax_obj = self.pool.get('account.tax')
        # cur_obj = self.pool.get('res.currency')
        for line in self.browse(cr, uid, ids, context=context):
            if line.to_invoice:
                cur = line.repair_id.pricelist_id.currency_id
                taxes = tax_obj.compute_all(cr, uid, line.tax_id.ids, line.price_unit, cur.id, line.product_uom_qty, line.product_id.id, line.repair_id.partner_id.id)
                #res[line.id] = cur_obj.round(cr, uid, cur, taxes['total'])
                res[line.id] = taxes['total_excluded']
            else:
                res[line.id] = 0
        return res

    _columns = {
        'name': fields.char('Description', required=True),
        'repair_id': fields.many2one('mrp.repair', 'Repair Order Reference', ondelete='cascade', select=True),
        'type': fields.selection([('add', 'Add'), ('remove', 'Remove')], 'Type', required=True),
        'to_invoice': fields.boolean('To Invoice'),
        'product_id': fields.many2one('product.product', 'Product', required=True),
        'invoiced': fields.boolean('Invoiced', readonly=True, copy=False),
        'price_unit': fields.float('Unit Price', required=True, digits_compute=dp.get_precision('Product Price')),
<<<<<<< HEAD
        'price_subtotal': fields.function(_amount_line, string='Subtotal', digits=0),
        'tax_id': fields.many2many('account.tax', 'repair_operation_line_tax', 'repair_operation_line_id', 'tax_id', 'Taxes'),
=======
        'price_subtotal': fields.function(_amount_line, string='Subtotal', digits_compute=dp.get_precision('Account')),
        'tax_id': fields.many2many('account.tax', 'repair_operation_line_tax', 'repair_operation_line_id', 'tax_id', 'Taxes',
            domain=['|', ('active', '=', False), ('active', '=', True)]),
>>>>>>> 589751ca
        'product_uom_qty': fields.float('Quantity', digits_compute=dp.get_precision('Product Unit of Measure'), required=True),
        'product_uom': fields.many2one('product.uom', 'Product Unit of Measure', required=True),
        'invoice_line_id': fields.many2one('account.invoice.line', 'Invoice Line', readonly=True, copy=False),
        'location_id': fields.many2one('stock.location', 'Source Location', required=True, select=True),
        'location_dest_id': fields.many2one('stock.location', 'Dest. Location', required=True, select=True),
        'move_id': fields.many2one('stock.move', 'Inventory Move', readonly=True, copy=False),
        'lot_id': fields.many2one('stock.production.lot', 'Lot'),
        'state': fields.selection([
                    ('draft', 'Draft'),
                    ('confirmed', 'Confirmed'),
                    ('done', 'Done'),
                    ('cancel', 'Cancelled')], 'Status', required=True, readonly=True, copy=False,
                    help=' * The \'Draft\' status is set automatically as draft when repair order in draft status. \
                        \n* The \'Confirmed\' status is set automatically as confirm when repair order in confirm status. \
                        \n* The \'Done\' status is set automatically when repair order is completed.\
                        \n* The \'Cancelled\' status is set automatically when user cancel repair order.'),
    }
    _defaults = {
        'state': lambda *a: 'draft',
        'product_uom_qty': lambda *a: 1,
    }

    def onchange_operation_type(self, cr, uid, ids, type, guarantee_limit, company_id=False, context=None):
        """ On change of operation type it sets source location, destination location
        and to invoice field.
        @param product: Changed operation type.
        @param guarantee_limit: Guarantee limit of current record.
        @return: Dictionary of values.
        """
        if not type:
            return {'value': {
                'location_id': False,
                'location_dest_id': False
                }}
        location_obj = self.pool.get('stock.location')
        warehouse_obj = self.pool.get('stock.warehouse')
        location_id = location_obj.search(cr, uid, [('usage', '=', 'production')], context=context)
        location_id = location_id and location_id[0] or False

        if type == 'add':
            # TOCHECK: Find stock location for user's company warehouse or
            # repair order's company's warehouse (company_id field is added in fix of lp:831583)
            args = company_id and [('company_id', '=', company_id)] or []
            warehouse_ids = warehouse_obj.search(cr, uid, args, context=context)
            stock_id = False
            if warehouse_ids:
                stock_id = warehouse_obj.browse(cr, uid, warehouse_ids[0], context=context).lot_stock_id.id
            to_invoice = (guarantee_limit and datetime.strptime(guarantee_limit, '%Y-%m-%d') < datetime.now())

            return {'value': {
                'to_invoice': to_invoice,
                'location_id': stock_id,
                'location_dest_id': location_id
                }}
        scrap_location_ids = location_obj.search(cr, uid, [('scrap_location', '=', True)], context=context)

        return {'value': {
                'to_invoice': False,
                'location_id': location_id,
                'location_dest_id': scrap_location_ids and scrap_location_ids[0] or False,
                }}


class mrp_repair_fee(osv.osv, ProductChangeMixin):
    _name = 'mrp.repair.fee'
    _description = 'Repair Fees Line'

    def _amount_line(self, cr, uid, ids, field_name, arg, context=None):
        """ Calculates amount.
        @param field_name: Name of field.
        @param arg: Argument
        @return: Dictionary of values.
        """
        res = {}
        tax_obj = self.pool.get('account.tax')
        cur_obj = self.pool.get('res.currency')
        for line in self.browse(cr, uid, ids, context=context):
            if line.to_invoice:
                cur = line.repair_id.pricelist_id.currency_id
                taxes = tax_obj.compute_all(cr, uid, line.tax_id.ids, line.price_unit, cur.id, line.product_uom_qty, line.product_id.id, line.repair_id.partner_id.id)
                res[line.id] = taxes['total_excluded']
            else:
                res[line.id] = 0
        return res

    _columns = {
        'repair_id': fields.many2one('mrp.repair', 'Repair Order Reference', required=True, ondelete='cascade', select=True),
        'name': fields.char('Description', select=True, required=True),
        'product_id': fields.many2one('product.product', 'Product'),
        'product_uom_qty': fields.float('Quantity', digits_compute=dp.get_precision('Product Unit of Measure'), required=True),
        'price_unit': fields.float('Unit Price', required=True),
        'product_uom': fields.many2one('product.uom', 'Product Unit of Measure', required=True),
<<<<<<< HEAD
        'price_subtotal': fields.function(_amount_line, string='Subtotal', digits=0),
        'tax_id': fields.many2many('account.tax', 'repair_fee_line_tax', 'repair_fee_line_id', 'tax_id', 'Taxes'),
=======
        'price_subtotal': fields.function(_amount_line, string='Subtotal', digits_compute=dp.get_precision('Account')),
        'tax_id': fields.many2many('account.tax', 'repair_fee_line_tax', 'repair_fee_line_id', 'tax_id', 'Taxes',
            domain=['|', ('active', '=', False), ('active', '=', True)]),
>>>>>>> 589751ca
        'invoice_line_id': fields.many2one('account.invoice.line', 'Invoice Line', readonly=True, copy=False),
        'to_invoice': fields.boolean('To Invoice'),
        'invoiced': fields.boolean('Invoiced', readonly=True, copy=False),
    }

    _defaults = {
        'to_invoice': lambda *a: True,
    }<|MERGE_RESOLUTION|>--- conflicted
+++ resolved
@@ -561,14 +561,9 @@
         'product_id': fields.many2one('product.product', 'Product', required=True),
         'invoiced': fields.boolean('Invoiced', readonly=True, copy=False),
         'price_unit': fields.float('Unit Price', required=True, digits_compute=dp.get_precision('Product Price')),
-<<<<<<< HEAD
         'price_subtotal': fields.function(_amount_line, string='Subtotal', digits=0),
-        'tax_id': fields.many2many('account.tax', 'repair_operation_line_tax', 'repair_operation_line_id', 'tax_id', 'Taxes'),
-=======
-        'price_subtotal': fields.function(_amount_line, string='Subtotal', digits_compute=dp.get_precision('Account')),
         'tax_id': fields.many2many('account.tax', 'repair_operation_line_tax', 'repair_operation_line_id', 'tax_id', 'Taxes',
             domain=['|', ('active', '=', False), ('active', '=', True)]),
->>>>>>> 589751ca
         'product_uom_qty': fields.float('Quantity', digits_compute=dp.get_precision('Product Unit of Measure'), required=True),
         'product_uom': fields.many2one('product.uom', 'Product Unit of Measure', required=True),
         'invoice_line_id': fields.many2one('account.invoice.line', 'Invoice Line', readonly=True, copy=False),
@@ -661,14 +656,9 @@
         'product_uom_qty': fields.float('Quantity', digits_compute=dp.get_precision('Product Unit of Measure'), required=True),
         'price_unit': fields.float('Unit Price', required=True),
         'product_uom': fields.many2one('product.uom', 'Product Unit of Measure', required=True),
-<<<<<<< HEAD
         'price_subtotal': fields.function(_amount_line, string='Subtotal', digits=0),
-        'tax_id': fields.many2many('account.tax', 'repair_fee_line_tax', 'repair_fee_line_id', 'tax_id', 'Taxes'),
-=======
-        'price_subtotal': fields.function(_amount_line, string='Subtotal', digits_compute=dp.get_precision('Account')),
         'tax_id': fields.many2many('account.tax', 'repair_fee_line_tax', 'repair_fee_line_id', 'tax_id', 'Taxes',
             domain=['|', ('active', '=', False), ('active', '=', True)]),
->>>>>>> 589751ca
         'invoice_line_id': fields.many2one('account.invoice.line', 'Invoice Line', readonly=True, copy=False),
         'to_invoice': fields.boolean('To Invoice'),
         'invoiced': fields.boolean('Invoiced', readonly=True, copy=False),
