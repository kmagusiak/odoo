--- conflicted
+++ resolved
@@ -1,18 +1,3 @@
-<<<<<<< HEAD
-# Hungarian translation for openobject-addons
-# Copyright (c) 2014 Rosetta Contributors and Canonical Ltd 2014
-# This file is distributed under the same license as the openobject-addons package.
-# FIRST AUTHOR <EMAIL@ADDRESS>, 2014.
-#
-msgid ""
-msgstr ""
-"Project-Id-Version: openobject-addons\n"
-"Report-Msgid-Bugs-To: FULL NAME <EMAIL@ADDRESS>\n"
-"POT-Creation-Date: 2014-09-23 16:28+0000\n"
-"PO-Revision-Date: 2014-11-05 14:12+0000\n"
-"Last-Translator: krnkris <Unknown>\n"
-"Language-Team: Hungarian <hu@li.org>\n"
-=======
 # Translation of Odoo Server.
 # This file contains the translation of the following modules:
 # * mass_mailing
@@ -29,12 +14,11 @@
 "PO-Revision-Date: 2015-12-12 22:37+0000\n"
 "Last-Translator: Kris Krnacs\n"
 "Language-Team: Hungarian (http://www.transifex.com/odoo/odoo-8/language/hu/)\n"
->>>>>>> f9f7669e
 "MIME-Version: 1.0\n"
 "Content-Type: text/plain; charset=UTF-8\n"
-"Content-Transfer-Encoding: 8bit\n"
-"X-Launchpad-Export-Date: 2014-11-06 06:58+0000\n"
-"X-Generator: Launchpad (build 17223)\n"
+"Content-Transfer-Encoding: \n"
+"Language: hu\n"
+"Plural-Forms: nplurals=2; plural=(n != 1);\n"
 
 #. module: mass_mailing
 #: code:addons/mass_mailing/models/mass_mailing.py:473
@@ -46,142 +30,53 @@
 #: model:email.template,body_html:mass_mailing.newsletter_template
 msgid ""
 "<div data-snippet-id=\"big-picture\" style=\"padding:0px; margin:0px\">\n"
-"<table cellpadding=\"0\" cellspacing=\"0\" style=\"margin:10px 0px "
-"0px;vertical-align:top;padding:0px;font-family:arial;font-"
-"size:12px;color:rgb(51,51,51)\">\n"
+"<table cellpadding=\"0\" cellspacing=\"0\" style=\"margin:10px 0px 0px;vertical-align:top;padding:0px;font-family:arial;font-size:12px;color:rgb(51,51,51)\">\n"
 "    <tbody>\n"
 "        <tr>\n"
 "            <td style=\"width:600px\" valign=\"top\">\n"
-"            <h2 style=\"text-align: center; padding:0px 5px\">A Punchy "
-"Headline</h2>\n"
+"            <h2 style=\"text-align: center; padding:0px 5px\">A Punchy Headline</h2>\n"
 "            </td>\n"
 "        </tr>\n"
 "        <tr>\n"
-"            <td style=\"width:600px\" valign=\"top\"><img "
-"src=\"/website/static/src/img/big_picture.png\" "
-"style=\"display:block;border:none;min-height:250px;margin:0 auto;\" "
-"width=\"500\"></td>\n"
+"            <td style=\"width:600px\" valign=\"top\"><img src=\"/website/static/src/img/big_picture.png\" style=\"display:block;border:none;min-height:250px;margin:0 auto;\" width=\"500\"></td>\n"
 "        </tr>\n"
 "        <tr>\n"
 "            <td style=\"width:600px\" valign=\"top\">\n"
 "            <p style=\"text-align: center; overflow:hidden\"></p>\n"
 "\n"
-"            <h3 style=\"text-align: center; padding:0px 5px\">A Small "
-"Subtitle for ${object.name}</h3>\n"
+"            <h3 style=\"text-align: center; padding:0px 5px\">A Small Subtitle for ${object.name}</h3>\n"
 "\n"
 "            <p></p>\n"
 "\n"
-"            <p style=\"text-align: center; overflow:hidden\">Choose a "
-"vibrant image and write an inspiring paragraph about it. It does not have to "
-"be long, but it should reinforce your image.</p>\n"
+"            <p style=\"text-align: center; overflow:hidden\">Choose a vibrant image and write an inspiring paragraph about it. It does not have to be long, but it should reinforce your image.</p>\n"
 "            </td>\n"
 "        </tr>\n"
 "    </tbody>\n"
 "</table>\n"
 "</div>\n"
 "<div data-snippet-id=\"three-columns\" style=\"padding:0px; margin:0px\">\n"
-"<table cellpadding=\"0\" cellspacing=\"0\" style=\"margin:10px 0px "
-"0px;vertical-align:top;padding:0px;font-family:arial;font-"
-"size:12px;color:rgb(51,51,51)\">\n"
+"<table cellpadding=\"0\" cellspacing=\"0\" style=\"margin:10px 0px 0px;vertical-align:top;padding:0px;font-family:arial;font-size:12px;color:rgb(51,51,51)\">\n"
 "    <tbody>\n"
 "        <tr>\n"
-"            <td style=\"width:300px\" valign=\"top\"><img "
-"src=\"/website/static/src/img/desert_thumb.jpg\" "
-"style=\"display:block;border:none;min-height:50px\" width=\"275\"></td>\n"
-"            <td style=\"width:300px\" valign=\"top\"><img "
-"src=\"/website/static/src/img/deers_thumb.jpg\" "
-"style=\"display:block;border:none;min-height:50px\" width=\"275\"></td>\n"
+"            <td style=\"width:300px\" valign=\"top\"><img src=\"/website/static/src/img/desert_thumb.jpg\" style=\"display:block;border:none;min-height:50px\" width=\"275\"></td>\n"
+"            <td style=\"width:300px\" valign=\"top\"><img src=\"/website/static/src/img/deers_thumb.jpg\" style=\"display:block;border:none;min-height:50px\" width=\"275\"></td>\n"
 "        </tr>\n"
 "        <tr>\n"
 "            <td style=\"width:300px\" valign=\"top\">\n"
-"            <h3 style=\"text-align: center; padding:0px 5px\">Feature "
-"One</h3>\n"
+"            <h3 style=\"text-align: center; padding:0px 5px\">Feature One</h3>\n"
 "\n"
-"            <p style=\"overflow:hidden\">Choose a vibrant image and write an "
-"inspiring paragraph about it. It does not have to be long, but it should "
-"reinforce your image.</p>\n"
+"            <p style=\"overflow:hidden\">Choose a vibrant image and write an inspiring paragraph about it. It does not have to be long, but it should reinforce your image.</p>\n"
 "            </td>\n"
 "            <td style=\"width:300px\" valign=\"top\">\n"
-"            <h3 style=\"text-align: center; padding:0px 5px\">Feature "
-"Two</h3>\n"
+"            <h3 style=\"text-align: center; padding:0px 5px\">Feature Two</h3>\n"
 "\n"
-"            <p style=\"overflow:hidden\">Choose a vibrant image and write an "
-"inspiring paragraph about it. It does not have to be long, but it should "
-"reinforce your image.</p>\n"
+"            <p style=\"overflow:hidden\">Choose a vibrant image and write an inspiring paragraph about it. It does not have to be long, but it should reinforce your image.</p>\n"
 "            </td>\n"
 "        </tr>\n"
 "    </tbody>\n"
 "</table>\n"
 "</div>"
-msgstr ""
-"<div data-snippet-id=\"big-picture\" style=\"padding:0px; margin:0px\">\n"
-"<table cellpadding=\"0\" cellspacing=\"0\" style=\"margin:10px 0px "
-"0px;vertical-align:top;padding:0px;font-family:arial;font-"
-"size:12px;color:rgb(51,51,51)\">\n"
-"    <tbody>\n"
-"        <tr>\n"
-"            <td style=\"width:600px\" valign=\"top\">\n"
-"            <h2 style=\"text-align: center; padding:0px 5px\">A Punchy "
-"Headline</h2>\n"
-"            </td>\n"
-"        </tr>\n"
-"        <tr>\n"
-"            <td style=\"width:600px\" valign=\"top\"><img "
-"src=\"/website/static/src/img/big_picture.png\" "
-"style=\"display:block;border:none;min-height:250px;margin:0 auto;\" "
-"width=\"500\"></td>\n"
-"        </tr>\n"
-"        <tr>\n"
-"            <td style=\"width:600px\" valign=\"top\">\n"
-"            <p style=\"text-align: center; overflow:hidden\"></p>\n"
-"\n"
-"            <h3 style=\"text-align: center; padding:0px 5px\">Kis alcím "
-"ehhez ${object.name}</h3>\n"
-"\n"
-"            <p></p>\n"
-"\n"
-"            <p style=\"text-align: center; overflow:hidden\">Válasszon egy "
-"kiváló ábrát és írjon egy lenyűgöző bekezdést róla. Nem kell hogy hosszú "
-"legyen, de erősítse meg vele a kép tartalmát.</p>\n"
-"            </td>\n"
-"        </tr>\n"
-"    </tbody>\n"
-"</table>\n"
-"</div>\n"
-"<div data-snippet-id=\"three-columns\" style=\"padding:0px; margin:0px\">\n"
-"<table cellpadding=\"0\" cellspacing=\"0\" style=\"margin:10px 0px "
-"0px;vertical-align:top;padding:0px;font-family:arial;font-"
-"size:12px;color:rgb(51,51,51)\">\n"
-"    <tbody>\n"
-"        <tr>\n"
-"            <td style=\"width:300px\" valign=\"top\"><img "
-"src=\"/website/static/src/img/desert_thumb.jpg\" "
-"style=\"display:block;border:none;min-height:50px\" width=\"275\"></td>\n"
-"            <td style=\"width:300px\" valign=\"top\"><img "
-"src=\"/website/static/src/img/deers_thumb.jpg\" "
-"style=\"display:block;border:none;min-height:50px\" width=\"275\"></td>\n"
-"        </tr>\n"
-"        <tr>\n"
-"            <td style=\"width:300px\" valign=\"top\">\n"
-"            <h3 style=\"text-align: center; padding:0px 5px\">Egyes "
-"tulajdonság</h3>\n"
-"\n"
-"            <p style=\"overflow:hidden\">Válasszon egy kiváló ábrát és írjon "
-"egy lenyűgöző bekezdést róla. Nem kell hogy hosszú legyen, de erősítse meg "
-"vele a kép tartalmát.</p>\n"
-"            </td>\n"
-"            <td style=\"width:300px\" valign=\"top\">\n"
-"            <h3 style=\"text-align: center; padding:0px 5px\">Feature "
-"Two</h3>\n"
-"\n"
-"            <p style=\"overflow:hidden\">Válasszon egy kiváló ábrát és írjon "
-"egy lenyűgöző bekezdést róla. Nem kell hogy hosszú legyen, de erősítse meg "
-"vele a kép tartalmát.</p>\n"
-"            </td>\n"
-"        </tr>\n"
-"    </tbody>\n"
-"</table>\n"
-"</div>"
+msgstr "<div data-snippet-id=\"big-picture\" style=\"padding:0px; margin:0px\">\n<table cellpadding=\"0\" cellspacing=\"0\" style=\"margin:10px 0px 0px;vertical-align:top;padding:0px;font-family:arial;font-size:12px;color:rgb(51,51,51)\">\n    <tbody>\n        <tr>\n            <td style=\"width:600px\" valign=\"top\">\n            <h2 style=\"text-align: center; padding:0px 5px\">A Punchy Headline</h2>\n            </td>\n        </tr>\n        <tr>\n            <td style=\"width:600px\" valign=\"top\"><img src=\"/website/static/src/img/big_picture.png\" style=\"display:block;border:none;min-height:250px;margin:0 auto;\" width=\"500\"></td>\n        </tr>\n        <tr>\n            <td style=\"width:600px\" valign=\"top\">\n            <p style=\"text-align: center; overflow:hidden\"></p>\n\n            <h3 style=\"text-align: center; padding:0px 5px\">Kis alcím ehhez ${object.name}</h3>\n\n            <p></p>\n\n            <p style=\"text-align: center; overflow:hidden\">Válasszon egy kiváló ábrát és írjon egy lenyűgöző bekezdést róla. Nem kell hogy hosszú legyen, de erősítse meg vele a kép tartalmát.</p>\n            </td>\n        </tr>\n    </tbody>\n</table>\n</div>\n<div data-snippet-id=\"three-columns\" style=\"padding:0px; margin:0px\">\n<table cellpadding=\"0\" cellspacing=\"0\" style=\"margin:10px 0px 0px;vertical-align:top;padding:0px;font-family:arial;font-size:12px;color:rgb(51,51,51)\">\n    <tbody>\n        <tr>\n            <td style=\"width:300px\" valign=\"top\"><img src=\"/website/static/src/img/desert_thumb.jpg\" style=\"display:block;border:none;min-height:50px\" width=\"275\"></td>\n            <td style=\"width:300px\" valign=\"top\"><img src=\"/website/static/src/img/deers_thumb.jpg\" style=\"display:block;border:none;min-height:50px\" width=\"275\"></td>\n        </tr>\n        <tr>\n            <td style=\"width:300px\" valign=\"top\">\n            <h3 style=\"text-align: center; padding:0px 5px\">Egyes tulajdonság</h3>\n\n            <p style=\"overflow:hidden\">Válasszon egy kiváló ábrát és írjon egy lenyűgöző bekezdést róla. Nem kell hogy hosszú legyen, de erősítse meg vele a kép tartalmát.</p>\n            </td>\n            <td style=\"width:300px\" valign=\"top\">\n            <h3 style=\"text-align: center; padding:0px 5px\">Feature Two</h3>\n\n            <p style=\"overflow:hidden\">Válasszon egy kiváló ábrát és írjon egy lenyűgöző bekezdést róla. Nem kell hogy hosszú legyen, de erősítse meg vele a kép tartalmát.</p>\n            </td>\n        </tr>\n    </tbody>\n</table>\n</div>"
 
 #. module: mass_mailing
 #: model:ir.actions.act_window,help:mass_mailing.action_view_mass_mailing_contacts_from_list
@@ -190,11 +85,7 @@
 "                Click to create a recipient.\n"
 "              </p>\n"
 "            "
-msgstr ""
-"<p class=\"oe_view_nocontent_create\">\n"
-"                Kattintson egy címzett létrehozásához.\n"
-"              </p>\n"
-"            "
+msgstr "<p class=\"oe_view_nocontent_create\">\n                Kattintson egy címzett létrehozásához.\n              </p>\n            "
 
 #. module: mass_mailing
 #: model:ir.actions.act_window,help:mass_mailing.action_view_mass_mailing_campaigns
@@ -202,18 +93,10 @@
 "<p class=\"oe_view_nocontent_create\">\n"
 "                Click to define a new mass mailing campaign.\n"
 "              </p><p>\n"
-"                Create a campaign to structure mass mailing and get analysis "
-"from email status.\n"
+"                Create a campaign to structure mass mailing and get analysis from email status.\n"
 "              </p>\n"
 "            "
-msgstr ""
-"<p class=\"oe_view_nocontent_create\">\n"
-"                Kattintson egy új tömeges levelező kampány létrehozásához.\n"
-"              </p><p>\n"
-"                Hozzon létre kampányt a tömeges levelezés él felépítéséhez "
-"és jusson hozzá az elemzésekhez az email-ek állapotaiból.\n"
-"              </p>\n"
-"            "
+msgstr "<p class=\"oe_view_nocontent_create\">\n                Kattintson egy új tömeges levelező kampány létrehozásához.\n              </p><p>\n                Hozzon létre kampányt a tömeges levelezés él felépítéséhez és jusson hozzá az elemzésekhez az email-ek állapotaiból.\n              </p>\n            "
 
 #. module: mass_mailing
 #: model:ir.actions.act_window,help:mass_mailing.action_view_mass_mailing_lists
@@ -224,13 +107,7 @@
 "    Mailing lists allows you to to manage customers and\n"
 "    contacts easily and to send to mailings in a single click.\n"
 "</p>"
-msgstr ""
-"<p class=\"oe_view_nocontent_create\">\n"
-"    Kattintson ide új levelező lista létrehozásához.\n"
-"</p><p>\n"
-"    A levelező listák lehetővé teszik a vevők és kapcsolatok könnyű \n"
-"    kezelését és egy kattintással a levelezésekhez való kapcsolását.\n"
-"</p>"
+msgstr "<p class=\"oe_view_nocontent_create\">\n    Kattintson ide új levelező lista létrehozásához.\n</p><p>\n    A levelező listák lehetővé teszik a vevők és kapcsolatok könnyű \n    kezelését és egy kattintással a levelezésekhez való kapcsolását.\n</p>"
 
 #. module: mass_mailing
 #: model:ir.actions.act_window,help:mass_mailing.action_view_mass_mailings
@@ -239,17 +116,9 @@
 "<p class=\"oe_view_nocontent_create\">\n"
 "    Click here to create a new mailing.\n"
 "</p><p>\n"
-"    Mass mailing allows you to to easily design and send mass mailings to "
-"your contacts, customers or leads using mailing lists.\n"
+"    Mass mailing allows you to to easily design and send mass mailings to your contacts, customers or leads using mailing lists.\n"
 "</p>"
-msgstr ""
-"<p class=\"oe_view_nocontent_create\">\n"
-"    Kattintson ide új levelezés létrehozásához.\n"
-"</p><p>\n"
-"    Tömeges levelezés lehetővé teszi a könnyű létrehozást és a "
-"kapcsolatokhoz, vásárlókhoz vagy érdeklődőkhöz való tömeges levél kiküldést "
-"a levéllisták használatával.\n"
-"</p>"
+msgstr "<p class=\"oe_view_nocontent_create\">\n    Kattintson ide új levelezés létrehozásához.\n</p><p>\n    Tömeges levelezés lehetővé teszi a könnyű létrehozást és a kapcsolatokhoz, vásárlókhoz vagy érdeklődőkhöz való tömeges levél kiküldést a levéllisták használatával.\n</p>"
 
 #. module: mass_mailing
 #: field:mail.mass_mailing.campaign,unique_ab_testing:0
@@ -285,8 +154,7 @@
 msgstr "Levéltörzs"
 
 #. module: mass_mailing
-#: field:mail.mail.statistics,bounced:0
-#: field:mail.mass_mailing,bounced:0
+#: field:mail.mail.statistics,bounced:0 field:mail.mass_mailing,bounced:0
 #: field:mail.mass_mailing.campaign,bounced:0
 #: field:mail.statistics.report,bounced:0
 msgid "Bounced"
@@ -335,8 +203,7 @@
 msgstr "Kattintson az email megszerkesztéséhez."
 
 #. module: mass_mailing
-#: field:mail.mass_mailing,color:0
-#: field:mail.mass_mailing.campaign,color:0
+#: field:mail.mass_mailing,color:0 field:mail.mass_mailing.campaign,color:0
 msgid "Color Index"
 msgstr "Szín meghatározó"
 
@@ -539,8 +406,7 @@
 msgstr "Kiterjesztett szűrők…"
 
 #. module: mass_mailing
-#: field:mail.mass_mailing,failed:0
-#: field:mail.mass_mailing.campaign,failed:0
+#: field:mail.mass_mailing,failed:0 field:mail.mass_mailing.campaign,failed:0
 msgid "Failed"
 msgstr "Sikertelen"
 
@@ -556,6 +422,7 @@
 msgstr "Elkezdés dátuma"
 
 #. module: mass_mailing
+#: view:mail.mail.statistics:mass_mailing.view_mail_mail_statistics_search
 #: view:mail.mass_mailing:mass_mailing.view_mail_mass_mailing_search
 #: view:mail.mass_mailing.campaign:mass_mailing.view_mail_mass_mailing_campaign_search
 #: view:mail.mass_mailing.contact:mass_mailing.view_mail_mass_mailing_contact_search
@@ -572,20 +439,13 @@
 msgid ""
 "Holds the Chatter summary (number of messages, ...). This summary is "
 "directly in html format in order to be inserted in kanban views."
-msgstr ""
-"A társalgás összefoglalóját leállítja (üzenetek száma,...). Ez az "
-"összefoglaló direkt HTML formátumú, hogy beilleszthető legyen a kanban "
-"nézetekbe."
-
-#. module: mass_mailing
-#: field:mail.mail.statistics,id:0
-#: field:mail.mass_mailing,id:0
-#: field:mail.mass_mailing.campaign,id:0
-#: field:mail.mass_mailing.category,id:0
-#: field:mail.mass_mailing.contact,id:0
-#: field:mail.mass_mailing.list,id:0
-#: field:mail.mass_mailing.stage,id:0
-#: field:mail.mass_mailing.test,id:0
+msgstr "A társalgás összefoglalóját leállítja (üzenetek száma,...). Ez az összefoglaló direkt HTML formátumú, hogy beilleszthető legyen a kanban nézetekbe."
+
+#. module: mass_mailing
+#: field:mail.mail.statistics,id:0 field:mail.mass_mailing,id:0
+#: field:mail.mass_mailing.campaign,id:0 field:mail.mass_mailing.category,id:0
+#: field:mail.mass_mailing.contact,id:0 field:mail.mass_mailing.list,id:0
+#: field:mail.mass_mailing.stage,id:0 field:mail.mass_mailing.test,id:0
 #: field:mail.statistics.report,id:0
 msgid "ID"
 msgstr "Azonosító ID"
@@ -596,10 +456,7 @@
 "ID of the related mail_mail. This field is an integer field becausethe "
 "related mail_mail can be deleted separately from its statistics.However the "
 "ID is needed for several action and controllers."
-msgstr ""
-"Az idevonatkozó mail_mail azonosító ID-je. Ez a mező egy egész szám, mert az "
-"ide vonatkozó mail_mail statisztikákból külön is ki lehet törölni. Azonban "
-"az azonosító ID szükséges más műveletekhez és ellenőrzésekhez."
+msgstr "Az idevonatkozó mail_mail azonosító ID-je. Ez a mező egy egész szám, mert az ide vonatkozó mail_mail statisztikákból külön is ki lehet törölni. Azonban az azonosító ID szükséges más műveletekhez és ellenőrzésekhez."
 
 #. module: mass_mailing
 #: help:mail.mass_mailing.contact,message_unread:0
@@ -611,9 +468,7 @@
 msgid ""
 "If checked, recipients will be mailed only once, allowing to sendvarious "
 "mailings in a single campaign to test the effectivenessof the mailings."
-msgstr ""
-"Ha bejelölt, a fogadó feleknek csak egyszer lesz kiküldve, egy kampányon "
-"belüli különböző levél kiküldési lehetőséghez a levelezések hatékonyságához."
+msgstr "Ha bejelölt, a fogadó feleknek csak egyszer lesz kiküldve, egy kampányon belüli különböző levél kiküldési lehetőséghez a levelezések hatékonyságához."
 
 #. module: mass_mailing
 #: selection:mail.mass_mailing,reply_to_mode:0
@@ -631,8 +486,7 @@
 msgstr "Utolsó üzenet időpontja"
 
 #. module: mass_mailing
-#: field:mail.mail.statistics,write_uid:0
-#: field:mail.mass_mailing,write_uid:0
+#: field:mail.mail.statistics,write_uid:0 field:mail.mass_mailing,write_uid:0
 #: field:mail.mass_mailing.campaign,write_uid:0
 #: field:mail.mass_mailing.category,write_uid:0
 #: field:mail.mass_mailing.contact,write_uid:0
@@ -761,8 +615,7 @@
 #: model:ir.model,name:mass_mailing.model_mail_mass_mailing
 #: model:ir.ui.menu,name:mass_mailing.mass_mailing_campaign
 #: field:mail.compose.message,mass_mailing_id:0
-#: field:mail.compose.message,mass_mailing_name:0
-#: field:mail.mail,mailing_id:0
+#: field:mail.compose.message,mass_mailing_name:0 field:mail.mail,mailing_id:0
 #: field:mail.mail.statistics,mass_mailing_id:0
 #: view:mail.mass_mailing:mass_mailing.view_mail_mass_mailing_form
 #: view:mail.mass_mailing:mass_mailing.view_mail_mass_mailing_graph
@@ -826,11 +679,7 @@
 "information like number of bounced mails, opened mails, replied mails. You "
 "can sort out your analysis by different groups to get accurate grained "
 "analysis."
-msgstr ""
-"Tömeges email küldési statisztikák lehetővé teszik a különböző levelezésen "
-"alapuló információk ellenőrzését mint a levélcsomagban foglalt levelek, "
-"megnyitott levelek, megválaszolt levelek számát. Ki tudja válogatni a "
-"különböző csoportokat a kiértékeléshez."
+msgstr "Tömeges email küldési statisztikák lehetővé teszik a különböző levelezésen alapuló információk ellenőrzését mint a levélcsomagban foglalt levelek, megnyitott levelek, megválaszolt levelek számát. Ki tudja válogatni a különböző csoportokat a kiértékeléshez."
 
 #. module: mass_mailing
 #: model:ir.actions.act_window,name:mass_mailing.action_view_mass_mailings
@@ -862,8 +711,7 @@
 #. module: mass_mailing
 #: field:mail.mass_mailing.campaign,name:0
 #: field:mail.mass_mailing.category,name:0
-#: field:mail.mass_mailing.contact,name:0
-#: field:mail.mass_mailing.stage,name:0
+#: field:mail.mass_mailing.contact,name:0 field:mail.mass_mailing.stage,name:0
 msgid "Name"
 msgstr "Név"
 
@@ -882,6 +730,11 @@
 msgstr "Ügyfelek száma"
 
 #. module: mass_mailing
+#: view:mail.mail.statistics:mass_mailing.view_mail_mail_statistics_search
+msgid "Open Date"
+msgstr "Levél megnyitásának dátuma"
+
+#. module: mass_mailing
 #: model:ir.actions.client,name:mass_mailing.action_client_marketing_menu
 msgid "Open Marketing Menu"
 msgstr "Merketing menü megnyitása"
@@ -893,11 +746,11 @@
 msgstr "Megnyitás szemléltető szerkesztővel"
 
 #. module: mass_mailing
+#: view:mail.mail.statistics:mass_mailing.view_mail_mail_statistics_search
 #: field:mail.mail.statistics,opened:0
 #: view:mail.mass_mailing:mass_mailing.view_mail_mass_mailing_form
 #: view:mail.mass_mailing:mass_mailing.view_mail_mass_mailing_kanban
-#: field:mail.mass_mailing,opened:0
-#: field:mail.mass_mailing,opened_daily:0
+#: field:mail.mass_mailing,opened:0 field:mail.mass_mailing,opened_daily:0
 #: view:mail.mass_mailing.campaign:mass_mailing.view_mail_mass_mailing_campaign_form
 #: view:mail.mass_mailing.campaign:mass_mailing.view_mail_mass_mailing_campaign_kanban
 #: field:mail.mass_mailing.campaign,opened:0
@@ -936,9 +789,7 @@
 msgid ""
 "Percentage of the contacts that will be mailed. Recipients will be taken "
 "randomly."
-msgstr ""
-"Az email küldésre jelölt ügyfelek százaléka. Fogadó fél véletlenszerűen "
-"választva."
+msgstr "Az email küldésre jelölt ügyfelek százaléka. Fogadó fél véletlenszerűen választva."
 
 #. module: mass_mailing
 #: help:mail.mass_mailing,reply_to:0
@@ -951,6 +802,7 @@
 msgstr "Előnézet"
 
 #. module: mass_mailing
+#: view:mail.mail.statistics:mass_mailing.view_mail_mail_statistics_search
 #: view:mail.mass_mailing:mass_mailing.view_mail_mass_mailing_form
 #: view:mail.mass_mailing.campaign:mass_mailing.view_mail_mass_mailing_campaign_form
 msgid "Received"
@@ -981,11 +833,11 @@
 msgstr "Kapcsolódó email(ek)"
 
 #. module: mass_mailing
+#: view:mail.mail.statistics:mass_mailing.view_mail_mail_statistics_search
 #: field:mail.mail.statistics,replied:0
 #: view:mail.mass_mailing:mass_mailing.view_mail_mass_mailing_form
 #: view:mail.mass_mailing:mass_mailing.view_mail_mass_mailing_kanban
-#: field:mail.mass_mailing,replied:0
-#: field:mail.mass_mailing,replied_daily:0
+#: field:mail.mass_mailing,replied:0 field:mail.mass_mailing,replied_daily:0
 #: view:mail.mass_mailing.campaign:mass_mailing.view_mail_mass_mailing_campaign_form
 #: view:mail.mass_mailing.campaign:mass_mailing.view_mail_mass_mailing_campaign_kanban
 #: field:mail.mass_mailing.campaign,replied:0
@@ -1010,9 +862,14 @@
 msgstr "Ide megválaszolva"
 
 #. module: mass_mailing
+#: view:mail.mail.statistics:mass_mailing.view_mail_mail_statistics_search
+msgid "Reply Date"
+msgstr "Válasz levél dátuma"
+
+#. module: mass_mailing
 #: field:mail.mass_mailing,reply_to_mode:0
 msgid "Reply-To Mode"
-msgstr ""
+msgstr "Válaszoló mód"
 
 #. module: mass_mailing
 #: view:mail.mass_mailing.campaign:mass_mailing.view_mail_mass_mailing_campaign_search
@@ -1031,8 +888,7 @@
 msgstr "Ütemezés"
 
 #. module: mass_mailing
-#: field:mail.mail.statistics,scheduled:0
-#: field:mail.mass_mailing,scheduled:0
+#: field:mail.mail.statistics,scheduled:0 field:mail.mass_mailing,scheduled:0
 #: field:mail.mass_mailing.campaign,scheduled:0
 msgid "Scheduled"
 msgstr "Ütemezett"
@@ -1077,9 +933,7 @@
 msgid ""
 "Send a sample of this mailing to the above of email addresses for test "
 "purpose."
-msgstr ""
-"Küldjön ebből a levelezésből egy minta email-t, a fenti email címekre, "
-"tesztelés céljából."
+msgstr "Küldjön ebből a levelezésből egy minta email-t, a fenti email címekre, tesztelés céljából."
 
 #. module: mass_mailing
 #: view:mail.mass_mailing:mass_mailing.view_mail_mass_mailing_form
@@ -1087,8 +941,7 @@
 msgstr "Küldje el mindenkinek"
 
 #. module: mass_mailing
-#: field:mail.mail.statistics,sent:0
-#: field:mail.mass_mailing,sent:0
+#: field:mail.mail.statistics,sent:0 field:mail.mass_mailing,sent:0
 #: selection:mail.mass_mailing,state:0
 #: model:mail.mass_mailing.stage,name:mass_mailing.campaign_stage_3
 #: field:mail.statistics.report,sent:0
@@ -1150,8 +1003,7 @@
 msgstr "Statisztikák"
 
 #. module: mass_mailing
-#: field:mail.mass_mailing,state:0
-#: field:mail.statistics.report,state:0
+#: field:mail.mass_mailing,state:0 field:mail.statistics.report,state:0
 msgid "Status"
 msgstr "Állapot"
 
@@ -1202,24 +1054,17 @@
 #. module: mass_mailing
 #: help:mail.mass_mailing.contact,opt_out:0
 msgid "The contact has chosen not to receive mails anymore from this list"
-msgstr ""
-"Az ügyfél úgy határozott, hogy nem szeretne többé levelet fogadni ebből a "
-"listából"
+msgstr "Az ügyfél úgy határozott, hogy nem szeretne többé levelet fogadni ebből a listából"
 
 #. module: mass_mailing
 #: view:mail.mass_mailing:mass_mailing.view_mail_mass_mailing_form
 msgid ""
 "This option is not available for the recipients you selected.\n"
-"                                                Please use a specific reply-"
-"to email address."
-msgstr ""
-"Ez a lehetőség nem elérhető a kiválasztott fogadó felekhez.\n"
-"                                                Kérem a meghatározott levél "
-"címzettje email címet használja."
-
-#. module: mass_mailing
-#: field:mail.mass_mailing,total:0
-#: field:mail.mass_mailing.campaign,total:0
+"                                                Please use a specific reply-to email address."
+msgstr "Ez a lehetőség nem elérhető a kiválasztott fogadó felekhez.\n                                                Kérem a meghatározott levél címzettje email címet használja."
+
+#. module: mass_mailing
+#: field:mail.mass_mailing,total:0 field:mail.mass_mailing.campaign,total:0
 msgid "Total"
 msgstr "Összesen"
 
@@ -1242,6 +1087,11 @@
 #: view:mail.mass_mailing:mass_mailing.view_mail_mass_mailing_form
 msgid "emails are in queue and will be sent soon."
 msgstr "emailek sorbanállítva és nemsokára kiküldve."
+
+#. module: mass_mailing
+#: view:mail.mass_mailing.test:mass_mailing.view_mail_mass_mailing_test_form
+msgid "or"
+msgstr "vagy"
 
 #. module: mass_mailing
 #: view:website:website.snippets
