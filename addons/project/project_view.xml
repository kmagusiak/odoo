--- conflicted
+++ resolved
@@ -176,11 +176,13 @@
                     <field name="task"/>
                     <field name="user_id"/>
                     <templates>
-                        <t t-name="task_details">
-                            <ul class="oe_kanban_tooltip" t-if="record.open_task.raw_value">
-                                <li><b>Total Task:</b> <field name="open_task"/></li>
-                            </ul>
-                        </t>
+                        <!--<t t-name="ToolTips">-->
+                            <t t-name="tasks">
+                                <ul class="oe_kanban_tooltip" t-if="record.open_task.raw_value">
+                                    <li><b>Total tasks:</b> <field name="open_task"/></li>
+                                </ul>
+                            </t>
+                        <!--</t>-->
                         <t t-name="kanban-box">
                             <div class="oe_module_vignette oe_kanban_box oe_kanban_color_border">
                                 <div class="oe_module_icon oe_project oe_project_border">
@@ -202,11 +204,7 @@
                                         <tr>
                                             <td align="left" valign="top" class="buttons">
                                                 <t t-if="record.task.raw_value">
-<<<<<<< HEAD
-                                                    <button name="open_tasks" class="oe_project_buttons" type="object"><img src="/project/static/src/img/tasks_icon.png" width="50" height="45" align="center" sequence = "1"/></button>
-=======
-                                                    <button name="open_tasks" class="oe_project_buttons" type="object" tooltip="task_details"><img src="/project/static/src/img/tasks.png" class="image"/></button>
->>>>>>> 13b82489
+                                                    <button name="open_tasks" class="oe_project_buttons" type="object" tooltip="tasks"><img src="/project/static/src/img/tasks.png" class="project_icon"/></button>
                                                 </t>
                                             </td>
                                         </tr>
@@ -221,10 +219,6 @@
                                         </td>
                                         <td align="right" valign="bottom">
                                             <div class="progress invoiced">
-<<<<<<< HEAD
-=======
-                                            <br/>
->>>>>>> 13b82489
                                                 <t t-esc="Math.round(record.effective_hours.raw_value)"/> hrs
                                                 <progress t-att-value="record.effective_hours.raw_value" t-att-max="record.total_hours.raw_value"></progress>
                                                 <t t-esc="Math.round(record.total_hours.raw_value)"/> hrs
