<?xml version="1.0" encoding="utf-8"?>
<openerp>
    <data>

        <menuitem
            icon="terp-project" id="base.menu_main_pm"
            name="Project" sequence="10"
            groups="group_project_manager,group_project_user"
            web_icon="images/project.png"
            web_icon_hover="images/project-hover.png"/>

        <menuitem id="menu_project_management" name="Project" parent="base.menu_main_pm" sequence="1"/>
        <menuitem id="menu_definitions" name="Configuration" parent="base.menu_main_pm" sequence="60"/>

        <!-- Project -->
        <record id="edit_project" model="ir.ui.view">
            <field name="name">project.project.form</field>
            <field name="model">project.project</field>
            <field name="type">form</field>
            <field name="arch" type="xml">
                <form string="Project" version="7.0">
                <header>
                    <button name="set_done" string="Done" type="object" states="open,pending"/>
                    <button name="set_open" string="Re-open project" type="object" states="pending,cancelled,close"/>
                    <button name="set_pending" string="Pending" type="object" states="open"/>
                    <button name="set_template" string="Set as Template" type="object" states="open"/>
                    <button string="New Project Based on Template" name="duplicate_template"  type="object" states="template" context="{'parent_id':parent_id}"/>
                    <button name="reset_project" string="Reset as Project" type="object" states="template"/>
                    <button name="set_cancel" string="Cancel" type="object" states="open,pending"/>
                    <field name="state" widget="statusbar" statusbar_visible="open,close" statusbar_colors='{"pending":"blue"}' readonly="1"/>
                </header>
                <sheet string="Project" layout="auto">
                    <field name="analytic_account_id" invisible="1" required="0"/>
                    <label for="name" class="oe_edit_only" string="Project Name"/>
                    <h1>
                        <field name="name"/>
                    </h1>
                    <label for="parent_id" class="oe_edit_only" string="Parent Project"/>
                    <h2>
                        <field name="parent_id" domain="[('id','!=',analytic_account_id)]" context="{'current_model': 'project.project'}"/>
                    </h2>
                    <group>
                        <group>
                            <field name="user_id" string="Project Manager" attrs="{'readonly':[('state','in',['close', 'cancelled'])]}"/>
                        </group><group>
                            <field name="date_start" string="Start Date" attrs="{'readonly':[('state','in',['close', 'cancelled'])]}"/>
                            <field name="date" string="End Date" attrs="{'readonly':[('state','in',['close', 'cancelled'])]}"/>
                            <field name="progress_rate" widget="progressbar"/>
                        </group>
                    </group>
                    <notebook colspan="4">
                        <page string="Members">
                            <field colspan="4" name="members" nolabel="1" widget="many2many_kanban">
                                <kanban quick_create="true" create="false">
                                    <field name="name"/>
                                    <templates>
                                        <t t-name="kanban-box">
                                            <div style="position: relative">
                                                <a t-if="! read_only_mode" type="delete" style="position: absolute; right: 0; padding: 4px; diplay: inline-block">X</a>
                                                <div class="oe_module_vignette">
                                                    <div class="oe_module_desc">
                                                        <field name="name"/>
                                                    </div>
                                                </div>
                                            </div>
                                        </t>
                                    </templates>
                                </kanban>
                            </field>
                        </page>
                        <page string="Administration">
                            <group>
                                <group name="kanban" string="Project Management">
                                    <field name="use_tasks"/>
                                </group>
                                <group string="Performance">
                                    <field name="planned_hours" widget="float_time"/>
                                    <field name="effective_hours" widget="float_time" />
                                    <field name="resource_calendar_id"/>
                                </group>
                                <newline/>
                                <group name="misc" string="Miscellaneous">
                                    <field name="company_id" groups="base.group_multi_company" widget="selection" required="1"/>
                                    <field name="warn_manager"/>
                                    <field name="priority"/>
                                    <field name="active" attrs="{'invisible':[('state','in',['open', 'pending', 'template'])]}"/>
                                </group>
                            </group>
                        </page>
                        <page string="Billing" groups="account.group_account_invoice">
                            <group col="4">
                                <field colspan="4" name="partner_id" on_change="onchange_partner_id(partner_id)" string="Customer"/>
                                <field name="warn_customer"/>
                                <field name="currency_id" groups="base.group_multi_company" required="1"/>
                            </group>
                            <group col="4">
                                <separator colspan="2" string="Mail Header"/>
                                <separator colspan="2" string="Mail Footer"/>
                                <field name="warn_header" nolabel="1" colspan="2"/>
                                <field name="warn_footer" nolabel="1" colspan="2"/>
                            </group>
                            <group col="3">
                                <b>
                                    <label string="Variables you can use for headers and footer." colspan="3"/>
                                </b>
                                <label string="Task: %%(name)s"/>
                                <label string="User: %%(user_id)s"/>
                                <label string="ID: %%(task_id)s"/>
                                <label string="Status: %%(state)s"/>
                                <label string="Date Start: %%(date_start)s"/>
                                <label string="Date Stop: %%(date)s"/>
                            </group>
                        </page>
                        <page string="Tasks Stages">
                             <field name="type_ids"/>
                        </page>
                        <page string="Notes">
                            <field name="description"/>
                        </page>
                    </notebook>
                </sheet>
                <footer>
                    <field name="message_ids" widget="ThreadView"/>
                </footer>
                </form>
            </field>
        </record>

       <record id="view_project_project_filter" model="ir.ui.view">
            <field name="name">project.project.select</field>
            <field name="model">project.project</field>
            <field name="type">search</field>
            <field name="arch" type="xml">
                <search string="Search Project">
                   <group>
                       <filter icon="terp-check" string="Open" name="Current" domain="[('state', '=','open')]" help="Open Projects"/>
                       <filter icon="gtk-media-pause" string="Pending" name="Pending" domain="[('state', '=','pending')]" help="Pending Projects"/>
                       <filter icon="gtk-media-pause" string="Template"
                            name="Template" domain="[('state', '=','template')]" help="Templates of Projects"/>
                       <separator orientation="vertical"/>
                       <filter icon="terp-personal+" string="Member" domain="['|',('user_id', '=', uid),('members', '=', uid)]" help="Projects in which I am a member."/>
                       <separator orientation="vertical"/>
                       <field name="name" string="Project Name"/>
                       <field name="user_id" string="Project Manager">
                            <filter domain="[('user_id','=',uid)]" help="Projects in which I am a manager" icon="terp-personal"/>
                       </field>
                       <field name="partner_id" string="Partner"/>
                   </group>
                   <newline />
                    <group expand="0" string="Group By...">
                        <filter string="Manager" name="Manager"  icon="terp-personal" domain = "[]" context="{'group_by':'user_id'}"/>
                        <filter string="Partner" name="Partner" icon="terp-partner" domain = "[]" context="{'group_by':'partner_id'}"/>
                         <separator orientation="vertical"/>
                        <filter string="Parent" name="Parent"  help="Parent" icon="terp-folder-blue" domain = "[]" context="{'group_by':'parent_id'}"/>
                    </group>
               </search>
            </field>
        </record>

        <record id="view_project" model="ir.ui.view">
            <field name="name">project.project.tree</field>
            <field name="model">project.project</field>
            <field name="type">tree</field>
            <field name="field_parent">child_ids</field>
            <field name="arch" type="xml">
                <tree fonts="bold:needaction_pending==True" colors="red:date and (date&lt;current_date) and (state == 'open');blue:state in ('draft','pending');grey: state in ('close','cancelled')" string="Projects">
                    <field name="sequence" invisible="1"/>
                    <field name="needaction_pending" invisible="1"/>
                    <field name="date" invisible="1"/>
                    <field name="name" string="Project Name"/>
                    <field name="user_id" string="Project Manager"/>
                    <field name="partner_id" string="Partner"/>
                    <field name="parent_id" string="Parent" invisible="1"/>
                    <field name="planned_hours" widget="float_time"/>
                    <field name="total_hours" widget="float_time"/>
                    <field name="effective_hours" widget="float_time"/>
                    <field name="progress_rate" widget="progressbar"/>
                    <field name="state"/>
                </tree>
            </field>
        </record>

        <act_window
            context="{'search_default_project_id': active_id, 'default_project_id': active_id}"
            id="act_project_project_2_project_task_all"
            name="Tasks"
            res_model="project.task"
            src_model="project.project"
            view_mode="kanban,tree,form,calendar,graph"
            view_type="form"/>

        <record model="ir.ui.view" id="view_project_kanban">
            <field name="name">project.project.kanban</field>
            <field name="model">project.project</field>
            <field name="type">kanban</field>
            <field name="arch" type="xml">
                <kanban>
                    <field name="effective_hours"/>
                    <field name="planned_hours"/>
                    <field name="name"/>
                    <field name="members"/>
                    <field name="use_tasks"/>
                    <field name="user_id"/>
                    <field name="date"/>
                    <field name="color"/>
                    <field name="task_count"/>
                    <templates>
                        <t t-name="kanban-box">
                            <div t-attf-class="oe_kanban_color_#{kanban_getcolor(record.color.raw_value)} oe_kanban_card oe_kanban_project oe_kanban_auto_height oe_kanban_global_click">
                                <a class="oe_kanban_menuaction oe_i">B</a>
                                <ul class="oe_kanban_menu">
                                    <li><a type="edit">Edit...</a></li>
                                    <li><a type="delete">Delete</a></li>
                                    <li><ul class="oe_kanban_colorpicker" data-field="color"/></li>
                                </ul>
                                <div class="oe_kanban_content">
                                    <h3 class="oe_kanban_ellipsis"><field name="name"/></h3>

                                    <div class="oe_kanban_project_list">
                                        <a t-if="record.use_tasks.raw_value"
                                            name="%(act_project_project_2_project_task_all)d" type="action">
                                            Tasks(<field name="task_count"/>)</a>
                                    </div>

                                    <div class="oe_kanban_project_fields oe_kanban_project_deadline" t-if="record.date.raw_value">
                                        <div>Deadline</div>
                                        <div><field name="date"/></div>
                                    </div>

                                    <div class="oe_kanban_project_fields oe_kanban_project_progress">
                                        <div>Progress</div>
                                        <div><t t-esc="Math.round(record.effective_hours.raw_value)"/> / <t t-esc="Math.round(record.planned_hours.raw_value)"/> <field name="company_uom_id"/></div>
                                    </div>

                                    <div class="oe_kanban_project_avatars">
                                        <t t-foreach="record.members.raw_value" t-as="member">
                                            <img t-att-src="kanban_image('res.users', 'avatar', member)" t-att-data-member_id="member"/>
                                        </t>
                                    </div>
                                </div>
                            </div>
                        </t>
                    </templates>
                </kanban>
            </field>
        </record>

       <record id="view_project_project_gantt" model="ir.ui.view">
            <field name="name">project.project.gantt</field>
            <field name="model">project.project</field>
            <field name="type">gantt</field>
            <field name="arch" type="xml">
                <gantt date_delay="planned_hours" date_start="date_start" string="Projects">
                </gantt>
            </field>
        </record>

        <record id="open_view_project_all" model="ir.actions.act_window">
            <field name="name">Projects</field>
            <field name="res_model">project.project</field>
            <field name="view_type">form</field>
            <field name="domain">[]</field>
            <field name="view_mode">kanban,tree,form,gantt</field>
            <field name="view_id" ref="view_project_kanban"/>
            <field name="search_view_id" ref="view_project_project_filter"/>
            <field name="context">{}</field>
            <field name="help" type="xml">
                <p>Click <i>'Create'</i> to <b>start a new project</b>.</p>
                <p>Projects are used to organize your activities; plan tasks,
                track issues, invoice timesheets. You can define internal
                projects (R&amp;D, Improve Sales Process), private projects (My
                Todos) or customer ones.</p>
                <p>
                    You will be able collaborate with internal users on
                    projects or invite customers to share your activities.
                </p>
            </field>
        </record>

        <record id="open_view_template_project" model="ir.actions.act_window">
            <field name="name">Templates of Projects</field>
            <field name="res_model">project.project</field>
            <field name="view_type">form</field>
            <field name="domain">[('state','=','template')]</field>
            <field name="view_id" ref="view_project"/>
        </record>

        <record id="view_task_work_form" model="ir.ui.view">
            <field name="name">project.task.work.form</field>
            <field name="model">project.task.work</field>
            <field name="type">form</field>
            <field name="arch" type="xml">
                <form string="Task Work" version="7.0">
                    <group col="4">
                        <field colspan="4" name="name"/>
                        <field name="hours" widget="float_time"/>
                        <field name="date"/>
                        <field name="user_id"/>
                        <field name="company_id" groups="base.group_multi_company" widget="selection"/>
                    </group>
                </form>
            </field>
        </record>

        <record id="view_task_work_tree" model="ir.ui.view">
            <field name="name">project.task.work.tree</field>
            <field name="model">project.task.work</field>
            <field name="type">tree</field>
            <field name="arch" type="xml">
                <tree editable="top" string="Task Work">
                    <field name="date"/>
                    <field name="name"/>
                    <field name="hours" widget="float_time"/>
                    <field name="user_id"/>
                </tree>
            </field>
        </record>

        <!-- Task -->
        <record id="view_task_form2" model="ir.ui.view">
            <field name="name">project.task.form</field>
            <field name="model">project.task</field>
            <field name="type">form</field>
            <field eval="2" name="priority"/>
            <field name="arch" type="xml">
                <form string="Project" version="7.0">
                    <header>
                        <!--
                        <button name="do_open" string="Start Task" type="object"
                                states="draft,pending"/>
                        <button name="do_draft" string="Draft" type="object"
                                states="cancel,done"/>
                        -->
                        <button name="%(action_project_task_reevaluate)d" string="Reactivate" type="action"
                                states="done,cancelled" context="{'button_reactivate':True}"/>
                        <button name="action_close" string="Done" type="object"
                                states="draft,open,pending"/>
                        <button name="do_pending" string="Pending" type="object"
                                states="open"/>
                        <button name="%(action_project_task_delegate)d" string="Delegate" type="action"
                                states="pending,open,draft" groups="project.group_delegate_task"/>
                        <button name="do_cancel" string="Cancel" type="object"
                                states="draft,open,pending" />
                        <button name="stage_previous" string="Previous Stage" type="object"
                                states="open,pending" icon="gtk-go-back" attrs="{'invisible': [('stage_id','=', False)]}"/>
                        <button name="stage_next" string="Next Stage" type="object"
                                states="open,pending" icon="gtk-go-forward" attrs="{'invisible': [('stage_id','=', False)]}"/>
                        <field name="stage_id" widget="statusbar"/>
                    </header>
                    <sheet string="Task">
                    <label for="name" class="oe_edit_only"/>
                    <h1>
                        <field name="name"/>
                    </h1>
<<<<<<< HEAD
                    <label for="project_id" class="oe_edit_only"/>
                    <h2>
                        <field name="project_id"  on_change="onchange_project(project_id)"/>
                    </h2>
=======
>>>>>>> c9c27a24
                    <group>
                        <group>
                            <field name="user_id" attrs="{'readonly':[('state','in',['done', 'cancelled'])]}"/>
                            <field name="project_id"  on_change="onchange_project(project_id)"/>
                            <field name="company_id" groups="base.group_multi_company" widget="selection"/>
                        </group>
                        <group>
                            <field name="date_deadline" attrs="{'readonly':[('state','in',['done', 'cancelled'])]}"/>
                            <field name="planned_hours" widget="float_time" attrs="{'readonly':[('state','!=','draft')]}"
                                groups="project.group_time_work_estimation_tasks"
                                on_change="onchange_planned(planned_hours, effective_hours)"/>
                            <field name="progress" widget="progressbar"
                                groups="project.group_time_work_estimation_tasks"
                                invisible="1"/>
                        </group>
                    </group>
                    <notebook>
                        <page string="Description">
                            <field name="description" attrs="{'readonly':[('state','=','done')]}" placeholder="Add a Description..." />
                            <field name="work_ids" groups="project.group_tasks_work_on_tasks">
                                <tree string="Task Work" editable="top">
                                    <field name="date"/>
                                    <field name="name"/>
                                    <field name="user_id"/>
                                    <field name="hours" widget="float_time" sum="Spent Hours"/>
                                </tree>
                            </field>
                            <group class="oe_form_subtotal_footer" name="project_hours" groups="project.group_time_work_estimation_tasks">
                                <field name="effective_hours" widget="float_time"/>
                                <label for="remaining_hours" string="Remaining" groups="project.group_time_work_estimation_tasks"/>
                                <div>
                                    <button name="%(action_project_task_reevaluate)d" string="Reevaluate" type="action" target="new" states="open,pending" icon="gtk-edit"/>
                                    <field name="remaining_hours" widget="float_time" attrs="{'readonly':[('state','!=','draft')]}" groups="project.group_time_work_estimation_tasks"/>
                                </div>
                                <field name="total_hours" widget="float_time" class="oe_form_subtotal_footer_separator"/>
                            </group>
                        </page>
                        <page string="Delegations History" groups="project.group_delegate_task">
                            <separator string="Parent Tasks"/>
                            <field name="parent_ids"/>
                            <separator string="Delegated tasks"/>
                            <field name="child_ids">
                                <tree string="Delegated tasks">
                                    <field name="name"/>
                                    <field name="user_id"/>
                                    <field name="stage_id"/>
                                    <field name="state" groups="base.group_no_one"/>
                                    <field name="effective_hours" widget="float_time"/>
                                    <field name="progress" widget="progressbar"/>
                                    <field name="remaining_hours" widget="float_time"/>
                                    <field name="date_deadline"/>
                                </tree>
                            </field>
                        </page>
                        <page string="Extra Info" attrs="{'readonly':[('state','=','done')]}">
                            <group col="4">
                                <field name="priority"/>
                                <field name="sequence"/>
                                <field name="partner_id" />
                                <field name="state" groups="base.group_no_one"/>
                            </group>
                        </page>
                    </notebook>
                    </sheet>
                    <footer>
                        <field name="message_ids" widget="ThreadView"/>
                    </footer>
                </form>
            </field>
        </record>

        <!-- Project Task Kanban View  -->
        <record model="ir.ui.view" id="view_task_kanban">
            <field name="name">project.task.kanban</field>
            <field name="model">project.task</field>
            <field name="type">kanban</field>
            <field name="arch" type="xml">
                <kanban default_group_by="stage_id" >
                    <field name="color"/>
                    <field name="priority"/>
                    <field name="stage_id"/>
                    <field name="user_id"/>
                    <field name="user_email"/>
                    <field name="description"/>
                    <field name="sequence"/>
                    <field name="state" groups="base.group_no_one"/>
                    <field name="kanban_state"/>
                    <field name="remaining_hours" sum="Remaining Time" groups="project.group_time_work_estimation_tasks"/>
                    <field name="date_deadline"/>
                    <templates>
                        <t t-name="task_details">
                            <ul class="oe_kanban_tooltip" t-if="record.project_id.raw_value">
                                <li><b>Project:</b> <field name="project_id"/></li>
                            </ul>
                        </t>
                        <t t-name="kanban-box">
                            <t t-set="pad_url">http://pad.openerp.com/<t t-raw="_.str.underscored(_.str.trim(record.name.raw_value))"/></t>
                            <t t-if="record.kanban_state.raw_value === 'blocked'" t-set="border">oe_kanban_color_red</t>
                            <t t-if="record.kanban_state.raw_value === 'done'" t-set="border">oe_kanban_color_green</t>
                            <div t-attf-class="#{kanban_color(record.color.raw_value)} #{border || ''}">
                                <div class="oe_kanban_box oe_kanban_color_border">
                                    <table class="oe_kanban_table oe_kanban_box_header oe_kanban_color_bgdark oe_kanban_color_border oe_kanban_draghandle">
                                    <tr>
                                        <td align="left" valign="middle" width="16">
                                            <a t-if="record.priority.raw_value == 1" icon="star-on" type="object" name="set_normal_priority"/>
                                            <a t-if="record.priority.raw_value != 1" icon="star-off" type="object" name="set_high_priority" style="opacity:0.6; filter:alpha(opacity=60);"/>
                                        </td>
                                        <td align="left" valign="middle" class="oe_kanban_title" tooltip="task_details">
                                            <field name="name"/>
                                        </td>
                                        <td valign="top" width="22">
                                            <img t-att-src="kanban_image('res.users', 'avatar', record.user_id.raw_value[0])"  t-att-title="record.user_id.value"
                                            width="22" height="22" class="oe_kanban_gravatar"/>
                                        </td>
                                    </tr>
                                    </table>
                                    <div class="oe_kanban_box_content oe_kanban_color_bglight oe_kanban_box_show_onclick_trigger">
                                        <div class="oe_kanban_description">
                                            <t t-esc="kanban_text_ellipsis(record.description.value, 160)"/>
                                            <i t-if="record.date_deadline.raw_value">
                                                <t t-if="record.description.raw_value">, </t>
                                                <field name="date_deadline"/>
                                            </i>
                                            <span class="oe_kanban_project_times" style="white-space: nowrap; padding-left: 5px;">
                                                <t t-set="hours" t-value="record.remaining_hours.raw_value"/>
                                                <t t-set="times" t-value="[
                                                     [1, (hours gte 1 and hours lt 2)]
                                                    ,[2, (hours gte 2 and hours lt 5)]
                                                    ,[5, (hours gte 5 and hours lt 10)]
                                                    ,[10, (hours gte 10)]
                                                ]"/>
                                                <t t-foreach="times" t-as="time"
                                                    ><a t-if="!time[1]" t-attf-data-name="set_remaining_time_#{time[0]}"
                                                        type="object" class="oe_kanban_button"><t t-esc="time[0]"/></a
                                                    ><b t-if="time[1]" class="oe_kanban_button oe_kanban_button_active"><t t-esc="Math.round(hours)"/></b
                                                ></t>
                                                <a name="do_open" states="draft" string="Validate planned time and open task" type="object" class="oe_kanban_button oe_kanban_button_active">!</a>
                                            </span>
                                        </div>
                                        <div class="oe_kanban_clear"/>
                                    </div>
                                    <div class="oe_kanban_buttons_set oe_kanban_color_border oe_kanban_color_bglight oe_kanban_box_show_onclick">
                                        <div class="oe_kanban_left">
                                            <a string="Edit" icon="gtk-edit" type="edit"/>
                                            <a string="Change Color" icon="color-picker" type="color" name="color"/>
                                            <a name="%(action_project_task_delegate)d" states="pending,open,draft" string="Delegate" type="action" icon="terp-personal"/>
                                            <a name="action_close" states="draft,pending,open" string="Done" type="object" icon="terp-dialog-close"/>
                                        </div>
                                        <div class="oe_kanban_right">
                                            <a name="set_kanban_state_blocked" string="Mark as Blocked" attrs="{'invisible' : [('kanban_state', 'not in', ('normal', 'done'))]}" type="object" icon="kanban-stop"/>
                                            <a name="set_kanban_state_normal" string="Normal" attrs="{'invisible' : [('kanban_state', 'not in', ('blocked', 'done'))]}" type="object" icon="gtk-media-play"/>
                                            <a name="set_kanban_state_done" string="Done" attrs="{'invisible' : [('kanban_state', 'not in', ('blocked', 'normal'))]}" type="object" icon="kanban-apply"/>
                                        </div>
                                        <div class="oe_kanban_clear"/>
                                    </div>
                                </div>
                            </div>
                        </t>
                    </templates>
                </kanban>
            </field>
         </record>

        <record id="view_task_tree2" model="ir.ui.view">
            <field name="name">project.task.tree</field>
            <field name="model">project.task</field>
            <field name="type">tree</field>
            <field eval="2" name="priority"/>
            <field name="arch" type="xml">
                <tree fonts="bold:needaction_pending==True" colors="grey:state in ('cancelled','done');blue:state == 'pending';red:date_deadline and (date_deadline&lt;current_date) and (state in ('draft','pending','open'))" string="Tasks">
                    <field name="needaction_pending" invisible="1"/>
                    <field name="sequence" invisible="not context.get('seq_visible', False)"/>
                    <field name="name"/>
                    <field name="project_id" icon="gtk-indent" invisible="context.get('user_invisible', False)"/>
                    <field name="user_id" invisible="context.get('user_invisible', False)"/>
                    <field name="delegated_user_id" invisible="context.get('show_delegated', True)"/>
                    <field name="total_hours" invisible="1"/>
                    <field name="planned_hours" invisible="context.get('set_visible',False)" groups="project.group_time_work_estimation_tasks"/>
                    <field name="effective_hours" widget="float_time" sum="Spent Hours" invisible="1"/>
                    <field name="remaining_hours" widget="float_time" sum="Remaining Hours" on_change="onchange_remaining(remaining_hours,planned_hours)" invisible="context.get('set_visible',False)" groups="project.group_time_work_estimation_tasks"/>
                    <field name="date_deadline" invisible="context.get('deadline_visible',True)"/>
                    <field name="stage_id" invisible="context.get('set_visible',False)"/>
                    <field name="state" invisible="context.get('set_visible',False)" groups="base.group_no_one"/>
                    <field name="date_start" invisible="1" groups="base.group_no_one"/>
                    <field name="date_end" invisible="1" groups="base.group_no_one"/>
                    <field name="progress" widget="progressbar" invisible="context.get('set_visible',False)"/>
                </tree>
            </field>
        </record>

        <record id="view_task_calendar" model="ir.ui.view">
            <field name="name">project.task.calendar</field>
            <field name="model">project.task</field>
            <field name="type">calendar</field>
            <field eval="2" name="priority"/>
            <field name="arch" type="xml">
                <calendar color="user_id" date_start="date_deadline" string="Tasks">
                    <field name="name"/>
                    <field name="project_id"/>
                </calendar>
            </field>
        </record>

        <record id="view_task_gantt" model="ir.ui.view">
            <field name="name">project.task.gantt</field>
            <field name="model">project.task</field>
            <field name="type">gantt</field>
            <field eval="2" name="priority"/>
            <field name="arch" type="xml">
                <gantt date_start="date_start" date_stop="date_end" string="Tasks" default_group_by="project_id">
                </gantt>
            </field>
        </record>

        <record id="view_project_task_graph" model="ir.ui.view">
            <field name="name">project.task.graph</field>
            <field name="model">project.task</field>
            <field name="type">graph</field>
            <field name="arch" type="xml">
                <graph string="Project Tasks" type="bar">
                    <field name="project_id"/>
                    <field name="planned_hours" operator="+"/>
                    <field name="delay_hours" operator="+"/>
                </graph>
            </field>
        </record>

        <record id="view_task_search_form" model="ir.ui.view">
            <field name="name">project.task.search.form</field>
            <field name="model">project.task</field>
            <field name="type">search</field>
            <field name="arch" type="xml">
               <search string="Tasks">
                    <group>
                        <filter name="draft" string="New" domain="[('state','=','draft')]" help="New Tasks" icon="terp-check"/>
                        <filter name="open" string="In Progress" domain="[('state','=','open')]" help="In Progress Tasks" icon="terp-camera_test"/>
                        <filter string="Pending" domain="[('state','=','pending')]" context="{'show_delegated':False}" help="Pending Tasks" icon="terp-gtk-media-pause"/>
                        <separator orientation="vertical"/>
                        <filter string="Deadlines" context="{'deadline_visible': False}" domain="[('date_deadline','&lt;&gt;',False)]" help="Show only tasks having a deadline" icon="terp-gnome-cpu-frequency-applet+"/>
                        <separator orientation="vertical"/>
                        <field name="name"/>
                        <filter name="project" string="Project" domain="[('project_id.user_id','=',uid)]" help="My Projects" icon="terp-check"/>
                        <field name="project_id"/>
                        <field name="user_id">
                            <filter string="My Tasks" domain="[('user_id','=',uid)]"  help="My Tasks" icon="terp-personal" />
                            <filter string="Unassigned Tasks" domain="[('user_id','=',False)]"  help="Unassigned Tasks" icon="terp-personal-" />
                        </field>
                    </group>
                    <newline/>
                    <group expand="0" string="Group By...">
                        <filter string="Users" name="group_user_id" icon="terp-personal" domain="[]"  context="{'group_by':'user_id'}"/>
                        <separator orientation="vertical"/>
                        <filter string="Project" name="group_project_id" icon="terp-folder-violet" domain="[]" context="{'group_by':'project_id'}"/>
                        <separator orientation="vertical"/>
                        <filter string="Stage" name="group_stage_id" icon="terp-stage" domain="[]" context="{'group_by':'stage_id'}"/>
                        <filter string="Status" name="group_state" icon="terp-stock_effects-object-colorize" domain="[]" context="{'group_by':'state'}"/>
                        <separator orientation="vertical"/>
                        <filter string="Deadline" icon="terp-gnome-cpu-frequency-applet+" domain="[]" context="{'group_by':'date_deadline'}"/>
                        <separator orientation="vertical" groups="base.group_no_one"/>
                        <filter string="Start Date" icon="terp-go-month" domain="[]" context="{'group_by':'date_start'}" groups="base.group_no_one"/>
                        <filter string="End Date" icon="terp-go-month" domain="[]" context="{'group_by':'date_end'}" groups="base.group_no_one"/>
                    </group>
                </search>
            </field>
        </record>

        <record id="action_view_task" model="ir.actions.act_window">
            <field name="name">Tasks</field>
            <field name="res_model">project.task</field>
            <field name="view_type">form</field>
            <field name="view_mode">kanban,tree,form,calendar,gantt,graph</field>
            <field eval="False" name="filter"/>
            <field name="view_id" eval="False"/>
            <field name="context">{}</field>
            <field name="search_view_id" ref="view_task_search_form"/>
            <field name="help">Tasks allow you to organize your work into a project. Click on button "Create" to create a new task.</field>
        </record>
        <record id="open_view_task_list_kanban" model="ir.actions.act_window.view">
            <field name="sequence" eval="0"/>
            <field name="view_mode">kanban</field>
            <field name="act_window_id" ref="action_view_task"/>
        </record>
        <record id="open_view_task_list_tree" model="ir.actions.act_window.view">
            <field name="sequence" eval="1"/>
            <field name="view_mode">tree</field>
            <field name="act_window_id" ref="action_view_task"/>
        </record>

        <menuitem action="action_view_task" id="menu_action_view_task" parent="project.menu_project_management" sequence="5"/>

        <record id="action_view_task_overpassed_draft" model="ir.actions.act_window">
            <field name="name">Overpassed Tasks</field>
            <field name="res_model">project.task</field>
            <field name="view_type">form</field>
            <field name="view_mode">tree,form,calendar,graph,kanban</field>
            <field name="domain">[('date_deadline','&lt;',time.strftime('%Y-%m-%d')),('state','in',('draft','pending','open'))]</field>
            <field name="filter" eval="True"/>
            <field name="search_view_id" ref="view_task_search_form"/>
        </record>

        <!-- Opening task when double clicking on project -->
        <record id="dblc_proj" model="ir.actions.act_window">
            <field name="res_model">project.task</field>
            <field name="name">Project's tasks</field>
            <field name="view_type">form</field>
            <field name="view_mode">tree,form,calendar,graph,gantt,kanban</field>
            <field name="domain">[('project_id', 'child_of', [active_id])]</field>
            <field name="context">{'project_id':active_id, 'active_test':False}</field>
        </record>

        <record id="ir_project_task_open" model="ir.values">
            <field eval=" 'tree_but_open'" name="key2"/>
            <field eval="'project.project'" name="model"/>
            <field name="name">View project's tasks</field>
            <field eval="'ir.actions.act_window,'+str(dblc_proj)" name="value"/>
        </record>

        <!-- Task types -->
        <record id="task_type_search" model="ir.ui.view">
            <field name="name">project.task.type.search</field>
            <field name="model">project.task.type</field>
            <field name="type">search</field>
            <field name="arch" type="xml">
                <search string="Tasks Stages">
                   <group>
                       <filter icon="terp-check" string="Common" name="common" domain="[('case_default', '=', 1)]" help="Stages common to all projects"/>
                       <separator orientation="vertical"/>
                       <field name="name"/>
                   </group>
                </search>
            </field>
        </record>

        <record id="task_type_edit" model="ir.ui.view">
            <field name="name">project.task.type.form</field>
            <field name="model">project.task.type</field>
            <field name="type">form</field>
            <field name="arch" type="xml">
                <form string="Task Stage" version="7.0">
                    <group>
                        <group>
                            <field name="name"/>
                            <field name="case_default"/>
                        </group>
                        <group>
                            <field name="state" string="Related State"/>
                            <field name="sequence"/>
                            <field name="fold"/>
                        </group>
                    </group>
                    <field name="description" placeholder="Add a description..."/>
                </form>
            </field>
        </record>

        <record id="task_type_tree" model="ir.ui.view">
            <field name="name">project.task.type.tree</field>
            <field name="model">project.task.type</field>
            <field name="type">tree</field>
            <field name="arch" type="xml">
                <tree string="Task Stage">
                    <field name="sequence"/>
                    <field name="name"/>
                    <field name="state"/>
                </tree>
            </field>
        </record>

        <record id="open_task_type_form" model="ir.actions.act_window">
            <field name="name">Stages</field>
            <field name="res_model">project.task.type</field>
            <field name="view_type">form</field>
            <field name="view_id" ref="task_type_tree"/>
            <field name="help">Define the steps that will be used in the project from the creation of the task, up to the closing of the task or issue. You will use these stages in order to track the progress in solving a task or an issue.</field>
        </record>

        <menuitem id="menu_tasks_config" name="GTD" parent="project.menu_definitions" sequence="1"/>

        <menuitem id="menu_project_config_project" name="Stages" parent="project.menu_definitions" sequence="1"/>

        <menuitem action="open_task_type_form" name="Task Stages" id="menu_task_types_view" parent="menu_project_config_project" sequence="2"/>
        <menuitem action="open_view_project_all" id="menu_projects" name="Projects" parent="menu_project_management" sequence="1"/>

        <act_window context="{'search_default_user_id': active_id, 'default_user_id': active_id}" id="act_res_users_2_project_project" name="User's projects" res_model="project.project" src_model="res.users" view_mode="tree,form" view_type="form"/>

         <record id="task_company" model="ir.ui.view">
            <field name="name">res.company.task.config</field>
            <field name="model">res.company</field>
            <field name="type">form</field>
            <field name="inherit_id" ref="base.view_company_form"/>
            <field name="arch" type="xml">
                <page string="Configuration" position="inside">
                    <separator string="Project Management" colspan="4"/>
                    <field name="project_time_mode_id" domain="[('category_id','=','Working Time')]"/>
                    <newline/>
                </page>
            </field>
        </record>

      <!--     User Form-->
        <act_window context="{'search_default_user_id': [active_id], 'default_user_id': active_id}" domain="[('state', '&lt;&gt;', 'cancelled'),('state', '&lt;&gt;', 'done')]" id="act_res_users_2_project_task_opened" name="Assigned Tasks" res_model="project.task" src_model="res.users" view_mode="tree,form,gantt,calendar,graph" view_type="form"/>
    </data>
</openerp><|MERGE_RESOLUTION|>--- conflicted
+++ resolved
@@ -352,13 +352,10 @@
                     <h1>
                         <field name="name"/>
                     </h1>
-<<<<<<< HEAD
                     <label for="project_id" class="oe_edit_only"/>
                     <h2>
                         <field name="project_id"  on_change="onchange_project(project_id)"/>
                     </h2>
-=======
->>>>>>> c9c27a24
                     <group>
                         <group>
                             <field name="user_id" attrs="{'readonly':[('state','in',['done', 'cancelled'])]}"/>
