--- conflicted
+++ resolved
@@ -81,18 +81,11 @@
                     <h1>
                         <field name="name" string="Project Name"/>
                     </h1>
-<<<<<<< HEAD
                     <div attrs="{'invisible': [('alias_domain', '=', False)]}">
                         <label for="alias_name" class="oe_edit_only"/>
                         <field name="alias_name" required="0" class="oe_inline"/>@<field name="alias_domain" class="oe_inline"/>
                         <field name="alias_model" invisible="1" class="oe_inline oe_edit_only"/>
                     </div>
-                    <label for="parent_id" class="oe_edit_only" string="Parent Project"/>
-                    <h2>
-                        <field name="parent_id" domain="[('id','!=',analytic_account_id)]" context="{'current_model': 'project.project'}"/>
-                    </h2>
-=======
->>>>>>> c61431bd
                     <group>
                         <group>
                             <field name="user_id" string="Project Manager" attrs="{'readonly':[('state','in',['close', 'cancelled'])]}"/>
