<?xml version="1.0" encoding="utf-8"?>
<openerp>
    <data>

        <!-- Top menu item -->
        <menuitem name="Project"
            id="base.menu_main_pm"
            groups="group_project_manager,group_project_user"
            sequence="40"/>

        <menuitem id="menu_project_management" name="Project" parent="base.menu_main_pm" sequence="1"/>
        <menuitem id="base.menu_definitions" name="Configuration" parent="base.menu_main_pm" sequence="60"/>

        <record id="view_task_search_form" model="ir.ui.view">
            <field name="name">project.task.search.form</field>
            <field name="model">project.task</field>
            <field name="arch" type="xml">
               <search string="Tasks">
                    <field name="name" string="Tasks"/>
                    <field name="categ_ids"/>
                    <separator/>
                    <filter icon="terp-mail-message-new" string="Unread Messages" name="message_unread" domain="[('message_unread','=',True)]"/>
                    <separator/>
                    <filter name="draft" string="New" domain="[('state','=','draft')]" help="New Tasks" icon="terp-check"/>
                    <filter name="open" string="In Progress" domain="[('state','=','open')]" help="In Progress Tasks" icon="terp-camera_test"/>
                    <filter string="Pending" domain="[('state','=','pending')]" context="{'show_delegated':False}" help="Pending Tasks" icon="terp-gtk-media-pause"/>
                    <separator/>
                    <filter name="My project" string="Project" domain="[('project_id.user_id','=',uid)]" help="My Projects" icon="terp-check"/>
                    <separator/>
                    <filter string="My Tasks" domain="[('user_id','=',uid)]"  help="My Tasks" icon="terp-personal"/>
                    <filter string="Unassigned Tasks" domain="[('user_id','=',False)]"  help="Unassigned Tasks" icon="terp-personal-"/>
                    <separator/>
                    <filter string="Deadlines" context="{'deadline_visible': False}" domain="[('date_deadline','&lt;&gt;',False)]"
                        help="Show only tasks having a deadline" icon="terp-gnome-cpu-frequency-applet+"/>
                    <field name="project_id"/>
                    <field name="user_id"/>
                    <group expand="0" string="Group By...">
                        <filter string="Users" name="group_user_id" icon="terp-personal" domain="[]"  context="{'group_by':'user_id'}"/>
                        <filter string="Project" name="group_project_id" icon="terp-folder-violet" domain="[]" context="{'group_by':'project_id'}"/>
                        <filter string="Stage" name="group_stage_id" icon="terp-stage" domain="[]" context="{'group_by':'stage_id'}"/>
                        <filter string="Deadline" icon="terp-gnome-cpu-frequency-applet+" domain="[]" context="{'group_by':'date_deadline'}"/>
                        <filter string="Start Date" icon="terp-go-month" domain="[]" context="{'group_by':'date_start'}" groups="base.group_no_one"/>
                        <filter string="End Date" icon="terp-go-month" domain="[]" context="{'group_by':'date_end'}" groups="base.group_no_one"/>
                    </group>
                </search>
            </field>
        </record>

        <record id="act_project_project_2_project_task_all" model="ir.actions.act_window">
            <field name="name">Tasks</field>
            <field name="res_model">project.task</field>
            <field name="view_mode">kanban,tree,form,calendar,gantt,graph</field>
            <field name="context">{
                'search_default_project_id': [active_id], 
<<<<<<< HEAD
                'default_project_id': active_id, 
=======
                'default_project_id': active_id,
                'active_test': False,
>>>>>>> 176481a9
            }</field>
            <field name="search_view_id" ref="view_task_search_form"/>
            <field name="help" type="html">
                <p>
                    OpenERP's project management allows you to manage the pipeline
                    of tasks in order to get things done efficiently. You can
                    track progress, discuss on tasks, attach documents, etc.
                </p>
            </field>
        </record>

        <!-- Project -->
        <record id="edit_project" model="ir.ui.view">
            <field name="name">project.project.form</field>
            <field name="model">project.project</field>
            <field name="arch" type="xml">
                <form string="Project" version="7.0">
                <header>
                    <button name="set_open" string="Re-open project" type="object" states="pending" class="oe_highlight" groups="base.group_user"/>
                    <button name="set_done" string="Close Project" type="object" states="open,pending" groups="base.group_user"/>
                    <button name="set_open" string="Re-open project" type="object" states="cancelled,close" groups="base.group_user"/>
                    <button name="set_pending" string="Pending" type="object" states="open" groups="base.group_user"/>
                    <button name="set_template" string="Set as Template" type="object" states="open" groups="base.group_user"/>
                    <button string="New Project Based on Template" name="duplicate_template"  type="object" states="template" context="{'parent_id':parent_id}" class="oe_highlight" groups="base.group_user"/>
                    <button name="reset_project" string="Reset as Project" type="object" states="template" class="oe_highlight" groups="base.group_user"/>
                    <button name="set_cancel" string="Cancel Project" type="object" states="open,pending" groups="base.group_user"/>
                    <field name="state" widget="statusbar" statusbar_visible="open,close" statusbar_colors='{"pending":"blue"}' readonly="1"/>
                </header>
                <sheet string="Project">
                    <field name="analytic_account_id" invisible="1" required="0"/>
                    <div class="oe_title">
                        <label for="name" class="oe_edit_only" string="Project Name"/>
                        <h1>
                            <field name="name" string="Project Name"/>
                        </h1>
                        <div name="group_alias"
                            attrs="{'invisible': [('alias_domain', '=', False)]}">
                        <label for="alias_id" string="Email Alias"/>
                        <field name="alias_id" class="oe_inline oe_read_only" required="0" nolabel="1"/>
                        <span name="edit_alias" class="oe_edit_only">
                            <field name="alias_name" class="oe_inline"
                                    attrs="{'required': [('alias_id', '!=', False)]}"/>
                            @
                            <field name="alias_domain" class="oe_inline" readonly="1"/>
                        </span>
                    </div>
                        <div name="options_active">
                            <field name="use_tasks" class="oe_inline"/>
                            <label for="use_tasks"/>
                        </div>
                    </div>
                    <div class="oe_right oe_button_box" name="buttons" groups="base.group_user">
                        <button name="%(act_project_project_2_project_task_all)d" string="Tasks"
                            type="action" attrs="{'invisible':[('use_tasks','=', 0)]}"/>
                        <button name="attachment_tree_view" string="Documents" type="object"/>
                    </div>
                    <group>
                        <group>
                            <field name="privacy_visibility"/>
                            <field name="user_id" string="Project Manager" 
                                attrs="{'readonly':[('state','in',['close', 'cancelled'])]}" 
                                context="{'default_groups_ref': ['base.group_user', 'project.group_project_manager']}"/>
                        </group>
                        <group>
                            <field name="partner_id" on_change="onchange_partner_id(partner_id)"/>
                            <p colspan="2" attrs="{'invisible': [('analytic_account_id','=',False)]}">
                                To invoice or setup invoicing and renewal options, go to the related contract: <field name="analytic_account_id" readonly="1" required="0" class="oe_inline"/>.
                            </p>
                        </group>
                    </group>
                    <notebook>
                        <page string="Team" name="team">
                            <field colspan="4" name="members" widget="many2many_kanban">
                                <kanban quick_create="false" create="true">
                                    <field name="name"/>
                                    <templates>
                                        <t t-name="kanban-box">
                                            <div style="position: relative">
                                                <a t-if="! read_only_mode" type="delete" style="position: absolute; right: 0; padding: 4px; diplay: inline-block">X</a>
                                                <div class="oe_module_vignette">
                                                    <div class="oe_module_desc">
                                                        <field name="name"/>
                                                    </div>
                                                </div>
                                            </div>
                                        </t>
                                    </templates>
                                </kanban>
                            </field>
                        </page>
                        <page string="Other Info">
                            <group>
                                <group string="Administration" groups="project.group_time_work_estimation_tasks">
                                    <field name="planned_hours" widget="float_time"/>
                                    <field name="effective_hours" widget="float_time"/>
                                    <field name="resource_calendar_id"/>
                                </group>
                                <group string="Miscellaneous" name="misc">
                                    <field name="date_start"/>
                                    <field name="date" string="End Date"/>
                                    <field name="priority" groups="base.group_no_one"/>
                                    <field name="active" attrs="{'invisible':[('state','in',['open', 'pending', 'template'])]}"/>
                                    <field name="currency_id" groups="base.group_multi_currency" required="1"/>
                                    <field name="parent_id" string="Parent" help="Append this project to another one using analytic accounts hierarchy" domain="[('id','!=',analytic_account_id)]" context="{'current_model': 'project.project'}" />
                                </group>
                            </group>
                        </page>
                        <page string="Project Stages" attrs="{'invisible': [('use_tasks', '=', False)]}" name="project_stages">
                             <field name="type_ids"/>
                        </page>
                    </notebook>
                </sheet>
                <div class="oe_chatter">
                    <field name="message_follower_ids" widget="mail_followers" help="Follow this project to automatically track the events associated to tasks and issues of this project." groups="base.group_user"/>
                    <field name="message_ids" widget="mail_thread"/>
                </div>
                </form>
            </field>
        </record>

        <record id="view_project_project_filter" model="ir.ui.view">
            <field name="name">project.project.select</field>
            <field name="model">project.project</field>
            <field name="arch" type="xml">
                <search string="Search Project">
                    <field name="name" string="Project Name"/>
                    <filter icon="terp-mail-message-new" string="Unread Messages" name="message_unread" domain="[('message_unread','=',True)]"/>
                    <separator/>
                    <filter icon="terp-check" string="Open" name="Current" domain="[('state', '=','open')]" help="Open Projects"/>
                    <filter icon="gtk-media-pause" string="Pending" name="Pending" domain="[('state', '=','pending')]" help="Pending Projects"/>
                    <filter icon="gtk-media-pause" string="Template" name="Template" domain="[('state', '=','template')]" help="Templates of Projects"/>
                    <separator/>
                    <filter icon="terp-personal+" string="Member" domain="['|',('user_id', '=', uid),('members', '=', uid)]" help="Projects in which I am a member."/>
                    <separator/>
                    <filter string="Project(s) Manager" domain="[('user_id','=',uid)]" help="Projects in which I am a manager" icon="terp-personal"/>
                    <field name="user_id" string="Project Manager"/>
                    <field name="partner_id" string="Contact" filter_domain="[('partner_id', 'child_of', self)]"/>
                    <group expand="0" string="Group By...">
                        <filter string="Manager" name="Manager" icon="terp-personal" domain="[]" context="{'group_by':'user_id'}"/>
                        <filter string="Contact" name="Partner" icon="terp-partner" domain="[]" context="{'group_by':'partner_id'}"/>
                        <filter string="Parent" name="Parent" help="Parent" icon="terp-folder-blue" domain = "[]" context="{'group_by':'parent_id'}"/>
                    </group>
                </search>
            </field>
        </record>

        <record id="view_project" model="ir.ui.view">
            <field name="name">project.project.tree</field>
            <field name="model">project.project</field>
            <field name="field_parent">child_ids</field>
            <field name="arch" type="xml">
                <tree fonts="bold:message_unread==True" colors="red:date and (date&lt;current_date) and (state == 'open');blue:state in ('draft','pending');grey: state in ('close','cancelled')" string="Projects">
                    <field name="sequence" widget="handle"/>
                    <field name="message_unread" invisible="1"/>
                    <field name="date" invisible="1"/>
                    <field name="name" string="Project Name"/>
                    <field name="user_id" string="Project Manager"/>
                    <field name="partner_id" string="Contact"/>
                    <field name="parent_id" string="Parent" invisible="1"/>
                    <field name="planned_hours" widget="float_time"/>
                    <field name="total_hours" widget="float_time"/>
                    <field name="effective_hours" widget="float_time"/>
                    <field name="progress_rate" widget="progressbar"/>
                    <field name="state"/>
                </tree>
            </field>
        </record>

        <record model="ir.ui.view" id="view_project_kanban">
            <field name="name">project.project.kanban</field>
            <field name="model">project.project</field>
            <field name="arch" type="xml">
                <kanban version="7.0" class="oe_background_grey">
                    <field name="effective_hours"/>
                    <field name="planned_hours"/>
                    <field name="name"/>
                    <field name="members"/>
                    <field name="use_tasks"/>
                    <field name="user_id"/>
                    <field name="date"/>
                    <field name="color"/>
                    <field name="task_count"/>
                    <field name="alias_id"/>
                    <field name="doc_count"/>
                    <templates>
                        <t t-name="kanban-box">
                            <div t-attf-class="oe_kanban_color_#{kanban_getcolor(record.color.raw_value)} oe_kanban_card oe_kanban_project oe_kanban_global_click">
                                <div class="oe_dropdown_toggle oe_dropdown_kanban" groups="base.group_user">
                                    <span class="oe_e">í</span>
                                    <ul class="oe_dropdown_menu">
                                        <t t-if="widget.view.is_action_enabled('edit')"><li><a type="edit">Project Settings</a></li></t>
                                        <t t-if="widget.view.is_action_enabled('delete')"><li><a type="delete">Delete</a></li></t>
                                        <li><ul class="oe_kanban_colorpicker" data-field="color"/></li>
                                    </ul>
                                </div>
                                <div class="oe_kanban_content">
                                    <h4><field name="name"/></h4>
                                    <div class="oe_kanban_alias" t-if="record.alias_id.value">
                                        <span class="oe_e">%%</span><small><field name="alias_id"/></small>
                                    </div>
                                    <div class="oe_kanban_project_list">
                                        <a t-if="record.use_tasks.raw_value" name="%(act_project_project_2_project_task_all)d" type="action" style="margin-right: 10px"> 
                                            <span t-if="record.task_count.raw_value gt 1"><field name="task_count"/> Tasks</span>
                                            <span t-if="record.task_count.raw_value lt 2"><field name="task_count"/> Task</span>
                                        </a>
                                    </div>
                                    <div class="oe_kanban_project_list">
                                        <a t-if="record.doc_count.raw_value" name="attachment_tree_view" type="object" style="margin-right: 10px"> <field name="doc_count"/> Documents</a>
                                    </div>
                                    <div class="oe_kanban_footer_left">
                                        <span groups="project.group_time_work_estimation_tasks">
                                            <span class="oe_e">R</span>
                                            <t t-esc="Math.round(record.effective_hours.raw_value)"/>/<t t-esc="Math.round(record.planned_hours.raw_value)"/> <field name="company_uom_id"/>
                                        </span>
                                        <span t-if="record.date.raw_value">
                                            <span class="oe_e">N</span>
                                            <field name="date"/>
                                        </span>
                                    </div>
                                    <div class="oe_kanban_project_avatars">
                                        <t t-foreach="record.members.raw_value.slice(0,11)" t-as="member">
                                            <img t-att-src="kanban_image('res.users', 'image_small', member)" t-att-data-member_id="member"/>
                                        </t>
                                    </div>
                                </div>
                            </div>
                        </t>
                    </templates>
                </kanban>
            </field>
        </record>

       <record id="view_project_project_gantt" model="ir.ui.view">
            <field name="name">project.project.gantt</field>
            <field name="model">project.project</field>
            <field name="arch" type="xml">
                <gantt date_delay="planned_hours" date_start="date_start" progress="progress_rate" string="Projects">
                </gantt>
            </field>
        </record>

        <record id="open_view_project_all" model="ir.actions.act_window">
            <field name="name">Projects</field>
            <field name="res_model">project.project</field>
            <field name="view_type">form</field>
            <field name="domain">[]</field>
            <field name="view_mode">kanban,tree,form,gantt</field>
            <field name="view_id" ref="view_project_kanban"/>
            <field name="search_view_id" ref="view_project_project_filter"/>
            <field name="context">{'search_default_Current': 1}</field>
            <field name="help" type="html">
                <p class="oe_view_nocontent_create">
                  Click to start a new project.
                </p><p>
                  Projects are used to organize your activities; plan
                  tasks, track issues, invoice timesheets. You can define
                  internal projects (R&amp;D, Improve Sales Process),
                  private projects (My Todos) or customer ones.
                </p><p>
                  You will be able collaborate with internal users on
                  projects or invite customers to share your activities.
                </p>
            </field>
        </record>

        <record id="open_view_template_project" model="ir.actions.act_window">
            <field name="name">Templates of Projects</field>
            <field name="res_model">project.project</field>
            <field name="view_type">form</field>
            <field name="domain">[('state','=','template')]</field>
            <field name="view_id" ref="view_project"/>
        </record>

        <record id="view_task_work_form" model="ir.ui.view">
            <field name="name">project.task.work.form</field>
            <field name="model">project.task.work</field>
            <field name="arch" type="xml">
                <form string="Task Work" version="7.0">
                    <group col="4">
                        <field colspan="4" name="name"/>
                        <field name="hours" widget="float_time"/>
                        <field name="date"/>
                        <field name="user_id" options='{"no_open": True}'/>
                        <field name="company_id" groups="base.group_multi_company" widget="selection"/>
                    </group>
                </form>
            </field>
        </record>

        <record id="view_task_work_tree" model="ir.ui.view">
            <field name="name">project.task.work.tree</field>
            <field name="model">project.task.work</field>
            <field name="arch" type="xml">
                <tree editable="top" string="Task Work">
                    <field name="date"/>
                    <field name="name"/>
                    <field name="hours" widget="float_time"/>
                    <field name="user_id"/>
                </tree>
            </field>
        </record>

        <!-- Task -->

        <record id="view_task_form2" model="ir.ui.view">
            <field name="name">project.task.form</field>
            <field name="model">project.task</field>
            <field eval="2" name="priority"/>
            <field name="arch" type="xml">
                <form string="Project" version="7.0">
                    <header>
                        <!--
                        <button name="do_open" string="Start Task" type="object"
                                states="draft,pending" class="oe_highlight"/>
                        <button name="do_draft" string="Draft" type="object"
                                states="cancel,done"/>
                        -->
                        <button name="project_task_reevaluate" string="Reactivate" type="object"
                                states="cancelled,done" context="{'button_reactivate':True}" groups="base.group_user"/>
                        <button name="action_close" string="Done" type="object"
                                states="draft,open,pending" groups="base.group_user"/>
                        <button name="do_cancel" string="Cancel Task" type="object"
                                states="draft,open,pending" groups="base.group_user"/>
                        <field name="stage_id" widget="statusbar" clickable="True"/>
                    </header>
                    <sheet string="Task">
                    <h1>
                        <field name="name" placeholder="Task summary..." class="oe_inline"/>
                        <field name="kanban_state" invisible='1'/>
                        <button name="set_kanban_state_done" help="In Progress" attrs="{'invisible': [('kanban_state', 'in', ['done','blocked'])]}" type="object" icon="gtk-normal" class="oe_link oe_right"/>
                        <button name="set_kanban_state_blocked" help="Ready for Next Stage" attrs="{'invisible': [('kanban_state', 'in', ['normal','blocked'])]}" type="object" icon="gtk-yes" class="oe_link oe_right"/>
                        <button name="set_kanban_state_normal" help="Blocked" attrs="{'invisible': [('kanban_state', 'in', ['done','normal'])]}" type="object" icon="gtk-no" class="oe_link oe_right"/>
                    </h1>
                    <group>
                        <group>
                            <field name="project_id"  on_change="onchange_project(project_id)" context="{'default_use_tasks':1}"/>
                            <field name="user_id" 
                                attrs="{'readonly':[('state','in',['done', 'cancelled'])]}" 
                                options='{"no_open": True}'
                                context="{'default_groups_ref': ['base.group_user', 'project.group_project_user']}"/>
                            <field name="planned_hours" widget="float_time"
                                    groups="project.group_time_work_estimation_tasks"
                                    on_change="onchange_planned(planned_hours, effective_hours)"/>
                        </group>
                        <group>
                            <field name="date_deadline" attrs="{'readonly':[('state','in',['done', 'cancelled'])]}"/>
                            <field name="categ_ids" widget="many2many_tags"/>
                            <field name="progress" widget="progressbar"
                                groups="project.group_time_work_estimation_tasks" attrs="{'invisible':[('state','=','cancelled')]}"/>
                        </group>
                    </group>
                    <notebook>
                        <page string="Description">
                            <field name="description" attrs="{'readonly':[('state','=','done')]}" placeholder="Add a Description..."/>
                            <field name="work_ids" groups="project.group_tasks_work_on_tasks">
                                <tree string="Task Work" editable="top">
                                    <field name="name"/>
                                    <field name="hours" widget="float_time" sum="Spent Hours"/>
                                    <field name="date"/>
                                    <field name="user_id"/>
                                </tree>
                            </field>
                            <group>
                             <group class="oe_subtotal_footer oe_right" name="project_hours" groups="project.group_time_work_estimation_tasks">
                                <field name="effective_hours" widget="float_time"/>
                                <label for="remaining_hours" string="Remaining" groups="project.group_time_work_estimation_tasks"/>
                                <div>
                                    <field name="remaining_hours" widget="float_time" attrs="{'readonly':[('state','in',('done','cancelled'))]}" groups="project.group_time_work_estimation_tasks"/>
                                </div>
                                <field name="total_hours" widget="float_time" class="oe_subtotal_footer_separator"/>
                             </group>
                            </group>
                            <div class="oe_clear"/>
                        </page>
                        <page string="Delegation" groups="project.group_delegate_task">
                            <button name="%(action_project_task_delegate)d" string="Delegate" type="action"
                                    states="pending,open,draft" groups="project.group_delegate_task"/>
                            <separator string="Parent Tasks"/>
                            <field name="parent_ids"/>
                            <separator string="Delegated tasks"/>
                            <field name="child_ids">
                                <tree string="Delegated tasks">
                                    <field name="name"/>
                                    <field name="user_id"/>
                                    <field name="stage_id"/>
                                    <field name="state" invisible="1"/>
                                    <field name="effective_hours" widget="float_time"/>
                                    <field name="progress" widget="progressbar"/>
                                    <field name="remaining_hours" widget="float_time"/>
                                    <field name="date_deadline"/>
                                </tree>
                            </field>
                        </page>
                        <page string="Extra Info" attrs="{'readonly':[('state','=','done')]}">
                            <group col="4">
                                <field name="priority" groups="base.group_user"/>
                                <field name="sequence"/>
                                <field name="partner_id"/>
                                <field name="state" invisible="1"/>
                                <field name="company_id" groups="base.group_multi_company" widget="selection"/>
                            </group>
                            <group>
                                <group string="Gantt View">
                                    <field name="date_start"/>
                                    <field name="date_end"/>
                                </group>
                                <group>
                                </group>
                            </group>
                        </page>
                    </notebook>
                    </sheet>
                    <div class="oe_chatter">
                        <field name="message_follower_ids" widget="mail_followers" groups="base.group_user"/>
                        <field name="message_ids" widget="mail_thread"/>
                    </div>
                </form>
            </field>
        </record>

        <!-- Project Task Kanban View -->
        <record model="ir.ui.view" id="view_task_kanban">
            <field name="name">project.task.kanban</field>
            <field name="model">project.task</field>
            <field name="arch" type="xml">
                <kanban default_group_by="stage_id" >
                    <field name="color"/>
                    <field name="priority"/>
                    <field name="stage_id"/>
                    <field name="user_id"/>
                    <field name="user_email"/>
                    <field name="description"/>
                    <field name="sequence"/>
                    <field name="state" groups="base.group_no_one"/>
                    <field name="kanban_state"/>
                    <field name="remaining_hours" sum="Remaining Time" groups="project.group_time_work_estimation_tasks"/>
                    <field name="date_deadline"/>
                    <field name="message_summary"/>
                    <field name="categ_ids"/>
                    <templates>
                    <t t-name="kanban-box">
                        <div t-attf-class="oe_kanban_color_#{kanban_getcolor(record.color.raw_value)} oe_kanban_card oe_kanban_global_click">
                            <div class="oe_dropdown_toggle oe_dropdown_kanban" groups="base.group_user">
                                <span class="oe_e">í</span>
                                <ul class="oe_dropdown_menu">
                                    <t t-if="widget.view.is_action_enabled('edit')"><li><a type="edit">Edit...</a></li></t>
                                    <t t-if="widget.view.is_action_enabled('delete')"><li><a type="delete">Delete</a></li></t>
                                    <li>
                                      <ul class="oe_kanban_project_times" groups="project.group_time_work_estimation_tasks">
                                        <li><a name="set_remaining_time_1" type="object" class="oe_kanban_button">1</a></li>
                                        <li><a name="set_remaining_time_2" type="object" class="oe_kanban_button">2</a></li>
                                        <li><a name="set_remaining_time_5" type="object" class="oe_kanban_button">5</a></li>
                                        <li><a name="set_remaining_time_10" type="object" class="oe_kanban_button">10</a></li>
                                        <li><a name="do_open" states="draft" string="Validate planned time" type="object" class="oe_kanban_button oe_kanban_button_active">!</a></li>
                                      </ul>
                                    </li>
                                    <li><ul class="oe_kanban_colorpicker" data-field="color"/></li>
                                </ul>
                            </div>

                            <div class="oe_kanban_content">
                                <div><b><field name="name"/></b></div>
                                <div>
                                    <field name="project_id"/><br/>
                                    <t t-if="record.date_deadline.raw_value and record.date_deadline.raw_value lt (new Date())" t-set="red">oe_kanban_text_red</t>
                                    <span t-attf-class="#{red || ''}"><i><field name="date_deadline"/></i></span>
                                </div>
                                <div class="oe_kanban_bottom_right">
                                    <t groups="base.group_user">
                                        <a t-if="record.kanban_state.raw_value === 'normal'" type="object" string="In Progress" name="set_kanban_state_done" class="oe_kanban_status"> </a>
                                        <a t-if="record.kanban_state.raw_value === 'done'" type="object" string="Ready for next stage" name="set_kanban_state_blocked" class="oe_kanban_status oe_kanban_status_green"> </a>
                                        <a t-if="record.kanban_state.raw_value === 'blocked'" type="object" string="Blocked" name="set_kanban_state_normal" class="oe_kanban_status oe_kanban_status_red"> </a>
                                        <a t-if="record.priority.raw_value > 0" type="object" string="Normal" name="set_high_priority" class="oe_e oe_star_off">7</a>
                                        <a t-if="record.priority.raw_value == 0" type="object" string="Very Important" name="set_normal_priority" class="oe_e oe_star_on">7</a>
                                    </t>
                                    <img t-att-src="kanban_image('res.users', 'image_small', record.user_id.raw_value)" t-att-title="record.user_id.value" width="24" height="24" class="oe_kanban_avatar"/>
                                </div>
                                <div class="oe_kanban_footer_left">
                                    <span groups="project.group_time_work_estimation_tasks" title="Remaining hours">
                                        <span class="oe_e">N</span>
                                        <t t-esc="Math.round(record.remaining_hours.raw_value)"/>
                                    </span>
                                </div>
                                <div class="oe_kanban_footer_left" style="margin-top:5px;">
                                    <t t-raw="record.message_summary.raw_value"/>
                                    <field name="categ_ids"/>
                                </div>
                            </div>
                            <div class="oe_clear"></div>
                        </div>
                    </t>
                    </templates>
                </kanban>
            </field>
         </record>

        <record id="view_task_tree2" model="ir.ui.view">
            <field name="name">project.task.tree</field>
            <field name="model">project.task</field>
            <field eval="2" name="priority"/>
            <field name="arch" type="xml">
                <tree fonts="bold:message_unread==True" colors="grey:state in ('cancelled','done');blue:state == 'pending';red:date_deadline and (date_deadline&lt;current_date) and (state in ('draft','pending','open'))" string="Tasks">
                    <field name="message_unread" invisible="1"/>
                    <field name="sequence" invisible="not context.get('seq_visible', False)"/>
                    <field name="name"/>
                    <field name="project_id" icon="gtk-indent" invisible="context.get('user_invisible', False)"/>
                    <field name="user_id" invisible="context.get('user_invisible', False)"/>
                    <field name="delegated_user_id" invisible="context.get('show_delegated', True)"/>
                    <field name="total_hours" invisible="1"/>
                    <field name="planned_hours" invisible="context.get('set_visible',False)" groups="project.group_time_work_estimation_tasks"/>
                    <field name="effective_hours" widget="float_time" sum="Spent Hours" invisible="1"/>
                    <field name="remaining_hours" widget="float_time" sum="Remaining Hours" on_change="onchange_remaining(remaining_hours,planned_hours)" invisible="context.get('set_visible',False)" groups="project.group_time_work_estimation_tasks"/>
                    <field name="date_deadline" invisible="context.get('deadline_visible',True)"/>
                    <field name="stage_id" invisible="context.get('set_visible',False)"/>
                    <field name="state" invisible="1"/>
                    <field name="date_start" groups="base.group_no_one"/>
                    <field name="date_end" groups="base.group_no_one"/>
                    <field name="progress" widget="progressbar" invisible="context.get('set_visible',False)"/>
                </tree>
            </field>
        </record>

        <record id="view_task_calendar" model="ir.ui.view">
            <field name="name">project.task.calendar</field>
            <field name="model">project.task</field>
            <field eval="2" name="priority"/>
            <field name="arch" type="xml">
                <calendar color="user_id" date_start="date_deadline" string="Tasks">
                    <field name="name"/>
                    <field name="project_id"/>
                </calendar>
            </field>
        </record>

        <record id="view_task_gantt" model="ir.ui.view">
            <field name="name">project.task.gantt</field>
            <field name="model">project.task</field>
            <field eval="2" name="priority"/>
            <field name="arch" type="xml">
                <gantt date_start="date_start" date_stop="date_end" progress="progress" string="Tasks" default_group_by="project_id">
                </gantt>
            </field>
        </record>

        <record id="view_project_task_graph" model="ir.ui.view">
            <field name="name">project.task.graph</field>
            <field name="model">project.task</field>
            <field name="arch" type="xml">
                <graph string="Project Tasks" type="bar">
                    <field name="project_id"/>
                    <field name="planned_hours" operator="+"/>
                    <field name="delay_hours" operator="+"/>
                </graph>
            </field>
        </record>

        <record id="analytic_account_inherited_form" model="ir.ui.view">
            <field name="name">account.analytic.account.form.inherit</field>
            <field name="model">account.analytic.account</field>
            <field name="inherit_id" ref="analytic.view_account_analytic_account_form"/>
            <field eval="18" name="priority"/>
            <field name="arch" type="xml">
                <xpath expr='//div[@name="project"]' position='inside'>
                    <field name="use_tasks"/>
                    <label for="use_tasks"/>
                </xpath>
            </field>
        </record>

        <record id="action_view_task" model="ir.actions.act_window">
            <field name="name">Tasks</field>
            <field name="res_model">project.task</field>
            <field name="view_mode">kanban,tree,form,calendar,gantt,graph</field>
            <field name="search_view_id" ref="view_task_search_form"/>
            <field name="help" type="html">
                <p>
                    OpenERP's project management allows you to manage the pipeline
                    of tasks in order to get things done efficiently. You can
                    track progress, discuss on tasks, attach documents, etc.
                </p>
            </field>
        </record>
        <record id="open_view_task_list_kanban" model="ir.actions.act_window.view">
            <field name="sequence" eval="0"/>
            <field name="view_mode">kanban</field>
            <field name="act_window_id" ref="action_view_task"/>
        </record>
        <record id="open_view_task_list_tree" model="ir.actions.act_window.view">
            <field name="sequence" eval="1"/>
            <field name="view_mode">tree</field>
            <field name="act_window_id" ref="action_view_task"/>
        </record>

        <menuitem action="action_view_task" id="menu_action_view_task" parent="project.menu_project_management" sequence="5"/>

        <record id="action_view_task_overpassed_draft" model="ir.actions.act_window">
            <field name="name">Overpassed Tasks</field>
            <field name="res_model">project.task</field>
            <field name="view_type">form</field>
            <field name="view_mode">tree,form,calendar,graph,kanban</field>
            <field name="domain">[('date_deadline','&lt;',time.strftime('%Y-%m-%d')),('state','in',('draft','pending','open'))]</field>
            <field name="filter" eval="True"/>
            <field name="search_view_id" ref="view_task_search_form"/>
        </record>

        <!-- Opening task when double clicking on project -->
        <record id="dblc_proj" model="ir.actions.act_window">
            <field name="res_model">project.task</field>
            <field name="name">Project's tasks</field>
            <field name="view_type">form</field>
            <field name="view_mode">tree,form,calendar,graph,gantt,kanban</field>
            <field name="domain">[('project_id', 'child_of', [active_id])]</field>
            <field name="context">{'project_id':active_id, 'active_test':False}</field>
        </record>

        <record id="ir_project_task_open" model="ir.values">
            <field eval="'tree_but_open'" name="key2"/>
            <field eval="'project.project'" name="model"/>
            <field name="name">View project's tasks</field>
            <field eval="'ir.actions.act_window,'+str(dblc_proj)" name="value"/>
        </record>

        <!-- Task types -->
        <record id="task_type_search" model="ir.ui.view">
            <field name="name">project.task.type.search</field>
            <field name="model">project.task.type</field>
            <field name="arch" type="xml">
                <search string="Tasks Stages">
                   <field name="name" string="Tasks Stages"/>
                   <filter icon="terp-check" string="Common" name="common" domain="[('case_default', '=', 1)]" help="Stages common to all projects"/>
                </search>
            </field>
        </record>

        <record id="task_type_edit" model="ir.ui.view">
            <field name="name">project.task.type.form</field>
            <field name="model">project.task.type</field>
            <field name="arch" type="xml">
                <form string="Task Stage" version="7.0">
                    <group>
                        <group>
                            <field name="name"/>
                            <field name="case_default"/>
                        </group>
                        <group>
                            <field name="state"/>
                            <field name="sequence"/>
                            <field name="fold"/>
                        </group>
                    </group>
                    <field name="description" placeholder="Add a description..."/>
                </form>
            </field>
        </record>

        <record id="task_type_tree" model="ir.ui.view">
            <field name="name">project.task.type.tree</field>
            <field name="model">project.task.type</field>
            <field name="arch" type="xml">
                <tree string="Task Stage">
                    <field name="sequence" widget="handle"/>
                    <field name="name"/>
                    <field name="state"/>
                </tree>
            </field>
        </record>

        <record id="open_task_type_form" model="ir.actions.act_window">
            <field name="name">Stages</field>
            <field name="res_model">project.task.type</field>
            <field name="view_type">form</field>
            <field name="view_id" ref="task_type_tree"/>
            <field name="help" type="html">
              <p class="oe_view_nocontent_create">
                Click to add a stage in the task pipeline.
              </p><p>
                Define the steps that will be used in the project from the
                creation of the task, up to the closing of the task or issue.
                You will use these stages in order to track the progress in
                solving a task or an issue.
              </p>
            </field>
        </record>

        <menuitem id="menu_tasks_config" name="GTD" parent="base.menu_definitions" sequence="1"/>

        <menuitem id="base.menu_project_config_project" name="Stages" parent="base.menu_definitions" sequence="1" groups="base.group_no_one"/>

        <menuitem action="open_task_type_form" name="Task Stages" id="menu_task_types_view" parent="base.menu_project_config_project" sequence="2"/>
        <menuitem action="open_view_project_all" id="menu_projects" name="Projects" parent="menu_project_management" sequence="1"/>


         <record id="task_company" model="ir.ui.view">
            <field name="name">res.company.task.config</field>
            <field name="model">res.company</field>
            <field name="inherit_id" ref="base.view_company_form"/>
            <field name="arch" type="xml">
                <xpath expr="//group[@name='account_grp']" position="after">
                    <group name="project_grp" string="Projects">
                        <field name="project_time_mode_id" domain="[('category_id','=','Working Time')]"/>
                    </group>
                </xpath>
            </field>
        </record>

        <!-- User Form -->
        <act_window context="{'search_default_user_id': [active_id], 'default_user_id': active_id}" domain="[('state', '&lt;&gt;', 'cancelled'),('state', '&lt;&gt;', 'done')]" id="act_res_users_2_project_task_opened" name="Assigned Tasks" res_model="project.task" src_model="res.users" view_mode="tree,form,gantt,calendar,graph" view_type="form"/>

        <!-- Tags -->
        <record model="ir.ui.view" id="project_category_search_view">
            <field name="name">Tags</field>
            <field name="model">project.category</field>
            <field name="arch" type="xml">
                <search string="Issue Version">
                    <field name="name"/>
                </search>
            </field>
        </record>
        <record model="ir.ui.view" id="project_category_form_view">
            <field name="name">Tags</field>
            <field name="model">project.category</field>
            <field name="arch" type="xml">
                <form string="Tags">
                    <field name="name"/>
                </form>
            </field>
        </record>
        <record id="project_category_action" model="ir.actions.act_window">
            <field name="name">Tags</field>
            <field name="res_model">project.category</field>
            <field name="view_type">form</field>
            <field name="help" type="html">
              <p class="oe_view_nocontent_create">
                Click to add a new tag.
              </p>
            </field>
        </record>
        <menuitem action="project_category_action" id="menu_project_category_act" parent="base.menu_definitions" groups="base.group_no_one"/>

    </data>
</openerp><|MERGE_RESOLUTION|>--- conflicted
+++ resolved
@@ -52,12 +52,8 @@
             <field name="view_mode">kanban,tree,form,calendar,gantt,graph</field>
             <field name="context">{
                 'search_default_project_id': [active_id], 
-<<<<<<< HEAD
-                'default_project_id': active_id, 
-=======
                 'default_project_id': active_id,
                 'active_test': False,
->>>>>>> 176481a9
             }</field>
             <field name="search_view_id" ref="view_task_search_form"/>
             <field name="help" type="html">
