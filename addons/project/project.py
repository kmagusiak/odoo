--- conflicted
+++ resolved
@@ -128,12 +128,9 @@
         'analytic_account_id': fields.many2one('account.analytic.account', 'Analytic Account', help="Link this project to an analytic account if you need financial management on projects. It enables you to connect projects with budgets, planning, cost and revenue analysis, timesheets on projects, etc.", ondelete="cascade", required=True),
         'priority': fields.integer('Sequence', help="Gives the sequence order when displaying the list of projects"),
         'warn_manager': fields.boolean('Warn Manager', help="If you check this field, the project manager will receive a request each time a task is completed by his team.", states={'close':[('readonly',True)], 'cancelled':[('readonly',True)]}),
-<<<<<<< HEAD
+
         'members': fields.many2many('res.users', 'project_user_rel', 'project_id', 'uid', 'Project Members', help="Project's member. Not used in any computation, just for information purpose, but a user has to be member of a project to add a the to this project.", states={'close':[('readonly',True)], 'cancelled':[('readonly',True)]}),
         'parent_id': fields.many2one('project.project', 'Parent Project'),
-=======
-        'members': fields.many2many('res.users', 'project_user_rel', 'project_id', 'uid', 'Project Members', help="Project's member. Not used in any computation, just for information purpose.", states={'close':[('readonly',True)], 'cancelled':[('readonly',True)]}),
->>>>>>> f8c860f7
         'tasks': fields.one2many('project.task', 'project_id', "Project tasks"),
         'planned_hours': fields.function(_progress_rate, multi="progress", method=True, string='Planned Time', help="Sum of planned hours of all tasks related to this project and its child projects.",
             store = {
