@font-face {
  font-family: "mnmliconsRegular";
  src: url("../font/mnmliconsv21-webfont.eot") format("eot");
  src: url("../font/mnmliconsv21-webfont.woff") format("woff");
  src: url("../font/mnmliconsv21-webfont.ttf") format("truetype");
  src: url("../font/mnmliconsv21-webfont.svg") format("svg") active;
  font-weight: normal;
  font-style: normal; }
  
.project_fields {
<<<<<<< HEAD
  margin-top: 1px;
  margin-bottom: 1px;
/*   font-size: 11px;
 */  }
=======
  font-family:Helvetica;
  font-size: 12px;
  }
>>>>>>> af2fff89
.project_fields td {
    border: none;
    padding: 2px 0 2px 8px; }
.project_fields th {
    padding: 0;
    border-right: 1px solid #dddddd;
    vertical-align: top;
    margin-right: 8px; }
 
.project_vignettes {
  margin: 4px; }
  .project_vignettes li {
    float: left; }
  .project_vignettes .project_avatar {
    width: 28px;
    height: 28px; }
  .project_vignettes .project_fields {
    width: 100%; }
    .project_vignettes .project_fields th {
      font-weight: normal; }
    .project_vignettes .project_fields td {
      color: #888888; }
  .project_vignettes h4 a {
    color: #4c4c4c; }

.project_vignettes > li {
  height: 205px;
  width: 250px;
  padding: 8px;
  margin: 4px; }
  .project_vignettes > li h4 {
    margin-bottom: 2px; }
    
.oe_project_buttons {
    display: inline-block;
    padding: 0px 0px;
    font-size: 15px;
    background-color: transparent;
    border: hidden;
    color: #8A89BA;

}

.oe_project_buttons:hover {
   cursor: pointer;
   color: #0000FF;
}

.project_avatar {
  -moz-border-radius: 4px;
  -webkit-border-radius: 4px;
  border-radius: 4px;
  -moz-box-shadow: 0 1px 2px rgba(0, 0, 0, 0.2);
  -webkit-box-shadow: 0 1px 2px rgba(0, 0, 0, 0.2);
  -box-shadow: 0 1px 2px rgba(0, 0, 0, 0.2); }

.i {
  font-family: "mnmliconsRegular" !important;
  font-size: 21px;
  font-weight: 300 !important; }
  
.click_button {
    display: inline-block;
    background-color: transparent;
    min-height: 175px;
    min-width: 265px;
    border: hidden;
    margin-left: -7px !important;
    text-align:  left;
    -webkit-box-align:  baseline;
}

.dropdown-menu {
  display: none;
  position: absolute; }

.dropdown {
  position: relative; }

.dropdown-toggle:after {
  width: 0;
  height: 0;
  display: inline-block;
  content: "&darr";
  text-indent: -99999px;
  vertical-align: top;
  margin-top: 8px;
  margin-left: 4px;
  border-left: 4px solid transparent;
  border-right: 4px solid transparent;
  border-top: 4px solid white;
  filter: alpha(opacity=50);
  -khtml-opacity: 0.5;
  -moz-opacity: 0.5;
  opacity: 0.5; }


 .oe_project_kanban_vignette .dropdown-menu .color-chooser {
  padding: 0 3px; }
  .oe_project_kanban_vignette .dropdown-menu .color-chooser li {
    float: left; }
    .oe_project_kanban_vignette .dropdown-menu .color-chooser li a {
      padding: 2px; }
a.oe_project_kanban_action {
  position: absolute;
  right: 0;
  display: none;
   }
  a.oe_project_kanban_action:hover {
    text-decoration: none; }
  a.oe_project_kanban_action .i {
    color: #4c4c4c; }
.square {
  display: inline-block;
  width: 18px;
  height: 18px;
  border:1px solid grey;
 }

.oe_kanban_color_1 {
    background: lightsteelblue;
}
.oe_kanban_color_2 {
    background: firebrick;
}
.oe_kanban_color_3 {
    background: khaki;
}
.oe_kanban_color_4 {
    background: thistle;
}
.oe_kanban_color_5 {
    background: orange;
}
.fontsize{font-size: 12px;}

.white {
  background: white; }
  
.steelblue {
  background: lightsteelblue; }

.firebrick {
  background: firebrick; }

.khaki {
  background: khaki; }

.thistle {
  background: thistle; }

.orange {
  background: orange; }
  
.open {
  display: block;
  }
  .open .dropdown-menu {
    display: block; }


a.oe_project_kanban_action {
  position: absolute;
  right: 0;
 }
  a.oe_project_kanban_action:hover {
    text-decoration: none;
    }
  a.oe_project_kanban_action .i {
    color: #4c4c4c; }


.oe_project_kanban_vignette {
  position: relative;
  min-height: 50px;
  /*background: white;*/
  border: 1px solid #d8d8d8;
  border-bottom-color: #b9b9b9;
  padding: 6px;
  margin: 6px 0;
  display: inline-block;
  -moz-border-radius: 4px;
  -webkit-border-radius: 4px;
  border-radius: 4px; }
  .oe_project_kanban_vignette:last-child {
    margin-bottom: 0; }
  .oe_project_kanban_vignette:hover {
    -moz-box-shadow: 0 0 3px rgba(0, 0, 0, 0.6);
    -webkit-box-shadow: 0 0 3px rgba(0, 0, 0, 0.6);
    -box-shadow: 0 0 3px rgba(0, 0, 0, 0.6); }
  .oe_project_kanban_vignette h4 {
    margin: 0 0 2px; }


.oe_project_kanban_vignette .dropdown-menu {
  top: 30px;
  right: -140px;
  padding: 4px;
  border: 1px solid #afafb6;
  width: 160px;
  overflow-x: hidden;
  z-index: 900;
  background: white;
  -moz-border-radius: 3px;
  -webkit-border-radius: 3px;
  border-radius: 3px;
  -moz-box-shadow: 0 1px 4px rgba(0, 0, 0, 0.3);
  -webkit-box-shadow: 0 1px 4px rgba(0, 0, 0, 0.3);
  -box-shadow: 0 1px 4px rgba(0, 0, 0, 0.3); }
  .oe_project_kanban_vignette .dropdown-menu p {
    margin-left: 12px; }
  .oe_project_kanban_vignette .dropdown-menu li {
    float: none;
    display: block;
    background-color: none; }
    .oe_project_kanban_vignette .dropdown-menu li a {
      display: block;
      padding: 3px 6px;
      clear: both;
      font-weight: normal;
      line-height: 14px;
      color: #4c4c4c;
      text-decoration: none; }
      .oe_project_kanban_vignette .dropdown-menu li a:hover {
        background: #f0f0fa;
        background: -moz-linear-gradient(#f0f0fa, #eeeef6);
        background: -webkit-gradient(linear, left top, left bottom, from(#f0f0fa), to(#eeeef6));
        background: -webkit-linear-gradient(#f0f0fa, #eeeef6);
        -moz-box-shadow: none;
        -webkit-box-shadow: none;
        -box-shadow: none; }

.oe_project_kanban_vignette .dropdown-menu .color-chooser {
  padding: 0 3px; }
  .oe_project_kanban_vignette .dropdown-menu .color-chooser li {
    float: left; }
    .oe_project_kanban_vignette .dropdown-menu .color-chooser li a {
      padding: 2px; }<|MERGE_RESOLUTION|>--- conflicted
+++ resolved
@@ -8,16 +8,9 @@
   font-style: normal; }
   
 .project_fields {
-<<<<<<< HEAD
-  margin-top: 1px;
-  margin-bottom: 1px;
-/*   font-size: 11px;
- */  }
-=======
   font-family:Helvetica;
   font-size: 12px;
   }
->>>>>>> af2fff89
 .project_fields td {
     border: none;
     padding: 2px 0 2px 8px; }
