--- conflicted
+++ resolved
@@ -18,13 +18,8 @@
                    <field name="name"/>
                    <field name="categ_id" widget="selection" operator="child_of"/>
                    <newline/>
-<<<<<<< HEAD
-                   <group col='8' colspan='14' expand="1" string="Extended options..." groups="base.group_extended">
-                       <field name="pricelist_id" select="1" widget="selection" context="{'pricelist': self}" />
-=======
                    <group col='8' colspan='14' expand="1" string="Extended options...">
                        <field name="pricelist_id" widget="selection" context="{'pricelist': self}" />
->>>>>>> 731db7a4
                    </group>
                    <newline/>
                    <group col='8' colspan='15' expand='1' string='Group by...'>
@@ -103,11 +98,7 @@
 
                             <group colspan="2" col="2" name="status">
                                 <separator string="Status" colspan="2"/>
-<<<<<<< HEAD
                                 <field name="categ_id" select="1" groups="base.group_extended"/>
-=======
-                                <field name="categ_id"/>
->>>>>>> 731db7a4
                                 <field name="state"/>
                                 <field groups="base.group_extended" name="product_manager"/>
                             </group>
