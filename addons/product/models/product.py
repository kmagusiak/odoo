--- conflicted
+++ resolved
@@ -440,16 +440,12 @@
                 product_supplier_info = supplier_info_by_template.get(product.product_tmpl_id, [])
                 sellers = [x for x in product_supplier_info if x.product_id and x.product_id == product]
                 if not sellers:
-<<<<<<< HEAD
-                    sellers = [x for x in product.seller_ids if (x.name.id in partner_ids) and not x.product_id]
+                    sellers = [x for x in product_supplier_info if not x.product_id]
                 # Filter out sellers based on the company. This is done afterwards for a better
                 # code readability. At this point, only a few sellers should remain, so it should
                 # not be a performance issue.
                 if company_id:
                     sellers = [x for x in sellers if x.company_id.id in [company_id, False]]
-=======
-                    sellers = [x for x in product_supplier_info if not x.product_id]
->>>>>>> 3e4138de
             if sellers:
                 for s in sellers:
                     seller_variant = s.product_name and (
