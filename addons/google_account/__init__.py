--- conflicted
+++ resolved
@@ -19,10 +19,6 @@
 #
 ##############################################################################
 import google_account
-<<<<<<< HEAD
-import controllers
-=======
 import controllers
 
-from .google_account import TIMEOUT     # noqa
->>>>>>> d7800142
+from .google_account import TIMEOUT     # noqa