--- conflicted
+++ resolved
@@ -19,13 +19,9 @@
             return self.pool.get('sale.order.line').search(cr, SUPERUSER_ID, domain, context=context)
 
     def _website_product_id_change(self, cr, uid, ids, order_id, product_id, qty=0, line_id=None, context=None):
-<<<<<<< HEAD
-        values = super(sale_order, self)._website_product_id_change(cr, uid, ids, order_id, product_id, qty=qty, line_id=line_id, context=None)
-=======
         values = super(sale_order, self)._website_product_id_change(
             cr, uid, ids, order_id, product_id,
             qty=qty, line_id=line_id, context=context)
->>>>>>> 954fb6da
 
         event_ticket_id = None
         if context.get("event_ticket_id"):
