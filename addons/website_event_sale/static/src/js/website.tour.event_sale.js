(function () {
    'use strict';

    openerp.Tour.register({
        id:   'event_buy_tickets',
        name: "Buy tickets for the Conference on Business Apps",
        path: '/event',
        mode: 'test',
        steps: [
            {
                title:     "Go to the `Events` page",
                element:   'a[href*="/event"]:contains("Conference on Business Apps"):first',
            },
            {
                title:     "Select 1 unit of `Standard` ticket type",
                waitNot:   'a[href*="/event"]:contains("Conference on Business Apps")',
                element:   'select:eq(0)',
                sampleText: '1',
            },
            {
                title:     "Select 2 units of `VIP` ticket type",
                waitFor:   'select:eq(0) option:contains(1):propSelected',
                element:   'select:eq(1)',
                sampleText: '2',
            },
            {
                title:     "Click on `Order Now` button",
                waitFor:   'select:eq(1) option:contains(2):propSelected',
                element:   '.btn-primary:contains("Order Now")',
            },
            {
<<<<<<< HEAD
                title:     "Fill attendees details",
                waitFor:   'form[id="attendee_registration"] .btn:contains("Continue")',
                autoComplete: function (tour) {
                    $("input[name='1-name']").val("Att1");
                    $("input[name='1-phone']").val("111 111");
                    $("input[name='1-email']").val("att1@example.com");
                    $("input[name='2-name']").val("Att2");
                    $("input[name='2-phone']").val("222 222");
                    $("input[name='2-email']").val("att2@example.com");
                    $("input[name='3-name']").val("Att3");
                    $("input[name='3-phone']").val("333 333");
                    $("input[name='3-email']").val("att3@example.com");
                },
            },
            {
                title:     "Validate attendees details",
                element:   '.modal button:contains("Continue")',
            },
            {
                title:     "Check that the cart contains exactly 3 elements",
                element:   '#top_menu .my_cart_quantity:containsExact(3)',
=======
                title:     "Check the cart",
                element:   'a:has(.my_cart_quantity):contains(5)'
>>>>>>> 33a8989d
            },
            {
                title:     "Modify the cart to add 1 unit of `VIP` ticket type",
                waitFor:   "#cart_products:contains(Standard):contains(VIP)",
                element:   "#cart_products tr:contains(VIP) .fa-plus",
            },
            {
<<<<<<< HEAD
                title:     "Now click on `Process Checkout`",
                waitFor:   '#top_menu .my_cart_quantity:contains(4)',
=======
                title:     "Process Checkout",
                waitFor:   'a:has(.my_cart_quantity):contains(6)',
>>>>>>> 33a8989d
                element:   '.btn-primary:contains("Process Checkout")'
            },
            {
                title:     "Complete the checkout",
                element:   'form[action="/shop/confirm_order"] .btn:contains("Confirm")',
                onload: function (tour) {
                    if ($("input[name='name']").val() === "")
                        $("input[name='name']").val("website_sale-test-shoptest");
                    if ($("input[name='email']").val() === "")
                        $("input[name='email']").val("website_event_sale_test_shoptest@websiteeventsaletest.odoo.com");
                    $("input[name='phone']").val("123");
                    $("input[name='street2']").val("123");
                    $("input[name='city']").val("123");
                    $("input[name='zip']").val("123");
                    $("select[name='country_id']").val("21");
                },
            },
            {
                title:     "Select `Wire Transfer` payment method",
                element:   '#payment_method label:has(img[title="Wire Transfer"]) input',
            },
            {
                title:     "Pay",
                waitFor:   '#payment_method label:has(input:checked):has(img[title="Wire Transfer"])',
                element:   '.oe_sale_acquirer_button .btn[type="submit"]:visible',
            },
            {
                title:     "Last step",
                waitFor:   '.oe_website_sale:contains("Thank you for your order")',
            }
        ]
    });
}());<|MERGE_RESOLUTION|>--- conflicted
+++ resolved
@@ -29,7 +29,6 @@
                 element:   '.btn-primary:contains("Order Now")',
             },
             {
-<<<<<<< HEAD
                 title:     "Fill attendees details",
                 waitFor:   'form[id="attendee_registration"] .btn:contains("Continue")',
                 autoComplete: function (tour) {
@@ -50,11 +49,7 @@
             },
             {
                 title:     "Check that the cart contains exactly 3 elements",
-                element:   '#top_menu .my_cart_quantity:containsExact(3)',
-=======
-                title:     "Check the cart",
-                element:   'a:has(.my_cart_quantity):contains(5)'
->>>>>>> 33a8989d
+                element:   'a:has(.my_cart_quantity):containsExact(3)',
             },
             {
                 title:     "Modify the cart to add 1 unit of `VIP` ticket type",
@@ -62,13 +57,8 @@
                 element:   "#cart_products tr:contains(VIP) .fa-plus",
             },
             {
-<<<<<<< HEAD
                 title:     "Now click on `Process Checkout`",
-                waitFor:   '#top_menu .my_cart_quantity:contains(4)',
-=======
-                title:     "Process Checkout",
-                waitFor:   'a:has(.my_cart_quantity):contains(6)',
->>>>>>> 33a8989d
+                waitFor:   'a:has(.my_cart_quantity):contains(4)',
                 element:   '.btn-primary:contains("Process Checkout")'
             },
             {
