<?xml version="1.0"?>
<openerp>
    <data>

        <record model="ir.ui.view" id="crm_case_form_view_oppor">
            <field name="name">CRM - Opportunities - Quote Inherit</field>
            <field name="model">crm.lead</field>
            <field name="inherit_id" ref="crm.crm_case_form_view_oppor"/>
            <field name="arch" type="xml">
                <data>
                    <xpath expr="/form/header/button[@name='case_mark_lost']" position="after">
                        <button attrs="{'invisible': [('probability', '&lt;', 100)]}" string="Create Quotation" name="%(action_crm_make_sale)d" type="action"/>
                        <button attrs="{'invisible': [('probability', '=', 100)]}" string="Convert to Quotation" name="%(action_crm_make_sale)d" type="action" class="oe_highlight"/>
                    </xpath>
                </data>
            </field>
        </record>

        <!-- add needaction_menu_ref to reload quotation needaction when opportunity needaction is reloaded -->
        <record model="ir.actions.act_window" id="crm.crm_case_category_act_oppor11">
            <field name="context">{'stage_type': 'opportunity', 'default_type': 'opportunity', 'default_user_id': uid, 'needaction_menu_ref': 'sale.menu_sale_quotations'}</field>
        </record>

        <record model="ir.ui.view" id="sale_view_inherit123">
            <field name="name">sale.order.inherit</field>
            <field name="model">sale.order</field>
            <field name="inherit_id" ref="sale.view_order_form"/>
            <field name="arch" type="xml">
                <field name="user_id" position="after">
                    <field name="section_id" widget="selection" groups="base.group_multi_salesteams"/>
                    <field name="categ_ids" widget="many2many_tags"/>
                </field>
            </field>
        </record>

        <record id="view_sales_order_filter_inherit" model="ir.ui.view">
            <field name="name">sale.order.list.select</field>
            <field name="model">sale.order</field>
            <field name="inherit_id" ref="sale.view_sales_order_filter"/>
            <field name="arch" type="xml">
                <xpath expr="//filter[@name='my_sale_orders_filter']" position="after">
                    <separator/>
                    <filter string="My Sales Team(s)"
                        icon="terp-personal+"
                        domain="[('section_id.user_id','=',uid)]"
                        help="My Sales Team(s)"  groups="base.group_multi_salesteams"/>
                </xpath>
                <xpath expr="//field[@name='user_id']" position="after">
                    <field name="section_id" string="Sales Team" groups="base.group_multi_salesteams"/>
                </xpath>
            </field>
        </record>

        <!-- Update account invoice list view!-->
        <record model="ir.ui.view" id="account_invoice_tree">
            <field name="name">Account Invoice</field>
            <field name="model">account.invoice</field>
            <field name="inherit_id" ref="account.invoice_tree"/>
            <field name="arch" type="xml">
                <data>
                    <xpath expr="//field[@name='user_id']" position="after">
                        <field name="section_id" string="Sales Team" groups="base.group_multi_salesteams"/>
                    </xpath>
                </data>
            </field>
        </record>

        <!-- Update account invoice search view!-->
        <record id="account_invoice_groupby_inherit" model="ir.ui.view">
            <field name="name">account.invoice.groupby</field>
            <field name="model">account.invoice</field>
            <field name="inherit_id" ref="account.view_account_invoice_filter"/>
            <field name="arch" type="xml">
                <xpath expr="//field[@name='user_id']" position="after">
                    <field name="section_id"/>
                </xpath>
                <xpath expr="//group/filter[@string='Due Month']" position="after">
                    <filter string="Sales Team" domain="[]" context="{'group_by':'section_id'}" groups="base.group_multi_salesteams"/>
                </xpath>
            </field>
        </record>

        <!-- Update account invoice !-->
        <record model="ir.ui.view" id="account_invoice_form">
            <field name="name">Account Invoice</field>
            <field name="model">account.invoice</field>
            <field name="inherit_id" ref="account.invoice_form"/>
            <field name="arch" type="xml">
                <data>
                    <xpath expr="//field[@name='user_id']" position="after">
                        <field name="section_id" groups="base.group_multi_salesteams"/>
                    </xpath>
                </data>
            </field>
        </record>

        <!-- Update user form !-->
        <record model="ir.ui.view" id="res_user_form">
            <field name="name">Users Preferences</field>
            <field name="model">res.users</field>
            <field name="inherit_id" ref="base.view_users_form"/>
            <field name="arch" type="xml">
                <data>
                    <xpath expr="//field[@name='tz']" position="after">
                        <field name="default_section_id"/>
                    </xpath>
                </data>
            </field>
        </record>

        <!-- Update Preferences form !-->
        <record id="view_users_form_preferences" model="ir.ui.view">
            <field name="name">res.users.preferences.form</field>
            <field name="model">res.users</field>
            <field name="inherit_id" ref="base.view_users_form_simple_modif"/>
            <field name="arch" type="xml">
            <data>
                    <xpath expr="//field[@name='company_id']" position="before">
                        <field name="default_section_id" readonly="0"/>
                    </xpath>
                </data>
            </field>
        </record>

        <!-- search by Salesteams -->

        <record id="action_orders_salesteams" model="ir.actions.act_window">
            <field name="name">Sales Orders</field>
            <field name="type">ir.actions.act_window</field>
            <field name="res_model">sale.order</field>
            <field name="view_type">form</field>
            <field name="view_mode">tree,form,calendar,graph</field>
            <field name="search_view_id" ref="sale.view_sales_order_filter"/>
            <field name="domain">[('state','not in',('draft','sent','cancel'))]</field>
            <field name="context">{
                    'search_default_section_id': [active_id],
                    'default_section_id': active_id,
                }
            </field>
            <field name="help" type="html">
              <p class="oe_view_nocontent_create">
                Click to create a quotation that can be converted into a sales
                order.
              </p><p>
                OpenERP will help you efficiently handle the complete sales flow:
                quotation, sales order, delivery, invoicing and payment.
              </p>
            </field>
        </record>

        <record id="action_quotations_salesteams" model="ir.actions.act_window">
            <field name="name">Quotations</field>
            <field name="type">ir.actions.act_window</field>
            <field name="res_model">sale.order</field>
            <field name="view_type">form</field>
            <field name="view_id" ref="sale.view_quotation_tree"/>
            <field name="view_mode">tree,form,calendar,graph</field>
            <field name="context">{
                    'search_default_section_id': [active_id],
                    'default_section_id': active_id,
                    'show_address': 1,
                }
            </field>
            <field name="domain">[('state','in',('draft','sent','cancel'))]</field>
            <field name="search_view_id" ref="sale.view_sales_order_filter"/>
            <field name="help" type="html">
              <p class="oe_view_nocontent_create">
                Click to create a quotation, the first step of a new sale.
              </p><p>
                OpenERP will help you handle efficiently the complete sale flow:
                from the quotation to the sales order, the
                delivery, the invoicing and the payment collection.
              </p><p>
                The social feature helps you organize discussions on each sales
                order, and allow your customers to keep track of the evolution
                of the sales order.
              </p>
            </field>
        </record>

        <record id="action_invoice_salesteams" model="ir.actions.act_window">
            <field name="name">Invoices</field>
            <field name="res_model">account.invoice</field>
            <field name="view_type">form</field>
            <field name="view_mode">tree,form,calendar,graph</field>
            <field name="view_id" ref="account.invoice_tree"/>
            <field name="domain">[
                ('state', 'not in', ['draft', 'cancel']),
                ('type', '=', 'out_invoice')]</field>
            <field name="context">{
                    'search_default_section_id': [active_id],
                    'default_section_id': active_id,
                    'default_type':'out_invoice',
                    'type':'out_invoice',
                    'journal_type': 'sale',
                }
            </field>
            <field name="search_view_id" ref="account.view_account_invoice_filter"/>
        </record>

        <record id="action_invoice_salesteams_view_tree" model="ir.actions.act_window.view">
            <field name="sequence">1</field>
            <field name="view_mode">tree</field>
            <field name="act_window_id" ref="sale_crm.action_invoice_salesteams"/>
        </record>

        <record id="action_invoice_salesteams_view_form" model="ir.actions.act_window.view">
            <field name="sequence">2</field>
            <field name="view_mode">form</field>
            <field name="view_id" ref="account.invoice_form"/>
            <field name="act_window_id" ref="sale_crm.action_invoice_salesteams"/>
        </record>

        <record id="action_order_report_quotation_salesteam" model="ir.actions.act_window">
            <field name="name">Quotations Analysis</field>
            <field name="res_model">sale.report</field>
            <field name="view_type">form</field>
            <field name="view_mode">tree,graph</field>
            <field name="domain">[('state','=','draft'),('section_id', '=', active_id)]</field>
            <field name="context">{'search_default_order_month':1}</field>
            <field name="help">This report performs analysis on your quotations. Analysis check your sales revenues and sort it by different group criteria (salesman, partner, product, etc.) Use this report to perform analysis on sales not having invoiced yet. If you want to analyse your turnover, you should use the Invoice Analysis report in the Accounting application.</field>
        </record>

        <record id="action_order_report_so_salesteam" model="ir.actions.act_window">
            <field name="name">Sales Analysis</field>
            <field name="res_model">sale.report</field>
            <field name="view_type">form</field>
            <field name="view_mode">tree,graph</field>
            <field name="domain">[('state','not in',('draft','sent','cancel')),('section_id', '=', active_id)]</field>
            <field name="context">{'search_default_order_month':1}</field>
            <field name="help">This report performs analysis on your sales orders. Analysis check your sales revenues and sort it by different group criteria (salesman, partner, product, etc.) Use this report to perform analysis on sales not having invoiced yet. If you want to analyse your turnover, you should use the Invoice Analysis report in the Accounting application.</field>
        </record>

        <record id="action_account_invoice_report_salesteam" model="ir.actions.act_window">
            <field name="name">Invoices Analysis</field>
            <field name="res_model">account.invoice.report</field>
            <field name="view_type">form</field>
            <field name="view_mode">tree,graph</field>
            <field name="domain">[('section_id', '=', active_id),('state', 'not in', ['draft', 'cancel'])]</field>
            <field name="context">{'search_default_month':1}</field>
            <field name="help">From this report, you can have an overview of the amount invoiced to your customer. The tool search can also be used to personalise your Invoices reports and so, match this analysis to your needs.</field>
        </record>

        <record id="crm_case_section_salesteams_view_form" model="ir.ui.view">
            <field name="name">crm.case.section.form</field>
            <field name="model">crm.case.section</field>
            <field name="inherit_id" ref="crm.crm_case_section_view_form"/>
            <field name="arch" type="xml">
            <data>
                <xpath expr="//field[@name='code']" position="after">
                    <field name="user_currency_invoiced_target" readonly="0"/>
                    <field name="user_currency_invoiced_forecast" readonly="0"/>
                </xpath>
            </data>
            </field>
        </record>

        <record id="crm_case_section_salesteams_view_kanban" model="ir.ui.view">
            <field name="name">crm.case.section.kanban</field>
            <field name="model">crm.case.section</field>
            <field name="inherit_id" ref="crm.crm_case_section_salesteams_view_kanban"/>
            <field name="arch" type="xml">
            <data>
                <xpath expr="//field[@name='name']" position="after">
                    <field name="monthly_quoted"/>
                    <field name="monthly_confirmed"/>
                    <field name="monthly_invoiced"/>
                    <field name="user_currency_invoiced_forecast"/>
                    <field name="user_currency_invoiced_target"/>
                </xpath>
                <xpath expr="//div[@class='oe_salesteams_leads']" position="after">
                    <div class="oe_salesteams_orders">
                        <a name="%(action_orders_salesteams)d" type="action">Sales Orders</a>
                        <a name="%(action_order_report_so_salesteam)d" type="action" class="oe_sparkline_bar_link">
                            <field name="monthly_confirmed" widget="sparkline_bar_sales" options="{'delayIn': '3000'}">
                                Revenue of confirmed sales orders per month.<br/>Click to acces the Sales Analysis.
                            </field>
                        </a>
                    </div>
                </xpath>
                <xpath expr="//div[@class='oe_salesteams_opportunities']" position="after">
<<<<<<< HEAD
                    <div class="oe_salesteams_invoices">
                        <a name="%(action_invoice_salesteams)d" type="action" groups="account.group_account_invoice">Invoices</a>
                        <a name="%(action_account_invoice_report_salesteam)d" type="action" class="oe_sparkline_bar_link">
                            <field name="monthly_invoiced" widget="sparkline_bar_sales" options="{'delayIn': '3000'}">
=======
                    <div class="oe_salesteams_invoices" groups="account.group_account_invoice">
                        <a name="%(action_invoice_salesteams)d" type="action">Invoices</a>
                        <a name="%(account.action_account_invoice_report_all)d" type="action" class="oe_sparkline_bar_link">
                            <field name="monthly_invoiced" widget="sparkline_bar">
>>>>>>> 5050231a
                                Revenue of sent invoices per month.<br/>Click to see a detailed analysis of invoices.
                            </field>
                        </a>
                    </div>
                    <div class="oe_salesteams_quotations">
                        <a name="%(action_quotations_salesteams)d" type="action" class="oe_sparkline_bar_link">Quotations</a>
                        <a name="%(action_order_report_quotation_salesteam)d" type="action" class="oe_sparkline_bar_link">
                            <field name="monthly_quoted" widget="sparkline_bar_sales" options="{'delayIn': '3000'}">
                                Revenue of created quotations per month.<br/>Click to see a detailed analysis.
                            </field>
                        </a>
                    </div>
                </xpath>
                <xpath expr="//div[@class='oe_items_list']" position="after">
                    <div class="oe_center oe_salesteams_justgage" t-if="record.user_currency_invoiced_target.raw_value">
                        <field name="monthly_invoiced" widget="gauge" style="width:160px; height: 120px;" options="{'max_field': 'user_currency_invoiced_target'}">Invoiced</field>
                        <field name="user_currency_invoiced_forecast" widget="gauge" style="width:160px; height: 120px; cursor: pointer;" options="{'max_field': 'user_currency_invoiced_target', 'action_change': 'action_forecast'}">Forecast</field>
                    </div>
                    <div class="oe_center oe_salesteams_help" style="color:#bbbbbb;" t-if="!record.user_currency_invoiced_target.raw_value">
                        <br/>Define an invoicing target in the sales team settings to see the period's achievement and forecast at a glance.
                    </div>
                </xpath>
            </data>
            </field>
        </record>
    </data>
</openerp><|MERGE_RESOLUTION|>--- conflicted
+++ resolved
@@ -279,17 +279,10 @@
                     </div>
                 </xpath>
                 <xpath expr="//div[@class='oe_salesteams_opportunities']" position="after">
-<<<<<<< HEAD
-                    <div class="oe_salesteams_invoices">
-                        <a name="%(action_invoice_salesteams)d" type="action" groups="account.group_account_invoice">Invoices</a>
+                    <div class="oe_salesteams_invoices" groups="account.group_account_invoice">
+                        <a name="%(action_invoice_salesteams)d" type="action">Invoices</a>
                         <a name="%(action_account_invoice_report_salesteam)d" type="action" class="oe_sparkline_bar_link">
                             <field name="monthly_invoiced" widget="sparkline_bar_sales" options="{'delayIn': '3000'}">
-=======
-                    <div class="oe_salesteams_invoices" groups="account.group_account_invoice">
-                        <a name="%(action_invoice_salesteams)d" type="action">Invoices</a>
-                        <a name="%(account.action_account_invoice_report_all)d" type="action" class="oe_sparkline_bar_link">
-                            <field name="monthly_invoiced" widget="sparkline_bar">
->>>>>>> 5050231a
                                 Revenue of sent invoices per month.<br/>Click to see a detailed analysis of invoices.
                             </field>
                         </a>
