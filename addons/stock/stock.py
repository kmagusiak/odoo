# -*- coding: utf-8 -*-
##############################################################################
#
#    OpenERP, Open Source Management Solution
#    Copyright (C) 2004-2010 Tiny SPRL (<http://tiny.be>).
#
#    This program is free software: you can redistribute it and/or modify
#    it under the terms of the GNU Affero General Public License as
#    published by the Free Software Foundation, either version 3 of the
#    License, or (at your option) any later version.
#
#    This program is distributed in the hope that it will be useful,
#    but WITHOUT ANY WARRANTY; without even the implied warranty of
#    MERCHANTABILITY or FITNESS FOR A PARTICULAR PURPOSE.  See the
#    GNU Affero General Public License for more details.
#
#    You should have received a copy of the GNU Affero General Public License
#    along with this program.  If not, see <http://www.gnu.org/licenses/>.
#
##############################################################################

from datetime import date, datetime
from dateutil import relativedelta
import json
import time
import sets

import openerp
from openerp.osv import fields, osv
from openerp.tools.float_utils import float_compare, float_round
from openerp.tools.translate import _
from openerp.tools import DEFAULT_SERVER_DATETIME_FORMAT, DEFAULT_SERVER_DATE_FORMAT
from openerp import SUPERUSER_ID, api, models, fields as new_fields
import openerp.addons.decimal_precision as dp
from openerp.addons.procurement import procurement
import logging
from openerp.exceptions import UserError


_logger = logging.getLogger(__name__)
#----------------------------------------------------------
# Incoterms
#----------------------------------------------------------
class stock_incoterms(osv.osv):
    _name = "stock.incoterms"
    _description = "Incoterms"
    _columns = {
        'name': fields.char('Name', required=True, help="Incoterms are series of sales terms. They are used to divide transaction costs and responsibilities between buyer and seller and reflect state-of-the-art transportation practices."),
        'code': fields.char('Code', size=3, required=True, help="Incoterm Standard Code"),
        'active': fields.boolean('Active', help="By unchecking the active field, you may hide an INCOTERM you will not use."),
    }
    _defaults = {
        'active': True,
    }

#----------------------------------------------------------
# Stock Location
#----------------------------------------------------------

class stock_location(osv.osv):
    _name = "stock.location"
    _description = "Inventory Locations"
    _parent_name = "location_id"
    _parent_store = True
    _parent_order = 'name'
    _order = 'parent_left'
    _rec_name = 'complete_name'

    def _location_owner(self, cr, uid, location, context=None):
        ''' Return the company owning the location if any '''
        return location and (location.usage == 'internal') and location.company_id or False

    def _complete_name(self, cr, uid, ids, name, args, context=None):
        """ Forms complete name of location from parent location to child location.
        @return: Dictionary of values
        """
        res = {}
        for m in self.browse(cr, uid, ids, context=context):
            res[m.id] = m.name
            parent = m.location_id
            while parent:
                res[m.id] = parent.name + ' / ' + res[m.id]
                parent = parent.location_id
        return res

    def _get_sublocations(self, cr, uid, ids, context=None):
        """ return all sublocations of the given stock locations (included) """
        if context is None:
            context = {}
        context_with_inactive = context.copy()
        context_with_inactive['active_test'] = False
        return self.search(cr, uid, [('id', 'child_of', ids)], context=context_with_inactive)

    def _name_get(self, cr, uid, location, context=None):
        name = location.name
        while location.location_id and location.usage != 'view':
            location = location.location_id
            name = location.name + '/' + name
        return name

    def name_get(self, cr, uid, ids, context=None):
        res = []
        for location in self.browse(cr, uid, ids, context=context):
            res.append((location.id, self._name_get(cr, uid, location, context=context)))
        return res

    _columns = {
        'name': fields.char('Location Name', required=True, translate=True),
        'active': fields.boolean('Active', help="By unchecking the active field, you may hide a location without deleting it."),
        'usage': fields.selection([
                        ('supplier', 'Supplier Location'),
                        ('view', 'View'),
                        ('internal', 'Internal Location'),
                        ('customer', 'Customer Location'),
                        ('inventory', 'Inventory'),
                        ('procurement', 'Procurement'),
                        ('production', 'Production'),
                        ('transit', 'Transit Location')],
                'Location Type', required=True,
                help="""* Supplier Location: Virtual location representing the source location for products coming from your suppliers
                       \n* View: Virtual location used to create a hierarchical structures for your warehouse, aggregating its child locations ; can't directly contain products
                       \n* Internal Location: Physical locations inside your own warehouses,
                       \n* Customer Location: Virtual location representing the destination location for products sent to your customers
                       \n* Inventory: Virtual location serving as counterpart for inventory operations used to correct stock levels (Physical inventories)
                       \n* Procurement: Virtual location serving as temporary counterpart for procurement operations when the source (supplier or production) is not known yet. This location should be empty when the procurement scheduler has finished running.
                       \n* Production: Virtual counterpart location for production operations: this location consumes the raw material and produces finished products
                       \n* Transit Location: Counterpart location that should be used in inter-companies or inter-warehouses operations
                      """, select=True),
        'complete_name': fields.function(_complete_name, type='char', string="Full Location Name",
                            store={'stock.location': (_get_sublocations, ['name', 'location_id', 'active'], 10)}),
        'location_id': fields.many2one('stock.location', 'Parent Location', select=True, ondelete='cascade'),
        'child_ids': fields.one2many('stock.location', 'location_id', 'Contains'),

        'partner_id': fields.many2one('res.partner', 'Owner', help="Owner of the location if not internal"),

        'comment': fields.text('Additional Information'),
        'posx': fields.integer('Corridor (X)', help="Optional localization details, for information purpose only"),
        'posy': fields.integer('Shelves (Y)', help="Optional localization details, for information purpose only"),
        'posz': fields.integer('Height (Z)', help="Optional localization details, for information purpose only"),

        'parent_left': fields.integer('Left Parent', select=1),
        'parent_right': fields.integer('Right Parent', select=1),

        'company_id': fields.many2one('res.company', 'Company', select=1, help='Let this field empty if this location is shared between companies'),
        'scrap_location': fields.boolean('Is a Scrap Location?', help='Check this box to allow using this location to put scrapped/damaged goods.'),
        'removal_strategy_id': fields.many2one('product.removal', 'Removal Strategy', help="Defines the default method used for suggesting the exact location (shelf) where to take the products from, which lot etc. for this location. This method can be enforced at the product category level, and a fallback is made on the parent locations if none is set here."),
        'putaway_strategy_id': fields.many2one('product.putaway', 'Put Away Strategy', help="Defines the default method used for suggesting the exact location (shelf) where to store the products. This method can be enforced at the product category level, and a fallback is made on the parent locations if none is set here."),
        'barcode': fields.char('Barcode', oldname='loc_barcode'),
    }
    _defaults = {
        'active': True,
        'usage': 'internal',
        'company_id': lambda self, cr, uid, c: self.pool.get('res.company')._company_default_get(cr, uid, 'stock.location', context=c),
        'posx': 0,
        'posy': 0,
        'posz': 0,
        'scrap_location': False,
    }
    _sql_constraints = [('barcode_company_uniq', 'unique (barcode,company_id)', 'The barcode for a location must be unique per company !')]

    def create(self, cr, uid, default, context=None):
        if not default.get('barcode', False):
            default.update({'barcode': default.get('complete_name', False)})
        return super(stock_location, self).create(cr, uid, default, context=context)

    def get_putaway_strategy(self, cr, uid, location, product, context=None):
        ''' Returns the location where the product has to be put, if any compliant putaway strategy is found. Otherwise returns None.'''
        putaway_obj = self.pool.get('product.putaway')
        loc = location
        while loc:
            if loc.putaway_strategy_id:
                res = putaway_obj.putaway_apply(cr, uid, loc.putaway_strategy_id, product, context=context)
                if res:
                    return res
            loc = loc.location_id

    def _default_removal_strategy(self, cr, uid, context=None):
        return 'fifo'

    def get_removal_strategy(self, cr, uid, location, product, context=None):
        ''' Returns the removal strategy to consider for the given product and location.
            :param location: browse record (stock.location)
            :param product: browse record (product.product)
            :rtype: char
        '''
        if product.categ_id.removal_strategy_id:
            return product.categ_id.removal_strategy_id.method
        loc = location
        while loc:
            if loc.removal_strategy_id:
                return loc.removal_strategy_id.method
            loc = loc.location_id
        return self._default_removal_strategy(cr, uid, context=context)


    def get_warehouse(self, cr, uid, location, context=None):
        """
            Returns warehouse id of warehouse that contains location
            :param location: browse record (stock.location)
        """
        wh_obj = self.pool.get("stock.warehouse")
        whs = wh_obj.search(cr, uid, [('view_location_id.parent_left', '<=', location.parent_left), 
                                ('view_location_id.parent_right', '>=', location.parent_left)], context=context)
        return whs and whs[0] or False

#----------------------------------------------------------
# Routes
#----------------------------------------------------------

class stock_location_route(osv.osv):
    _name = 'stock.location.route'
    _description = "Inventory Routes"
    _order = 'sequence'

    _columns = {
        'name': fields.char('Route Name', required=True, translate=True),
        'sequence': fields.integer('Sequence'),
        'pull_ids': fields.one2many('procurement.rule', 'route_id', 'Procurement Rules', copy=True),
        'active': fields.boolean('Active', help="If the active field is set to False, it will allow you to hide the route without removing it."),
        'push_ids': fields.one2many('stock.location.path', 'route_id', 'Push Rules', copy=True),
        'product_selectable': fields.boolean('Applicable on Product'),
        'product_categ_selectable': fields.boolean('Applicable on Product Category'),
        'warehouse_selectable': fields.boolean('Applicable on Warehouse'),
        'supplied_wh_id': fields.many2one('stock.warehouse', 'Supplied Warehouse'),
        'supplier_wh_id': fields.many2one('stock.warehouse', 'Supplier Warehouse'),
        'company_id': fields.many2one('res.company', 'Company', select=1, help='Let this field empty if this route is shared between all companies'),
    }

    _defaults = {
        'sequence': lambda self, cr, uid, ctx: 0,
        'active': True,
        'product_selectable': True,
        'company_id': lambda self, cr, uid, c: self.pool.get('res.company')._company_default_get(cr, uid, 'stock.location.route', context=c),
    }

    def write(self, cr, uid, ids, vals, context=None):
        '''when a route is deactivated, deactivate also its pull and push rules'''
        if isinstance(ids, (int, long)):
            ids = [ids]
        res = super(stock_location_route, self).write(cr, uid, ids, vals, context=context)
        if 'active' in vals:
            push_ids = []
            pull_ids = []
            for route in self.browse(cr, uid, ids, context=context):
                if route.push_ids:
                    push_ids += [r.id for r in route.push_ids if r.active != vals['active']]
                if route.pull_ids:
                    pull_ids += [r.id for r in route.pull_ids if r.active != vals['active']]
            if push_ids:
                self.pool.get('stock.location.path').write(cr, uid, push_ids, {'active': vals['active']}, context=context)
            if pull_ids:
                self.pool.get('procurement.rule').write(cr, uid, pull_ids, {'active': vals['active']}, context=context)
        return res

#----------------------------------------------------------
# Quants
#----------------------------------------------------------

class stock_quant(osv.osv):
    """
    Quants are the smallest unit of stock physical instances
    """
    _name = "stock.quant"
    _description = "Quants"

    def _get_quant_name(self, cr, uid, ids, name, args, context=None):
        """ Forms complete name of location from parent location to child location.
        @return: Dictionary of values
        """
        res = {}
        for q in self.browse(cr, uid, ids, context=context):

            res[q.id] = q.product_id.code or ''
            if q.lot_id:
                res[q.id] = q.lot_id.name
            res[q.id] += ': ' + str(q.qty) + q.product_id.uom_id.name
        return res

    def _calc_inventory_value(self, cr, uid, ids, name, attr, context=None):
        context = dict(context or {})
        res = {}
        uid_company_id = self.pool.get('res.users').browse(cr, uid, uid, context=context).company_id.id
        for quant in self.browse(cr, uid, ids, context=context):
            context.pop('force_company', None)
            if quant.company_id.id != uid_company_id:
                #if the company of the quant is different than the current user company, force the company in the context
                #then re-do a browse to read the property fields for the good company.
                context['force_company'] = quant.company_id.id
                quant = self.browse(cr, uid, quant.id, context=context)
            res[quant.id] = self._get_inventory_value(cr, uid, quant, context=context)
        return res

    def _get_inventory_value(self, cr, uid, quant, context=None):
        return quant.product_id.standard_price * quant.qty

    _columns = {
        'name': fields.function(_get_quant_name, type='char', string='Identifier'),
        'product_id': fields.many2one('product.product', 'Product', required=True, ondelete="restrict", readonly=True, select=True),
        'location_id': fields.many2one('stock.location', 'Location', required=True, ondelete="restrict", readonly=True, select=True, auto_join=True),
        'qty': fields.float('Quantity', required=True, help="Quantity of products in this quant, in the default unit of measure of the product", readonly=True, select=True),
        'product_uom_id': fields.related('product_id', 'uom_id', type='many2one', relation="product.uom", string='Unit of Measure', readonly=True),
        'package_id': fields.many2one('stock.quant.package', string='Package', help="The package containing this quant", readonly=True, select=True),
        'packaging_type_id': fields.related('package_id', 'packaging_id', type='many2one', relation='product.packaging', string='Type of packaging', readonly=True, store=True),
        'reservation_id': fields.many2one('stock.move', 'Reserved for Move', help="The move the quant is reserved for", readonly=True, select=True),
        'lot_id': fields.many2one('stock.production.lot', 'Lot', readonly=True, select=True, ondelete="restrict"),
        'cost': fields.float('Unit Cost'),
        'owner_id': fields.many2one('res.partner', 'Owner', help="This is the owner of the quant", readonly=True, select=True),

        'create_date': fields.datetime('Creation Date', readonly=True),
        'in_date': fields.datetime('Incoming Date', readonly=True, select=True),

        'history_ids': fields.many2many('stock.move', 'stock_quant_move_rel', 'quant_id', 'move_id', 'Moves', help='Moves that operate(d) on this quant', copy=False),
        'company_id': fields.many2one('res.company', 'Company', help="The company to which the quants belong", required=True, readonly=True, select=True),
        'inventory_value': fields.function(_calc_inventory_value, string="Inventory Value", type='float', readonly=True),

        # Used for negative quants to reconcile after compensated by a new positive one
        'propagated_from_id': fields.many2one('stock.quant', 'Linked Quant', help='The negative quant this is coming from', readonly=True, select=True),
        'negative_move_id': fields.many2one('stock.move', 'Move Negative Quant', help='If this is a negative quant, this will be the move that caused this negative quant.', readonly=True),
        'negative_dest_location_id': fields.related('negative_move_id', 'location_dest_id', type='many2one', relation='stock.location', string="Negative Destination Location", readonly=True, 
                                                    help="Technical field used to record the destination location of a move that created a negative quant"),
    }

    _defaults = {
        'company_id': lambda self, cr, uid, c: self.pool.get('res.company')._company_default_get(cr, uid, 'stock.quant', context=c),
    }

    def init(self, cr):
        cr.execute('SELECT indexname FROM pg_indexes WHERE indexname = %s', ('stock_quant_product_location_index',))
        if not cr.fetchone():
            cr.execute('CREATE INDEX stock_quant_product_location_index ON stock_quant (product_id, location_id, company_id, qty, in_date, reservation_id)')

    def read_group(self, cr, uid, domain, fields, groupby, offset=0, limit=None, context=None, orderby=False, lazy=True):
        ''' Overwrite the read_group in order to sum the function field 'inventory_value' in group by'''
        res = super(stock_quant, self).read_group(cr, uid, domain, fields, groupby, offset=offset, limit=limit, context=context, orderby=orderby, lazy=lazy)
        if 'inventory_value' in fields:
            for line in res:
                if '__domain' in line:
                    lines = self.search(cr, uid, line['__domain'], context=context)
                    inv_value = 0.0
                    for line2 in self.browse(cr, uid, lines, context=context):
                        inv_value += line2.inventory_value
                    line['inventory_value'] = inv_value
        return res

    def action_view_quant_history(self, cr, uid, ids, context=None):
        '''
        This function returns an action that display the history of the quant, which
        mean all the stock moves that lead to this quant creation with this quant quantity.
        '''
        mod_obj = self.pool.get('ir.model.data')
        act_obj = self.pool.get('ir.actions.act_window')

        result = mod_obj.get_object_reference(cr, uid, 'stock', 'action_move_form2')
        id = result and result[1] or False
        result = act_obj.read(cr, uid, [id], context={})[0]

        move_ids = []
        for quant in self.browse(cr, uid, ids, context=context):
            move_ids += [move.id for move in quant.history_ids]

        result['domain'] = "[('id','in',[" + ','.join(map(str, move_ids)) + "])]"
        return result

    def quants_reserve(self, cr, uid, quants, move, link=False, context=None):
        '''This function reserves quants for the given move (and optionally given link). If the total of quantity reserved is enough, the move's state
        is also set to 'assigned'

        :param quants: list of tuple(quant browse record or None, qty to reserve). If None is given as first tuple element, the item will be ignored. Negative quants should not be received as argument
        :param move: browse record
        :param link: browse record (stock.move.operation.link)
        '''
        toreserve = []
        reserved_availability = move.reserved_availability
        #split quants if needed
        for quant, qty in quants:
            if qty <= 0.0 or (quant and quant.qty <= 0.0):
                raise UserError(_('You can not reserve a negative quantity or a negative quant.'))
            if not quant:
                continue
            self._quant_split(cr, uid, quant, qty, context=context)
            toreserve.append(quant.id)
            reserved_availability += quant.qty
        #reserve quants
        if toreserve:
            self.write(cr, SUPERUSER_ID, toreserve, {'reservation_id': move.id}, context=context)
            #if move has a picking_id, write on that picking that pack_operation might have changed and need to be recomputed
            if move.picking_id:
                self.pool.get('stock.picking').write(cr, uid, [move.picking_id.id], {'recompute_pack_op': True}, context=context)
        #check if move'state needs to be set as 'assigned'
        rounding = move.product_id.uom_id.rounding
        if float_compare(reserved_availability, move.product_qty, precision_rounding=rounding) == 0 and move.state in ('confirmed', 'waiting')  :
            self.pool.get('stock.move').write(cr, uid, [move.id], {'state': 'assigned'}, context=context)
        elif float_compare(reserved_availability, 0, precision_rounding=rounding) > 0 and not move.partially_available:
            self.pool.get('stock.move').write(cr, uid, [move.id], {'partially_available': True}, context=context)

    def quants_move(self, cr, uid, quants, move, location_to, location_from=False, lot_id=False, owner_id=False, src_package_id=False, dest_package_id=False, context=None):
        """Moves all given stock.quant in the given destination location.  Unreserve from current move.
        :param quants: list of tuple(browse record(stock.quant) or None, quantity to move)
        :param move: browse record (stock.move)
        :param location_to: browse record (stock.location) depicting where the quants have to be moved
        :param location_from: optional browse record (stock.location) explaining where the quant has to be taken (may differ from the move source location in case a removal strategy applied). This parameter is only used to pass to _quant_create if a negative quant must be created
        :param lot_id: ID of the lot that must be set on the quants to move
        :param owner_id: ID of the partner that must own the quants to move
        :param src_package_id: ID of the package that contains the quants to move
        :param dest_package_id: ID of the package that must be set on the moved quant
        """
        quants_reconcile = []
        to_move_quants = []
        self._check_location(cr, uid, location_to, context=context)
        for quant, qty in quants:
            if not quant:
                #If quant is None, we will create a quant to move (and potentially a negative counterpart too)
                quant = self._quant_create(cr, uid, qty, move, lot_id=lot_id, owner_id=owner_id, src_package_id=src_package_id, dest_package_id=dest_package_id, force_location_from=location_from, force_location_to=location_to, context=context)
            else:
                self._quant_split(cr, uid, quant, qty, context=context)
                to_move_quants.append(quant)
            quants_reconcile.append(quant)
        if to_move_quants:
            to_recompute_move_ids = [x.reservation_id.id for x in to_move_quants if x.reservation_id and x.reservation_id.id != move.id]
            self.move_quants_write(cr, uid, to_move_quants, move, location_to, dest_package_id, context=context)
            self.pool.get('stock.move').recalculate_move_state(cr, uid, to_recompute_move_ids, context=context)
        if location_to.usage == 'internal':
            # Do manual search for quant to avoid full table scan (order by id)
            cr.execute("""
                SELECT 0 FROM stock_quant, stock_location WHERE product_id = %s AND stock_location.id = stock_quant.location_id AND
                ((stock_location.parent_left >= %s AND stock_location.parent_left < %s) OR stock_location.id = %s) AND qty < 0.0 LIMIT 1
            """, (move.product_id.id, location_to.parent_left, location_to.parent_right, location_to.id))
            if cr.fetchone():
                for quant in quants_reconcile:
                    self._quant_reconcile_negative(cr, uid, quant, move, context=context)

    def move_quants_write(self, cr, uid, quants, move, location_dest_id, dest_package_id, context=None):
        context=context or {}
        vals = {'location_id': location_dest_id.id,
                'history_ids': [(4, move.id)],
                'reservation_id': False}
        if not context.get('entire_pack'):
            vals.update({'package_id': dest_package_id})
        self.write(cr, SUPERUSER_ID, [q.id for q in quants], vals, context=context)

    def quants_get_prefered_domain(self, cr, uid, location, product, qty, domain=None, prefered_domain_list=[], restrict_lot_id=False, restrict_partner_id=False, context=None):
        ''' This function tries to find quants in the given location for the given domain, by trying to first limit
            the choice on the quants that match the first item of prefered_domain_list as well. But if the qty requested is not reached
            it tries to find the remaining quantity by looping on the prefered_domain_list (tries with the second item and so on).
            Make sure the quants aren't found twice => all the domains of prefered_domain_list should be orthogonal
        '''
        if domain is None:
            domain = []
        quants = [(None, qty)]
        #don't look for quants in location that are of type production, supplier or inventory.
        if location.usage in ['inventory', 'production', 'supplier']:
            return quants
        res_qty = qty
        if not prefered_domain_list:
            return self.quants_get(cr, uid, location, product, qty, domain=domain, restrict_lot_id=restrict_lot_id, restrict_partner_id=restrict_partner_id, context=context)
        for prefered_domain in prefered_domain_list:
            res_qty_cmp = float_compare(res_qty, 0, precision_rounding=product.uom_id.rounding)
            if res_qty_cmp > 0:
                #try to replace the last tuple (None, res_qty) with something that wasn't chosen at first because of the prefered order
                quants.pop()
                tmp_quants = self.quants_get(cr, uid, location, product, res_qty, domain=domain + prefered_domain, restrict_lot_id=restrict_lot_id, restrict_partner_id=restrict_partner_id, context=context)
                for quant in tmp_quants:
                    if quant[0]:
                        res_qty -= quant[1]
                quants += tmp_quants
        return quants

    def quants_get(self, cr, uid, location, product, qty, domain=None, restrict_lot_id=False, restrict_partner_id=False, context=None):
        """
        Use the removal strategies of product to search for the correct quants
        If you inherit, put the super at the end of your method.

        :location: browse record of the parent location where the quants have to be found
        :product: browse record of the product to find
        :qty in UoM of product
        """
        result = []
        domain = domain or [('qty', '>', 0.0)]
        if restrict_partner_id:
            domain += [('owner_id', '=', restrict_partner_id)]
        if restrict_lot_id:
            domain += [('lot_id', '=', restrict_lot_id)]
        if location:
            removal_strategy = self.pool.get('stock.location').get_removal_strategy(cr, uid, location, product, context=context)
            result += self.apply_removal_strategy(cr, uid, location, product, qty, domain, removal_strategy, context=context)
        return result

    def apply_removal_strategy(self, cr, uid, location, product, quantity, domain, removal_strategy, context=None):
        if removal_strategy == 'fifo':
            order = 'in_date, id'
            return self._quants_get_order(cr, uid, location, product, quantity, domain, order, context=context)
        elif removal_strategy == 'lifo':
            order = 'in_date desc, id desc'
            return self._quants_get_order(cr, uid, location, product, quantity, domain, order, context=context)
        raise UserError(_('Removal strategy %s not implemented.' % (removal_strategy,)))

    def _quant_create(self, cr, uid, qty, move, lot_id=False, owner_id=False, src_package_id=False, dest_package_id=False,
                      force_location_from=False, force_location_to=False, context=None):
        '''Create a quant in the destination location and create a negative quant in the source location if it's an internal location.
        '''
        if context is None:
            context = {}
        price_unit = self.pool.get('stock.move').get_price_unit(cr, uid, move, context=context)
        location = force_location_to or move.location_dest_id
        rounding = move.product_id.uom_id.rounding
        vals = {
            'product_id': move.product_id.id,
            'location_id': location.id,
            'qty': float_round(qty, precision_rounding=rounding),
            'cost': price_unit,
            'history_ids': [(4, move.id)],
            'in_date': datetime.now().strftime(DEFAULT_SERVER_DATETIME_FORMAT),
            'company_id': move.company_id.id,
            'lot_id': lot_id,
            'owner_id': owner_id,
            'package_id': dest_package_id,
        }

        if move.location_id.usage == 'internal':
            #if we were trying to move something from an internal location and reach here (quant creation),
            #it means that a negative quant has to be created as well.
            negative_vals = vals.copy()
            negative_vals['location_id'] = force_location_from and force_location_from.id or move.location_id.id
            negative_vals['qty'] = float_round(-qty, precision_rounding=rounding)
            negative_vals['cost'] = price_unit
            negative_vals['negative_move_id'] = move.id
            negative_vals['package_id'] = src_package_id
            negative_quant_id = self.create(cr, SUPERUSER_ID, negative_vals, context=context)
            vals.update({'propagated_from_id': negative_quant_id})

        #create the quant as superuser, because we want to restrict the creation of quant manually: we should always use this method to create quants
        quant_id = self.create(cr, SUPERUSER_ID, vals, context=context)
        return self.browse(cr, uid, quant_id, context=context)

    def _quant_split(self, cr, uid, quant, qty, context=None):
        context = context or {}
        rounding = quant.product_id.uom_id.rounding
        if float_compare(abs(quant.qty), abs(qty), precision_rounding=rounding) <= 0: # if quant <= qty in abs, take it entirely
            return False
        qty_round = float_round(qty, precision_rounding=rounding)
        new_qty_round = float_round(quant.qty - qty, precision_rounding=rounding)
        # Fetch the history_ids manually as it will not do a join with the stock moves then (=> a lot faster)
        cr.execute("""SELECT move_id FROM stock_quant_move_rel WHERE quant_id = %s""", (quant.id,))
        res = cr.fetchall()
        new_quant = self.copy(cr, SUPERUSER_ID, quant.id, default={'qty': new_qty_round, 'history_ids': [(4, x[0]) for x in res]}, context=context)
        self.write(cr, SUPERUSER_ID, quant.id, {'qty': qty_round}, context=context)
        return self.browse(cr, uid, new_quant, context=context)

    def _get_latest_move(self, cr, uid, quant, context=None):
        move = False
        for m in quant.history_ids:
            if not move or m.date > move.date:
                move = m
        return move

    @api.cr_uid_ids_context
    def _quants_merge(self, cr, uid, solved_quant_ids, solving_quant, context=None):
        path = []
        for move in solving_quant.history_ids:
            path.append((4, move.id))
        self.write(cr, SUPERUSER_ID, solved_quant_ids, {'history_ids': path}, context=context)

    def _quant_reconcile_negative(self, cr, uid, quant, move, context=None):
        """
            When new quant arrive in a location, try to reconcile it with
            negative quants. If it's possible, apply the cost of the new
            quant to the conter-part of the negative quant.
        """
        context = context or {}
        context = dict(context)
        context.update({'force_unlink': True})
        solving_quant = quant
        dom = [('qty', '<', 0)]
        if quant.lot_id:
            dom += [('lot_id', '=', quant.lot_id.id)]
        dom += [('owner_id', '=', quant.owner_id.id)]
        dom += [('package_id', '=', quant.package_id.id)]
        dom += [('id', '!=', quant.propagated_from_id.id)]
        quants = self.quants_get(cr, uid, quant.location_id, quant.product_id, quant.qty, dom, context=context)
        product_uom_rounding = quant.product_id.uom_id.rounding
        for quant_neg, qty in quants:
            if not quant_neg or not solving_quant:
                continue
            to_solve_quant_ids = self.search(cr, uid, [('propagated_from_id', '=', quant_neg.id)], context=context)
            if not to_solve_quant_ids:
                continue
            solving_qty = qty
            solved_quant_ids = []
            for to_solve_quant in self.browse(cr, uid, to_solve_quant_ids, context=context):
                if float_compare(solving_qty, 0, precision_rounding=product_uom_rounding) <= 0:
                    continue
                solved_quant_ids.append(to_solve_quant.id)
                self._quant_split(cr, uid, to_solve_quant, min(solving_qty, to_solve_quant.qty), context=context)
                solving_qty -= min(solving_qty, to_solve_quant.qty)
            remaining_solving_quant = self._quant_split(cr, uid, solving_quant, qty, context=context)
            remaining_neg_quant = self._quant_split(cr, uid, quant_neg, -qty, context=context)
            #if the reconciliation was not complete, we need to link together the remaining parts
            if remaining_neg_quant:
                remaining_to_solve_quant_ids = self.search(cr, uid, [('propagated_from_id', '=', quant_neg.id), ('id', 'not in', solved_quant_ids)], context=context)
                if remaining_to_solve_quant_ids:
                    self.write(cr, SUPERUSER_ID, remaining_to_solve_quant_ids, {'propagated_from_id': remaining_neg_quant.id}, context=context)
            if solving_quant.propagated_from_id and solved_quant_ids:
                self.write(cr, SUPERUSER_ID, solved_quant_ids, {'propagated_from_id': solving_quant.propagated_from_id.id}, context=context)
            #delete the reconciled quants, as it is replaced by the solved quants
            self.unlink(cr, SUPERUSER_ID, [quant_neg.id], context=context)
            if solved_quant_ids:
                #price update + accounting entries adjustments
                self._price_update(cr, uid, solved_quant_ids, solving_quant.cost, context=context)
                #merge history (and cost?)
                self._quants_merge(cr, uid, solved_quant_ids, solving_quant, context=context)
            self.unlink(cr, SUPERUSER_ID, [solving_quant.id], context=context)
            solving_quant = remaining_solving_quant

    def _price_update(self, cr, uid, ids, newprice, context=None):
        self.write(cr, SUPERUSER_ID, ids, {'cost': newprice}, context=context)

    def quants_unreserve(self, cr, uid, move, context=None):
        related_quants = [x.id for x in move.reserved_quant_ids]
        if related_quants:
            #if move has a picking_id, write on that picking that pack_operation might have changed and need to be recomputed
            if move.picking_id:
                self.pool.get('stock.picking').write(cr, uid, [move.picking_id.id], {'recompute_pack_op': True}, context=context)
            if move.partially_available:
                self.pool.get("stock.move").write(cr, uid, [move.id], {'partially_available': False}, context=context)
            self.write(cr, SUPERUSER_ID, related_quants, {'reservation_id': False}, context=context)

    def _quants_get_order(self, cr, uid, location, product, quantity, domain=[], orderby='in_date', context=None):
        ''' Implementation of removal strategies
            If it can not reserve, it will return a tuple (None, qty)
        '''
        if context is None:
            context = {}
        domain += location and [('location_id', 'child_of', location.id)] or []
        domain += [('product_id', '=', product.id)]
        if context.get('force_company'):
            domain += [('company_id', '=', context.get('force_company'))]
        else:
            domain += [('company_id', '=', self.pool.get('res.users').browse(cr, uid, uid, context=context).company_id.id)]
        res = []
        offset = 0
        while float_compare(quantity, 0, precision_rounding=product.uom_id.rounding) > 0:
            quants = self.search(cr, uid, domain, order=orderby, limit=10, offset=offset, context=context)
            if not quants:
                res.append((None, quantity))
                break
            for quant in self.browse(cr, uid, quants, context=context):
                rounding = product.uom_id.rounding
                if float_compare(quantity, abs(quant.qty), precision_rounding=rounding) >= 0:
                    res += [(quant, abs(quant.qty))]
                    quantity -= abs(quant.qty)
                elif float_compare(quantity, 0.0, precision_rounding=rounding) != 0:
                    res += [(quant, quantity)]
                    quantity = 0
                    break
            offset += 10
        return res

    def _check_location(self, cr, uid, location, context=None):
        if location.usage == 'view':
            raise UserError(_('You cannot move to a location of type view %s.') % (location.name))
        return True

    def unlink(self, cr, uid, ids, context=None):
        context = context or {}
        if not context.get('force_unlink'):
            raise UserError(_('Under no circumstances should you delete or change quants yourselves!'))
        super(stock_quant, self).unlink(cr, uid, ids, context=context)

#----------------------------------------------------------
# Stock Picking
#----------------------------------------------------------

class stock_picking(osv.osv):
    _name = "stock.picking"
    _inherit = ['mail.thread']
    _description = "Transfer"
    _order = "priority desc, date asc, id desc"

    def _set_min_date(self, cr, uid, id, field, value, arg, context=None):
        move_obj = self.pool.get("stock.move")
        if value:
            move_ids = [move.id for move in self.browse(cr, uid, id, context=context).move_lines]
            move_obj.write(cr, uid, move_ids, {'date_expected': value}, context=context)

    def _set_priority(self, cr, uid, id, field, value, arg, context=None):
        move_obj = self.pool.get("stock.move")
        if value:
            move_ids = [move.id for move in self.browse(cr, uid, id, context=context).move_lines]
            move_obj.write(cr, uid, move_ids, {'priority': value}, context=context)

    def get_min_max_date(self, cr, uid, ids, field_name, arg, context=None):
        """ Finds minimum and maximum dates for picking.
        @return: Dictionary of values
        """
        res = {}
        for id in ids:
            res[id] = {'min_date': False, 'max_date': False, 'priority': '1'}
        if not ids:
            return res
        cr.execute("""select
                picking_id,
                min(date_expected),
                max(date_expected),
                max(priority)
            from
                stock_move
            where
                picking_id IN %s
            group by
                picking_id""", (tuple(ids),))
        for pick, dt1, dt2, prio in cr.fetchall():
            res[pick]['min_date'] = dt1
            res[pick]['max_date'] = dt2
            res[pick]['priority'] = prio
        return res

    def create(self, cr, user, vals, context=None):
        context = context or {}
        if ('name' not in vals) or (vals.get('name') in ('/', False)):
            ptype_id = vals.get('picking_type_id', context.get('default_picking_type_id', False))
            sequence_id = self.pool.get('stock.picking.type').browse(cr, user, ptype_id, context=context).sequence_id.id
            vals['name'] = self.pool.get('ir.sequence').next_by_id(cr, user, sequence_id, context=context)
        return super(stock_picking, self).create(cr, user, vals, context)

    def _state_get(self, cr, uid, ids, field_name, arg, context=None):
        '''The state of a picking depends on the state of its related stock.move
            draft: the picking has no line or any one of the lines is draft
            done, draft, cancel: all lines are done / draft / cancel
            confirmed, waiting, assigned, partially_available depends on move_type (all at once or partial)
        '''
        res = {}
        for pick in self.browse(cr, uid, ids, context=context):
            if (not pick.move_lines) or any([x.state == 'draft' for x in pick.move_lines]):
                res[pick.id] = 'draft'
                continue
            if all([x.state == 'cancel' for x in pick.move_lines]):
                res[pick.id] = 'cancel'
                continue
            if all([x.state in ('cancel', 'done') for x in pick.move_lines]):
                res[pick.id] = 'done'
                continue

            order = {'confirmed': 0, 'waiting': 1, 'assigned': 2}
            order_inv = {0: 'confirmed', 1: 'waiting', 2: 'assigned'}
            lst = [order[x.state] for x in pick.move_lines if x.state not in ('cancel', 'done')]
            if pick.move_type == 'one':
                res[pick.id] = order_inv[min(lst)]
            else:
                #we are in the case of partial delivery, so if all move are assigned, picking
                #should be assign too, else if one of the move is assigned, or partially available, picking should be
                #in partially available state, otherwise, picking is in waiting or confirmed state
                res[pick.id] = order_inv[max(lst)]
                if not all(x == 2 for x in lst):
                    if any(x == 2 for x in lst):
                        res[pick.id] = 'partially_available'
                    else:
                        #if all moves aren't assigned, check if we have one product partially available
                        for move in pick.move_lines:
                            if move.partially_available:
                                res[pick.id] = 'partially_available'
                                break
        return res

    def _get_pickings(self, cr, uid, ids, context=None):
        res = set()
        for move in self.browse(cr, uid, ids, context=context):
            if move.picking_id:
                res.add(move.picking_id.id)
        return list(res)

    def _get_pickings_dates_priority(self, cr, uid, ids, context=None):
        res = set()
        for move in self.browse(cr, uid, ids, context=context):
            if move.picking_id and (not (move.picking_id.min_date < move.date_expected < move.picking_id.max_date) or move.priority > move.picking_id.priority):
                res.add(move.picking_id.id)
        return list(res)

    def _get_pack_operation_exist(self, cr, uid, ids, field_name, arg, context=None):
        res = {}
        for pick in self.browse(cr, uid, ids, context=context):
            res[pick.id] = False
            if pick.pack_operation_ids:
                res[pick.id] = True
        return res

    def _get_quant_reserved_exist(self, cr, uid, ids, field_name, arg, context=None):
        res = {}
        for pick in self.browse(cr, uid, ids, context=context):
            res[pick.id] = False
            for move in pick.move_lines:
                if move.reserved_quant_ids:
                    res[pick.id] = True
                    continue
        return res

    def check_group_lot(self, cr, uid, context=None):
        """ This function will return true if we have the setting to use lots activated. """
        return self.pool.get('res.users').has_group(cr, uid, 'stock.group_production_lot')

    def check_group_pack(self, cr, uid, context=None):
        """ This function will return true if we have the setting to use package activated. """
        return self.pool.get('res.users').has_group(cr, uid, 'stock.group_tracking_lot')

    def action_assign_owner(self, cr, uid, ids, context=None):
        for picking in self.browse(cr, uid, ids, context=context):
            packop_ids = [op.id for op in picking.pack_operation_ids]
            self.pool.get('stock.pack.operation').write(cr, uid, packop_ids, {'owner_id': picking.owner_id.id}, context=context)

    _columns = {
        'name': fields.char('Reference', select=True, states={'done': [('readonly', True)], 'cancel': [('readonly', True)]}, copy=False),
        'origin': fields.char('Source Document', states={'done': [('readonly', True)], 'cancel': [('readonly', True)]}, help="Reference of the document", select=True),
        'backorder_id': fields.many2one('stock.picking', 'Back Order of', states={'done': [('readonly', True)], 'cancel': [('readonly', True)]}, help="If this shipment was split, then this field links to the shipment which contains the already processed part.", select=True, copy=False),
        'note': fields.text('Notes'),
        'move_type': fields.selection([('direct', 'Partial'), ('one', 'All at once')], 'Delivery Method', required=True, states={'done': [('readonly', True)], 'cancel': [('readonly', True)]}, help="It specifies goods to be deliver partially or all at once"),
        'state': fields.function(_state_get, type="selection", copy=False,
            store={
                'stock.picking': (lambda self, cr, uid, ids, ctx: ids, ['move_type'], 20),
                'stock.move': (_get_pickings, ['state', 'picking_id', 'partially_available'], 20)},
            selection=[
                ('draft', 'Draft'),
                ('cancel', 'Cancelled'),
                ('waiting', 'Waiting Another Operation'),
                ('confirmed', 'Waiting Availability'),
                ('partially_available', 'Partially Available'),
                ('assigned', 'Ready to Transfer'),
                ('done', 'Transferred'),
                ], string='Status', readonly=True, select=True, track_visibility='onchange',
            help="""
                * Draft: not confirmed yet and will not be scheduled until confirmed\n
                * Waiting Another Operation: waiting for another move to proceed before it becomes automatically available (e.g. in Make-To-Order flows)\n
                * Waiting Availability: still waiting for the availability of products\n
                * Partially Available: some products are available and reserved\n
                * Ready to Transfer: products reserved, simply waiting for confirmation.\n
                * Transferred: has been processed, can't be modified or cancelled anymore\n
                * Cancelled: has been cancelled, can't be confirmed anymore"""
        ),
        'priority': fields.function(get_min_max_date, multi="min_max_date", fnct_inv=_set_priority, type='selection', selection=procurement.PROCUREMENT_PRIORITIES, string='Priority',
                                    store={'stock.move': (_get_pickings_dates_priority, ['priority', 'picking_id'], 20)}, states={'done': [('readonly', True)], 'cancel': [('readonly', True)]}, select=1, help="Priority for this picking. Setting manually a value here would set it as priority for all the moves",
                                    track_visibility='onchange', required=True),
        'min_date': fields.function(get_min_max_date, multi="min_max_date", fnct_inv=_set_min_date,
                 store={'stock.move': (_get_pickings_dates_priority, ['date_expected', 'picking_id'], 20)}, type='datetime', states={'done': [('readonly', True)], 'cancel': [('readonly', True)]}, string='Scheduled Date', select=1, help="Scheduled time for the first part of the shipment to be processed. Setting manually a value here would set it as expected date for all the stock moves.", track_visibility='onchange'),
        'max_date': fields.function(get_min_max_date, multi="min_max_date",
                 store={'stock.move': (_get_pickings_dates_priority, ['date_expected', 'picking_id'], 20)}, type='datetime', string='Max. Expected Date', select=2, help="Scheduled time for the last part of the shipment to be processed"),
        'date': fields.datetime('Creation Date', help="Creation Date, usually the time of the order", select=True, states={'done': [('readonly', True)], 'cancel': [('readonly', True)]}, track_visibility='onchange'),
        'date_done': fields.datetime('Date of Transfer', help="Date of Completion", states={'done': [('readonly', True)], 'cancel': [('readonly', True)]}, copy=False),
        'move_lines': fields.one2many('stock.move', 'picking_id', 'Internal Moves', states={'done': [('readonly', True)], 'cancel': [('readonly', True)]}, copy=True),
        'quant_reserved_exist': fields.function(_get_quant_reserved_exist, type='boolean', string='Quant already reserved ?', help='technical field used to know if there is already at least one quant reserved on moves of a given picking'),
        'partner_id': fields.many2one('res.partner', 'Partner', states={'done': [('readonly', True)], 'cancel': [('readonly', True)]}),
        'company_id': fields.many2one('res.company', 'Company', required=True, select=True, states={'done': [('readonly', True)], 'cancel': [('readonly', True)]}),
        'pack_operation_ids': fields.one2many('stock.pack.operation', 'picking_id', states={'done': [('readonly', True)], 'cancel': [('readonly', True)]}, string='Related Packing Operations'),
        'pack_operation_exist': fields.function(_get_pack_operation_exist, type='boolean', string='Pack Operation Exists?', help='technical field for attrs in view'),
        'picking_type_id': fields.many2one('stock.picking.type', 'Picking Type', states={'done': [('readonly', True)], 'cancel': [('readonly', True)]}, required=True),
        'picking_type_code': fields.related('picking_type_id', 'code', type='char', string='Picking Type Code', help="Technical field used to display the correct label on print button in the picking view"),

        'owner_id': fields.many2one('res.partner', 'Owner', states={'done': [('readonly', True)], 'cancel': [('readonly', True)]}, help="Default Owner"),
        # Used to search on pickings
        'product_id': fields.related('move_lines', 'product_id', type='many2one', relation='product.product', string='Product'),
        'recompute_pack_op': fields.boolean('Recompute pack operation?', help='True if reserved quants changed, which mean we might need to recompute the package operations', copy=False),
        'location_id': fields.related('move_lines', 'location_id', type='many2one', relation='stock.location', string='Location',
                                      readonly=True, store={'stock.picking': (lambda self, cr, uid, ids, ctx: ids, ['move_lines'], 10),
                                                            'stock.move': (_get_pickings, ['location_id', 'picking_id'], 10),}),
        'location_dest_id': fields.related('move_lines', 'location_dest_id', type='many2one', relation='stock.location', string='Destination Location',
                                           readonly=True, store={'stock.picking': (lambda self, cr, uid, ids, ctx: ids, ['move_lines'], 10),
                                                                'stock.move': (_get_pickings, ['location_dest_id', 'picking_id'], 10),}),
        'group_id': fields.related('move_lines', 'group_id', type='many2one', relation='procurement.group', string='Procurement Group', readonly=True,
              store={
                  'stock.picking': (lambda self, cr, uid, ids, ctx: ids, ['move_lines'], 10),
                  'stock.move': (_get_pickings, ['group_id', 'picking_id'], 10),
              }),
    }

    _defaults = {
        'name': '/',
        'state': 'draft',
        'move_type': 'direct',
        'priority': '1',  # normal
        'date': fields.datetime.now,
        'company_id': lambda self, cr, uid, c: self.pool.get('res.company')._company_default_get(cr, uid, 'stock.picking', context=c),
        'recompute_pack_op': True,
    }
    _sql_constraints = [
        ('name_uniq', 'unique(name, company_id)', 'Reference must be unique per company!'),
    ]

    def do_print_picking(self, cr, uid, ids, context=None):
        '''This function prints the picking list'''
        context = dict(context or {}, active_ids=ids)
        return self.pool.get("report").get_action(cr, uid, ids, 'stock.report_picking', context=context)

    def do_print_picking_operations(self, cr, uid, ids, context=None):
        '''This function prints the picking list with the pack operations and should be used in the bar code interface'''
        context = dict(context or {}, active_ids=ids)
        return self.pool.get("report").get_action(cr, uid, ids, 'stock.report_picking_operations', context=context)

    def action_confirm(self, cr, uid, ids, context=None):
        todo = []
        todo_force_assign = []
        for picking in self.browse(cr, uid, ids, context=context):
            if picking.location_id.usage in ('supplier', 'inventory', 'production'):
                todo_force_assign.append(picking.id)
            for r in picking.move_lines:
                if r.state == 'draft':
                    todo.append(r.id)
        if len(todo):
            self.pool.get('stock.move').action_confirm(cr, uid, todo, context=context)

        if todo_force_assign:
            self.force_assign(cr, uid, todo_force_assign, context=context)
        return True

    def action_assign(self, cr, uid, ids, context=None):
        """ Check availability of picking moves.
        This has the effect of changing the state and reserve quants on available moves, and may
        also impact the state of the picking as it is computed based on move's states.
        @return: True
        """
        for pick in self.browse(cr, uid, ids, context=context):
            if pick.state == 'draft':
                self.action_confirm(cr, uid, [pick.id], context=context)
            #skip the moves that don't need to be checked
            move_ids = [x.id for x in pick.move_lines if x.state not in ('draft', 'cancel', 'done')]
            if not move_ids:
                raise UserError(_('Nothing to check the availability for.'))
            self.pool.get('stock.move').action_assign(cr, uid, move_ids, context=context)
        return True

    def force_assign(self, cr, uid, ids, context=None):
        """ Changes state of picking to available if moves are confirmed or waiting.
        @return: True
        """
        for pick in self.browse(cr, uid, ids, context=context):
            move_ids = [x.id for x in pick.move_lines if x.state in ['confirmed', 'waiting']]
            self.pool.get('stock.move').force_assign(cr, uid, move_ids, context=context)
        #pack_operation might have changed and need to be recomputed
        self.write(cr, uid, ids, {'recompute_pack_op': True}, context=context)
        return True

    def action_cancel(self, cr, uid, ids, context=None):
        for pick in self.browse(cr, uid, ids, context=context):
            ids2 = [move.id for move in pick.move_lines]
            self.pool.get('stock.move').action_cancel(cr, uid, ids2, context)
        return True

    def action_done(self, cr, uid, ids, context=None):
        """Changes picking state to done by processing the Stock Moves of the Picking

        Normally that happens when the button "Done" is pressed on a Picking view.
        @return: True
        """
        for pick in self.browse(cr, uid, ids, context=context):
            todo = []
            for move in pick.move_lines:
                if move.state == 'draft':
                    todo.extend(self.pool.get('stock.move').action_confirm(cr, uid, [move.id], context=context))
                elif move.state in ('assigned', 'confirmed'):
                    todo.append(move.id)
            if len(todo):
                self.pool.get('stock.move').action_done(cr, uid, todo, context=context)
        return True

    def unlink(self, cr, uid, ids, context=None):
        #on picking deletion, cancel its move then unlink them too
        move_obj = self.pool.get('stock.move')
        context = context or {}
        for pick in self.browse(cr, uid, ids, context=context):
            move_ids = [move.id for move in pick.move_lines]
            move_obj.action_cancel(cr, uid, move_ids, context=context)
            move_obj.unlink(cr, uid, move_ids, context=context)
        return super(stock_picking, self).unlink(cr, uid, ids, context=context)

    def write(self, cr, uid, ids, vals, context=None):
        if vals.get('move_lines') and not vals.get('pack_operation_ids'):
            # pack operations are directly dependant of move lines, it needs to be recomputed
            pack_operation_obj = self.pool['stock.pack.operation']
            existing_package_ids = pack_operation_obj.search(cr, uid, [('picking_id', 'in', ids)], context=context)
            if existing_package_ids:
                pack_operation_obj.unlink(cr, uid, existing_package_ids, context)
        res = super(stock_picking, self).write(cr, uid, ids, vals, context=context)
        #if we changed the move lines or the pack operations, we need to recompute the remaining quantities of both
        if 'move_lines' in vals or 'pack_operation_ids' in vals:
            self.do_recompute_remaining_quantities(cr, uid, ids, context=context)
        return res

    def _create_backorder(self, cr, uid, picking, backorder_moves=[], context=None):
        """ Move all non-done lines into a new backorder picking. If the key 'do_only_split' is given in the context, then move all lines not in context.get('split', []) instead of all non-done lines.
        """
        if not backorder_moves:
            backorder_moves = picking.move_lines
        backorder_move_ids = [x.id for x in backorder_moves if x.state not in ('done', 'cancel')]
        if 'do_only_split' in context and context['do_only_split']:
            backorder_move_ids = [x.id for x in backorder_moves if x.id not in context.get('split', [])]

        if backorder_move_ids:
            backorder_id = self.copy(cr, uid, picking.id, {
                'name': '/',
                'move_lines': [],
                'pack_operation_ids': [],
                'backorder_id': picking.id,
            })
            backorder = self.browse(cr, uid, backorder_id, context=context)
            self.message_post(cr, uid, picking.id, body=_("Back order <em>%s</em> <b>created</b>.") % (backorder.name), context=context)
            move_obj = self.pool.get("stock.move")
            move_obj.write(cr, uid, backorder_move_ids, {'picking_id': backorder_id}, context=context)

            if not picking.date_done:
                self.write(cr, uid, [picking.id], {'date_done': time.strftime(DEFAULT_SERVER_DATETIME_FORMAT)}, context=context)
            self.action_confirm(cr, uid, [backorder_id], context=context)
            return backorder_id
        return False

    @api.cr_uid_ids_context
    def recheck_availability(self, cr, uid, picking_ids, context=None):
        self.action_assign(cr, uid, picking_ids, context=context)
        self.do_prepare_partial(cr, uid, picking_ids, context=context)

    def _get_top_level_packages(self, cr, uid, quants_suggested_locations, context=None):
        """This method searches for the higher level packages that can be moved as a single operation, given a list of quants
           to move and their suggested destination, and returns the list of matching packages.
        """
        # Try to find as much as possible top-level packages that can be moved
        pack_obj = self.pool.get("stock.quant.package")
        quant_obj = self.pool.get("stock.quant")
        top_lvl_packages = set()
        quants_to_compare = quants_suggested_locations.keys()
        for pack in list(set([x.package_id for x in quants_suggested_locations.keys() if x and x.package_id])):
            loop = True
            test_pack = pack
            good_pack = False
            pack_destination = False
            while loop:
                pack_quants = pack_obj.get_content(cr, uid, [test_pack.id], context=context)
                all_in = True
                for quant in quant_obj.browse(cr, uid, pack_quants, context=context):
                    # If the quant is not in the quants to compare and not in the common location
                    if not quant in quants_to_compare:
                        all_in = False
                        break
                    else:
                        #if putaway strat apply, the destination location of each quant may be different (and thus the package should not be taken as a single operation)
                        if not pack_destination:
                            pack_destination = quants_suggested_locations[quant]
                        elif pack_destination != quants_suggested_locations[quant]:
                            all_in = False
                            break
                if all_in:
                    good_pack = test_pack
                    if test_pack.parent_id:
                        test_pack = test_pack.parent_id
                    else:
                        #stop the loop when there's no parent package anymore
                        loop = False
                else:
                    #stop the loop when the package test_pack is not totally reserved for moves of this picking
                    #(some quants may be reserved for other picking or not reserved at all)
                    loop = False
            if good_pack:
                top_lvl_packages.add(good_pack)
        return list(top_lvl_packages)

    def _prepare_pack_ops(self, cr, uid, picking, quants, forced_qties, context=None):
        """ returns a list of dict, ready to be used in create() of stock.pack.operation.

        :param picking: browse record (stock.picking)
        :param quants: browse record list (stock.quant). List of quants associated to the picking
        :param forced_qties: dictionary showing for each product (keys) its corresponding quantity (value) that is not covered by the quants associated to the picking
        """
        def _picking_putaway_apply(product):
            location = False
            # Search putaway strategy
            if product_putaway_strats.get(product.id):
                location = product_putaway_strats[product.id]
            else:
                location = self.pool.get('stock.location').get_putaway_strategy(cr, uid, picking.location_dest_id, product, context=context)
                product_putaway_strats[product.id] = location
            return location or picking.location_dest_id.id

        # If we encounter an UoM that is smaller than the default UoM or the one already chosen, use the new one instead.
        product_uom = {} # Determines UoM used in pack operations
        location_dest_id = None
        location_id = None
        for move in [x for x in picking.move_lines if x.state not in ('done', 'cancel')]:
            if not product_uom.get(move.product_id.id):
                product_uom[move.product_id.id] = move.product_id.uom_id
            if move.product_uom.id != move.product_id.uom_id.id and move.product_uom.factor > product_uom[move.product_id.id].factor:
                product_uom[move.product_id.id] = move.product_uom
            if not move.scrapped:
                if location_dest_id and move.location_dest_id.id != location_dest_id:
                    raise UserError(_('The destination location must be the same for all the moves of the picking.'))
                location_dest_id = move.location_dest_id.id
                if location_id and move.location_id.id != location_id:
                    raise UserError(_('The source location must be the same for all the moves of the picking.'))
                location_id = move.location_id.id

        pack_obj = self.pool.get("stock.quant.package")
        quant_obj = self.pool.get("stock.quant")
        vals = []
        qtys_grouped = {}
        #for each quant of the picking, find the suggested location
        quants_suggested_locations = {}
        product_putaway_strats = {}
        for quant in quants:
            if quant.qty <= 0:
                continue
            suggested_location_id = _picking_putaway_apply(quant.product_id)
            quants_suggested_locations[quant] = suggested_location_id

        #find the packages we can movei as a whole
        top_lvl_packages = self._get_top_level_packages(cr, uid, quants_suggested_locations, context=context)
        # and then create pack operations for the top-level packages found
        for pack in top_lvl_packages:
            pack_quant_ids = pack_obj.get_content(cr, uid, [pack.id], context=context)
            pack_quants = quant_obj.browse(cr, uid, pack_quant_ids, context=context)
            vals.append({
                    'picking_id': picking.id,
                    'package_id': pack.id,
                    'product_qty': 1.0,
                    'location_id': pack.location_id.id,
                    'location_dest_id': quants_suggested_locations[pack_quants[0]],
                    'owner_id': pack.owner_id.id,
                })
            #remove the quants inside the package so that they are excluded from the rest of the computation
            for quant in pack_quants:
                del quants_suggested_locations[quant]

        # Go through all remaining reserved quants and group by product, package, lot, owner, source location and dest location
        for quant, dest_location_id in quants_suggested_locations.items():
            key = (quant.product_id.id, quant.package_id.id, quant.lot_id.id, quant.owner_id.id, quant.location_id.id, dest_location_id)
            if qtys_grouped.get(key):
                qtys_grouped[key] += quant.qty
            else:
                qtys_grouped[key] = quant.qty

        # Do the same for the forced quantities (in cases of force_assign or incomming shipment for example)
        for product, qty in forced_qties.items():
            if qty <= 0:
                continue
            suggested_location_id = _picking_putaway_apply(product)
            key = (product.id, False, False, picking.owner_id.id, picking.location_id.id, suggested_location_id)
            if qtys_grouped.get(key):
                qtys_grouped[key] += qty
            else:
                qtys_grouped[key] = qty

        # Create the necessary operations for the grouped quants and remaining qtys
        uom_obj = self.pool.get('product.uom')
        prevals = {}
        for key, qty in qtys_grouped.items():
            product = self.pool.get("product.product").browse(cr, uid, key[0], context=context)
            uom_id = product.uom_id.id
            qty_uom = qty
            if product_uom.get(key[0]):
                uom_id = product_uom[key[0]].id
                qty_uom = uom_obj._compute_qty(cr, uid, product.uom_id.id, qty, uom_id)
            val_dict = {
                'picking_id': picking.id,
                'product_qty': qty_uom,
                'product_id': key[0],
                'package_id': key[1],
                'lot_id': key[2],
                'owner_id': key[3],
                'location_id': key[4],
                'location_dest_id': key[5],
                'product_uom_id': uom_id,
            }
            if key[0] in prevals:
                prevals[key[0]].append(val_dict)
            else:
                prevals[key[0]] = [val_dict]
        # prevals var holds the operations in order to create them in the same order than the picking stock moves if possible
        processed_products = set()
        for move in [x for x in picking.move_lines if x.state not in ('done', 'cancel')]:
            if move.product_id.id not in processed_products:
                vals += prevals.get(move.product_id.id, [])
                processed_products.add(move.product_id.id)
        return vals

    @api.cr_uid_ids_context
    def open_barcode_interface(self, cr, uid, picking_ids, context=None):
        final_url="/stock/barcode/#action=stock.ui&picking_id="+str(picking_ids[0])
        return {'type': 'ir.actions.act_url', 'url':final_url, 'target': 'self',}

    @api.cr_uid_ids_context
    def do_partial_open_barcode(self, cr, uid, picking_ids, context=None):
        self.do_prepare_partial(cr, uid, picking_ids, context=context)
        return self.open_barcode_interface(cr, uid, picking_ids, context=context)

    @api.cr_uid_ids_context
    def do_prepare_partial(self, cr, uid, picking_ids, context=None):
        context = context or {}
        pack_operation_obj = self.pool.get('stock.pack.operation')
        #used to avoid recomputing the remaining quantities at each new pack operation created
        ctx = context.copy()
        ctx['no_recompute'] = True

        #get list of existing operations and delete them
        existing_package_ids = pack_operation_obj.search(cr, uid, [('picking_id', 'in', picking_ids)], context=context)
        if existing_package_ids:
            pack_operation_obj.unlink(cr, uid, existing_package_ids, context)
        for picking in self.browse(cr, uid, picking_ids, context=context):
            forced_qties = {}  # Quantity remaining after calculating reserved quants
            picking_quants = []
            #Calculate packages, reserved quants, qtys of this picking's moves
            for move in picking.move_lines:
                if move.state not in ('assigned', 'confirmed', 'waiting'):
                    continue
                move_quants = move.reserved_quant_ids
                picking_quants += move_quants
                forced_qty = (move.state == 'assigned') and move.product_qty - sum([x.qty for x in move_quants]) or 0
                #if we used force_assign() on the move, or if the move is incoming, forced_qty > 0
                if float_compare(forced_qty, 0, precision_rounding=move.product_id.uom_id.rounding) > 0:
                    if forced_qties.get(move.product_id):
                        forced_qties[move.product_id] += forced_qty
                    else:
                        forced_qties[move.product_id] = forced_qty
            for vals in self._prepare_pack_ops(cr, uid, picking, picking_quants, forced_qties, context=context):
                pack_operation_obj.create(cr, uid, vals, context=ctx)
        #recompute the remaining quantities all at once
        self.do_recompute_remaining_quantities(cr, uid, picking_ids, context=context)
        self.write(cr, uid, picking_ids, {'recompute_pack_op': False}, context=context)

    @api.cr_uid_ids_context
    def do_unreserve(self, cr, uid, picking_ids, context=None):
        """
          Will remove all quants for picking in picking_ids
        """
        moves_to_unreserve = []
        pack_line_to_unreserve = []
        for picking in self.browse(cr, uid, picking_ids, context=context):
            moves_to_unreserve += [m.id for m in picking.move_lines if m.state not in ('done', 'cancel')]
            pack_line_to_unreserve += [p.id for p in picking.pack_operation_ids]
        if moves_to_unreserve:
            if pack_line_to_unreserve:
                self.pool.get('stock.pack.operation').unlink(cr, uid, pack_line_to_unreserve, context=context)
            self.pool.get('stock.move').do_unreserve(cr, uid, moves_to_unreserve, context=context)

    def recompute_remaining_qty(self, cr, uid, picking, context=None):
        def _create_link_for_index(operation_id, index, product_id, qty_to_assign, quant_id=False):
            move_dict = prod2move_ids[product_id][index]
            qty_on_link = min(move_dict['remaining_qty'], qty_to_assign)
            self.pool.get('stock.move.operation.link').create(cr, uid, {'move_id': move_dict['move'].id, 'operation_id': operation_id, 'qty': qty_on_link, 'reserved_quant_id': quant_id}, context=context)
            if move_dict['remaining_qty'] == qty_on_link:
                prod2move_ids[product_id].pop(index)
            else:
                move_dict['remaining_qty'] -= qty_on_link
            return qty_on_link

        def _create_link_for_quant(operation_id, quant, qty):
            """create a link for given operation and reserved move of given quant, for the max quantity possible, and returns this quantity"""
            if not quant.reservation_id.id:
                return _create_link_for_product(operation_id, quant.product_id.id, qty)
            qty_on_link = 0
            for i in range(0, len(prod2move_ids[quant.product_id.id])):
                if prod2move_ids[quant.product_id.id][i]['move'].id != quant.reservation_id.id:
                    continue
                qty_on_link = _create_link_for_index(operation_id, i, quant.product_id.id, qty, quant_id=quant.id)
                break
            return qty_on_link

        def _create_link_for_product(operation_id, product_id, qty):
            '''method that creates the link between a given operation and move(s) of given product, for the given quantity.
            Returns True if it was possible to create links for the requested quantity (False if there was not enough quantity on stock moves)'''
            qty_to_assign = qty
            prod_obj = self.pool.get("product.product")
            product = prod_obj.browse(cr, uid, product_id)
            rounding = product.uom_id.rounding
            qtyassign_cmp = float_compare(qty_to_assign, 0.0, precision_rounding=rounding)
            if prod2move_ids.get(product_id):
                while prod2move_ids[product_id] and qtyassign_cmp > 0:
                    qty_on_link = _create_link_for_index(operation_id, 0, product_id, qty_to_assign, quant_id=False)
                    qty_to_assign -= qty_on_link
                    qtyassign_cmp = float_compare(qty_to_assign, 0.0, precision_rounding=rounding)
            return qtyassign_cmp == 0

        uom_obj = self.pool.get('product.uom')
        package_obj = self.pool.get('stock.quant.package')
        quant_obj = self.pool.get('stock.quant')
        link_obj = self.pool.get('stock.move.operation.link')
        quants_in_package_done = set()
        prod2move_ids = {}
        still_to_do = []
        #make a dictionary giving for each product, the moves and related quantity that can be used in operation links
        for move in [x for x in picking.move_lines if x.state not in ('done', 'cancel')]:
            if not prod2move_ids.get(move.product_id.id):
                prod2move_ids[move.product_id.id] = [{'move': move, 'remaining_qty': move.product_qty}]
            else:
                prod2move_ids[move.product_id.id].append({'move': move, 'remaining_qty': move.product_qty})

        need_rereserve = False
        #sort the operations in order to give higher priority to those with a package, then a serial number
        operations = picking.pack_operation_ids
        operations = sorted(operations, key=lambda x: ((x.package_id and not x.product_id) and -4 or 0) + (x.package_id and -2 or 0) + (x.lot_id and -1 or 0))
        #delete existing operations to start again from scratch
        links = link_obj.search(cr, uid, [('operation_id', 'in', [x.id for x in operations])], context=context)
        if links:
            link_obj.unlink(cr, uid, links, context=context)
        #1) first, try to create links when quants can be identified without any doubt
        for ops in operations:
            #for each operation, create the links with the stock move by seeking on the matching reserved quants,
            #and deffer the operation if there is some ambiguity on the move to select
            if ops.package_id and not ops.product_id:
                #entire package
                quant_ids = package_obj.get_content(cr, uid, [ops.package_id.id], context=context)
                for quant in quant_obj.browse(cr, uid, quant_ids, context=context):
                    remaining_qty_on_quant = quant.qty
                    if quant.reservation_id:
                        #avoid quants being counted twice
                        quants_in_package_done.add(quant.id)
                        qty_on_link = _create_link_for_quant(ops.id, quant, quant.qty)
                        remaining_qty_on_quant -= qty_on_link
                    if remaining_qty_on_quant:
                        still_to_do.append((ops, quant.product_id.id, remaining_qty_on_quant))
                        need_rereserve = True
            elif ops.product_id.id:
                #Check moves with same product
                qty_to_assign = uom_obj._compute_qty_obj(cr, uid, ops.product_uom_id, ops.product_qty, ops.product_id.uom_id, context=context)
                for move_dict in prod2move_ids.get(ops.product_id.id, []):
                    move = move_dict['move']
                    for quant in move.reserved_quant_ids:
                        if not qty_to_assign > 0:
                            break
                        if quant.id in quants_in_package_done:
                            continue

                        #check if the quant is matching the operation details
                        if ops.package_id:
                            flag = quant.package_id and bool(package_obj.search(cr, uid, [('id', 'child_of', [ops.package_id.id])], context=context)) or False
                        else:
                            flag = not quant.package_id.id
                        flag = flag and ((ops.lot_id and ops.lot_id.id == quant.lot_id.id) or not ops.lot_id)
                        flag = flag and (ops.owner_id.id == quant.owner_id.id)
                        if flag:
                            max_qty_on_link = min(quant.qty, qty_to_assign)
                            qty_on_link = _create_link_for_quant(ops.id, quant, max_qty_on_link)
                            qty_to_assign -= qty_on_link
                qty_assign_cmp = float_compare(qty_to_assign, 0, precision_rounding=ops.product_id.uom_id.rounding)
                if qty_assign_cmp > 0:
                    #qty reserved is less than qty put in operations. We need to create a link but it's deferred after we processed
                    #all the quants (because they leave no choice on their related move and needs to be processed with higher priority)
                    still_to_do += [(ops, ops.product_id.id, qty_to_assign)]
                    need_rereserve = True

        #2) then, process the remaining part
        all_op_processed = True
        for ops, product_id, remaining_qty in still_to_do:
            all_op_processed = _create_link_for_product(ops.id, product_id, remaining_qty) and all_op_processed
        return (need_rereserve, all_op_processed)

    def picking_recompute_remaining_quantities(self, cr, uid, picking, context=None):
        need_rereserve = False
        all_op_processed = True
        if picking.pack_operation_ids:
            need_rereserve, all_op_processed = self.recompute_remaining_qty(cr, uid, picking, context=context)
        return need_rereserve, all_op_processed

    @api.cr_uid_ids_context
    def do_recompute_remaining_quantities(self, cr, uid, picking_ids, context=None):
        for picking in self.browse(cr, uid, picking_ids, context=context):
            if picking.pack_operation_ids:
                self.recompute_remaining_qty(cr, uid, picking, context=context)

    def _prepare_values_extra_move(self, cr, uid, op, product, remaining_qty, context=None):
        """
        Creates an extra move when there is no corresponding original move to be copied
        """
        uom_obj = self.pool.get("product.uom")
        uom_id = product.uom_id.id
        qty = remaining_qty
        if op.product_id and op.product_uom_id and op.product_uom_id.id != product.uom_id.id:
            if op.product_uom_id.factor > product.uom_id.factor: #If the pack operation's is a smaller unit
                uom_id = op.product_uom_id.id
                #HALF-UP rounding as only rounding errors will be because of propagation of error from default UoM
                qty = uom_obj._compute_qty_obj(cr, uid, product.uom_id, remaining_qty, op.product_uom_id, rounding_method='HALF-UP')
        picking = op.picking_id
        ref = product.default_code
        name = '[' + ref + ']' + ' ' + product.name if ref else product.name
        res = {
            'picking_id': picking.id,
            'location_id': picking.location_id.id,
            'location_dest_id': picking.location_dest_id.id,
            'product_id': product.id,
            'product_uom': uom_id,
            'product_uom_qty': qty,
            'name': _('Extra Move: ') + name,
            'state': 'draft',
            'restrict_partner_id': op.owner_id,
            'group_id': picking.group_id.id,
            }
        return res

    def _create_extra_moves(self, cr, uid, picking, context=None):
        '''This function creates move lines on a picking, at the time of do_transfer, based on
        unexpected product transfers (or exceeding quantities) found in the pack operations.
        '''
        move_obj = self.pool.get('stock.move')
        operation_obj = self.pool.get('stock.pack.operation')
        moves = []
        for op in picking.pack_operation_ids:
            for product_id, remaining_qty in operation_obj._get_remaining_prod_quantities(cr, uid, op, context=context).items():
                product = self.pool.get('product.product').browse(cr, uid, product_id, context=context)
                if float_compare(remaining_qty, 0, precision_rounding=product.uom_id.rounding) > 0:
                    vals = self._prepare_values_extra_move(cr, uid, op, product, remaining_qty, context=context)
                    moves.append(move_obj.create(cr, uid, vals, context=context))
        if moves:
            move_obj.action_confirm(cr, uid, moves, context=context)
        return moves

    def rereserve_pick(self, cr, uid, ids, context=None):
        """
        This can be used to provide a button that rereserves taking into account the existing pack operations
        """
        for pick in self.browse(cr, uid, ids, context=context):
            self.rereserve_quants(cr, uid, pick, move_ids = [x.id for x in pick.move_lines
                                                             if x.state not in ('done', 'cancel')], context=context)

    def rereserve_quants(self, cr, uid, picking, move_ids=[], context=None):
        """ Unreserve quants then try to reassign quants."""
        stock_move_obj = self.pool.get('stock.move')
        if not move_ids:
            self.do_unreserve(cr, uid, [picking.id], context=context)
            self.action_assign(cr, uid, [picking.id], context=context)
        else:
            stock_move_obj.do_unreserve(cr, uid, move_ids, context=context)
            stock_move_obj.action_assign(cr, uid, move_ids, context=context)

    @api.cr_uid_ids_context
    def do_enter_transfer_details(self, cr, uid, picking, context=None):
        if not context:
            context = {}
        else:
            context = context.copy()
        context.update({
            'active_model': self._name,
            'active_ids': picking,
            'active_id': len(picking) and picking[0] or False
        })

        created_id = self.pool['stock.transfer_details'].create(cr, uid, {'picking_id': len(picking) and picking[0] or False}, context)
        return self.pool['stock.transfer_details'].wizard_view(cr, uid, created_id, context)


    @api.cr_uid_ids_context
    def do_transfer(self, cr, uid, picking_ids, context=None):
        """
            If no pack operation, we do simple action_done of the picking
            Otherwise, do the pack operations
        """
        if not context:
            context = {}
        notrack_context = dict(context, mail_notrack=True)
        stock_move_obj = self.pool.get('stock.move')
        for picking in self.browse(cr, uid, picking_ids, context=context):
            if not picking.pack_operation_ids:
                self.action_done(cr, uid, [picking.id], context=context)
                continue
            else:
                need_rereserve, all_op_processed = self.picking_recompute_remaining_quantities(cr, uid, picking, context=context)
                #create extra moves in the picking (unexpected product moves coming from pack operations)
                todo_move_ids = []
                if not all_op_processed:
                    todo_move_ids += self._create_extra_moves(cr, uid, picking, context=context)

                #split move lines if needed
                toassign_move_ids = []
                for move in picking.move_lines:
                    remaining_qty = move.remaining_qty
                    if move.state in ('done', 'cancel'):
                        #ignore stock moves cancelled or already done
                        continue
                    elif move.state == 'draft':
                        toassign_move_ids.append(move.id)
                    if float_compare(remaining_qty, 0,  precision_rounding = move.product_id.uom_id.rounding) == 0:
                        if move.state in ('draft', 'assigned', 'confirmed'):
                            todo_move_ids.append(move.id)
                    elif float_compare(remaining_qty,0, precision_rounding = move.product_id.uom_id.rounding) > 0 and \
                                float_compare(remaining_qty, move.product_qty, precision_rounding = move.product_id.uom_id.rounding) < 0:
                        new_move = stock_move_obj.split(cr, uid, move, remaining_qty, context=notrack_context)
                        todo_move_ids.append(move.id)
                        #Assign move as it was assigned before
                        toassign_move_ids.append(new_move)
                if need_rereserve or not all_op_processed: 
                    if not picking.location_id.usage in ("supplier", "production", "inventory"):
                        self.rereserve_quants(cr, uid, picking, move_ids=todo_move_ids, context=context)
                    self.do_recompute_remaining_quantities(cr, uid, [picking.id], context=context)
                if todo_move_ids and not context.get('do_only_split'):
                    self.pool.get('stock.move').action_done(cr, uid, todo_move_ids, context=notrack_context)
                elif context.get('do_only_split'):
                    context = dict(context, split=todo_move_ids)
            self._create_backorder(cr, uid, picking, context=context)
            if toassign_move_ids:
                stock_move_obj.action_assign(cr, uid, toassign_move_ids, context=context)
        return True

    @api.cr_uid_ids_context
    def do_split(self, cr, uid, picking_ids, context=None):
        """ just split the picking (create a backorder) without making it 'done' """
        if context is None:
            context = {}
        ctx = context.copy()
        ctx['do_only_split'] = True
        return self.do_transfer(cr, uid, picking_ids, context=ctx)

    def get_next_picking_for_ui(self, cr, uid, context=None):
        """ returns the next pickings to process. Used in the barcode scanner UI"""
        if context is None:
            context = {}
        domain = [('state', 'in', ('assigned', 'partially_available'))]
        if context.get('default_picking_type_id'):
            domain.append(('picking_type_id', '=', context['default_picking_type_id']))
        return self.search(cr, uid, domain, context=context)

    def action_done_from_ui(self, cr, uid, picking_id, context=None):
        """ called when button 'done' is pushed in the barcode scanner UI """
        #write qty_done into field product_qty for every package_operation before doing the transfer
        pack_op_obj = self.pool.get('stock.pack.operation')
        for operation in self.browse(cr, uid, picking_id, context=context).pack_operation_ids:
            pack_op_obj.write(cr, uid, operation.id, {'product_qty': operation.qty_done}, context=dict(context, no_recompute=True))
        self.do_transfer(cr, uid, [picking_id], context=context)
        #return id of next picking to work on
        return self.get_next_picking_for_ui(cr, uid, context=context)

    @api.cr_uid_ids_context
    def action_pack(self, cr, uid, picking_ids, operation_filter_ids=None, context=None):
        """ Create a package with the current pack_operation_ids of the picking that aren't yet in a pack.
        Used in the barcode scanner UI and the normal interface as well. 
        operation_filter_ids is used by barcode scanner interface to specify a subset of operation to pack"""
        if operation_filter_ids == None:
            operation_filter_ids = []
        stock_operation_obj = self.pool.get('stock.pack.operation')
        package_obj = self.pool.get('stock.quant.package')
        stock_move_obj = self.pool.get('stock.move')
        package_id = False
        for picking_id in picking_ids:
            operation_search_domain = [('picking_id', '=', picking_id), ('result_package_id', '=', False)]
            if operation_filter_ids != []:
                operation_search_domain.append(('id', 'in', operation_filter_ids))
            operation_ids = stock_operation_obj.search(cr, uid, operation_search_domain, context=context)
            pack_operation_ids = []
            if operation_ids:
                for operation in stock_operation_obj.browse(cr, uid, operation_ids, context=context):
                    #If we haven't done all qty in operation, we have to split into 2 operation
                    op = operation
                    if (operation.qty_done < operation.product_qty):
                        new_operation = stock_operation_obj.copy(cr, uid, operation.id, {'product_qty': operation.qty_done,'qty_done': operation.qty_done}, context=context)
                        stock_operation_obj.write(cr, uid, operation.id, {'product_qty': operation.product_qty - operation.qty_done,'qty_done': 0}, context=context)
                        op = stock_operation_obj.browse(cr, uid, new_operation, context=context)
                    pack_operation_ids.append(op.id)
                    if op.product_id and op.location_id and op.location_dest_id:
                        stock_move_obj.check_tracking_product(cr, uid, op.product_id, op.lot_id.id, op.location_id, op.location_dest_id, context=context)
                package_id = package_obj.create(cr, uid, {}, context=context)
                stock_operation_obj.write(cr, uid, pack_operation_ids, {'result_package_id': package_id}, context=context)
        return package_id

    def process_product_id_from_ui(self, cr, uid, picking_id, product_id, op_id, increment=1, context=None):
        return self.pool.get('stock.pack.operation')._search_and_increment(cr, uid, picking_id, [('product_id', '=', product_id),('id', '=', op_id)], increment=increment, context=context)

    def process_barcode_from_ui(self, cr, uid, picking_id, barcode_str, visible_op_ids, context=None):
        '''This function is called each time there barcode scanner reads an input'''
        stock_operation_obj = self.pool.get('stock.pack.operation')
        answer = {'filter_loc': False, 'operation_id': False}

        # Barcode Nomenclatures
        picking_type_id = self.browse(cr, uid, [picking_id], context=context).picking_type_id.id
        barcode_nom = self.pool.get('stock.picking.type').browse(cr, uid, [picking_type_id], context=context).barcode_nomenclature_id
        if barcode_nom:
            parsed_result = barcode_nom.parse_barcode(barcode_str)
            #check if the barcode is a weighted barcode or simply a product
            if parsed_result['type'] in ['weight', 'product', 'package']:
                weight=1
                if parsed_result['type'] == 'weight':
                    domain = ['|', ('barcode', '=', parsed_result['base_code']), ('default_code', '=', parsed_result['base_code'])]
                    weight=parsed_result['value']
                    obj = self.pool.get('product.product')
                    id_in_operation = 'product_id'
                elif parsed_result['type'] == 'product':
                    domain = ['|', ('barcode', '=', parsed_result['code']), ('default_code', '=', parsed_result['code'])]
                    obj = self.pool.get('product.product')
                    id_in_operation = 'product_id'
                else:
                    domain = [('name', '=', parsed_result['code'])]
                    obj = self.pool.get('stock.quant.package')
                    id_in_operation = 'package_id'

                matching_product_ids = obj.search(cr, uid, domain, context=context)
                if matching_product_ids:
                    op_id = stock_operation_obj._search_and_increment(cr, uid, picking_id, [(id_in_operation, '=', matching_product_ids[0])], filter_visible=True, visible_op_ids=visible_op_ids, increment=weight, context=context)
                    answer['operation_id'] = op_id
                    return answer
                #check if the barcode correspond to a lot
                elif parsed_result['type'] == 'lot':
                    lot_obj = self.pool.get('stock.production.lot')
                    matching_lot_ids = lot_obj.search(cr, uid, [('name', '=', parsed_result['code'])], context=context)
                    if matching_lot_ids:
                        lot = lot_obj.browse(cr, uid, matching_lot_ids[0], context=context)
                        op_id = stock_operation_obj._search_and_increment(cr, uid, picking_id, [('product_id', '=', lot.product_id.id), ('lot_id', '=', lot.id)], filter_visible=True, visible_op_ids=visible_op_ids, increment=1, context=context)
                        answer['operation_id'] = op_id
                        return answer

                #check if the barcode correspond to a location
                elif parsed_result['type'] == 'location':
                    stock_location_obj = self.pool.get('stock.location')
                    matching_location_ids = stock_location_obj.search(cr, uid, [('barcode', '=', parsed_result['code'])], context=context)
                    if matching_location_ids:
                        #if we have a location, return immediatly with the location name
                        location = stock_location_obj.browse(cr, uid, matching_location_ids[0], context=None)
                        answer['filter_loc'] = stock_location_obj._name_get(cr, uid, location, context=None)
                        answer['filter_loc_id'] = matching_location_ids[0]
                        return answer
            return answer
        else: #Fall back to old way (checking all objects) if no barcode nomenclature is defined
            stock_location_obj = self.pool['stock.location']
            product_obj = self.pool['product.product']
            lot_obj = self.pool['stock.production.lot']
            package_obj = self.pool['stock.quant.package']
            #check if the barcode correspond to a location
            matching_location_ids = stock_location_obj.search(cr, uid, [('barcode', '=', barcode_str)], context=context)
            if matching_location_ids:
                #if we have a location, return immediatly with the location name
                location = stock_location_obj.browse(cr, uid, matching_location_ids[0], context=None)
                answer['filter_loc'] = stock_location_obj._name_get(cr, uid, location, context=None)
                answer['filter_loc_id'] = matching_location_ids[0]
                return answer
            #check if the barcode correspond to a product
            matching_product_ids = product_obj.search(cr, uid, ['|', ('barcode', '=', barcode_str), ('default_code', '=', barcode_str)], context=context)
            if matching_product_ids:
                op_id = stock_operation_obj._search_and_increment(cr, uid, picking_id, [('product_id', '=', matching_product_ids[0])], filter_visible=True, visible_op_ids=visible_op_ids, increment=True, context=context)
                answer['operation_id'] = op_id
                return answer
            #check if the barcode correspond to a lot
            matching_lot_ids = lot_obj.search(cr, uid, [('name', '=', barcode_str)], context=context)
            if matching_lot_ids:
                lot = lot_obj.browse(cr, uid, matching_lot_ids[0], context=context)
                op_id = stock_operation_obj._search_and_increment(cr, uid, picking_id, [('product_id', '=', lot.product_id.id), ('lot_id', '=', lot.id)], filter_visible=True, visible_op_ids=visible_op_ids, increment=True, context=context)
                answer['operation_id'] = op_id
                return answer
            #check if the barcode correspond to a package
            matching_package_ids = package_obj.search(cr, uid, [('name', '=', barcode_str)], context=context)
            if matching_package_ids:
                op_id = stock_operation_obj._search_and_increment(cr, uid, picking_id, [('package_id', '=', matching_package_ids[0])], filter_visible=True, visible_op_ids=visible_op_ids, increment=True, context=context)
                answer['operation_id'] = op_id
                return answer
            return answer

class stock_production_lot(osv.osv):
    _name = 'stock.production.lot'
    _inherit = ['mail.thread']
    _description = 'Lot/Serial'
    _columns = {
        'name': fields.char('Serial Number', required=True, help="Unique Serial Number"),
        'ref': fields.char('Internal Reference', help="Internal reference number in case it differs from the manufacturer's serial number"),
        'product_id': fields.many2one('product.product', 'Product', required=True, domain=[('type', '<>', 'service')]),
        'quant_ids': fields.one2many('stock.quant', 'lot_id', 'Quants', readonly=True),
        'create_date': fields.datetime('Creation Date'),
    }
    _defaults = {
        'name': lambda x, y, z, c: x.pool.get('ir.sequence').next_by_code(y, z, 'stock.lot.serial'),
        'product_id': lambda x, y, z, c: c.get('product_id', False),
    }
    _sql_constraints = [
        ('name_ref_uniq', 'unique (name, product_id)', 'The combination of serial number and product must be unique !'),
    ]

    def action_traceability(self, cr, uid, ids, context=None):
        """ It traces the information of lots
        @param self: The object pointer.
        @param cr: A database cursor
        @param uid: ID of the user currently logged in
        @param ids: List of IDs selected
        @param context: A standard dictionary
        @return: A dictionary of values
        """
        quant_obj = self.pool.get("stock.quant")
        quants = quant_obj.search(cr, uid, [('lot_id', 'in', ids)], context=context)
        moves = set()
        for quant in quant_obj.browse(cr, uid, quants, context=context):
            moves |= {move.id for move in quant.history_ids}
        if moves:
            return {
                'domain': "[('id','in',[" + ','.join(map(str, list(moves))) + "])]",
                'name': _('Traceability'),
                'view_mode': 'tree,form',
                'view_type': 'form',
                'context': {'tree_view_ref': 'stock.view_move_tree'},
                'res_model': 'stock.move',
                'type': 'ir.actions.act_window',
                    }
        return False


# ----------------------------------------------------
# Move
# ----------------------------------------------------

class stock_move(osv.osv):
    _name = "stock.move"
    _description = "Stock Move"
    _order = 'picking_id, sequence, id'

    def get_price_unit(self, cr, uid, move, context=None):
        """ Returns the unit price to store on the quant """
        return move.price_unit or move.product_id.standard_price

    def name_get(self, cr, uid, ids, context=None):
        res = []
        for line in self.browse(cr, uid, ids, context=context):
            name = line.location_id.name + ' > ' + line.location_dest_id.name
            if line.product_id.code:
                name = line.product_id.code + ': ' + name
            if line.picking_id.origin:
                name = line.picking_id.origin + '/ ' + name
            res.append((line.id, name))
        return res

    def _quantity_normalize(self, cr, uid, ids, name, args, context=None):
        uom_obj = self.pool.get('product.uom')
        res = {}
        for m in self.browse(cr, uid, ids, context=context):
            res[m.id] = uom_obj._compute_qty_obj(cr, uid, m.product_uom, m.product_uom_qty, m.product_id.uom_id, context=context)
        return res

    def _get_remaining_qty(self, cr, uid, ids, field_name, args, context=None):
        uom_obj = self.pool.get('product.uom')
        res = {}
        for move in self.browse(cr, uid, ids, context=context):
            qty = move.product_qty
            for record in move.linked_move_operation_ids:
                qty -= record.qty
            # Keeping in product default UoM
            res[move.id] = float_round(qty, precision_rounding=move.product_id.uom_id.rounding)
        return res

    def _get_lot_ids(self, cr, uid, ids, field_name, args, context=None):
        res = dict.fromkeys(ids, False)
        for move in self.browse(cr, uid, ids, context=context):
            if move.state == 'done':
                res[move.id] = [q.lot_id.id for q in move.quant_ids if q.lot_id]
            else:
                res[move.id] = [q.lot_id.id for q in move.reserved_quant_ids if q.lot_id]
        return res

    def _get_product_availability(self, cr, uid, ids, field_name, args, context=None):
        quant_obj = self.pool.get('stock.quant')
        res = dict.fromkeys(ids, False)
        for move in self.browse(cr, uid, ids, context=context):
            if move.state == 'done':
                res[move.id] = move.product_qty
            else:
                sublocation_ids = self.pool.get('stock.location').search(cr, uid, [('id', 'child_of', [move.location_id.id])], context=context)
                quant_ids = quant_obj.search(cr, uid, [('location_id', 'in', sublocation_ids), ('product_id', '=', move.product_id.id), ('reservation_id', '=', False)], context=context)
                availability = 0
                for quant in quant_obj.browse(cr, uid, quant_ids, context=context):
                    availability += quant.qty
                res[move.id] = min(move.product_qty, availability)
        return res

    def _get_string_qty_information(self, cr, uid, ids, field_name, args, context=None):
        settings_obj = self.pool.get('stock.config.settings')
        uom_obj = self.pool.get('product.uom')
        res = dict.fromkeys(ids, '')
        precision = self.pool['decimal.precision'].precision_get(cr, uid, 'Product Unit of Measure')
        for move in self.browse(cr, uid, ids, context=context):
            if move.state in ('draft', 'done', 'cancel') or move.location_id.usage != 'internal':
                res[move.id] = ''  # 'not applicable' or 'n/a' could work too
                continue
            total_available = min(move.product_qty, move.reserved_availability + move.availability)
            total_available = uom_obj._compute_qty_obj(cr, uid, move.product_id.uom_id, total_available, move.product_uom, round=False, context=context)
            total_available = float_round(total_available, precision_digits=precision)
            info = str(total_available)
            #look in the settings if we need to display the UoM name or not
            config_ids = settings_obj.search(cr, uid, [], limit=1, order='id DESC', context=context)
            if config_ids:
                stock_settings = settings_obj.browse(cr, uid, config_ids[0], context=context)
                if stock_settings.group_uom:
                    info += ' ' + move.product_uom.name
            if move.reserved_availability:
                if move.reserved_availability != total_available:
                    #some of the available quantity is assigned and some are available but not reserved
                    reserved_available = uom_obj._compute_qty_obj(cr, uid, move.product_id.uom_id, move.reserved_availability, move.product_uom, round=False, context=context)
                    reserved_available = float_round(reserved_available, precision_digits=precision)
                    info += _(' (%s reserved)') % str(reserved_available)
                else:
                    #all available quantity is assigned
                    info += _(' (reserved)')
            res[move.id] = info
        return res

    def _get_reserved_availability(self, cr, uid, ids, field_name, args, context=None):
        res = dict.fromkeys(ids, 0)
        for move in self.browse(cr, uid, ids, context=context):
            res[move.id] = sum([quant.qty for quant in move.reserved_quant_ids])
        return res

    def _get_move(self, cr, uid, ids, context=None):
        res = set()
        for quant in self.browse(cr, uid, ids, context=context):
            if quant.reservation_id:
                res.add(quant.reservation_id.id)
        return list(res)

    def _get_move_ids(self, cr, uid, ids, context=None):
        res = []
        for picking in self.browse(cr, uid, ids, context=context):
            res += [x.id for x in picking.move_lines]
        return res

    def _get_moves_from_prod(self, cr, uid, ids, context=None):
        if ids:
            return self.pool.get('stock.move').search(cr, uid, [('product_id', 'in', ids)], context=context)
        return []

    def _set_product_qty(self, cr, uid, id, field, value, arg, context=None):
        """ The meaning of product_qty field changed lately and is now a functional field computing the quantity
            in the default product UoM. This code has been added to raise an error if a write is made given a value
            for `product_qty`, where the same write should set the `product_uom_qty` field instead, in order to
            detect errors.
        """
        raise UserError(_('The requested operation cannot be processed because of a programming error setting the `product_qty` field instead of the `product_uom_qty`.'))

    _columns = {
        'sequence': fields.integer('Sequence'),
        'name': fields.char('Description', required=True, select=True),
        'priority': fields.selection(procurement.PROCUREMENT_PRIORITIES, 'Priority'),
        'create_date': fields.datetime('Creation Date', readonly=True, select=True),
        'date': fields.datetime('Date', required=True, select=True, help="Move date: scheduled date until move is done, then date of actual move processing", states={'done': [('readonly', True)]}),
        'date_expected': fields.datetime('Expected Date', states={'done': [('readonly', True)]}, required=True, select=True, help="Scheduled date for the processing of this move"),
        'product_id': fields.many2one('product.product', 'Product', required=True, select=True, domain=[('type', '<>', 'service')], states={'done': [('readonly', True)]}),
        'product_qty': fields.function(_quantity_normalize, fnct_inv=_set_product_qty, type='float', digits=0, store={
            _name: (lambda self, cr, uid, ids, c={}: ids, ['product_id', 'product_uom', 'product_uom_qty'], 10),
        }, string='Quantity',
            help='Quantity in the default UoM of the product'),
        'product_uom_qty': fields.float('Quantity', digits_compute=dp.get_precision('Product Unit of Measure'),
            required=True, states={'done': [('readonly', True)]},
            help="This is the quantity of products from an inventory "
                "point of view. For moves in the state 'done', this is the "
                "quantity of products that were actually moved. For other "
                "moves, this is the quantity of product that is planned to "
                "be moved. Lowering this quantity does not generate a "
                "backorder. Changing this quantity on assigned moves affects "
                "the product reservation, and should be done with care."
        ),
        'product_uom': fields.many2one('product.uom', 'Unit of Measure', required=True, states={'done': [('readonly', True)]}),
        'product_uos_qty': fields.float('Quantity (UOS)', digits_compute=dp.get_precision('Product UoS'), states={'done': [('readonly', True)]}),
        'product_uos': fields.many2one('product.uom', 'Product UOS', states={'done': [('readonly', True)]}),
        'product_tmpl_id': fields.related('product_id', 'product_tmpl_id', type='many2one', relation='product.template', string='Product Template'),

        'product_packaging': fields.many2one('product.packaging', 'Prefered Packaging', help="It specifies attributes of packaging like type, quantity of packaging,etc."),

        'location_id': fields.many2one('stock.location', 'Source Location', required=True, select=True, auto_join=True,
                                       states={'done': [('readonly', True)]}, help="Sets a location if you produce at a fixed location. This can be a partner location if you subcontract the manufacturing operations."),
        'location_dest_id': fields.many2one('stock.location', 'Destination Location', required=True, states={'done': [('readonly', True)]}, select=True,
                                            auto_join=True, help="Location where the system will stock the finished products."),

        'partner_id': fields.many2one('res.partner', 'Destination Address ', states={'done': [('readonly', True)]}, help="Optional address where goods are to be delivered, specifically used for allotment"),


        'move_dest_id': fields.many2one('stock.move', 'Destination Move', help="Optional: next stock move when chaining them", select=True, copy=False),
        'move_orig_ids': fields.one2many('stock.move', 'move_dest_id', 'Original Move', help="Optional: previous stock move when chaining them", select=True),

        'picking_id': fields.many2one('stock.picking', 'Transfer Reference', select=True, states={'done': [('readonly', True)]}),
        'note': fields.text('Notes'),
        'state': fields.selection([('draft', 'New'),
                                   ('cancel', 'Cancelled'),
                                   ('waiting', 'Waiting Another Move'),
                                   ('confirmed', 'Waiting Availability'),
                                   ('assigned', 'Available'),
                                   ('done', 'Done'),
                                   ], 'Status', readonly=True, select=True, copy=False,
                 help= "* New: When the stock move is created and not yet confirmed.\n"\
                       "* Waiting Another Move: This state can be seen when a move is waiting for another one, for example in a chained flow.\n"\
                       "* Waiting Availability: This state is reached when the procurement resolution is not straight forward. It may need the scheduler to run, a component to me manufactured...\n"\
                       "* Available: When products are reserved, it is set to \'Available\'.\n"\
                       "* Done: When the shipment is processed, the state is \'Done\'."),
        'partially_available': fields.boolean('Partially Available', readonly=True, help="Checks if the move has some stock reserved", copy=False),
        'price_unit': fields.float('Unit Price', help="Technical field used to record the product cost set by the user during a picking confirmation (when costing method used is 'average price' or 'real'). Value given in company currency and in product uom."),  # as it's a technical field, we intentionally don't provide the digits attribute

        'company_id': fields.many2one('res.company', 'Company', required=True, select=True),
        'split_from': fields.many2one('stock.move', string="Move Split From", help="Technical field used to track the origin of a split move, which can be useful in case of debug", copy=False),
        'backorder_id': fields.related('picking_id', 'backorder_id', type='many2one', relation="stock.picking", string="Back Order of", select=True),
        'origin': fields.char("Source Document"),
        'procure_method': fields.selection([('make_to_stock', 'Default: Take From Stock'), ('make_to_order', 'Advanced: Apply Procurement Rules')], 'Supply Method', required=True, 
                                           help="""By default, the system will take from the stock in the source location and passively wait for availability. The other possibility allows you to directly create a procurement on the source location (and thus ignore its current stock) to gather products. If we want to chain moves and have this one to wait for the previous, this second option should be chosen."""),

        # used for colors in tree views:
        'scrapped': fields.related('location_dest_id', 'scrap_location', type='boolean', relation='stock.location', string='Scrapped', readonly=True),

        'quant_ids': fields.many2many('stock.quant', 'stock_quant_move_rel', 'move_id', 'quant_id', 'Moved Quants', copy=False),
        'reserved_quant_ids': fields.one2many('stock.quant', 'reservation_id', 'Reserved quants'),
        'linked_move_operation_ids': fields.one2many('stock.move.operation.link', 'move_id', string='Linked Operations', readonly=True, help='Operations that impact this move for the computation of the remaining quantities'),
        'remaining_qty': fields.function(_get_remaining_qty, type='float', string='Remaining Quantity', digits=0,
                                         states={'done': [('readonly', True)]}, help="Remaining Quantity in default UoM according to operations matched with this move"),
        'procurement_id': fields.many2one('procurement.order', 'Procurement'),
        'group_id': fields.many2one('procurement.group', 'Procurement Group'),
        'rule_id': fields.many2one('procurement.rule', 'Procurement Rule', help='The procurement rule that created this stock move'),
        'push_rule_id': fields.many2one('stock.location.path', 'Push Rule', help='The push rule that created this stock move'),
        'propagate': fields.boolean('Propagate cancel and split', help='If checked, when this move is cancelled, cancel the linked move too'),
        'picking_type_id': fields.many2one('stock.picking.type', 'Picking Type'),
        'inventory_id': fields.many2one('stock.inventory', 'Inventory'),
        'lot_ids': fields.function(_get_lot_ids, type='many2many', relation='stock.production.lot', string='Lots'),
        'origin_returned_move_id': fields.many2one('stock.move', 'Origin return move', help='move that created the return move', copy=False),
        'returned_move_ids': fields.one2many('stock.move', 'origin_returned_move_id', 'All returned moves', help='Optional: all returned moves created from this move'),
        'reserved_availability': fields.function(_get_reserved_availability, type='float', string='Quantity Reserved', readonly=True, help='Quantity that has already been reserved for this move'),
        'availability': fields.function(_get_product_availability, type='float', string='Quantity Available', readonly=True, help='Quantity in stock that can still be reserved for this move'),
        'string_availability_info': fields.function(_get_string_qty_information, type='text', string='Availability', readonly=True, help='Show various information on stock availability for this move'),
        'restrict_lot_id': fields.many2one('stock.production.lot', 'Lot', help="Technical field used to depict a restriction on the lot of quants to consider when marking this move as 'done'"),
        'restrict_partner_id': fields.many2one('res.partner', 'Owner ', help="Technical field used to depict a restriction on the ownership of quants to consider when marking this move as 'done'"),
        'route_ids': fields.many2many('stock.location.route', 'stock_location_route_move', 'move_id', 'route_id', 'Destination route', help="Preferred route to be followed by the procurement order"),
        'warehouse_id': fields.many2one('stock.warehouse', 'Warehouse', help="Technical field depicting the warehouse to consider for the route selection on the next procurement (if any)."),
    }

    def _default_location_destination(self, cr, uid, context=None):
        context = context or {}
        if context.get('default_picking_type_id', False):
            pick_type = self.pool.get('stock.picking.type').browse(cr, uid, context['default_picking_type_id'], context=context)
            return pick_type.default_location_dest_id and pick_type.default_location_dest_id.id or False
        return False

    def _default_location_source(self, cr, uid, context=None):
        context = context or {}
        if context.get('default_picking_type_id', False):
            pick_type = self.pool.get('stock.picking.type').browse(cr, uid, context['default_picking_type_id'], context=context)
            return pick_type.default_location_src_id and pick_type.default_location_src_id.id or False
        return False

    def _default_destination_address(self, cr, uid, context=None):
        return False

    def _default_group_id(self, cr, uid, context=None):
        context = context or {}
        if context.get('default_picking_id', False):
            picking = self.pool.get('stock.picking').browse(cr, uid, context['default_picking_id'], context=context)
            return picking.group_id.id
        return False

    _defaults = {
        'location_id': _default_location_source,
        'location_dest_id': _default_location_destination,
        'partner_id': _default_destination_address,
        'state': 'draft',
        'priority': '1',
        'product_uom_qty': 1.0,
        'sequence': 10,
        'scrapped': False,
        'date': fields.datetime.now,
        'company_id': lambda self, cr, uid, c: self.pool.get('res.company')._company_default_get(cr, uid, 'stock.move', context=c),
        'date_expected': fields.datetime.now,
        'procure_method': 'make_to_stock',
        'propagate': True,
        'partially_available': False,
        'group_id': _default_group_id,
    }

    def _check_uom(self, cr, uid, ids, context=None):
        for move in self.browse(cr, uid, ids, context=context):
            if move.product_id.uom_id.category_id.id != move.product_uom.category_id.id:
                return False
        return True

    _constraints = [
        (_check_uom,
            'You try to move a product using a UoM that is not compatible with the UoM of the product moved. Please use an UoM in the same UoM category.',
            ['product_uom']),
    ]
    def init(self, cr):
        cr.execute('SELECT indexname FROM pg_indexes WHERE indexname = %s', ('stock_move_product_location_index',))
        if not cr.fetchone():
            cr.execute('CREATE INDEX stock_move_product_location_index ON stock_move (product_id, location_id, location_dest_id, company_id, state)')

    @api.cr_uid_ids_context
    def do_unreserve(self, cr, uid, move_ids, context=None):
        quant_obj = self.pool.get("stock.quant")
        for move in self.browse(cr, uid, move_ids, context=context):
            if move.state in ('done', 'cancel'):
                raise UserError(_('Cannot unreserve a done move'))
            quant_obj.quants_unreserve(cr, uid, move, context=context)
            if self.find_move_ancestors(cr, uid, move, context=context):
                self.write(cr, uid, [move.id], {'state': 'waiting'}, context=context)
            else:
                self.write(cr, uid, [move.id], {'state': 'confirmed'}, context=context)

    def _prepare_procurement_from_move(self, cr, uid, move, context=None):
        origin = (move.group_id and (move.group_id.name + ":") or "") + (move.rule_id and move.rule_id.name or move.origin or move.picking_id.name or "/")
        group_id = move.group_id and move.group_id.id or False
        if move.rule_id:
            if move.rule_id.group_propagation_option == 'fixed' and move.rule_id.group_id:
                group_id = move.rule_id.group_id.id
            elif move.rule_id.group_propagation_option == 'none':
                group_id = False
        return {
            'name': move.rule_id and move.rule_id.name or "/",
            'origin': origin,
            'company_id': move.company_id and move.company_id.id or False,
            'date_planned': move.date,
            'product_id': move.product_id.id,
            'product_qty': move.product_uom_qty,
            'product_uom': move.product_uom.id,
            'product_uos_qty': (move.product_uos and move.product_uos_qty) or move.product_uom_qty,
            'product_uos': (move.product_uos and move.product_uos.id) or move.product_uom.id,
            'location_id': move.location_id.id,
            'move_dest_id': move.id,
            'group_id': group_id,
            'route_ids': [(4, x.id) for x in move.route_ids],
            'warehouse_id': move.warehouse_id.id or (move.picking_type_id and move.picking_type_id.warehouse_id.id or False),
            'priority': move.priority,
        }

    def _push_apply(self, cr, uid, moves, context=None):
        push_obj = self.pool.get("stock.location.path")
        for move in moves:
            #1) if the move is already chained, there is no need to check push rules
            #2) if the move is a returned move, we don't want to check push rules, as returning a returned move is the only decent way
            #   to receive goods without triggering the push rules again (which would duplicate chained operations)
            if not move.move_dest_id and not move.origin_returned_move_id:
                domain = [('location_from_id', '=', move.location_dest_id.id)]
                #priority goes to the route defined on the product and product category
                route_ids = [x.id for x in move.product_id.route_ids + move.product_id.categ_id.total_route_ids]
                rules = push_obj.search(cr, uid, domain + [('route_id', 'in', route_ids)], order='route_sequence, sequence', context=context)
                if not rules:
                    #then we search on the warehouse if a rule can apply
                    wh_route_ids = []
                    if move.warehouse_id:
                        wh_route_ids = [x.id for x in move.warehouse_id.route_ids]
                    elif move.picking_type_id and move.picking_type_id.warehouse_id:
                        wh_route_ids = [x.id for x in move.picking_type_id.warehouse_id.route_ids]
                    if wh_route_ids:
                        rules = push_obj.search(cr, uid, domain + [('route_id', 'in', wh_route_ids)], order='route_sequence, sequence', context=context)
                    if not rules:
                        #if no specialized push rule has been found yet, we try to find a general one (without route)
                        rules = push_obj.search(cr, uid, domain + [('route_id', '=', False)], order='sequence', context=context)
                if rules:
                    rule = push_obj.browse(cr, uid, rules[0], context=context)
                    push_obj._apply(cr, uid, rule, move, context=context)
        return True

    def _create_procurement(self, cr, uid, move, context=None):
        """ This will create a procurement order """
        return self.pool.get("procurement.order").create(cr, uid, self._prepare_procurement_from_move(cr, uid, move, context=context), context=context)

    def _create_procurements(self, cr, uid, moves, context=None):
        res = []
        for move in moves:
            res.append(self._create_procurement(cr, uid, move, context=context))
        return res

    def create(self, cr, uid, vals, context=None):
        if context is None:
            context = {}
        picking_obj = self.pool['stock.picking']
        track = not context.get('mail_notrack') and vals.get('picking_id')
        if track:
            picking = picking_obj.browse(cr, uid, vals['picking_id'], context=context)
            initial_values = {picking.id: {'state': picking.state}}
        res = super(stock_move, self).create(cr, uid, vals, context=context)
        if track:
            picking_obj.message_track(cr, uid, [vals['picking_id']], picking_obj.fields_get(cr, uid, ['state'], context=context), initial_values, context=context)
        return res

    def write(self, cr, uid, ids, vals, context=None):
        if context is None:
            context = {}
        if isinstance(ids, (int, long)):
            ids = [ids]
        picking_obj = self.pool['stock.picking']
        # Check that we do not modify a stock.move which is done
        frozen_fields = set(['product_qty', 'product_uom', 'product_uos_qty', 'product_uos', 'location_id', 'location_dest_id', 'product_id'])
        moves = self.browse(cr, uid, ids, context=context)
        for move in moves:
            if move.state == 'done':
                if frozen_fields.intersection(vals):
                    raise UserError(_('Quantities, Units of Measure, Products and Locations cannot be modified on stock moves that have already been processed (except by the Administrator).'))
        propagated_changes_dict = {}
        #propagation of quantity change
        if vals.get('product_uom_qty'):
            propagated_changes_dict['product_uom_qty'] = vals['product_uom_qty']
        if vals.get('product_uom_id'):
            propagated_changes_dict['product_uom_id'] = vals['product_uom_id']
        if vals.get('product_uos_qty'):
            propagated_changes_dict['product_uos_qty'] = vals['product_uos_qty']
        if vals.get('product_uos_id'):
            propagated_changes_dict['product_uos_id'] = vals['product_uos_id']
        #propagation of expected date:
        propagated_date_field = False
        if vals.get('date_expected'):
            #propagate any manual change of the expected date
            propagated_date_field = 'date_expected'
        elif (vals.get('state', '') == 'done' and vals.get('date')):
            #propagate also any delta observed when setting the move as done
            propagated_date_field = 'date'

        if not context.get('do_not_propagate', False) and (propagated_date_field or propagated_changes_dict):
            #any propagation is (maybe) needed
            for move in self.browse(cr, uid, ids, context=context):
                if move.move_dest_id and move.propagate:
                    if 'date_expected' in propagated_changes_dict:
                        propagated_changes_dict.pop('date_expected')
                    if propagated_date_field:
                        current_date = datetime.strptime(move.date_expected, DEFAULT_SERVER_DATETIME_FORMAT)
                        new_date = datetime.strptime(vals.get(propagated_date_field), DEFAULT_SERVER_DATETIME_FORMAT)
                        delta = new_date - current_date
                        if abs(delta.days) >= move.company_id.propagation_minimum_delta:
                            old_move_date = datetime.strptime(move.move_dest_id.date_expected, DEFAULT_SERVER_DATETIME_FORMAT)
                            new_move_date = (old_move_date + relativedelta.relativedelta(days=delta.days or 0)).strftime(DEFAULT_SERVER_DATETIME_FORMAT)
                            propagated_changes_dict['date_expected'] = new_move_date
                    #For pushed moves as well as for pulled moves, propagate by recursive call of write().
                    #Note that, for pulled moves we intentionally don't propagate on the procurement.
                    if propagated_changes_dict:
                        self.write(cr, uid, [move.move_dest_id.id], propagated_changes_dict, context=context)
        track_pickings = not context.get('mail_notrack') and any(field in vals for field in ['state', 'picking_id', 'partially_available'])
        if track_pickings:
            to_track_picking_ids = set([move.picking_id.id for move in moves if move.picking_id])
            if vals.get('picking_id'):
                to_track_picking_ids.add(vals['picking_id'])
            to_track_picking_ids = list(to_track_picking_ids)
            pickings = picking_obj.browse(cr, uid, to_track_picking_ids, context=context)
            initial_values = dict((picking.id, {'state': picking.state}) for picking in pickings)
        res = super(stock_move, self).write(cr, uid, ids, vals, context=context)
        if track_pickings:
            picking_obj.message_track(cr, uid, to_track_picking_ids, picking_obj.fields_get(cr, uid, ['state'], context=context), initial_values, context=context)
        return res

    def onchange_quantity(self, cr, uid, ids, product_id, product_qty, product_uom, product_uos):
        """ On change of product quantity finds UoM and UoS quantities
        @param product_id: Product id
        @param product_qty: Changed Quantity of product
        @param product_uom: Unit of measure of product
        @param product_uos: Unit of sale of product
        @return: Dictionary of values
        """
        result = {
            'product_uos_qty': 0.00
        }
        warning = {}

        if (not product_id) or (product_qty <= 0.0):
            result['product_qty'] = 0.0
            return {'value': result}

        product_obj = self.pool.get('product.product')
        uos_coeff = product_obj.read(cr, uid, product_id, ['uos_coeff'])

        # Warn if the quantity was decreased
        if ids:
            for move in self.read(cr, uid, ids, ['product_qty']):
                if product_qty < move['product_qty']:
                    warning.update({
                        'title': _('Information'),
                        'message': _("By changing this quantity here, you accept the "
                                "new quantity as complete: Odoo will not "
                                "automatically generate a back order.")})
                break

        if product_uos and product_uom and (product_uom != product_uos):
            precision = self.pool.get('decimal.precision').precision_get(cr, uid, 'Product UoS')
            result['product_uos_qty'] = float_round(product_qty * uos_coeff['uos_coeff'], precision_digits=precision)
        else:
            result['product_uos_qty'] = product_qty

        return {'value': result, 'warning': warning}

    def onchange_uos_quantity(self, cr, uid, ids, product_id, product_uos_qty,
                          product_uos, product_uom):
        """ On change of product quantity finds UoM and UoS quantities
        @param product_id: Product id
        @param product_uos_qty: Changed UoS Quantity of product
        @param product_uom: Unit of measure of product
        @param product_uos: Unit of sale of product
        @return: Dictionary of values
        """
        result = {
            'product_uom_qty': 0.00
        }

        if (not product_id) or (product_uos_qty <= 0.0):
            result['product_uos_qty'] = 0.0
            return {'value': result}

        product_obj = self.pool.get('product.product')
        uos_coeff = product_obj.read(cr, uid, product_id, ['uos_coeff'])

        # No warning if the quantity was decreased to avoid double warnings:
        # The clients should call onchange_quantity too anyway

        if product_uos and product_uom and (product_uom != product_uos):
            precision = self.pool.get('decimal.precision').precision_get(cr, uid, 'Product Unit of Measure')
            result['product_uom_qty'] = float_round(product_uos_qty / uos_coeff['uos_coeff'], precision_digits=precision)
        else:
            result['product_uom_qty'] = product_uos_qty
        return {'value': result}

    def onchange_product_id(self, cr, uid, ids, prod_id=False, loc_id=False, loc_dest_id=False, partner_id=False):
        """ On change of product id, if finds UoM, UoS, quantity and UoS quantity.
        @param prod_id: Changed Product id
        @param loc_id: Source location id
        @param loc_dest_id: Destination location id
        @param partner_id: Address id of partner
        @return: Dictionary of values
        """
        if not prod_id:
            return {}
        user = self.pool.get('res.users').browse(cr, uid, uid)
        lang = user and user.lang or False
        if partner_id:
            addr_rec = self.pool.get('res.partner').browse(cr, uid, partner_id)
            if addr_rec:
                lang = addr_rec and addr_rec.lang or False
        ctx = {'lang': lang}

        product = self.pool.get('product.product').browse(cr, uid, [prod_id], context=ctx)[0]
        uos_id = product.uos_id and product.uos_id.id or False
        result = {
            'name': product.partner_ref,
            'product_uom': product.uom_id.id,
            'product_uos': uos_id,
            'product_uom_qty': 1.00,
            'product_uos_qty': self.pool.get('stock.move').onchange_quantity(cr, uid, ids, prod_id, 1.00, product.uom_id.id, uos_id)['value']['product_uos_qty'],
        }
        if loc_id:
            result['location_id'] = loc_id
        if loc_dest_id:
            result['location_dest_id'] = loc_dest_id
        return {'value': result}

    def _prepare_picking_assign(self, cr, uid, move, context=None):
        """ Prepares a new picking for this move as it could not be assigned to
        another picking. This method is designed to be inherited.
        """
        values = {
            'origin': move.origin,
            'company_id': move.company_id and move.company_id.id or False,
            'move_type': move.group_id and move.group_id.move_type or 'direct',
            'partner_id': move.partner_id.id or False,
            'picking_type_id': move.picking_type_id and move.picking_type_id.id or False,
            }
        return values

    @api.cr_uid_ids_context
    def _picking_assign(self, cr, uid, move_ids, procurement_group, location_from, location_to, context=None):
        """Assign a picking on the given move_ids, which is a list of move supposed to share the same procurement_group, location_from and location_to
        (and company). Those attributes are also given as parameters.
        """
        pick_obj = self.pool.get("stock.picking")
        picks = pick_obj.search(cr, uid, [
                ('group_id', '=', procurement_group),
                ('location_id', '=', location_from),
                ('location_dest_id', '=', location_to),
                ('state', 'in', ['draft', 'confirmed', 'waiting'])], limit=1, context=context)
        if picks:
            pick = picks[0]
        else:
            move = self.browse(cr, uid, move_ids, context=context)[0]
            values = self._prepare_picking_assign(cr, uid, move, context=context)
            pick = pick_obj.create(cr, uid, values, context=context)
        return self.write(cr, uid, move_ids, {'picking_id': pick}, context=context)

    def onchange_date(self, cr, uid, ids, date, date_expected, context=None):
        """ On change of Scheduled Date gives a Move date.
        @param date_expected: Scheduled Date
        @param date: Move Date
        @return: Move Date
        """
        if not date_expected:
            date_expected = time.strftime(DEFAULT_SERVER_DATETIME_FORMAT)
        return {'value': {'date': date_expected}}

    def attribute_price(self, cr, uid, move, context=None):
        """
            Attribute price to move, important in inter-company moves or receipts with only one partner
        """
        if not move.price_unit:
            price = move.product_id.standard_price
            self.write(cr, uid, [move.id], {'price_unit': price})

    def action_confirm(self, cr, uid, ids, context=None):
        """ Confirms stock move or put it in waiting if it's linked to another move.
        @return: List of ids.
        """
        if not context:
            context = {}
        if isinstance(ids, (int, long)):
            ids = [ids]
        states = {
            'confirmed': [],
            'waiting': []
        }
        to_assign = {}
        for move in self.browse(cr, uid, ids, context=context):
            self.attribute_price(cr, uid, move, context=context)
            state = 'confirmed'
            #if the move is preceeded, then it's waiting (if preceeding move is done, then action_assign has been called already and its state is already available)
            if move.move_orig_ids:
                state = 'waiting'
            #if the move is split and some of the ancestor was preceeded, then it's waiting as well
            elif move.split_from:
                move2 = move.split_from
                while move2 and state != 'waiting':
                    if move2.move_orig_ids:
                        state = 'waiting'
                    move2 = move2.split_from
            states[state].append(move.id)

            if not move.picking_id and move.picking_type_id:
                key = (move.group_id.id, move.location_id.id, move.location_dest_id.id)
                if key not in to_assign:
                    to_assign[key] = []
                to_assign[key].append(move.id)
        moves = [move for move in self.browse(cr, uid, states['confirmed'], context=context) if move.procure_method == 'make_to_order']
        self._create_procurements(cr, uid, moves, context=context)
        for move in moves:
            states['waiting'].append(move.id)
            states['confirmed'].remove(move.id)

        for state, write_ids in states.items():
            if len(write_ids):
                self.write(cr, uid, write_ids, {'state': state}, context=context)
        #assign picking in batch for all confirmed move that share the same details
        for key, move_ids in to_assign.items():
            procurement_group, location_from, location_to = key
            self._picking_assign(cr, uid, move_ids, procurement_group, location_from, location_to, context=context)
        moves = self.browse(cr, uid, ids, context=context)
        self._push_apply(cr, uid, moves, context=context)
        return ids

    def force_assign(self, cr, uid, ids, context=None):
        """ Changes the state to assigned.
        @return: True
        """
        return self.write(cr, uid, ids, {'state': 'assigned'}, context=context)

    def check_tracking_product(self, cr, uid, product, lot_id, location, location_dest, context=None):
        check = False
        if product.track_all and not location_dest.usage == 'inventory':
            check = True
        elif product.track_incoming and location.usage in ('supplier', 'transit', 'inventory') and location_dest.usage == 'internal':
            check = True
        elif product.track_outgoing and location_dest.usage in ('customer', 'transit') and location.usage == 'internal':
            check = True
        if check and not lot_id:
            raise UserError(_('You must assign a serial number for the product %s') % (product.name))


    def check_tracking(self, cr, uid, move, lot_id, context=None):
        """ Checks if serial number is assigned to stock move or not and raise an error if it had to.
        """
        self.check_tracking_product(cr, uid, move.product_id, lot_id, move.location_id, move.location_dest_id, context=context)
        

    def action_assign(self, cr, uid, ids, context=None):
        """ Checks the product type and accordingly writes the state.
        """
        context = context or {}
        quant_obj = self.pool.get("stock.quant")
        to_assign_moves = set()
        main_domain = {}
        todo_moves = []
        operations = set()
        for move in self.browse(cr, uid, ids, context=context):
            if move.state not in ('confirmed', 'waiting', 'assigned'):
                continue
            if move.location_id.usage in ('supplier', 'inventory', 'production'):
                to_assign_moves.add(move.id)
                #in case the move is returned, we want to try to find quants before forcing the assignment
                if not move.origin_returned_move_id:
                    continue
            if move.product_id.type == 'consu':
                to_assign_moves.add(move.id)
                continue
            else:
                todo_moves.append(move)

                #we always keep the quants already assigned and try to find the remaining quantity on quants not assigned only
                main_domain[move.id] = [('reservation_id', '=', False), ('qty', '>', 0)]

                #if the move is preceeded, restrict the choice of quants in the ones moved previously in original move
                ancestors = self.find_move_ancestors(cr, uid, move, context=context)
                if move.state == 'waiting' and not ancestors:
                    #if the waiting move hasn't yet any ancestor (PO/MO not confirmed yet), don't find any quant available in stock
                    main_domain[move.id] += [('id', '=', False)]
                elif ancestors:
                    main_domain[move.id] += [('history_ids', 'in', ancestors)]

                #if the move is returned from another, restrict the choice of quants to the ones that follow the returned move
                if move.origin_returned_move_id:
                    main_domain[move.id] += [('history_ids', 'in', move.origin_returned_move_id.id)]
                for link in move.linked_move_operation_ids:
                    operations.add(link.operation_id)
        # Check all ops and sort them: we want to process first the packages, then operations with lot then the rest
        operations = list(operations)
        operations.sort(key=lambda x: ((x.package_id and not x.product_id) and -4 or 0) + (x.package_id and -2 or 0) + (x.lot_id and -1 or 0))
        for ops in operations:
            #first try to find quants based on specific domains given by linked operations
            for record in ops.linked_move_operation_ids:
                move = record.move_id
                if move.id in main_domain:
                    domain = main_domain[move.id] + self.pool.get('stock.move.operation.link').get_specific_domain(cr, uid, record, context=context)
                    qty = record.qty
                    if qty:
                        quants = quant_obj.quants_get_prefered_domain(cr, uid, ops.location_id, move.product_id, qty, domain=domain, prefered_domain_list=[], restrict_lot_id=move.restrict_lot_id.id, restrict_partner_id=move.restrict_partner_id.id, context=context)
                        quant_obj.quants_reserve(cr, uid, quants, move, record, context=context)
        for move in todo_moves:
            if move.linked_move_operation_ids:
                continue
            #then if the move isn't totally assigned, try to find quants without any specific domain
            if move.state != 'assigned':
                qty_already_assigned = move.reserved_availability
                qty = move.product_qty - qty_already_assigned
                quants = quant_obj.quants_get_prefered_domain(cr, uid, move.location_id, move.product_id, qty, domain=main_domain[move.id], prefered_domain_list=[], restrict_lot_id=move.restrict_lot_id.id, restrict_partner_id=move.restrict_partner_id.id, context=context)
                quant_obj.quants_reserve(cr, uid, quants, move, context=context)

        #force assignation of consumable products and incoming from supplier/inventory/production
        if to_assign_moves:
            self.force_assign(cr, uid, list(to_assign_moves), context=context)

    def action_cancel(self, cr, uid, ids, context=None):
        """ Cancels the moves and if all moves are cancelled it cancels the picking.
        @return: True
        """
        procurement_obj = self.pool.get('procurement.order')
        context = context or {}
        procs_to_check = set()
        for move in self.browse(cr, uid, ids, context=context):
            if move.state == 'done':
                raise UserError(_('You cannot cancel a stock move that has been set to \'Done\'.'))
            if move.reserved_quant_ids:
                self.pool.get("stock.quant").quants_unreserve(cr, uid, move, context=context)
            if context.get('cancel_procurement'):
                if move.propagate:
                    procurement_ids = procurement_obj.search(cr, uid, [('move_dest_id', '=', move.id)], context=context)
                    procurement_obj.cancel(cr, uid, procurement_ids, context=context)
            else:
                if move.move_dest_id:
                    if move.propagate:
                        self.action_cancel(cr, uid, [move.move_dest_id.id], context=context)
                    elif move.move_dest_id.state == 'waiting':
                        #If waiting, the chain will be broken and we are not sure if we can still wait for it (=> could take from stock instead)
                        self.write(cr, uid, [move.move_dest_id.id], {'state': 'confirmed'}, context=context)
                if move.procurement_id:
                    # Does the same as procurement check, only eliminating a refresh
                    procs_to_check.add(move.procurement_id.id)
                    
        res = self.write(cr, uid, ids, {'state': 'cancel', 'move_dest_id': False}, context=context)
        if procs_to_check:
            procurement_obj.check(cr, uid, list(procs_to_check), context=context)
        return res

    def _check_package_from_moves(self, cr, uid, ids, context=None):
        pack_obj = self.pool.get("stock.quant.package")
        packs = set()
        for move in self.browse(cr, uid, ids, context=context):
            packs |= set([q.package_id for q in move.quant_ids if q.package_id and q.qty > 0])
        return pack_obj._check_location_constraint(cr, uid, list(packs), context=context)

    def find_move_ancestors(self, cr, uid, move, context=None):
        '''Find the first level ancestors of given move '''
        ancestors = []
        move2 = move
        while move2:
            ancestors += [x.id for x in move2.move_orig_ids]
            #loop on the split_from to find the ancestor of split moves only if the move has not direct ancestor (priority goes to them)
            move2 = not move2.move_orig_ids and move2.split_from or False
        return ancestors

    @api.cr_uid_ids_context
    def recalculate_move_state(self, cr, uid, move_ids, context=None):
        '''Recompute the state of moves given because their reserved quants were used to fulfill another operation'''
        for move in self.browse(cr, uid, move_ids, context=context):
            vals = {}
            reserved_quant_ids = move.reserved_quant_ids
            if len(reserved_quant_ids) > 0 and not move.partially_available:
                vals['partially_available'] = True
            if len(reserved_quant_ids) == 0 and move.partially_available:
                vals['partially_available'] = False
            if move.state == 'assigned':
                if self.find_move_ancestors(cr, uid, move, context=context):
                    vals['state'] = 'waiting'
                else:
                    vals['state'] = 'confirmed'
            if vals:
                self.write(cr, uid, [move.id], vals, context=context)

    def action_done(self, cr, uid, ids, context=None):
        """ Process completely the moves given as ids and if all moves are done, it will finish the picking.
        """
        context = context or {}
        picking_obj = self.pool.get("stock.picking")
        quant_obj = self.pool.get("stock.quant")
        todo = [move.id for move in self.browse(cr, uid, ids, context=context) if move.state == "draft"]
        if todo:
            ids = self.action_confirm(cr, uid, todo, context=context)
        pickings = set()
        procurement_ids = set()
        #Search operations that are linked to the moves
        operations = set()
        move_qty = {}
        for move in self.browse(cr, uid, ids, context=context):
            move_qty[move.id] = move.product_qty
            for link in move.linked_move_operation_ids:
                operations.add(link.operation_id)

        #Sort operations according to entire packages first, then package + lot, package only, lot only
        operations = list(operations)
        operations.sort(key=lambda x: ((x.package_id and not x.product_id) and -4 or 0) + (x.package_id and -2 or 0) + (x.lot_id and -1 or 0))

        for ops in operations:
            if ops.picking_id:
                pickings.add(ops.picking_id.id)
            main_domain = [('qty', '>', 0)]
            for record in ops.linked_move_operation_ids:
                move = record.move_id
                self.check_tracking(cr, uid, move, not ops.product_id and ops.package_id.id or ops.lot_id.id, context=context)
                prefered_domain = [('reservation_id', '=', move.id)]
                fallback_domain = [('reservation_id', '=', False)]
                fallback_domain2 = ['&', ('reservation_id', '!=', move.id), ('reservation_id', '!=', False)]
                prefered_domain_list = [prefered_domain] + [fallback_domain] + [fallback_domain2]
                dom = main_domain + self.pool.get('stock.move.operation.link').get_specific_domain(cr, uid, record, context=context)
                quants = quant_obj.quants_get_prefered_domain(cr, uid, ops.location_id, move.product_id, record.qty, domain=dom, prefered_domain_list=prefered_domain_list,
                                                          restrict_lot_id=move.restrict_lot_id.id, restrict_partner_id=move.restrict_partner_id.id, context=context)
                if ops.product_id:
                    #If a product is given, the result is always put immediately in the result package (if it is False, they are without package)
                    quant_dest_package_id  = ops.result_package_id.id
                    ctx = context
                else:
                    # When a pack is moved entirely, the quants should not be written anything for the destination package
                    quant_dest_package_id = False
                    ctx = context.copy()
                    ctx['entire_pack'] = True
                quant_obj.quants_move(cr, uid, quants, move, ops.location_dest_id, location_from=ops.location_id, lot_id=ops.lot_id.id, owner_id=ops.owner_id.id, src_package_id=ops.package_id.id, dest_package_id=quant_dest_package_id, context=ctx)

                # Handle pack in pack
                if not ops.product_id and ops.package_id and ops.result_package_id.id != ops.package_id.parent_id.id:
                    self.pool.get('stock.quant.package').write(cr, SUPERUSER_ID, [ops.package_id.id], {'parent_id': ops.result_package_id.id}, context=context)
                if not move_qty.get(move.id):
                    raise UserError(_("The roundings of your Unit of Measures %s on the move vs. %s on the product don't allow to do these operations or you are not transferring the picking at once. ") % (move.product_uom.name, move.product_id.uom_id.name))
                move_qty[move.id] -= record.qty
        #Check for remaining qtys and unreserve/check move_dest_id in
        move_dest_ids = set()
        for move in self.browse(cr, uid, ids, context=context):
            move_qty_cmp = float_compare(move_qty[move.id], 0, precision_rounding=move.product_id.uom_id.rounding)
            if move_qty_cmp > 0:  # (=In case no pack operations in picking)
                main_domain = [('qty', '>', 0)]
                prefered_domain = [('reservation_id', '=', move.id)]
                fallback_domain = [('reservation_id', '=', False)]
                fallback_domain2 = ['&', ('reservation_id', '!=', move.id), ('reservation_id', '!=', False)]
                prefered_domain_list = [prefered_domain] + [fallback_domain] + [fallback_domain2]
                self.check_tracking(cr, uid, move, move.restrict_lot_id.id, context=context)
                qty = move_qty[move.id]
                quants = quant_obj.quants_get_prefered_domain(cr, uid, move.location_id, move.product_id, qty, domain=main_domain, prefered_domain_list=prefered_domain_list, restrict_lot_id=move.restrict_lot_id.id, restrict_partner_id=move.restrict_partner_id.id, context=context)
                quant_obj.quants_move(cr, uid, quants, move, move.location_dest_id, lot_id=move.restrict_lot_id.id, owner_id=move.restrict_partner_id.id, context=context)

            # If the move has a destination, add it to the list to reserve
            if move.move_dest_id and move.move_dest_id.state in ('waiting', 'confirmed'):
                move_dest_ids.add(move.move_dest_id.id)

            if move.procurement_id:
                procurement_ids.add(move.procurement_id.id)

            #unreserve the quants and make them available for other operations/moves
            quant_obj.quants_unreserve(cr, uid, move, context=context)
        # Check the packages have been placed in the correct locations
        self._check_package_from_moves(cr, uid, ids, context=context)
        #set the move as done
        self.write(cr, uid, ids, {'state': 'done', 'date': time.strftime(DEFAULT_SERVER_DATETIME_FORMAT)}, context=context)
        self.pool.get('procurement.order').check(cr, uid, list(procurement_ids), context=context)
        #assign destination moves
        if move_dest_ids:
            self.action_assign(cr, uid, list(move_dest_ids), context=context)
        #check picking state to set the date_done is needed
        done_picking = []
        for picking in picking_obj.browse(cr, uid, list(pickings), context=context):
            if picking.state == 'done' and not picking.date_done:
                done_picking.append(picking.id)
        if done_picking:
            picking_obj.write(cr, uid, done_picking, {'date_done': time.strftime(DEFAULT_SERVER_DATETIME_FORMAT)}, context=context)
        return True

    def unlink(self, cr, uid, ids, context=None):
        context = context or {}
        for move in self.browse(cr, uid, ids, context=context):
            if move.state not in ('draft', 'cancel'):
                raise UserError(_('You can only delete draft moves.'))
        return super(stock_move, self).unlink(cr, uid, ids, context=context)

    def action_scrap(self, cr, uid, ids, quantity, location_id, restrict_lot_id=False, restrict_partner_id=False, context=None):
        """ Move the scrap/damaged product into scrap location
        @param cr: the database cursor
        @param uid: the user id
        @param ids: ids of stock move object to be scrapped
        @param quantity : specify scrap qty
        @param location_id : specify scrap location
        @param context: context arguments
        @return: Scraped lines
        """
        quant_obj = self.pool.get("stock.quant")
        #quantity should be given in MOVE UOM
        if quantity <= 0:
            raise UserError(_('Please provide a positive quantity to scrap.'))
        res = []
        for move in self.browse(cr, uid, ids, context=context):
            source_location = move.location_id
            if move.state == 'done':
                source_location = move.location_dest_id
            #Previously used to prevent scraping from virtual location but not necessary anymore
            #if source_location.usage != 'internal':
                #restrict to scrap from a virtual location because it's meaningless and it may introduce errors in stock ('creating' new products from nowhere)
                #raise UserError(_('Forbidden operation: it is not allowed to scrap products from a virtual location.'))
            move_qty = move.product_qty
            uos_qty = quantity / move_qty * move.product_uos_qty
            default_val = {
                'location_id': source_location.id,
                'product_uom_qty': quantity,
                'product_uos_qty': uos_qty,
                'state': move.state,
                'scrapped': True,
                'location_dest_id': location_id,
                'restrict_lot_id': restrict_lot_id,
                'restrict_partner_id': restrict_partner_id,
            }
            new_move = self.copy(cr, uid, move.id, default_val)

            res += [new_move]
            product_obj = self.pool.get('product.product')
            for product in product_obj.browse(cr, uid, [move.product_id.id], context=context):
                if move.picking_id:
                    uom = product.uom_id.name if product.uom_id else ''
                    message = _("%s %s %s has been <b>moved to</b> scrap.") % (quantity, uom, product.name)
                    move.picking_id.message_post(body=message)

            # We "flag" the quant from which we want to scrap the products. To do so:
            #    - we select the quants related to the move we scrap from
            #    - we reserve the quants with the scrapped move
            # See self.action_done, et particularly how is defined the "prefered_domain" for clarification
            scrap_move = self.browse(cr, uid, new_move, context=context)
            if move.state == 'done' and scrap_move.location_id.usage not in ('supplier', 'inventory', 'production'):
                domain = [('qty', '>', 0), ('history_ids', 'in', [move.id])]
                # We use scrap_move data since a reservation makes sense for a move not already done
                quants = quant_obj.quants_get_prefered_domain(cr, uid, scrap_move.location_id,
                        scrap_move.product_id, quantity, domain=domain, prefered_domain_list=[],
                        restrict_lot_id=scrap_move.restrict_lot_id.id, restrict_partner_id=scrap_move.restrict_partner_id.id, context=context)
                quant_obj.quants_reserve(cr, uid, quants, scrap_move, context=context)
        self.action_done(cr, uid, res, context=context)
        return res

    def split(self, cr, uid, move, qty, restrict_lot_id=False, restrict_partner_id=False, context=None):
        """ Splits qty from move move into a new move
        :param move: browse record
        :param qty: float. quantity to split (given in product UoM)
        :param restrict_lot_id: optional production lot that can be given in order to force the new move to restrict its choice of quants to this lot.
        :param restrict_partner_id: optional partner that can be given in order to force the new move to restrict its choice of quants to the ones belonging to this partner.
        :param context: dictionay. can contains the special key 'source_location_id' in order to force the source location when copying the move

        returns the ID of the backorder move created
        """
        if move.state in ('done', 'cancel'):
            raise UserError(_('You cannot split a move done'))
        if move.state == 'draft':
            #we restrict the split of a draft move because if not confirmed yet, it may be replaced by several other moves in
            #case of phantom bom (with mrp module). And we don't want to deal with this complexity by copying the product that will explode.
            raise UserError(_('You cannot split a draft move. It needs to be confirmed first.'))

        if move.product_qty <= qty or qty == 0:
            return move.id

        uom_obj = self.pool.get('product.uom')
        context = context or {}

        #HALF-UP rounding as only rounding errors will be because of propagation of error from default UoM
        uom_qty = uom_obj._compute_qty_obj(cr, uid, move.product_id.uom_id, qty, move.product_uom, rounding_method='HALF-UP', context=context)
        uos_qty = uom_qty * move.product_uos_qty / move.product_uom_qty

        defaults = {
            'product_uom_qty': uom_qty,
            'product_uos_qty': uos_qty,
            'procure_method': 'make_to_stock',
            'restrict_lot_id': restrict_lot_id,
            'split_from': move.id,
            'procurement_id': move.procurement_id.id,
            'move_dest_id': move.move_dest_id.id,
            'origin_returned_move_id': move.origin_returned_move_id.id,
        }

        if restrict_partner_id:
            defaults['restrict_partner_id'] = restrict_partner_id

        if context.get('source_location_id'):
            defaults['location_id'] = context['source_location_id']
        new_move = self.copy(cr, uid, move.id, defaults, context=context)

        ctx = context.copy()
        ctx['do_not_propagate'] = True
        self.write(cr, uid, [move.id], {
            'product_uom_qty': move.product_uom_qty - uom_qty,
            'product_uos_qty': move.product_uos_qty - uos_qty,
        }, context=ctx)

        if move.move_dest_id and move.propagate and move.move_dest_id.state not in ('done', 'cancel'):
            new_move_prop = self.split(cr, uid, move.move_dest_id, qty, context=context)
            self.write(cr, uid, [new_move], {'move_dest_id': new_move_prop}, context=context)
        #returning the first element of list returned by action_confirm is ok because we checked it wouldn't be exploded (and
        #thus the result of action_confirm should always be a list of 1 element length)
        return self.action_confirm(cr, uid, [new_move], context=context)[0]


    def get_code_from_locs(self, cr, uid, move, location_id=False, location_dest_id=False, context=None):
        """
        Returns the code the picking type should have.  This can easily be used
        to check if a move is internal or not
        move, location_id and location_dest_id are browse records
        """
        code = 'internal'
        src_loc = location_id or move.location_id
        dest_loc = location_dest_id or move.location_dest_id
        if src_loc.usage == 'internal' and dest_loc.usage != 'internal':
            code = 'outgoing'
        if src_loc.usage != 'internal' and dest_loc.usage == 'internal':
            code = 'incoming'
        return code

    def _get_taxes(self, cr, uid, move, context=None):
        return []

class stock_inventory(osv.osv):
    _name = "stock.inventory"
    _description = "Inventory"

    def _get_move_ids_exist(self, cr, uid, ids, field_name, arg, context=None):
        res = {}
        for inv in self.browse(cr, uid, ids, context=context):
            res[inv.id] = False
            if inv.move_ids:
                res[inv.id] = True
        return res

    def _get_available_filters(self, cr, uid, context=None):
        """
           This function will return the list of filter allowed according to the options checked
           in 'Settings\Warehouse'.

           :rtype: list of tuple
        """
        #default available choices
        res_filter = [('none', _('All products')), ('partial', _('Manual Selection of Products')), ('product', _('One product only'))]
        settings_obj = self.pool.get('stock.config.settings')
        config_ids = settings_obj.search(cr, uid, [], limit=1, order='id DESC', context=context)
        #If we don't have updated config until now, all fields are by default false and so should be not dipslayed
        if not config_ids:
            return res_filter

        stock_settings = settings_obj.browse(cr, uid, config_ids[0], context=context)
        if stock_settings.group_stock_tracking_owner:
            res_filter.append(('owner', _('One owner only')))
            res_filter.append(('product_owner', _('One product for a specific owner')))
        if stock_settings.group_stock_production_lot:
            res_filter.append(('lot', _('One Lot/Serial Number')))
        if stock_settings.group_stock_tracking_lot:
            res_filter.append(('pack', _('A Pack')))
        return res_filter

    def _get_total_qty(self, cr, uid, ids, field_name, args, context=None):
        res = {}
        for inv in self.browse(cr, uid, ids, context=context):
            res[inv.id] = sum([x.product_qty for x in inv.line_ids])
        return res

    INVENTORY_STATE_SELECTION = [
        ('draft', 'Draft'),
        ('cancel', 'Cancelled'),
        ('confirm', 'In Progress'),
        ('done', 'Validated'),
    ]

    _columns = {
        'name': fields.char('Inventory Reference', required=True, readonly=True, states={'draft': [('readonly', False)]}, help="Inventory Name."),
        'date': fields.datetime('Inventory Date', required=True, readonly=True, help="The date that will be used for the stock level check of the products and the validation of the stock move related to this inventory."),
        'line_ids': fields.one2many('stock.inventory.line', 'inventory_id', 'Inventories', readonly=False, states={'done': [('readonly', True)]}, help="Inventory Lines.", copy=True),
        'move_ids': fields.one2many('stock.move', 'inventory_id', 'Created Moves', help="Inventory Moves.", states={'done': [('readonly', True)]}),
        'state': fields.selection(INVENTORY_STATE_SELECTION, 'Status', readonly=True, select=True, copy=False),
        'company_id': fields.many2one('res.company', 'Company', required=True, select=True, readonly=True, states={'draft': [('readonly', False)]}),
        'location_id': fields.many2one('stock.location', 'Inventoried Location', required=True, readonly=True, states={'draft': [('readonly', False)]}),
        'product_id': fields.many2one('product.product', 'Inventoried Product', readonly=True, states={'draft': [('readonly', False)]}, help="Specify Product to focus your inventory on a particular Product."),
        'package_id': fields.many2one('stock.quant.package', 'Inventoried Pack', readonly=True, states={'draft': [('readonly', False)]}, help="Specify Pack to focus your inventory on a particular Pack."),
        'partner_id': fields.many2one('res.partner', 'Inventoried Owner', readonly=True, states={'draft': [('readonly', False)]}, help="Specify Owner to focus your inventory on a particular Owner."),
        'lot_id': fields.many2one('stock.production.lot', 'Inventoried Lot/Serial Number', readonly=True, states={'draft': [('readonly', False)]}, help="Specify Lot/Serial Number to focus your inventory on a particular Lot/Serial Number.", copy=False),
        'move_ids_exist': fields.function(_get_move_ids_exist, type='boolean', string=' Stock Move Exists?', help='technical field for attrs in view'),
        'filter': fields.selection(_get_available_filters, 'Inventory of', required=True,
                                   help="If you do an entire inventory, you can choose 'All Products' and it will prefill the inventory with the current stock.  If you only do some products  "\
                                      "(e.g. Cycle Counting) you can choose 'Manual Selection of Products' and the system won't propose anything.  You can also let the "\
                                      "system propose for a single product / lot /... "),
        'total_qty': fields.function(_get_total_qty, type="float"),
    }

    def _default_stock_location(self, cr, uid, context=None):
        try:
            warehouse = self.pool.get('ir.model.data').get_object(cr, uid, 'stock', 'warehouse0')
            return warehouse.lot_stock_id.id
        except:
            return False

    _defaults = {
        'date': fields.datetime.now,
        'state': 'draft',
        'company_id': lambda self, cr, uid, c: self.pool.get('res.company')._company_default_get(cr, uid, 'stock.inventory', context=c),
        'location_id': _default_stock_location,
        'filter': 'none',
    }

    def reset_real_qty(self, cr, uid, ids, context=None):
        inventory = self.browse(cr, uid, ids[0], context=context)
        line_ids = [line.id for line in inventory.line_ids]
        self.pool.get('stock.inventory.line').write(cr, uid, line_ids, {'product_qty': 0})
        return True

    def action_done(self, cr, uid, ids, context=None):
        """ Finish the inventory
        @return: True
        """
        for inv in self.browse(cr, uid, ids, context=context):
            for inventory_line in inv.line_ids:
                if inventory_line.product_qty < 0 and inventory_line.product_qty != inventory_line.theoretical_qty:
                    raise UserError(_('You cannot set a negative product quantity in an inventory line:\n\t%s - qty: %s' % (inventory_line.product_id.name, inventory_line.product_qty)))
            self.action_check(cr, uid, [inv.id], context=context)
            self.write(cr, uid, [inv.id], {'state': 'done'}, context=context)
            self.post_inventory(cr, uid, inv, context=context)
        return True

    def post_inventory(self, cr, uid, inv, context=None):
        #The inventory is posted as a single step which means quants cannot be moved from an internal location to another using an inventory
        #as they will be moved to inventory loss, and other quants will be created to the encoded quant location. This is a normal behavior
        #as quants cannot be reuse from inventory location (users can still manually move the products before/after the inventory if they want).
        move_obj = self.pool.get('stock.move')
        move_obj.action_done(cr, uid, [x.id for x in inv.move_ids if x.state != 'done'], context=context)

    def action_check(self, cr, uid, ids, context=None):
        """ Checks the inventory and computes the stock move to do
        @return: True
        """
        inventory_line_obj = self.pool.get('stock.inventory.line')
        stock_move_obj = self.pool.get('stock.move')
        for inventory in self.browse(cr, uid, ids, context=context):
            #first remove the existing stock moves linked to this inventory
            move_ids = [move.id for move in inventory.move_ids]
            stock_move_obj.unlink(cr, uid, move_ids, context=context)
            for line in inventory.line_ids:
                #compare the checked quantities on inventory lines to the theorical one
                stock_move = inventory_line_obj._resolve_inventory_line(cr, uid, line, context=context)

    def action_cancel_draft(self, cr, uid, ids, context=None):
        """ Cancels the stock move and change inventory state to draft.
        @return: True
        """
        for inv in self.browse(cr, uid, ids, context=context):
            self.write(cr, uid, [inv.id], {'line_ids': [(5,)]}, context=context)
            self.pool.get('stock.move').action_cancel(cr, uid, [x.id for x in inv.move_ids], context=context)
            self.write(cr, uid, [inv.id], {'state': 'draft'}, context=context)
        return True

    def action_cancel_inventory(self, cr, uid, ids, context=None):
        self.action_cancel_draft(cr, uid, ids, context=context)

    def prepare_inventory(self, cr, uid, ids, context=None):
        inventory_line_obj = self.pool.get('stock.inventory.line')
        for inventory in self.browse(cr, uid, ids, context=context):
            # If there are inventory lines already (e.g. from import), respect those and set their theoretical qty
            line_ids = [line.id for line in inventory.line_ids]
            if not line_ids and inventory.filter != 'partial':
                #compute the inventory lines and create them
                vals = self._get_inventory_lines(cr, uid, inventory, context=context)
                for product_line in vals:
                    inventory_line_obj.create(cr, uid, product_line, context=context)
        return self.write(cr, uid, ids, {'state': 'confirm', 'date': time.strftime(DEFAULT_SERVER_DATETIME_FORMAT)})

    def _get_inventory_lines(self, cr, uid, inventory, context=None):
        location_obj = self.pool.get('stock.location')
        product_obj = self.pool.get('product.product')
        location_ids = location_obj.search(cr, uid, [('id', 'child_of', [inventory.location_id.id])], context=context)
        domain = ' location_id in %s'
        args = (tuple(location_ids),)
        if inventory.partner_id:
            domain += ' and owner_id = %s'
            args += (inventory.partner_id.id,)
        if inventory.lot_id:
            domain += ' and lot_id = %s'
            args += (inventory.lot_id.id,)
        if inventory.product_id:
            domain += ' and product_id = %s'
            args += (inventory.product_id.id,)
        if inventory.package_id:
            domain += ' and package_id = %s'
            args += (inventory.package_id.id,)

        cr.execute('''
           SELECT product_id, sum(qty) as product_qty, location_id, lot_id as prod_lot_id, package_id, owner_id as partner_id
           FROM stock_quant WHERE''' + domain + '''
           GROUP BY product_id, location_id, lot_id, package_id, partner_id
        ''', args)
        vals = []
        for product_line in cr.dictfetchall():
            #replace the None the dictionary by False, because falsy values are tested later on
            for key, value in product_line.items():
                if not value:
                    product_line[key] = False
            product_line['inventory_id'] = inventory.id
            product_line['theoretical_qty'] = product_line['product_qty']
            if product_line['product_id']:
                product = product_obj.browse(cr, uid, product_line['product_id'], context=context)
                product_line['product_uom_id'] = product.uom_id.id
            vals.append(product_line)
        return vals

    def _check_filter_product(self, cr, uid, ids, context=None):
        for inventory in self.browse(cr, uid, ids, context=context):
            if inventory.filter == 'none' and inventory.product_id and inventory.location_id and inventory.lot_id:
                return True
            if inventory.filter not in ('product', 'product_owner') and inventory.product_id:
                return False
            if inventory.filter != 'lot' and inventory.lot_id:
                return False
            if inventory.filter not in ('owner', 'product_owner') and inventory.partner_id:
                return False
            if inventory.filter != 'pack' and inventory.package_id:
                return False
        return True

    def onchange_filter(self, cr, uid, ids, filter, context=None):
        to_clean = { 'value': {} }
        if filter not in ('product', 'product_owner'):
            to_clean['value']['product_id'] = False
        if filter != 'lot':
            to_clean['value']['lot_id'] = False
        if filter not in ('owner', 'product_owner'):
            to_clean['value']['partner_id'] = False
        if filter != 'pack':
            to_clean['value']['package_id'] = False
        return to_clean

    _constraints = [
        (_check_filter_product, 'The selected inventory options are not coherent.',
            ['filter', 'product_id', 'lot_id', 'partner_id', 'package_id']),
    ]

class stock_inventory_line(osv.osv):
    _name = "stock.inventory.line"
    _description = "Inventory Line"
    _order = "inventory_id, location_name, product_code, product_name, prodlot_name"

    def _get_product_name_change(self, cr, uid, ids, context=None):
        return self.pool.get('stock.inventory.line').search(cr, uid, [('product_id', 'in', ids)], context=context)

    def _get_location_change(self, cr, uid, ids, context=None):
        return self.pool.get('stock.inventory.line').search(cr, uid, [('location_id', 'in', ids)], context=context)

    def _get_prodlot_change(self, cr, uid, ids, context=None):
        return self.pool.get('stock.inventory.line').search(cr, uid, [('prod_lot_id', 'in', ids)], context=context)

    def _get_theoretical_qty(self, cr, uid, ids, name, args, context=None):
        res = {}
        quant_obj = self.pool["stock.quant"]
        uom_obj = self.pool["product.uom"]
        for line in self.browse(cr, uid, ids, context=context):
            quant_ids = self._get_quants(cr, uid, line, context=context)
            quants = quant_obj.browse(cr, uid, quant_ids, context=context)
            tot_qty = sum([x.qty for x in quants])
            if line.product_uom_id and line.product_id.uom_id.id != line.product_uom_id.id:
                tot_qty = uom_obj._compute_qty_obj(cr, uid, line.product_id.uom_id, tot_qty, line.product_uom_id, context=context)
            res[line.id] = tot_qty
        return res

    _columns = {
        'inventory_id': fields.many2one('stock.inventory', 'Inventory', ondelete='cascade', select=True),
        'location_id': fields.many2one('stock.location', 'Location', required=True, select=True),
        'product_id': fields.many2one('product.product', 'Product', required=True, select=True),
        'package_id': fields.many2one('stock.quant.package', 'Pack', select=True),
        'product_uom_id': fields.many2one('product.uom', 'Product Unit of Measure', required=True),
        'product_qty': fields.float('Checked Quantity', digits_compute=dp.get_precision('Product Unit of Measure')),
        'company_id': fields.related('inventory_id', 'company_id', type='many2one', relation='res.company', string='Company', store=True, select=True, readonly=True),
        'prod_lot_id': fields.many2one('stock.production.lot', 'Serial Number', domain="[('product_id','=',product_id)]"),
        'state': fields.related('inventory_id', 'state', type='char', string='Status', readonly=True),
        'theoretical_qty': fields.function(_get_theoretical_qty, type='float', digits_compute=dp.get_precision('Product Unit of Measure'),
                                           store={'stock.inventory.line': (lambda self, cr, uid, ids, c={}: ids, ['location_id', 'product_id', 'package_id', 'product_uom_id', 'company_id', 'prod_lot_id', 'partner_id'], 20),},
                                           readonly=True, string="Theoretical Quantity"),
        'partner_id': fields.many2one('res.partner', 'Owner'),
        'product_name': fields.related('product_id', 'name', type='char', string='Product Name', store={
                                                                                            'product.product': (_get_product_name_change, ['name', 'default_code'], 20),
                                                                                            'stock.inventory.line': (lambda self, cr, uid, ids, c={}: ids, ['product_id'], 20),}),
        'product_code': fields.related('product_id', 'default_code', type='char', string='Product Code', store={
                                                                                            'product.product': (_get_product_name_change, ['name', 'default_code'], 20),
                                                                                            'stock.inventory.line': (lambda self, cr, uid, ids, c={}: ids, ['product_id'], 20),}),
        'location_name': fields.related('location_id', 'complete_name', type='char', string='Location Name', store={
                                                                                            'stock.location': (_get_location_change, ['name', 'location_id', 'active'], 20),
                                                                                            'stock.inventory.line': (lambda self, cr, uid, ids, c={}: ids, ['location_id'], 20),}),
        'prodlot_name': fields.related('prod_lot_id', 'name', type='char', string='Serial Number Name', store={
                                                                                            'stock.production.lot': (_get_prodlot_change, ['name'], 20),
                                                                                            'stock.inventory.line': (lambda self, cr, uid, ids, c={}: ids, ['prod_lot_id'], 20),}),
    }

    _defaults = {
        'product_qty': 0,
        'product_uom_id': lambda self, cr, uid, ctx=None: self.pool['ir.model.data'].get_object_reference(cr, uid, 'product', 'product_uom_unit')[1]
    }

    def create(self, cr, uid, values, context=None):
<<<<<<< HEAD
        if context is None:
            context = {}
        product_obj = self.pool.get('product.product')
        if 'product_id' in values and not 'product_uom_id' in values:
            values['product_uom_id'] = product_obj.browse(cr, uid, values.get('product_id'), context=context).uom_id.id
=======
        product_obj = self.pool.get('product.product')
        dom = [('product_id', '=', values.get('product_id')), ('inventory_id.state', '=', 'confirm'),
               ('location_id', '=', values.get('location_id')), ('partner_id', '=', values.get('partner_id')),
               ('package_id', '=', values.get('package_id')), ('prod_lot_id', '=', values.get('prod_lot_id'))]
        res = self.search(cr, uid, dom, context=context)
        if res:
            location = self.pool['stock.location'].browse(cr, uid, values.get('location_id'), context=context)
            product = product_obj.browse(cr, uid, values.get('product_id'), context=context)
            raise Warning(_("You cannot have two inventory adjustements in state 'in Progess' with the same product(%s), same location(%s), same package, same owner and same lot. Please first validate the first inventory adjustement with this product before creating another one.") % (product.name, location.name))
>>>>>>> 3ac46ee3
        return super(stock_inventory_line, self).create(cr, uid, values, context=context)

    def _get_quants(self, cr, uid, line, context=None):
        quant_obj = self.pool["stock.quant"]
        dom = [('company_id', '=', line.company_id.id), ('location_id', '=', line.location_id.id), ('lot_id', '=', line.prod_lot_id.id),
                        ('product_id','=', line.product_id.id), ('owner_id', '=', line.partner_id.id), ('package_id', '=', line.package_id.id)]
        quants = quant_obj.search(cr, uid, dom, context=context)
        return quants

    def onchange_createline(self, cr, uid, ids, location_id=False, product_id=False, uom_id=False, package_id=False, prod_lot_id=False, partner_id=False, company_id=False, context=None):
        quant_obj = self.pool["stock.quant"]
        uom_obj = self.pool["product.uom"]
        res = {'value': {}}
        # If no UoM already put the default UoM of the product
        if product_id:
            product = self.pool.get('product.product').browse(cr, uid, product_id, context=context)
            uom = self.pool['product.uom'].browse(cr, uid, uom_id, context=context)
            if product.uom_id.category_id.id != uom.category_id.id:
                res['value']['product_uom_id'] = product.uom_id.id
                res['domain'] = {'product_uom_id': [('category_id','=',product.uom_id.category_id.id)]}
                uom_id = product.uom_id.id
        # Calculate theoretical quantity by searching the quants as in quants_get
        if product_id and location_id:
            product = self.pool.get('product.product').browse(cr, uid, product_id, context=context)
            if not company_id:
                company_id = self.pool.get('res.users').browse(cr, uid, uid, context=context).company_id.id
            dom = [('company_id', '=', company_id), ('location_id', '=', location_id), ('lot_id', '=', prod_lot_id),
                        ('product_id','=', product_id), ('owner_id', '=', partner_id), ('package_id', '=', package_id)]
            quants = quant_obj.search(cr, uid, dom, context=context)
            th_qty = sum([x.qty for x in quant_obj.browse(cr, uid, quants, context=context)])
            if product_id and uom_id and product.uom_id.id != uom_id:
                th_qty = uom_obj._compute_qty(cr, uid, product.uom_id.id, th_qty, uom_id)
            res['value']['theoretical_qty'] = th_qty
            res['value']['product_qty'] = th_qty
        return res

    def _resolve_inventory_line(self, cr, uid, inventory_line, context=None):
        stock_move_obj = self.pool.get('stock.move')
        quant_obj = self.pool.get('stock.quant')
        diff = inventory_line.theoretical_qty - inventory_line.product_qty
        if not diff:
            return
        #each theorical_lines where difference between theoretical and checked quantities is not 0 is a line for which we need to create a stock move
        vals = {
            'name': _('INV:') + (inventory_line.inventory_id.name or ''),
            'product_id': inventory_line.product_id.id,
            'product_uom': inventory_line.product_uom_id.id,
            'date': inventory_line.inventory_id.date,
            'company_id': inventory_line.inventory_id.company_id.id,
            'inventory_id': inventory_line.inventory_id.id,
            'state': 'confirmed',
            'restrict_lot_id': inventory_line.prod_lot_id.id,
            'restrict_partner_id': inventory_line.partner_id.id,
         }
        inventory_location_id = inventory_line.product_id.property_stock_inventory.id
        if diff < 0:
            #found more than expected
            vals['location_id'] = inventory_location_id
            vals['location_dest_id'] = inventory_line.location_id.id
            vals['product_uom_qty'] = -diff
        else:
            #found less than expected
            vals['location_id'] = inventory_line.location_id.id
            vals['location_dest_id'] = inventory_location_id
            vals['product_uom_qty'] = diff
        move_id = stock_move_obj.create(cr, uid, vals, context=context)
        move = stock_move_obj.browse(cr, uid, move_id, context=context)
        if diff > 0:
            domain = [('qty', '>', 0.0), ('package_id', '=', inventory_line.package_id.id), ('lot_id', '=', inventory_line.prod_lot_id.id), ('location_id', '=', inventory_line.location_id.id)]
            preferred_domain_list = [[('reservation_id', '=', False)], [('reservation_id.inventory_id', '!=', inventory_line.inventory_id.id)]]
            quants = quant_obj.quants_get_prefered_domain(cr, uid, move.location_id, move.product_id, move.product_qty, domain=domain, prefered_domain_list=preferred_domain_list, restrict_partner_id=move.restrict_partner_id.id, context=context)
            quant_obj.quants_reserve(cr, uid, quants, move, context=context)
        elif inventory_line.package_id:
            stock_move_obj.action_done(cr, uid, move_id, context=context)
            quants = [x.id for x in move.quant_ids]
            quant_obj.write(cr, uid, quants, {'package_id': inventory_line.package_id.id}, context=context)
            res = quant_obj.search(cr, uid, [('qty', '<', 0.0), ('product_id', '=', move.product_id.id),
                                    ('location_id', '=', move.location_dest_id.id), ('package_id', '!=', False)], limit=1, context=context)
            if res:
                for quant in move.quant_ids:
                    if quant.location_id.id == move.location_dest_id.id: #To avoid we take a quant that was reconcile already
                        quant_obj._quant_reconcile_negative(cr, uid, quant, move, context=context)
        return move_id

    # Should be left out in next version
    def restrict_change(self, cr, uid, ids, theoretical_qty, context=None):
        return {}

    # Should be left out in next version
    def on_change_product_id(self, cr, uid, ids, product, uom, theoretical_qty, context=None):
        """ Changes UoM
        @param location_id: Location id
        @param product: Changed product_id
        @param uom: UoM product
        @return:  Dictionary of changed values
        """
        if not product:
            return {'value': {'product_uom_id': False}}
        obj_product = self.pool.get('product.product').browse(cr, uid, product, context=context)
        return {'value': {'product_uom_id': uom or obj_product.uom_id.id}}


#----------------------------------------------------------
# Stock Warehouse
#----------------------------------------------------------
class stock_warehouse(osv.osv):
    _name = "stock.warehouse"
    _description = "Warehouse"

    _columns = {
        'name': fields.char('Warehouse Name', required=True, select=True),
        'company_id': fields.many2one('res.company', 'Company', required=True, readonly=True, select=True),
        'partner_id': fields.many2one('res.partner', 'Address'),
        'view_location_id': fields.many2one('stock.location', 'View Location', required=True, domain=[('usage', '=', 'view')]),
        'lot_stock_id': fields.many2one('stock.location', 'Location Stock', domain=[('usage', '=', 'internal')], required=True),
        'code': fields.char('Short Name', size=5, required=True, help="Short name used to identify your warehouse"),
        'route_ids': fields.many2many('stock.location.route', 'stock_route_warehouse', 'warehouse_id', 'route_id', 'Routes', domain="[('warehouse_selectable', '=', True)]", help='Defaults routes through the warehouse'),
        'reception_steps': fields.selection([
            ('one_step', 'Receive goods directly in stock (1 step)'),
            ('two_steps', 'Unload in input location then go to stock (2 steps)'),
            ('three_steps', 'Unload in input location, go through a quality control before being admitted in stock (3 steps)')], 'Incoming Shipments', 
                                            help="Default incoming route to follow", required=True),
        'delivery_steps': fields.selection([
            ('ship_only', 'Ship directly from stock (Ship only)'),
            ('pick_ship', 'Bring goods to output location before shipping (Pick + Ship)'),
            ('pick_pack_ship', 'Make packages into a dedicated location, then bring them to the output location for shipping (Pick + Pack + Ship)')], 'Outgoing Shippings', 
                                           help="Default outgoing route to follow", required=True),
        'wh_input_stock_loc_id': fields.many2one('stock.location', 'Input Location'),
        'wh_qc_stock_loc_id': fields.many2one('stock.location', 'Quality Control Location'),
        'wh_output_stock_loc_id': fields.many2one('stock.location', 'Output Location'),
        'wh_pack_stock_loc_id': fields.many2one('stock.location', 'Packing Location'),
        'mto_pull_id': fields.many2one('procurement.rule', 'MTO rule'),
        'pick_type_id': fields.many2one('stock.picking.type', 'Pick Type'),
        'pack_type_id': fields.many2one('stock.picking.type', 'Pack Type'),
        'out_type_id': fields.many2one('stock.picking.type', 'Out Type'),
        'in_type_id': fields.many2one('stock.picking.type', 'In Type'),
        'int_type_id': fields.many2one('stock.picking.type', 'Internal Type'),
        'crossdock_route_id': fields.many2one('stock.location.route', 'Crossdock Route'),
        'reception_route_id': fields.many2one('stock.location.route', 'Receipt Route'),
        'delivery_route_id': fields.many2one('stock.location.route', 'Delivery Route'),
        'resupply_from_wh': fields.boolean('Resupply From Other Warehouses', help='Unused field'),
        'resupply_wh_ids': fields.many2many('stock.warehouse', 'stock_wh_resupply_table', 'supplied_wh_id', 'supplier_wh_id', 'Resupply Warehouses'),
        'resupply_route_ids': fields.one2many('stock.location.route', 'supplied_wh_id', 'Resupply Routes', 
                                              help="Routes will be created for these resupply warehouses and you can select them on products and product categories"),
        'default_resupply_wh_id': fields.many2one('stock.warehouse', 'Default Resupply Warehouse', help="Goods will always be resupplied from this warehouse"),
    }

    def onchange_filter_default_resupply_wh_id(self, cr, uid, ids, default_resupply_wh_id, resupply_wh_ids, context=None):
        resupply_wh_ids = set([x['id'] for x in (self.resolve_2many_commands(cr, uid, 'resupply_wh_ids', resupply_wh_ids, ['id']))])
        if default_resupply_wh_id: #If we are removing the default resupply, we don't have default_resupply_wh_id 
            resupply_wh_ids.add(default_resupply_wh_id)
        resupply_wh_ids = list(resupply_wh_ids)        
        return {'value': {'resupply_wh_ids': resupply_wh_ids}}

    def _get_external_transit_location(self, cr, uid, warehouse, context=None):
        ''' returns browse record of inter company transit location, if found'''
        data_obj = self.pool.get('ir.model.data')
        location_obj = self.pool.get('stock.location')
        try:
            inter_wh_loc = data_obj.get_object_reference(cr, uid, 'stock', 'stock_location_inter_wh')[1]
        except:
            return False
        return location_obj.browse(cr, uid, inter_wh_loc, context=context)

    def _get_inter_wh_route(self, cr, uid, warehouse, wh, context=None):
        return {
            'name': _('%s: Supply Product from %s') % (warehouse.name, wh.name),
            'warehouse_selectable': False,
            'product_selectable': True,
            'product_categ_selectable': True,
            'supplied_wh_id': warehouse.id,
            'supplier_wh_id': wh.id,
        }

    def _create_resupply_routes(self, cr, uid, warehouse, supplier_warehouses, default_resupply_wh, context=None):
        route_obj = self.pool.get('stock.location.route')
        pull_obj = self.pool.get('procurement.rule')
        #create route selectable on the product to resupply the warehouse from another one
        external_transit_location = self._get_external_transit_location(cr, uid, warehouse, context=context)
        internal_transit_location = warehouse.company_id.internal_transit_location_id
        input_loc = warehouse.wh_input_stock_loc_id
        if warehouse.reception_steps == 'one_step':
            input_loc = warehouse.lot_stock_id
        for wh in supplier_warehouses:
            transit_location = wh.company_id.id == warehouse.company_id.id and internal_transit_location or external_transit_location
            if transit_location:
                output_loc = wh.wh_output_stock_loc_id
                if wh.delivery_steps == 'ship_only':
                    output_loc = wh.lot_stock_id
                    # Create extra MTO rule (only for 'ship only' because in the other cases MTO rules already exists)
                    mto_pull_vals = self._get_mto_pull_rule(cr, uid, wh, [(output_loc, transit_location, wh.out_type_id.id)], context=context)[0]
                    pull_obj.create(cr, uid, mto_pull_vals, context=context)
                inter_wh_route_vals = self._get_inter_wh_route(cr, uid, warehouse, wh, context=context)
                inter_wh_route_id = route_obj.create(cr, uid, vals=inter_wh_route_vals, context=context)
                values = [(output_loc, transit_location, wh.out_type_id.id, wh), (transit_location, input_loc, warehouse.in_type_id.id, warehouse)]
                pull_rules_list = self._get_supply_pull_rules(cr, uid, wh.id, values, inter_wh_route_id, context=context)
                for pull_rule in pull_rules_list:
                    pull_obj.create(cr, uid, vals=pull_rule, context=context)
                #if the warehouse is also set as default resupply method, assign this route automatically to the warehouse
                if default_resupply_wh and default_resupply_wh.id == wh.id:
                    self.write(cr, uid, [warehouse.id, wh.id], {'route_ids': [(4, inter_wh_route_id)]}, context=context)

    _defaults = {
        'company_id': lambda self, cr, uid, c: self.pool.get('res.company')._company_default_get(cr, uid, 'stock.inventory', context=c),
        'reception_steps': 'one_step',
        'delivery_steps': 'ship_only',
    }
    _sql_constraints = [
        ('warehouse_name_uniq', 'unique(name, company_id)', 'The name of the warehouse must be unique per company!'),
        ('warehouse_code_uniq', 'unique(code, company_id)', 'The code of the warehouse must be unique per company!'),
    ]

    def _get_partner_locations(self, cr, uid, ids, context=None):
        ''' returns a tuple made of the browse record of customer location and the browse record of supplier location'''
        data_obj = self.pool.get('ir.model.data')
        location_obj = self.pool.get('stock.location')
        try:
            customer_loc = data_obj.get_object_reference(cr, uid, 'stock', 'stock_location_customers')[1]
            supplier_loc = data_obj.get_object_reference(cr, uid, 'stock', 'stock_location_suppliers')[1]
        except:
            customer_loc = location_obj.search(cr, uid, [('usage', '=', 'customer')], context=context)
            customer_loc = customer_loc and customer_loc[0] or False
            supplier_loc = location_obj.search(cr, uid, [('usage', '=', 'supplier')], context=context)
            supplier_loc = supplier_loc and supplier_loc[0] or False
        if not (customer_loc and supplier_loc):
            raise UserError(_('Can\'t find any customer or supplier location.'))
        return location_obj.browse(cr, uid, [customer_loc, supplier_loc], context=context)

    def _location_used(self, cr, uid, location_id, warehouse, context=None):
        pull_obj = self.pool['procurement.rule']
        push_obj = self.pool['stock.location.path']

        domain = ['&', ('route_id', 'not in', [x.id for x in warehouse.route_ids]),
                       '|', ('location_src_id', '=', location_id),                      # noqa
                            ('location_id', '=', location_id)
                  ]
        pulls = pull_obj.search_count(cr, uid, domain, context=context)

        domain = ['&', ('route_id', 'not in', [x.id for x in warehouse.route_ids]),
                       '|', ('location_from_id', '=', location_id),                     # noqa
                            ('location_dest_id', '=', location_id)
                  ]
        pushs = push_obj.search_count(cr, uid, domain, context=context)
        if pulls or pushs:
            return True
        return False

    def switch_location(self, cr, uid, ids, warehouse, new_reception_step=False, new_delivery_step=False, context=None):
        location_obj = self.pool.get('stock.location')

        new_reception_step = new_reception_step or warehouse.reception_steps
        new_delivery_step = new_delivery_step or warehouse.delivery_steps
        if warehouse.reception_steps != new_reception_step:
            if not self._location_used(cr, uid, warehouse.wh_input_stock_loc_id.id, warehouse, context=context):
                location_obj.write(cr, uid, [warehouse.wh_input_stock_loc_id.id, warehouse.wh_qc_stock_loc_id.id], {'active': False}, context=context)
            if new_reception_step != 'one_step':
                location_obj.write(cr, uid, warehouse.wh_input_stock_loc_id.id, {'active': True}, context=context)
            if new_reception_step == 'three_steps':
                location_obj.write(cr, uid, warehouse.wh_qc_stock_loc_id.id, {'active': True}, context=context)

        if warehouse.delivery_steps != new_delivery_step:
            if not self._location_used(cr, uid, warehouse.wh_output_stock_loc_id.id, warehouse, context=context):
                location_obj.write(cr, uid, [warehouse.wh_output_stock_loc_id.id], {'active': False}, context=context)
            if not self._location_used(cr, uid, warehouse.wh_pack_stock_loc_id.id, warehouse, context=context):
                location_obj.write(cr, uid, [warehouse.wh_pack_stock_loc_id.id], {'active': False}, context=context)
            if new_delivery_step != 'ship_only':
                location_obj.write(cr, uid, warehouse.wh_output_stock_loc_id.id, {'active': True}, context=context)
            if new_delivery_step == 'pick_pack_ship':
                location_obj.write(cr, uid, warehouse.wh_pack_stock_loc_id.id, {'active': True}, context=context)
        return True

    def _get_reception_delivery_route(self, cr, uid, warehouse, route_name, context=None):
        return {
            'name': self._format_routename(cr, uid, warehouse, route_name, context=context),
            'product_categ_selectable': True,
            'product_selectable': False,
            'sequence': 10,
        }

    def _get_supply_pull_rules(self, cr, uid, supply_warehouse, values, new_route_id, context=None):
        pull_rules_list = []
        for from_loc, dest_loc, pick_type_id, warehouse in values:
            pull_rules_list.append({
                'name': self._format_rulename(cr, uid, warehouse, from_loc, dest_loc, context=context),
                'location_src_id': from_loc.id,
                'location_id': dest_loc.id,
                'route_id': new_route_id,
                'action': 'move',
                'picking_type_id': pick_type_id,
                'procure_method': warehouse.lot_stock_id.id != from_loc.id and 'make_to_order' or 'make_to_stock', # first part of the resuply route is MTS
                'warehouse_id': warehouse.id,
                'propagate_warehouse_id': supply_warehouse,
            })
        return pull_rules_list

    def _get_push_pull_rules(self, cr, uid, warehouse, active, values, new_route_id, context=None):
        first_rule = True
        push_rules_list = []
        pull_rules_list = []
        for from_loc, dest_loc, pick_type_id in values:
            push_rules_list.append({
                'name': self._format_rulename(cr, uid, warehouse, from_loc, dest_loc, context=context),
                'location_from_id': from_loc.id,
                'location_dest_id': dest_loc.id,
                'route_id': new_route_id,
                'auto': 'manual',
                'picking_type_id': pick_type_id,
                'active': active,
                'warehouse_id': warehouse.id,
            })
            pull_rules_list.append({
                'name': self._format_rulename(cr, uid, warehouse, from_loc, dest_loc, context=context),
                'location_src_id': from_loc.id,
                'location_id': dest_loc.id,
                'route_id': new_route_id,
                'action': 'move',
                'picking_type_id': pick_type_id,
                'procure_method': first_rule is True and 'make_to_stock' or 'make_to_order',
                'active': active,
                'warehouse_id': warehouse.id,
            })
            first_rule = False
        return push_rules_list, pull_rules_list

    def _get_mto_route(self, cr, uid, context=None):
        route_obj = self.pool.get('stock.location.route')
        data_obj = self.pool.get('ir.model.data')
        try:
            mto_route_id = data_obj.get_object_reference(cr, uid, 'stock', 'route_warehouse0_mto')[1]
        except:
            mto_route_id = route_obj.search(cr, uid, [('name', 'like', _('Make To Order'))], context=context)
            mto_route_id = mto_route_id and mto_route_id[0] or False
        if not mto_route_id:
            raise UserError(_('Can\'t find any generic Make To Order route.'))
        return mto_route_id

    def _check_remove_mto_resupply_rules(self, cr, uid, warehouse, context=None):
        """ Checks that the moves from the different """
        pull_obj = self.pool.get('procurement.rule')
        mto_route_id = self._get_mto_route(cr, uid, context=context)
        rules = pull_obj.search(cr, uid, ['&', ('location_src_id', '=', warehouse.lot_stock_id.id), ('location_id.usage', '=', 'transit')], context=context)
        pull_obj.unlink(cr, uid, rules, context=context)

    def _get_mto_pull_rule(self, cr, uid, warehouse, values, context=None):
        mto_route_id = self._get_mto_route(cr, uid, context=context)
        res = []
        for value in values:
            from_loc, dest_loc, pick_type_id = value
            res += [{
            'name': self._format_rulename(cr, uid, warehouse, from_loc, dest_loc, context=context) + _(' MTO'),
            'location_src_id': from_loc.id,
            'location_id': dest_loc.id,
            'route_id': mto_route_id,
            'action': 'move',
            'picking_type_id': pick_type_id,
            'procure_method': 'make_to_order',
            'active': True,
            'warehouse_id': warehouse.id,
            }]
        return res

    def _get_crossdock_route(self, cr, uid, warehouse, route_name, context=None):
        return {
            'name': self._format_routename(cr, uid, warehouse, route_name, context=context),
            'warehouse_selectable': False,
            'product_selectable': True,
            'product_categ_selectable': True,
            'active': warehouse.delivery_steps != 'ship_only' and warehouse.reception_steps != 'one_step',
            'sequence': 20,
        }

    def create_routes(self, cr, uid, ids, warehouse, context=None):
        wh_route_ids = []
        route_obj = self.pool.get('stock.location.route')
        pull_obj = self.pool.get('procurement.rule')
        push_obj = self.pool.get('stock.location.path')
        routes_dict = self.get_routes_dict(cr, uid, ids, warehouse, context=context)
        #create reception route and rules
        route_name, values = routes_dict[warehouse.reception_steps]
        route_vals = self._get_reception_delivery_route(cr, uid, warehouse, route_name, context=context)
        reception_route_id = route_obj.create(cr, uid, route_vals, context=context)
        wh_route_ids.append((4, reception_route_id))
        push_rules_list, pull_rules_list = self._get_push_pull_rules(cr, uid, warehouse, True, values, reception_route_id, context=context)
        #create the push/procurement rules
        for push_rule in push_rules_list:
            push_obj.create(cr, uid, vals=push_rule, context=context)
        for pull_rule in pull_rules_list:
            #all procurement rules in reception route are mto, because we don't want to wait for the scheduler to trigger an orderpoint on input location
            pull_rule['procure_method'] = 'make_to_order'
            pull_obj.create(cr, uid, vals=pull_rule, context=context)

        #create MTS route and procurement rules for delivery and a specific route MTO to be set on the product
        route_name, values = routes_dict[warehouse.delivery_steps]
        route_vals = self._get_reception_delivery_route(cr, uid, warehouse, route_name, context=context)
        #create the route and its procurement rules
        delivery_route_id = route_obj.create(cr, uid, route_vals, context=context)
        wh_route_ids.append((4, delivery_route_id))
        dummy, pull_rules_list = self._get_push_pull_rules(cr, uid, warehouse, True, values, delivery_route_id, context=context)
        for pull_rule in pull_rules_list:
            pull_obj.create(cr, uid, vals=pull_rule, context=context)
        #create MTO procurement rule and link it to the generic MTO route
        mto_pull_vals = self._get_mto_pull_rule(cr, uid, warehouse, values, context=context)[0]
        mto_pull_id = pull_obj.create(cr, uid, mto_pull_vals, context=context)

        #create a route for cross dock operations, that can be set on products and product categories
        route_name, values = routes_dict['crossdock']
        crossdock_route_vals = self._get_crossdock_route(cr, uid, warehouse, route_name, context=context)
        crossdock_route_id = route_obj.create(cr, uid, vals=crossdock_route_vals, context=context)
        wh_route_ids.append((4, crossdock_route_id))
        dummy, pull_rules_list = self._get_push_pull_rules(cr, uid, warehouse, warehouse.delivery_steps != 'ship_only' and warehouse.reception_steps != 'one_step', values, crossdock_route_id, context=context)
        for pull_rule in pull_rules_list:
            # Fixed cross-dock is logically mto
            pull_rule['procure_method'] = 'make_to_order'
            pull_obj.create(cr, uid, vals=pull_rule, context=context)

        #create route selectable on the product to resupply the warehouse from another one
        self._create_resupply_routes(cr, uid, warehouse, warehouse.resupply_wh_ids, warehouse.default_resupply_wh_id, context=context)

        #return routes and mto procurement rule to store on the warehouse
        return {
            'route_ids': wh_route_ids,
            'mto_pull_id': mto_pull_id,
            'reception_route_id': reception_route_id,
            'delivery_route_id': delivery_route_id,
            'crossdock_route_id': crossdock_route_id,
        }

    def change_route(self, cr, uid, ids, warehouse, new_reception_step=False, new_delivery_step=False, context=None):
        picking_type_obj = self.pool.get('stock.picking.type')
        pull_obj = self.pool.get('procurement.rule')
        push_obj = self.pool.get('stock.location.path')
        route_obj = self.pool.get('stock.location.route')
        new_reception_step = new_reception_step or warehouse.reception_steps
        new_delivery_step = new_delivery_step or warehouse.delivery_steps

        #change the default source and destination location and (de)activate picking types
        input_loc = warehouse.wh_input_stock_loc_id
        if new_reception_step == 'one_step':
            input_loc = warehouse.lot_stock_id
        output_loc = warehouse.wh_output_stock_loc_id
        if new_delivery_step == 'ship_only':
            output_loc = warehouse.lot_stock_id
        picking_type_obj.write(cr, uid, warehouse.in_type_id.id, {'default_location_dest_id': input_loc.id}, context=context)
        picking_type_obj.write(cr, uid, warehouse.out_type_id.id, {'default_location_src_id': output_loc.id}, context=context)
        picking_type_obj.write(cr, uid, warehouse.pick_type_id.id, {
                'active': new_delivery_step != 'ship_only',
                'default_location_dest_id': output_loc.id if new_delivery_step == 'pick_ship' else warehouse.wh_pack_stock_loc_id.id,
            }, context=context)
        picking_type_obj.write(cr, uid, warehouse.pack_type_id.id, {'active': new_delivery_step == 'pick_pack_ship'}, context=context)

        routes_dict = self.get_routes_dict(cr, uid, ids, warehouse, context=context)
        #update delivery route and rules: unlink the existing rules of the warehouse delivery route and recreate it
        pull_obj.unlink(cr, uid, [pu.id for pu in warehouse.delivery_route_id.pull_ids], context=context)
        route_name, values = routes_dict[new_delivery_step]
        route_obj.write(cr, uid, warehouse.delivery_route_id.id, {'name': self._format_routename(cr, uid, warehouse, route_name, context=context)}, context=context)
        dummy, pull_rules_list = self._get_push_pull_rules(cr, uid, warehouse, True, values, warehouse.delivery_route_id.id, context=context)
        #create the procurement rules
        for pull_rule in pull_rules_list:
            pull_obj.create(cr, uid, vals=pull_rule, context=context)

        #update receipt route and rules: unlink the existing rules of the warehouse receipt route and recreate it
        pull_obj.unlink(cr, uid, [pu.id for pu in warehouse.reception_route_id.pull_ids], context=context)
        push_obj.unlink(cr, uid, [pu.id for pu in warehouse.reception_route_id.push_ids], context=context)
        route_name, values = routes_dict[new_reception_step]
        route_obj.write(cr, uid, warehouse.reception_route_id.id, {'name': self._format_routename(cr, uid, warehouse, route_name, context=context)}, context=context)
        push_rules_list, pull_rules_list = self._get_push_pull_rules(cr, uid, warehouse, True, values, warehouse.reception_route_id.id, context=context)
        #create the push/procurement rules
        for push_rule in push_rules_list:
            push_obj.create(cr, uid, vals=push_rule, context=context)
        for pull_rule in pull_rules_list:
            #all procurement rules in receipt route are mto, because we don't want to wait for the scheduler to trigger an orderpoint on input location
            pull_rule['procure_method'] = 'make_to_order'
            pull_obj.create(cr, uid, vals=pull_rule, context=context)

        route_obj.write(cr, uid, warehouse.crossdock_route_id.id, {'active': new_reception_step != 'one_step' and new_delivery_step != 'ship_only'}, context=context)

        #change MTO rule
        dummy, values = routes_dict[new_delivery_step]
        mto_pull_vals = self._get_mto_pull_rule(cr, uid, warehouse, values, context=context)[0]
        pull_obj.write(cr, uid, warehouse.mto_pull_id.id, mto_pull_vals, context=context)
        return True

    def create_sequences_and_picking_types(self, cr, uid, warehouse, context=None):
        seq_obj = self.pool.get('ir.sequence')
        picking_type_obj = self.pool.get('stock.picking.type')
        #create new sequences
        in_seq_id = seq_obj.create(cr, SUPERUSER_ID, {'name': warehouse.name + _(' Sequence in'), 'prefix': warehouse.code + '/IN/', 'padding': 5}, context=context)
        out_seq_id = seq_obj.create(cr, SUPERUSER_ID, {'name': warehouse.name + _(' Sequence out'), 'prefix': warehouse.code + '/OUT/', 'padding': 5}, context=context)
        pack_seq_id = seq_obj.create(cr, SUPERUSER_ID, {'name': warehouse.name + _(' Sequence packing'), 'prefix': warehouse.code + '/PACK/', 'padding': 5}, context=context)
        pick_seq_id = seq_obj.create(cr, SUPERUSER_ID, {'name': warehouse.name + _(' Sequence picking'), 'prefix': warehouse.code + '/PICK/', 'padding': 5}, context=context)
        int_seq_id = seq_obj.create(cr, SUPERUSER_ID, {'name': warehouse.name + _(' Sequence internal'), 'prefix': warehouse.code + '/INT/', 'padding': 5}, context=context)

        wh_stock_loc = warehouse.lot_stock_id
        wh_input_stock_loc = warehouse.wh_input_stock_loc_id
        wh_output_stock_loc = warehouse.wh_output_stock_loc_id
        wh_pack_stock_loc = warehouse.wh_pack_stock_loc_id

        #fetch customer and supplier locations, for references
        customer_loc, supplier_loc = self._get_partner_locations(cr, uid, warehouse.id, context=context)

        #create in, out, internal picking types for warehouse
        input_loc = wh_input_stock_loc
        if warehouse.reception_steps == 'one_step':
            input_loc = wh_stock_loc
        output_loc = wh_output_stock_loc
        if warehouse.delivery_steps == 'ship_only':
            output_loc = wh_stock_loc

        #choose the next available color for the picking types of this warehouse
        color = 0
        available_colors = [c%9 for c in range(3, 12)]  # put flashy colors first
        all_used_colors = self.pool.get('stock.picking.type').search_read(cr, uid, [('warehouse_id', '!=', False), ('color', '!=', False)], ['color'], order='color')
        #don't use sets to preserve the list order
        for x in all_used_colors:
            if x['color'] in available_colors:
                available_colors.remove(x['color'])
        if available_colors:
            color = available_colors[0]

        #order the picking types with a sequence allowing to have the following suit for each warehouse: reception, internal, pick, pack, ship. 
        max_sequence = self.pool.get('stock.picking.type').search_read(cr, uid, [], ['sequence'], order='sequence desc')
        max_sequence = max_sequence and max_sequence[0]['sequence'] or 0

        in_type_id = picking_type_obj.create(cr, uid, vals={
            'name': _('Receipts'),
            'warehouse_id': warehouse.id,
            'code': 'incoming',
            'sequence_id': in_seq_id,
            'default_location_src_id': supplier_loc.id,
            'default_location_dest_id': input_loc.id,
            'sequence': max_sequence + 1,
            'color': color}, context=context)
        out_type_id = picking_type_obj.create(cr, uid, vals={
            'name': _('Delivery Orders'),
            'warehouse_id': warehouse.id,
            'code': 'outgoing',
            'sequence_id': out_seq_id,
            'return_picking_type_id': in_type_id,
            'default_location_src_id': output_loc.id,
            'default_location_dest_id': customer_loc.id,
            'sequence': max_sequence + 4,
            'color': color}, context=context)
        picking_type_obj.write(cr, uid, [in_type_id], {'return_picking_type_id': out_type_id}, context=context)
        int_type_id = picking_type_obj.create(cr, uid, vals={
            'name': _('Internal Transfers'),
            'warehouse_id': warehouse.id,
            'code': 'internal',
            'sequence_id': int_seq_id,
            'default_location_src_id': wh_stock_loc.id,
            'default_location_dest_id': wh_stock_loc.id,
            'active': True,
            'sequence': max_sequence + 2,
            'color': color}, context=context)
        pack_type_id = picking_type_obj.create(cr, uid, vals={
            'name': _('Pack'),
            'warehouse_id': warehouse.id,
            'code': 'internal',
            'sequence_id': pack_seq_id,
            'default_location_src_id': wh_pack_stock_loc.id,
            'default_location_dest_id': output_loc.id,
            'active': warehouse.delivery_steps == 'pick_pack_ship',
            'sequence': max_sequence + 3,
            'color': color}, context=context)
        pick_type_id = picking_type_obj.create(cr, uid, vals={
            'name': _('Pick'),
            'warehouse_id': warehouse.id,
            'code': 'internal',
            'sequence_id': pick_seq_id,
            'default_location_src_id': wh_stock_loc.id,
            'default_location_dest_id': output_loc.id if warehouse.delivery_steps == 'pick_ship' else wh_pack_stock_loc.id,
            'active': warehouse.delivery_steps != 'ship_only',
            'sequence': max_sequence + 2,
            'color': color}, context=context)

        #write picking types on WH
        vals = {
            'in_type_id': in_type_id,
            'out_type_id': out_type_id,
            'pack_type_id': pack_type_id,
            'pick_type_id': pick_type_id,
            'int_type_id': int_type_id,
        }
        super(stock_warehouse, self).write(cr, uid, warehouse.id, vals=vals, context=context)


    def create(self, cr, uid, vals, context=None):
        if context is None:
            context = {}
        if vals is None:
            vals = {}
        data_obj = self.pool.get('ir.model.data')
        seq_obj = self.pool.get('ir.sequence')
        picking_type_obj = self.pool.get('stock.picking.type')
        location_obj = self.pool.get('stock.location')

        #create view location for warehouse
        loc_vals = {
                'name': _(vals.get('code')),
                'usage': 'view',
                'location_id': data_obj.get_object_reference(cr, uid, 'stock', 'stock_location_locations')[1],
        }
        if vals.get('company_id'):
            loc_vals['company_id'] = vals.get('company_id')
        wh_loc_id = location_obj.create(cr, uid, loc_vals, context=context)
        vals['view_location_id'] = wh_loc_id
        #create all location
        def_values = self.default_get(cr, uid, {'reception_steps', 'delivery_steps'})
        reception_steps = vals.get('reception_steps',  def_values['reception_steps'])
        delivery_steps = vals.get('delivery_steps', def_values['delivery_steps'])
        context_with_inactive = context.copy()
        context_with_inactive['active_test'] = False
        sub_locations = [
            {'name': _('Stock'), 'active': True, 'field': 'lot_stock_id'},
            {'name': _('Input'), 'active': reception_steps != 'one_step', 'field': 'wh_input_stock_loc_id'},
            {'name': _('Quality Control'), 'active': reception_steps == 'three_steps', 'field': 'wh_qc_stock_loc_id'},
            {'name': _('Output'), 'active': delivery_steps != 'ship_only', 'field': 'wh_output_stock_loc_id'},
            {'name': _('Packing Zone'), 'active': delivery_steps == 'pick_pack_ship', 'field': 'wh_pack_stock_loc_id'},
        ]
        for values in sub_locations:
            loc_vals = {
                'name': values['name'],
                'usage': 'internal',
                'location_id': wh_loc_id,
                'active': values['active'],
            }
            if vals.get('company_id'):
                loc_vals['company_id'] = vals.get('company_id')
            location_id = location_obj.create(cr, uid, loc_vals, context=context_with_inactive)
            vals[values['field']] = location_id

        #create WH
        new_id = super(stock_warehouse, self).create(cr, uid, vals=vals, context=context)
        warehouse = self.browse(cr, uid, new_id, context=context)
        self.create_sequences_and_picking_types(cr, uid, warehouse, context=context)

        #create routes and push/procurement rules
        new_objects_dict = self.create_routes(cr, uid, new_id, warehouse, context=context)
        self.write(cr, uid, warehouse.id, new_objects_dict, context=context)
        return new_id

    def _format_rulename(self, cr, uid, obj, from_loc, dest_loc, context=None):
        return obj.code + ': ' + from_loc.name + ' -> ' + dest_loc.name

    def _format_routename(self, cr, uid, obj, name, context=None):
        return obj.name + ': ' + name

    def get_routes_dict(self, cr, uid, ids, warehouse, context=None):
        #fetch customer and supplier locations, for references
        customer_loc, supplier_loc = self._get_partner_locations(cr, uid, ids, context=context)

        return {
            'one_step': (_('Receipt in 1 step'), []),
            'two_steps': (_('Receipt in 2 steps'), [(warehouse.wh_input_stock_loc_id, warehouse.lot_stock_id, warehouse.int_type_id.id)]),
            'three_steps': (_('Receipt in 3 steps'), [(warehouse.wh_input_stock_loc_id, warehouse.wh_qc_stock_loc_id, warehouse.int_type_id.id), (warehouse.wh_qc_stock_loc_id, warehouse.lot_stock_id, warehouse.int_type_id.id)]),
            'crossdock': (_('Cross-Dock'), [(warehouse.wh_input_stock_loc_id, warehouse.wh_output_stock_loc_id, warehouse.int_type_id.id), (warehouse.wh_output_stock_loc_id, customer_loc, warehouse.out_type_id.id)]),
            'ship_only': (_('Ship Only'), [(warehouse.lot_stock_id, customer_loc, warehouse.out_type_id.id)]),
            'pick_ship': (_('Pick + Ship'), [(warehouse.lot_stock_id, warehouse.wh_output_stock_loc_id, warehouse.pick_type_id.id), (warehouse.wh_output_stock_loc_id, customer_loc, warehouse.out_type_id.id)]),
            'pick_pack_ship': (_('Pick + Pack + Ship'), [(warehouse.lot_stock_id, warehouse.wh_pack_stock_loc_id, warehouse.pick_type_id.id), (warehouse.wh_pack_stock_loc_id, warehouse.wh_output_stock_loc_id, warehouse.pack_type_id.id), (warehouse.wh_output_stock_loc_id, customer_loc, warehouse.out_type_id.id)]),
        }

    def _handle_renaming(self, cr, uid, warehouse, name, code, context=None):
        location_obj = self.pool.get('stock.location')
        route_obj = self.pool.get('stock.location.route')
        pull_obj = self.pool.get('procurement.rule')
        push_obj = self.pool.get('stock.location.path')
        #rename location
        location_id = warehouse.lot_stock_id.location_id.id
        location_obj.write(cr, uid, location_id, {'name': code}, context=context)
        #rename route and push-procurement rules
        for route in warehouse.route_ids:
            route_obj.write(cr, uid, route.id, {'name': route.name.replace(warehouse.name, name, 1)}, context=context)
            for pull in route.pull_ids:
                pull_obj.write(cr, uid, pull.id, {'name': pull.name.replace(warehouse.name, name, 1)}, context=context)
            for push in route.push_ids:
                push_obj.write(cr, uid, push.id, {'name': pull.name.replace(warehouse.name, name, 1)}, context=context)
        #change the mto procurement rule name
        if warehouse.mto_pull_id.id:
            pull_obj.write(cr, uid, warehouse.mto_pull_id.id, {'name': warehouse.mto_pull_id.name.replace(warehouse.name, name, 1)}, context=context)

    def _check_delivery_resupply(self, cr, uid, warehouse, new_location, change_to_multiple, context=None):
        """ Will check if the resupply routes from this warehouse follow the changes of number of delivery steps """
        #Check routes that are being delivered by this warehouse and change the rule going to transit location
        route_obj = self.pool.get("stock.location.route")
        pull_obj = self.pool.get("procurement.rule")
        routes = route_obj.search(cr, uid, [('supplier_wh_id','=', warehouse.id)], context=context)
        pulls = pull_obj.search(cr, uid, ['&', ('route_id', 'in', routes), ('location_id.usage', '=', 'transit')], context=context)
        if pulls:
            pull_obj.write(cr, uid, pulls, {'location_src_id': new_location, 'procure_method': change_to_multiple and "make_to_order" or "make_to_stock"}, context=context)
        # Create or clean MTO rules
        mto_route_id = self._get_mto_route(cr, uid, context=context)
        if not change_to_multiple:
            # If single delivery we should create the necessary MTO rules for the resupply 
            # pulls = pull_obj.search(cr, uid, ['&', ('route_id', '=', mto_route_id), ('location_id.usage', '=', 'transit'), ('location_src_id', '=', warehouse.lot_stock_id.id)], context=context)
            pull_recs = pull_obj.browse(cr, uid, pulls, context=context)
            transfer_locs = list(set([x.location_id for x in pull_recs]))
            vals = [(warehouse.lot_stock_id , x, warehouse.out_type_id.id) for x in transfer_locs]
            mto_pull_vals = self._get_mto_pull_rule(cr, uid, warehouse, vals, context=context)
            for mto_pull_val in mto_pull_vals:
                pull_obj.create(cr, uid, mto_pull_val, context=context)
        else:
            # We need to delete all the MTO procurement rules, otherwise they risk to be used in the system
            pulls = pull_obj.search(cr, uid, ['&', ('route_id', '=', mto_route_id), ('location_id.usage', '=', 'transit'), ('location_src_id', '=', warehouse.lot_stock_id.id)], context=context)
            if pulls:
                pull_obj.unlink(cr, uid, pulls, context=context)

    def _check_reception_resupply(self, cr, uid, warehouse, new_location, context=None):
        """
            Will check if the resupply routes to this warehouse follow the changes of number of receipt steps
        """
        #Check routes that are being delivered by this warehouse and change the rule coming from transit location
        route_obj = self.pool.get("stock.location.route")
        pull_obj = self.pool.get("procurement.rule")
        routes = route_obj.search(cr, uid, [('supplied_wh_id','=', warehouse.id)], context=context)
        pulls= pull_obj.search(cr, uid, ['&', ('route_id', 'in', routes), ('location_src_id.usage', '=', 'transit')])
        if pulls:
            pull_obj.write(cr, uid, pulls, {'location_id': new_location}, context=context)

    def _check_resupply(self, cr, uid, warehouse, reception_new, delivery_new, context=None):
        if reception_new:
            old_val = warehouse.reception_steps
            new_val = reception_new
            change_to_one = (old_val != 'one_step' and new_val == 'one_step')
            change_to_multiple = (old_val == 'one_step' and new_val != 'one_step')
            if change_to_one or change_to_multiple:
                new_location = change_to_one and warehouse.lot_stock_id.id or warehouse.wh_input_stock_loc_id.id
                self._check_reception_resupply(cr, uid, warehouse, new_location, context=context)
        if delivery_new:
            old_val = warehouse.delivery_steps
            new_val = delivery_new
            change_to_one = (old_val != 'ship_only' and new_val == 'ship_only')
            change_to_multiple = (old_val == 'ship_only' and new_val != 'ship_only')
            if change_to_one or change_to_multiple:
                new_location = change_to_one and warehouse.lot_stock_id.id or warehouse.wh_output_stock_loc_id.id 
                self._check_delivery_resupply(cr, uid, warehouse, new_location, change_to_multiple, context=context)

    def write(self, cr, uid, ids, vals, context=None):
        if context is None:
            context = {}
        if isinstance(ids, (int, long)):
            ids = [ids]
        seq_obj = self.pool.get('ir.sequence')
        route_obj = self.pool.get('stock.location.route')
        context_with_inactive = context.copy()
        context_with_inactive['active_test'] = False
        for warehouse in self.browse(cr, uid, ids, context=context_with_inactive):
            #first of all, check if we need to delete and recreate route
            if vals.get('reception_steps') or vals.get('delivery_steps'):
                #activate and deactivate location according to reception and delivery option
                self.switch_location(cr, uid, warehouse.id, warehouse, vals.get('reception_steps', False), vals.get('delivery_steps', False), context=context)
                # switch between route
                self.change_route(cr, uid, ids, warehouse, vals.get('reception_steps', False), vals.get('delivery_steps', False), context=context_with_inactive)
                # Check if we need to change something to resupply warehouses and associated MTO rules
                self._check_resupply(cr, uid, warehouse, vals.get('reception_steps'), vals.get('delivery_steps'), context=context)
            if vals.get('code') or vals.get('name'):
                name = warehouse.name
                #rename sequence
                if vals.get('name'):
                    name = vals.get('name', warehouse.name)
                self._handle_renaming(cr, uid, warehouse, name, vals.get('code', warehouse.code), context=context_with_inactive)
                if warehouse.in_type_id:
                    seq_obj.write(cr, uid, warehouse.in_type_id.sequence_id.id, {'name': name + _(' Sequence in'), 'prefix': vals.get('code', warehouse.code) + '\IN\\'}, context=context)
                if warehouse.out_type_id:
                    seq_obj.write(cr, uid, warehouse.out_type_id.sequence_id.id, {'name': name + _(' Sequence out'), 'prefix': vals.get('code', warehouse.code) + '\OUT\\'}, context=context)
                if warehouse.pack_type_id:
                    seq_obj.write(cr, uid, warehouse.pack_type_id.sequence_id.id, {'name': name + _(' Sequence packing'), 'prefix': vals.get('code', warehouse.code) + '\PACK\\'}, context=context)
                if warehouse.pick_type_id:
                    seq_obj.write(cr, uid, warehouse.pick_type_id.sequence_id.id, {'name': name + _(' Sequence picking'), 'prefix': vals.get('code', warehouse.code) + '\PICK\\'}, context=context)
                if warehouse.int_type_id:
                    seq_obj.write(cr, uid, warehouse.int_type_id.sequence_id.id, {'name': name + _(' Sequence internal'), 'prefix': vals.get('code', warehouse.code) + '\INT\\'}, context=context)
        if vals.get('resupply_wh_ids') and not vals.get('resupply_route_ids'):
            for cmd in vals.get('resupply_wh_ids'):
                if cmd[0] == 6:
                    new_ids = set(cmd[2])
                    old_ids = set([wh.id for wh in warehouse.resupply_wh_ids])
                    to_add_wh_ids = new_ids - old_ids
                    if to_add_wh_ids:
                        supplier_warehouses = self.browse(cr, uid, list(to_add_wh_ids), context=context)
                        self._create_resupply_routes(cr, uid, warehouse, supplier_warehouses, warehouse.default_resupply_wh_id, context=context)
                    to_remove_wh_ids = old_ids - new_ids
                    if to_remove_wh_ids:
                        to_remove_route_ids = route_obj.search(cr, uid, [('supplied_wh_id', '=', warehouse.id), ('supplier_wh_id', 'in', list(to_remove_wh_ids))], context=context)
                        if to_remove_route_ids:
                            route_obj.unlink(cr, uid, to_remove_route_ids, context=context)
                else:
                    #not implemented
                    pass
        if 'default_resupply_wh_id' in vals:
            if vals.get('default_resupply_wh_id') == warehouse.id:
                raise UserError(_('The default resupply warehouse should be different than the warehouse itself!'))
            if warehouse.default_resupply_wh_id:
                #remove the existing resupplying route on the warehouse
                to_remove_route_ids = route_obj.search(cr, uid, [('supplied_wh_id', '=', warehouse.id), ('supplier_wh_id', '=', warehouse.default_resupply_wh_id.id)], context=context)
                for inter_wh_route_id in to_remove_route_ids:
                    self.write(cr, uid, [warehouse.id], {'route_ids': [(3, inter_wh_route_id)]})
            if vals.get('default_resupply_wh_id'):
                #assign the new resupplying route on all products
                to_assign_route_ids = route_obj.search(cr, uid, [('supplied_wh_id', '=', warehouse.id), ('supplier_wh_id', '=', vals.get('default_resupply_wh_id'))], context=context)
                for inter_wh_route_id in to_assign_route_ids:
                    self.write(cr, uid, [warehouse.id], {'route_ids': [(4, inter_wh_route_id)]})

        return super(stock_warehouse, self).write(cr, uid, ids, vals=vals, context=context)

    def get_all_routes_for_wh(self, cr, uid, warehouse, context=None):
        route_obj = self.pool.get("stock.location.route")
        all_routes = [route.id for route in warehouse.route_ids]
        all_routes += route_obj.search(cr, uid, [('supplied_wh_id', '=', warehouse.id)], context=context)
        all_routes += [warehouse.mto_pull_id.route_id.id]
        return all_routes

    def view_all_routes_for_wh(self, cr, uid, ids, context=None):
        all_routes = []
        for wh in self.browse(cr, uid, ids, context=context):
            all_routes += self.get_all_routes_for_wh(cr, uid, wh, context=context)

        domain = [('id', 'in', all_routes)]
        return {
            'name': _('Warehouse\'s Routes'),
            'domain': domain,
            'res_model': 'stock.location.route',
            'type': 'ir.actions.act_window',
            'view_id': False,
            'view_mode': 'tree,form',
            'view_type': 'form',
            'limit': 20
        }


class stock_location_path(osv.osv):
    _name = "stock.location.path"
    _description = "Pushed Flows"
    _order = "name"

    def _get_rules(self, cr, uid, ids, context=None):
        res = []
        for route in self.browse(cr, uid, ids, context=context):
            res += [x.id for x in route.push_ids]
        return res

    _columns = {
        'name': fields.char('Operation Name', required=True),
        'company_id': fields.many2one('res.company', 'Company'),
        'route_id': fields.many2one('stock.location.route', 'Route'),
        'location_from_id': fields.many2one('stock.location', 'Source Location', ondelete='cascade', select=1, required=True),
        'location_dest_id': fields.many2one('stock.location', 'Destination Location', ondelete='cascade', select=1, required=True),
        'delay': fields.integer('Delay (days)', help="Number of days to do this transition"),
        'picking_type_id': fields.many2one('stock.picking.type', 'Type of the new Operation', required=True, help="This is the picking type associated with the different pickings"), 
        'auto': fields.selection(
            [('auto','Automatic Move'), ('manual','Manual Operation'),('transparent','Automatic No Step Added')],
            'Automatic Move',
            required=True, select=1,
            help="This is used to define paths the product has to follow within the location tree.\n" \
                "The 'Automatic Move' value will create a stock move after the current one that will be "\
                "validated automatically. With 'Manual Operation', the stock move has to be validated "\
                "by a worker. With 'Automatic No Step Added', the location is replaced in the original move."
            ),
        'propagate': fields.boolean('Propagate cancel and split', help='If checked, when the previous move is cancelled or split, the move generated by this move will too'),
        'active': fields.boolean('Active', help="If unchecked, it will allow you to hide the rule without removing it."),
        'warehouse_id': fields.many2one('stock.warehouse', 'Warehouse'),
        'route_sequence': fields.related('route_id', 'sequence', string='Route Sequence',
            store={
                'stock.location.route': (_get_rules, ['sequence'], 10),
                'stock.location.path': (lambda self, cr, uid, ids, c={}: ids, ['route_id'], 10),
        }),
        'sequence': fields.integer('Sequence'),
    }
    _defaults = {
        'auto': 'auto',
        'delay': 0,
        'company_id': lambda self, cr, uid, c: self.pool.get('res.company')._company_default_get(cr, uid, 'procurement.order', context=c),
        'propagate': True,
        'active': True,
    }

    def _prepare_push_apply(self, cr, uid, rule, move, context=None):
        newdate = (datetime.strptime(move.date_expected, DEFAULT_SERVER_DATETIME_FORMAT) + relativedelta.relativedelta(days=rule.delay or 0)).strftime(DEFAULT_SERVER_DATETIME_FORMAT)
        return {
                'origin': move.origin or move.picking_id.name or "/",
                'location_id': move.location_dest_id.id,
                'location_dest_id': rule.location_dest_id.id,
                'date': newdate,
                'company_id': rule.company_id and rule.company_id.id or False,
                'date_expected': newdate,
                'picking_id': False,
                'picking_type_id': rule.picking_type_id and rule.picking_type_id.id or False,
                'propagate': rule.propagate,
                'push_rule_id': rule.id,
                'warehouse_id': rule.warehouse_id and rule.warehouse_id.id or False,
            }

    def _apply(self, cr, uid, rule, move, context=None):
        move_obj = self.pool.get('stock.move')
        newdate = (datetime.strptime(move.date_expected, DEFAULT_SERVER_DATETIME_FORMAT) + relativedelta.relativedelta(days=rule.delay or 0)).strftime(DEFAULT_SERVER_DATETIME_FORMAT)
        if rule.auto == 'transparent':
            old_dest_location = move.location_dest_id.id
            move_obj.write(cr, uid, [move.id], {
                'date': newdate,
                'date_expected': newdate,
                'location_dest_id': rule.location_dest_id.id
            })
            #avoid looping if a push rule is not well configured
            if rule.location_dest_id.id != old_dest_location:
                #call again push_apply to see if a next step is defined
                move_obj._push_apply(cr, uid, [move], context=context)
        else:
            vals = self._prepare_push_apply(cr, uid, rule, move, context=context)
            move_id = move_obj.copy(cr, uid, move.id, vals, context=context)
            move_obj.write(cr, uid, [move.id], {
                'move_dest_id': move_id,
            })
            move_obj.action_confirm(cr, uid, [move_id], context=None)


# -------------------------
# Packaging related stuff
# -------------------------

from openerp.report import report_sxw

class stock_package(osv.osv):
    """
    These are the packages, containing quants and/or other packages
    """
    _name = "stock.quant.package"
    _description = "Physical Packages"
    _parent_name = "parent_id"
    _parent_store = True
    _parent_order = 'name'
    _order = 'parent_left'

    def name_get(self, cr, uid, ids, context=None):
        res = self._complete_name(cr, uid, ids, 'complete_name', None, context=context)
        return res.items()

    def _complete_name(self, cr, uid, ids, name, args, context=None):
        """ Forms complete name of location from parent location to child location.
        @return: Dictionary of values
        """
        res = {}
        for m in self.browse(cr, uid, ids, context=context):
            res[m.id] = m.name
            parent = m.parent_id
            while parent:
                res[m.id] = parent.name + ' / ' + res[m.id]
                parent = parent.parent_id
        return res

    def _get_packages(self, cr, uid, ids, context=None):
        """Returns packages from quants for store"""
        res = set()
        for quant in self.browse(cr, uid, ids, context=context):
            pack = quant.package_id
            while pack:
                res.add(pack.id)
                pack = pack.parent_id
        return list(res)

    def _get_package_info(self, cr, uid, ids, name, args, context=None):
        quant_obj = self.pool.get("stock.quant")
        default_company_id = self.pool.get('res.users').browse(cr, uid, uid, context=context).company_id.id
        res = dict((res_id, {'location_id': False, 'company_id': default_company_id, 'owner_id': False}) for res_id in ids)
        for pack in self.browse(cr, uid, ids, context=context):
            quants = quant_obj.search(cr, uid, [('package_id', 'child_of', pack.id)], context=context)
            if quants:
                quant = quant_obj.browse(cr, uid, quants[0], context=context)
                res[pack.id]['location_id'] = quant.location_id.id
                res[pack.id]['owner_id'] = quant.owner_id.id
                res[pack.id]['company_id'] = quant.company_id.id
            else:
                res[pack.id]['location_id'] = False
                res[pack.id]['owner_id'] = False
                res[pack.id]['company_id'] = False
        return res

    def _get_packages_to_relocate(self, cr, uid, ids, context=None):
        res = set()
        for pack in self.browse(cr, uid, ids, context=context):
            res.add(pack.id)
            if pack.parent_id:
                res.add(pack.parent_id.id)
        return list(res)

    _columns = {
        'name': fields.char('Package Reference', select=True, copy=False),
        'complete_name': fields.function(_complete_name, type='char', string="Package Name",),
        'parent_left': fields.integer('Left Parent', select=1),
        'parent_right': fields.integer('Right Parent', select=1),
        'packaging_id': fields.many2one('product.packaging', 'Packaging', help="This field should be completed only if everything inside the package share the same product, otherwise it doesn't really makes sense.", select=True),
        'ul_id': fields.many2one('product.ul', 'Logistic Unit'),
        'location_id': fields.function(_get_package_info, type='many2one', relation='stock.location', string='Location', multi="package",
                                    store={
                                       'stock.quant': (_get_packages, ['location_id'], 10),
                                       'stock.quant.package': (_get_packages_to_relocate, ['quant_ids', 'children_ids', 'parent_id'], 10),
                                    }, readonly=True, select=True),
        'quant_ids': fields.one2many('stock.quant', 'package_id', 'Bulk Content', readonly=True),
        'parent_id': fields.many2one('stock.quant.package', 'Parent Package', help="The package containing this item", ondelete='restrict', readonly=True),
        'children_ids': fields.one2many('stock.quant.package', 'parent_id', 'Contained Packages', readonly=True),
        'company_id': fields.function(_get_package_info, type="many2one", relation='res.company', string='Company', multi="package", 
                                    store={
                                       'stock.quant': (_get_packages, ['company_id'], 10),
                                       'stock.quant.package': (_get_packages_to_relocate, ['quant_ids', 'children_ids', 'parent_id'], 10),
                                    }, readonly=True, select=True),
        'owner_id': fields.function(_get_package_info, type='many2one', relation='res.partner', string='Owner', multi="package",
                                store={
                                       'stock.quant': (_get_packages, ['owner_id'], 10),
                                       'stock.quant.package': (_get_packages_to_relocate, ['quant_ids', 'children_ids', 'parent_id'], 10),
                                    }, readonly=True, select=True),
    }
    _defaults = {
        'name': lambda self, cr, uid, context: self.pool.get('ir.sequence').next_by_code(cr, uid, 'stock.quant.package') or _('Unknown Pack')
    }

    def _check_location_constraint(self, cr, uid, packs, context=None):
        '''checks that all quants in a package are stored in the same location. This function cannot be used
           as a constraint because it needs to be checked on pack operations (they may not call write on the
           package)
        '''
        quant_obj = self.pool.get('stock.quant')
        for pack in packs:
            parent = pack
            while parent.parent_id:
                parent = parent.parent_id
            quant_ids = self.get_content(cr, uid, [parent.id], context=context)
            quants = [x for x in quant_obj.browse(cr, uid, quant_ids, context=context) if x.qty > 0]
            location_id = quants and quants[0].location_id.id or False
            if not [quant.location_id.id == location_id for quant in quants]:
                raise UserError(_('Everything inside a package should be in the same location'))
        return True

    def action_print(self, cr, uid, ids, context=None):
        context = dict(context or {}, active_ids=ids)
        return self.pool.get("report").get_action(cr, uid, ids, 'stock.report_package_barcode_small', context=context)
    
    
    def unpack(self, cr, uid, ids, context=None):
        quant_obj = self.pool.get('stock.quant')
        for package in self.browse(cr, uid, ids, context=context):
            quant_ids = [quant.id for quant in package.quant_ids]
            quant_obj.write(cr, SUPERUSER_ID, quant_ids, {'package_id': package.parent_id.id or False}, context=context)
            children_package_ids = [child_package.id for child_package in package.children_ids]
            self.write(cr, uid, children_package_ids, {'parent_id': package.parent_id.id or False}, context=context)
        #delete current package since it contains nothing anymore
        self.unlink(cr, uid, ids, context=context)
        return self.pool.get('ir.actions.act_window').for_xml_id(cr, uid, 'stock', 'action_package_view', context=context)

    def get_content(self, cr, uid, ids, context=None):
        child_package_ids = self.search(cr, uid, [('id', 'child_of', ids)], context=context)
        return self.pool.get('stock.quant').search(cr, uid, [('package_id', 'in', child_package_ids)], context=context)

    def get_content_package(self, cr, uid, ids, context=None):
        quants_ids = self.get_content(cr, uid, ids, context=context)
        res = self.pool.get('ir.actions.act_window').for_xml_id(cr, uid, 'stock', 'quantsact', context=context)
        res['domain'] = [('id', 'in', quants_ids)]
        return res

    def _get_product_total_qty(self, cr, uid, package_record, product_id, context=None):
        ''' find the total of given product 'product_id' inside the given package 'package_id'''
        quant_obj = self.pool.get('stock.quant')
        all_quant_ids = self.get_content(cr, uid, [package_record.id], context=context)
        total = 0
        for quant in quant_obj.browse(cr, uid, all_quant_ids, context=context):
            if quant.product_id.id == product_id:
                total += quant.qty
        return total

    def _get_all_products_quantities(self, cr, uid, package_id, context=None):
        '''This function computes the different product quantities for the given package
        '''
        quant_obj = self.pool.get('stock.quant')
        res = {}
        for quant in quant_obj.browse(cr, uid, self.get_content(cr, uid, package_id, context=context)):
            if quant.product_id.id not in res:
                res[quant.product_id.id] = 0
            res[quant.product_id.id] += quant.qty
        return res

    def copy_pack(self, cr, uid, id, default_pack_values=None, default=None, context=None):
        stock_pack_operation_obj = self.pool.get('stock.pack.operation')
        if default is None:
            default = {}
        new_package_id = self.copy(cr, uid, id, default_pack_values, context=context)
        default['result_package_id'] = new_package_id
        op_ids = stock_pack_operation_obj.search(cr, uid, [('result_package_id', '=', id)], context=context)
        for op_id in op_ids:
            stock_pack_operation_obj.copy(cr, uid, op_id, default, context=context)


class stock_pack_operation(osv.osv):
    _name = "stock.pack.operation"
    _description = "Packing Operation"

    def _get_remaining_prod_quantities(self, cr, uid, operation, context=None):
        '''Get the remaining quantities per product on an operation with a package. This function returns a dictionary'''
        #if the operation doesn't concern a package, it's not relevant to call this function
        if not operation.package_id or operation.product_id:
            return {operation.product_id.id: operation.remaining_qty}
        #get the total of products the package contains
        res = self.pool.get('stock.quant.package')._get_all_products_quantities(cr, uid, operation.package_id.id, context=context)
        #reduce by the quantities linked to a move
        for record in operation.linked_move_operation_ids:
            if record.move_id.product_id.id not in res:
                res[record.move_id.product_id.id] = 0
            res[record.move_id.product_id.id] -= record.qty
        return res

    def _get_remaining_qty(self, cr, uid, ids, name, args, context=None):
        uom_obj = self.pool.get('product.uom')
        res = {}
        for ops in self.browse(cr, uid, ids, context=context):
            res[ops.id] = 0
            if ops.package_id and not ops.product_id:
                #dont try to compute the remaining quantity for packages because it's not relevant (a package could include different products).
                #should use _get_remaining_prod_quantities instead
                continue
            else:
                qty = ops.product_qty
                if ops.product_uom_id:
                    qty = uom_obj._compute_qty_obj(cr, uid, ops.product_uom_id, ops.product_qty, ops.product_id.uom_id, context=context)
                for record in ops.linked_move_operation_ids:
                    qty -= record.qty
                res[ops.id] = float_round(qty, precision_rounding=ops.product_id.uom_id.rounding)
        return res

    def product_id_change(self, cr, uid, ids, product_id, product_uom_id, product_qty, context=None):
        res = self.on_change_tests(cr, uid, ids, product_id, product_uom_id, product_qty, context=context)
        if product_id and not product_uom_id:
            product = self.pool.get('product.product').browse(cr, uid, product_id, context=context)
            res['value']['product_uom_id'] = product.uom_id.id
        return res

    def on_change_tests(self, cr, uid, ids, product_id, product_uom_id, product_qty, context=None):
        res = {'value': {}}
        uom_obj = self.pool.get('product.uom')
        if product_id:
            product = self.pool.get('product.product').browse(cr, uid, product_id, context=context)
            product_uom_id = product_uom_id or product.uom_id.id
            selected_uom = uom_obj.browse(cr, uid, product_uom_id, context=context)
            if selected_uom.category_id.id != product.uom_id.category_id.id:
                res['warning'] = {
                    'title': _('Warning: wrong UoM!'),
                    'message': _('The selected UoM for product %s is not compatible with the UoM set on the product form. \nPlease choose an UoM within the same UoM category.') % (product.name)
                }
            if product_qty and 'warning' not in res:
                rounded_qty = uom_obj._compute_qty(cr, uid, product_uom_id, product_qty, product_uom_id, round=True)
                if rounded_qty != product_qty:
                    res['warning'] = {
                        'title': _('Warning: wrong quantity!'),
                        'message': _('The chosen quantity for product %s is not compatible with the UoM rounding. It will be automatically converted at confirmation') % (product.name)
                    }
        return res

    _columns = {
        'picking_id': fields.many2one('stock.picking', 'Stock Picking', help='The stock operation where the packing has been made', required=True),
        'product_id': fields.many2one('product.product', 'Product', ondelete="CASCADE"),  # 1
        'product_uom_id': fields.many2one('product.uom', 'Product Unit of Measure'),
        'product_qty': fields.float('Quantity', digits_compute=dp.get_precision('Product Unit of Measure'), required=True),
        'qty_done': fields.float('Quantity Processed', digits_compute=dp.get_precision('Product Unit of Measure')),
        'package_id': fields.many2one('stock.quant.package', 'Source Package'),  # 2
        'lot_id': fields.many2one('stock.production.lot', 'Lot/Serial Number'),
        'result_package_id': fields.many2one('stock.quant.package', 'Destination Package', help="If set, the operations are packed into this package", required=False, ondelete='cascade'),
        'date': fields.datetime('Date', required=True),
        'owner_id': fields.many2one('res.partner', 'Owner', help="Owner of the quants"),
        #'update_cost': fields.boolean('Need cost update'),
        'cost': fields.float("Cost", help="Unit Cost for this product line"),
        'currency': fields.many2one('res.currency', string="Currency", help="Currency in which Unit cost is expressed", ondelete='CASCADE'),
        'linked_move_operation_ids': fields.one2many('stock.move.operation.link', 'operation_id', string='Linked Moves', readonly=True, help='Moves impacted by this operation for the computation of the remaining quantities'),
        'remaining_qty': fields.function(_get_remaining_qty, type='float', digits = 0, string="Remaining Qty", help="Remaining quantity in default UoM according to moves matched with this operation. "),
        'location_id': fields.many2one('stock.location', 'Source Location', required=True),
        'location_dest_id': fields.many2one('stock.location', 'Destination Location', required=True),
        'processed': fields.selection([('true','Yes'), ('false','No')],'Has been processed?', required=True),
    }

    _defaults = {
        'date': fields.date.context_today,
        'qty_done': 0,
        'processed': lambda *a: 'false',
    }

    def write(self, cr, uid, ids, vals, context=None):
        context = context or {}
        res = super(stock_pack_operation, self).write(cr, uid, ids, vals, context=context)
        if isinstance(ids, (int, long)):
            ids = [ids]
        if not context.get("no_recompute"):
            pickings = vals.get('picking_id') and [vals['picking_id']] or list(set([x.picking_id.id for x in self.browse(cr, uid, ids, context=context)]))
            self.pool.get("stock.picking").do_recompute_remaining_quantities(cr, uid, pickings, context=context)
        return res

    def create(self, cr, uid, vals, context=None):
        context = context or {}
        res_id = super(stock_pack_operation, self).create(cr, uid, vals, context=context)
        if vals.get("picking_id") and not context.get("no_recompute"):
            self.pool.get("stock.picking").do_recompute_remaining_quantities(cr, uid, [vals['picking_id']], context=context)
        return res_id

    def action_drop_down(self, cr, uid, ids, context=None):
        ''' Used by barcode interface to say that pack_operation has been moved from src location 
            to destination location, if qty_done is less than product_qty than we have to split the
            operation in two to process the one with the qty moved
        '''
        processed_ids = []
        move_obj = self.pool.get("stock.move")
        for pack_op in self.browse(cr, uid, ids, context=None):
            if pack_op.product_id and pack_op.location_id and pack_op.location_dest_id:
                move_obj.check_tracking_product(cr, uid, pack_op.product_id, pack_op.lot_id.id, pack_op.location_id, pack_op.location_dest_id, context=context)
            op = pack_op.id
            if pack_op.qty_done < pack_op.product_qty:
                # we split the operation in two
                op = self.copy(cr, uid, pack_op.id, {'product_qty': pack_op.qty_done, 'qty_done': pack_op.qty_done}, context=context)
                self.write(cr, uid, [pack_op.id], {'product_qty': pack_op.product_qty - pack_op.qty_done, 'qty_done': 0}, context=context)
            processed_ids.append(op)
        self.write(cr, uid, processed_ids, {'processed': 'true'}, context=context)

    def create_and_assign_lot(self, cr, uid, id, name, context=None):
        ''' Used by barcode interface to create a new lot and assign it to the operation
        '''
        obj = self.browse(cr,uid,id,context)
        product_id = obj.product_id.id
        val = {'product_id': product_id}
        new_lot_id = False
        if name:
            lots = self.pool.get('stock.production.lot').search(cr, uid, ['&', ('name', '=', name), ('product_id', '=', product_id)], context=context)
            if lots:
                new_lot_id = lots[0]
            val.update({'name': name})

        if not new_lot_id:
            new_lot_id = self.pool.get('stock.production.lot').create(cr, uid, val, context=context)
        self.write(cr, uid, id, {'lot_id': new_lot_id}, context=context)

    def _search_and_increment(self, cr, uid, picking_id, domain, filter_visible=False, visible_op_ids=False, increment=1, context=None):
        '''Search for an operation with given 'domain' in a picking, if it exists increment the qty by the value of increment otherwise create it

        :param domain: list of tuple directly reusable as a domain
        context can receive a key 'current_package_id' with the package to consider for this operation
        returns True
        '''
        if context is None:
            context = {}

        #if current_package_id is given in the context, we increase the number of items in this package
        package_clause = [('result_package_id', '=', context.get('current_package_id', False))]
        existing_operation_ids = self.search(cr, uid, [('picking_id', '=', picking_id)] + domain + package_clause, context=context)
        todo_operation_ids = []
        if existing_operation_ids:
            if filter_visible:
                todo_operation_ids = [val for val in existing_operation_ids if val in visible_op_ids]
            else:
                todo_operation_ids = existing_operation_ids
        if todo_operation_ids:
            #existing operation found for the given domain and picking => increment its quantity
            operation_id = todo_operation_ids[0]
            op_obj = self.browse(cr, uid, operation_id, context=context)
            qty = op_obj.qty_done
            if increment > 0:
                qty += increment 
            elif increment < 0:
                if qty == 0 and op_obj.product_qty == 0:
                    #we have a line with 0 qty set, so delete it
                    self.unlink(cr, uid, [operation_id], context=context)
                    return False
                else:
                    qty = max(0, qty-1)
            self.write(cr, uid, [operation_id], {'qty_done': qty}, context=context)
        else:
            #no existing operation found for the given domain and picking => create a new one
            picking_obj = self.pool.get("stock.picking")
            picking = picking_obj.browse(cr, uid, picking_id, context=context)
            values = {
                'picking_id': picking_id,
                'product_qty': 0,
                'location_id': picking.location_id.id, 
                'location_dest_id': picking.location_dest_id.id,
                'qty_done': increment,
                }
            for key in domain:
                var_name, dummy, value = key
                uom_id = False
                if var_name == 'product_id':
                    uom_id = self.pool.get('product.product').browse(cr, uid, value, context=context).uom_id.id
                update_dict = {var_name: value}
                if uom_id:
                    update_dict['product_uom_id'] = uom_id
                values.update(update_dict)
            operation_id = self.create(cr, uid, values, context=context)
        return operation_id


class stock_move_operation_link(osv.osv):
    """
    Table making the link between stock.moves and stock.pack.operations to compute the remaining quantities on each of these objects
    """
    _name = "stock.move.operation.link"
    _description = "Link between stock moves and pack operations"

    _columns = {
        'qty': fields.float('Quantity', help="Quantity of products to consider when talking about the contribution of this pack operation towards the remaining quantity of the move (and inverse). Given in the product main uom."),
        'operation_id': fields.many2one('stock.pack.operation', 'Operation', required=True, ondelete="cascade"),
        'move_id': fields.many2one('stock.move', 'Move', required=True, ondelete="cascade"),
        'reserved_quant_id': fields.many2one('stock.quant', 'Reserved Quant', help="Technical field containing the quant that created this link between an operation and a stock move. Used at the stock_move_obj.action_done() time to avoid seeking a matching quant again"),
    }

    def get_specific_domain(self, cr, uid, record, context=None):
        '''Returns the specific domain to consider for quant selection in action_assign() or action_done() of stock.move,
        having the record given as parameter making the link between the stock move and a pack operation'''

        op = record.operation_id
        domain = []
        if op.package_id and op.product_id:
            #if removing a product from a box, we restrict the choice of quants to this box
            domain.append(('package_id', '=', op.package_id.id))
        elif op.package_id:
            #if moving a box, we allow to take everything from inside boxes as well
            domain.append(('package_id', 'child_of', [op.package_id.id]))
        else:
            #if not given any information about package, we don't open boxes
            domain.append(('package_id', '=', False))
        #if lot info is given, we restrict choice to this lot otherwise we can take any
        if op.lot_id:
            domain.append(('lot_id', '=', op.lot_id.id))
        #if owner info is given, we restrict to this owner otherwise we restrict to no owner
        if op.owner_id:
            domain.append(('owner_id', '=', op.owner_id.id))
        else:
            domain.append(('owner_id', '=', False))
        return domain

class stock_warehouse_orderpoint(osv.osv):
    """
    Defines Minimum stock rules.
    """
    _name = "stock.warehouse.orderpoint"
    _description = "Minimum Inventory Rule"

    def subtract_procurements_from_orderpoints(self, cr, uid, orderpoint_ids, context=None):
        '''This function returns quantity of product that needs to be deducted from the orderpoint computed quantity because there's already a procurement created with aim to fulfill it.
        '''

        cr.execute("""select op.id, p.id, p.product_uom, p.product_qty, pt.uom_id, sm.product_qty from procurement_order as p left join stock_move as sm ON sm.procurement_id = p.id,
                                    stock_warehouse_orderpoint op, product_product pp, product_template pt
                                WHERE p.orderpoint_id = op.id AND p.state not in ('done', 'cancel') AND (sm.state IS NULL OR sm.state not in ('draft'))
                                AND pp.id = p.product_id AND pp.product_tmpl_id = pt.id
                                AND op.id IN %s
                                ORDER BY op.id, p.id
                    """, (tuple(orderpoint_ids),))
        results = cr.fetchall()
        current_proc = False
        current_op = False
        uom_obj = self.pool.get("product.uom")
        op_qty = 0
        res = dict.fromkeys(orderpoint_ids, 0.0)
        for move_result in results:
            op = move_result[0]
            if current_op != op:
                if current_op:
                    res[current_op] = op_qty
                current_op = op
                op_qty = 0
            proc = move_result[1]
            if proc != current_proc:
                op_qty += uom_obj._compute_qty(cr, uid, move_result[2], move_result[3], move_result[4], round=False)
                current_proc = proc
            if move_result[5]: #If a move is associated (is move qty)
                op_qty -= move_result[5]
        if current_op:
            res[current_op] = op_qty
        return res

    def _check_product_uom(self, cr, uid, ids, context=None):
        '''
        Check if the UoM has the same category as the product standard UoM
        '''
        if not context:
            context = {}

        for rule in self.browse(cr, uid, ids, context=context):
            if rule.product_id.uom_id.category_id.id != rule.product_uom.category_id.id:
                return False
        return True

    def action_view_proc_to_process(self, cr, uid, ids, context=None):
        act_obj = self.pool.get('ir.actions.act_window')
        mod_obj = self.pool.get('ir.model.data')
        proc_ids = self.pool.get('procurement.order').search(cr, uid, [('orderpoint_id', 'in', ids), ('state', 'not in', ('done', 'cancel'))], context=context)
        result = mod_obj.get_object_reference(cr, uid, 'procurement', 'do_view_procurements')
        if not result:
            return False

        result = act_obj.read(cr, uid, [result[1]], context=context)[0]
        result['domain'] = "[('id', 'in', [" + ','.join(map(str, proc_ids)) + "])]"
        return result

    _columns = {
        'name': fields.char('Name', required=True, copy=False),
        'active': fields.boolean('Active', help="If the active field is set to False, it will allow you to hide the orderpoint without removing it."),
        'logic': fields.selection([('max', 'Order to Max'), ('price', 'Best price (not yet active!)')], 'Reordering Mode', required=True),
        'warehouse_id': fields.many2one('stock.warehouse', 'Warehouse', required=True, ondelete="cascade"),
        'location_id': fields.many2one('stock.location', 'Location', required=True, ondelete="cascade"),
        'product_id': fields.many2one('product.product', 'Product', required=True, ondelete='cascade', domain=[('type', '=', 'product')]),
        'product_uom': fields.related('product_id', 'uom_id', type='many2one', relation='product.uom', string='Product Unit of Measure', readonly=True, required=True),
        'product_min_qty': fields.float('Minimum Quantity', required=True,
            digits_compute=dp.get_precision('Product Unit of Measure'),
            help="When the virtual stock goes below the Min Quantity specified for this field, Odoo generates "\
            "a procurement to bring the forecasted quantity to the Max Quantity."),
        'product_max_qty': fields.float('Maximum Quantity', required=True,
            digits_compute=dp.get_precision('Product Unit of Measure'),
            help="When the virtual stock goes below the Min Quantity, Odoo generates "\
            "a procurement to bring the forecasted quantity to the Quantity specified as Max Quantity."),
        'qty_multiple': fields.float('Qty Multiple', required=True,
            digits_compute=dp.get_precision('Product Unit of Measure'),
            help="The procurement quantity will be rounded up to this multiple.  If it is 0, the exact quantity will be used.  "),
        'procurement_ids': fields.one2many('procurement.order', 'orderpoint_id', 'Created Procurements'),
        'group_id': fields.many2one('procurement.group', 'Procurement Group', help="Moves created through this orderpoint will be put in this procurement group. If none is given, the moves generated by procurement rules will be grouped into one big picking.", copy=False),
        'company_id': fields.many2one('res.company', 'Company', required=True),
    }
    _defaults = {
        'active': lambda *a: 1,
        'logic': lambda *a: 'max',
        'qty_multiple': lambda *a: 1,
        'name': lambda self, cr, uid, context: self.pool.get('ir.sequence').next_by_code(cr, uid, 'stock.orderpoint') or '',
        'product_uom': lambda self, cr, uid, context: context.get('product_uom', False),
        'company_id': lambda self, cr, uid, context: self.pool.get('res.company')._company_default_get(cr, uid, 'stock.warehouse.orderpoint', context=context)
    }
    _sql_constraints = [
        ('qty_multiple_check', 'CHECK( qty_multiple >= 0 )', 'Qty Multiple must be greater than or equal to zero.'),
    ]
    _constraints = [
        (_check_product_uom, 'You have to select a product unit of measure in the same category than the default unit of measure of the product', ['product_id', 'product_uom']),
    ]

    def default_get(self, cr, uid, fields, context=None):
        warehouse_obj = self.pool.get('stock.warehouse')
        res = super(stock_warehouse_orderpoint, self).default_get(cr, uid, fields, context)
        # default 'warehouse_id' and 'location_id'
        if 'warehouse_id' not in res:
            warehouse_ids = res.get('company_id') and warehouse_obj.search(cr, uid, [('company_id', '=', res['company_id'])], limit=1, context=context) or []
            res['warehouse_id'] = warehouse_ids and warehouse_ids[0] or False
        if 'location_id' not in res:
            res['location_id'] = res.get('warehouse_id') and warehouse_obj.browse(cr, uid, res['warehouse_id'], context).lot_stock_id.id or False
        return res

    def onchange_warehouse_id(self, cr, uid, ids, warehouse_id, context=None):
        """ Finds location id for changed warehouse.
        @param warehouse_id: Changed id of warehouse.
        @return: Dictionary of values.
        """
        if warehouse_id:
            w = self.pool.get('stock.warehouse').browse(cr, uid, warehouse_id, context=context)
            v = {'location_id': w.lot_stock_id.id}
            return {'value': v}
        return {}

    def onchange_product_id(self, cr, uid, ids, product_id, context=None):
        """ Finds UoM for changed product.
        @param product_id: Changed id of product.
        @return: Dictionary of values.
        """
        if product_id:
            prod = self.pool.get('product.product').browse(cr, uid, product_id, context=context)
            d = {'product_uom': [('category_id', '=', prod.uom_id.category_id.id)]}
            v = {'product_uom': prod.uom_id.id}
            return {'value': v, 'domain': d}
        return {'domain': {'product_uom': []}}

class stock_picking_type(osv.osv):
    _name = "stock.picking.type"
    _description = "The picking type determines the picking view"
    _order = 'sequence'

    def open_barcode_interface(self, cr, uid, ids, context=None):
        final_url = "/stock/barcode/#action=stock.ui&picking_type_id=" + str(ids[0]) if len(ids) else '0'
        return {'type': 'ir.actions.act_url', 'url': final_url, 'target': 'self'}

    def _get_tristate_values(self, cr, uid, ids, field_name, arg, context=None):
        picking_obj = self.pool.get('stock.picking')
        res = {}
        for picking_type_id in ids:
            #get last 10 pickings of this type
            picking_ids = picking_obj.search(cr, uid, [('picking_type_id', '=', picking_type_id), ('state', '=', 'done')], order='date_done desc', limit=10, context=context)
            tristates = []
            for picking in picking_obj.browse(cr, uid, picking_ids, context=context):
                if picking.date_done > picking.date:
                    tristates.insert(0, {'tooltip': picking.name or '' + ": " + _('Late'), 'value': -1})
                elif picking.backorder_id:
                    tristates.insert(0, {'tooltip': picking.name or '' + ": " + _('Backorder exists'), 'value': 0})
                else:
                    tristates.insert(0, {'tooltip': picking.name or '' + ": " + _('OK'), 'value': 1})
            res[picking_type_id] = json.dumps(tristates)
        return res

    def _get_picking_count(self, cr, uid, ids, field_names, arg, context=None):
        obj = self.pool.get('stock.picking')
        domains = {
            'count_picking_draft': [('state', '=', 'draft')],
            'count_picking_waiting': [('state', '=', 'confirmed')],
            'count_picking_ready': [('state', 'in', ('assigned', 'partially_available'))],
            'count_picking': [('state', 'in', ('assigned', 'waiting', 'confirmed', 'partially_available'))],
            'count_picking_late': [('min_date', '<', time.strftime(DEFAULT_SERVER_DATETIME_FORMAT)), ('state', 'in', ('assigned', 'waiting', 'confirmed', 'partially_available'))],
            'count_picking_backorders': [('backorder_id', '!=', False), ('state', 'in', ('confirmed', 'assigned', 'waiting', 'partially_available'))],
        }
        result = {}
        for field in domains:
            data = obj.read_group(cr, uid, domains[field] +
                [('state', 'not in', ('done', 'cancel')), ('picking_type_id', 'in', ids)],
                ['picking_type_id'], ['picking_type_id'], context=context)
            count = dict(map(lambda x: (x['picking_type_id'] and x['picking_type_id'][0], x['picking_type_id_count']), data))
            for tid in ids:
                result.setdefault(tid, {})[field] = count.get(tid, 0)
        for tid in ids:
            if result[tid]['count_picking']:
                result[tid]['rate_picking_late'] = result[tid]['count_picking_late'] * 100 / result[tid]['count_picking']
                result[tid]['rate_picking_backorders'] = result[tid]['count_picking_backorders'] * 100 / result[tid]['count_picking']
            else:
                result[tid]['rate_picking_late'] = 0
                result[tid]['rate_picking_backorders'] = 0
        return result

    def onchange_picking_code(self, cr, uid, ids, picking_code=False):
        if not picking_code:
            return False
        
        obj_data = self.pool.get('ir.model.data')
        stock_loc = obj_data.xmlid_to_res_id(cr, uid, 'stock.stock_location_stock')
        
        result = {
            'default_location_src_id': stock_loc,
            'default_location_dest_id': stock_loc,
        }
        if picking_code == 'incoming':
            result['default_location_src_id'] = obj_data.xmlid_to_res_id(cr, uid, 'stock.stock_location_suppliers')
        elif picking_code == 'outgoing':
            result['default_location_dest_id'] = obj_data.xmlid_to_res_id(cr, uid, 'stock.stock_location_customers')
        return {'value': result}

    def _get_name(self, cr, uid, ids, field_names, arg, context=None):
        return dict(self.name_get(cr, uid, ids, context=context))

    def name_get(self, cr, uid, ids, context=None):
        """Overides orm name_get method to display 'Warehouse_name: PickingType_name' """
        if context is None:
            context = {}
        if not isinstance(ids, list):
            ids = [ids]
        res = []
        if not ids:
            return res
        for record in self.browse(cr, uid, ids, context=context):
            name = record.name
            if record.warehouse_id:
                name = record.warehouse_id.name + ': ' +name
            if context.get('special_shortened_wh_name'):
                if record.warehouse_id:
                    name = record.warehouse_id.name
                else:
                    name = _('Customer') + ' (' + record.name + ')'
            res.append((record.id, name))
        return res

    def _default_warehouse(self, cr, uid, context=None):
        user = self.pool.get('res.users').browse(cr, uid, uid, context)
        res = self.pool.get('stock.warehouse').search(cr, uid, [('company_id', '=', user.company_id.id)], limit=1, context=context)
        return res and res[0] or False

    _columns = {
        'name': fields.char('Picking Type Name', translate=True, required=True),
        'complete_name': fields.function(_get_name, type='char', string='Name'),
        'color': fields.integer('Color'),
        'sequence': fields.integer('Sequence', help="Used to order the 'All Operations' kanban view"),
        'sequence_id': fields.many2one('ir.sequence', 'Reference Sequence', required=True),
        'default_location_src_id': fields.many2one('stock.location', 'Default Source Location'),
        'default_location_dest_id': fields.many2one('stock.location', 'Default Destination Location'),
        'code': fields.selection([('incoming', 'Suppliers'), ('outgoing', 'Customers'), ('internal', 'Internal')], 'Type of Operation', required=True),
        'return_picking_type_id': fields.many2one('stock.picking.type', 'Picking Type for Returns'),
        'warehouse_id': fields.many2one('stock.warehouse', 'Warehouse', ondelete='cascade'),
        'active': fields.boolean('Active'),

        # Statistics for the kanban view
        'last_done_picking': fields.function(_get_tristate_values,
            type='char',
            string='Last 10 Done Pickings'),

        'count_picking_draft': fields.function(_get_picking_count,
            type='integer', multi='_get_picking_count'),
        'count_picking_ready': fields.function(_get_picking_count,
            type='integer', multi='_get_picking_count'),
        'count_picking': fields.function(_get_picking_count,
            type='integer', multi='_get_picking_count'),
        'count_picking_waiting': fields.function(_get_picking_count,
            type='integer', multi='_get_picking_count'),
        'count_picking_late': fields.function(_get_picking_count,
            type='integer', multi='_get_picking_count'),
        'count_picking_backorders': fields.function(_get_picking_count,
            type='integer', multi='_get_picking_count'),

        'rate_picking_late': fields.function(_get_picking_count,
            type='integer', multi='_get_picking_count'),
        'rate_picking_backorders': fields.function(_get_picking_count,
            type='integer', multi='_get_picking_count'),

        # Barcode nomenclature
        'barcode_nomenclature_id':  fields.many2one('barcode.nomenclature','Barcode Nomenclature', help='A barcode nomenclature'),
    }

    _defaults = {
        'warehouse_id': _default_warehouse,
        'active': True,
    }

class barcode_rule(models.Model):
    _inherit = 'barcode.rule'

    def _get_type_selection(self):
        types = sets.Set(super(barcode_rule,self)._get_type_selection()) 
        types.update([
            ('weight','Weighted Product'),
            ('location','Location'),
            ('lot','Lot'),
            ('package','Package')
        ])
        return list(types)<|MERGE_RESOLUTION|>--- conflicted
+++ resolved
@@ -2995,13 +2995,6 @@
     }
 
     def create(self, cr, uid, values, context=None):
-<<<<<<< HEAD
-        if context is None:
-            context = {}
-        product_obj = self.pool.get('product.product')
-        if 'product_id' in values and not 'product_uom_id' in values:
-            values['product_uom_id'] = product_obj.browse(cr, uid, values.get('product_id'), context=context).uom_id.id
-=======
         product_obj = self.pool.get('product.product')
         dom = [('product_id', '=', values.get('product_id')), ('inventory_id.state', '=', 'confirm'),
                ('location_id', '=', values.get('location_id')), ('partner_id', '=', values.get('partner_id')),
@@ -3011,7 +3004,8 @@
             location = self.pool['stock.location'].browse(cr, uid, values.get('location_id'), context=context)
             product = product_obj.browse(cr, uid, values.get('product_id'), context=context)
             raise Warning(_("You cannot have two inventory adjustements in state 'in Progess' with the same product(%s), same location(%s), same package, same owner and same lot. Please first validate the first inventory adjustement with this product before creating another one.") % (product.name, location.name))
->>>>>>> 3ac46ee3
+        if 'product_id' in values and not 'product_uom_id' in values:
+            values['product_uom_id'] = product_obj.browse(cr, uid, values.get('product_id'), context=context).uom_id.id
         return super(stock_inventory_line, self).create(cr, uid, values, context=context)
 
     def _get_quants(self, cr, uid, line, context=None):
