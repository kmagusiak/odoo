--- conflicted
+++ resolved
@@ -11,12 +11,7 @@
 -
   !record {model: idea.idea, id: idea_idea_0}:
     category_id: idea_category_technical0
-<<<<<<< HEAD
-    comment_ids: That is fine.
-    created_date: '05/13/2010 19:16:26'
-=======
     created_date: '2010-05-13 19:16:26'
->>>>>>> f78c1bd6
     description: I want that Technical presentation are arranged for 1 hours in every
       day.\nso, on that presentation, we can know all things what improvement and development
       are done in our company.\n\n\n\n\n
@@ -37,8 +32,8 @@
 - |
   In order to check voting statistics in real systems I will create 2 new Users "test_idea_user1".
 
-- 
-  !record {model: res.users, id: test_idea_user1}: 
+-
+  !record {model: res.users, id: test_idea_user1}:
     company_id: base.main_company
     context_lang: en_US
     login: test_idea_user1
@@ -46,8 +41,8 @@
     password: test_idea_user1
     groups_id: [ base.group_tool_user, ]
 - |
-  And I will also create user2.    
-- 
+  And I will also create user2.
+-
   !record {model: res.users, id: test_idea_user2}:
     company_id: base.main_company
     context_lang: en_US
@@ -76,8 +71,8 @@
   !python {model: idea.post.vote}: |
     uid2 = ref('test_idea_user2')
     new_id = self.create(cr, uid2, {'vote': 100, 'note': 'We can learn many things from technical presentation'}, {"active_ids": [ref("idea_idea_0")]})
-    self.do_vote(cr, uid2, [new_id], {'active_ids': [ref('idea_idea_0')]})  
-        
+    self.do_vote(cr, uid2, [new_id], {'active_ids': [ref('idea_idea_0')]})
+
 - |
   I can see that the Average score changed in "Average score" field with value 75
 -
