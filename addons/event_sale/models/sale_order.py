--- conflicted
+++ resolved
@@ -9,18 +9,12 @@
     @api.multi
     def action_confirm(self):
         res = super(SaleOrder, self).action_confirm()
-<<<<<<< HEAD
-        # confirm registration if it was free (otherwise it will be confirmed once invoice fully paid)
-        self.order_line._update_registrations(confirm=self.amount_total == 0, cancel_to_draft=False)
-        if any(self.order_line.filtered(lambda line: line.event_id)):
-            return self.env['ir.actions.act_window'].with_context(default_sale_order_id=self.id).for_xml_id('event_sale', 'action_sale_order_event_registration')
-=======
         for order in self:
-            order.order_line._update_registrations(confirm=True)
+            # confirm registration if it was free (otherwise it will be confirmed once invoice fully paid)
+            order.order_line._update_registrations(confirm=order.amount_total == 0, cancel_to_draft=False)
             if any(order.order_line.filtered(lambda line: line.event_id)):
                 return self.env['ir.actions.act_window'].with_context(default_sale_order_id=order.id).for_xml_id(
                     'event_sale', 'action_sale_order_event_registration')
->>>>>>> 0c5cbbe0
         return res
 
 
