--- conflicted
+++ resolved
@@ -99,25 +99,8 @@
 msgstr ""
 
 #. module: caldav
-<<<<<<< HEAD
-#: code:addons/caldav/calendar.py:0
-#, python-format
-msgid "vobject Import Error!"
-msgstr ""
-
-#. module: caldav
-#: code:addons/caldav/calendar.py:0
-#, python-format
-msgid "Please install python-vobject from http://vobject.skyhouseconsulting.com/"
-msgstr ""
-
-#. module: caldav
-#: field:basic.calendar,has_webcal:0
-msgid "WebCal"
-=======
 #: view:calendar.event.export:0
 msgid "Export ICS"
->>>>>>> 1422edad
 msgstr ""
 
 #. module: caldav
