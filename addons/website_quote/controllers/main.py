--- conflicted
+++ resolved
@@ -60,12 +60,8 @@
             'message': message and int(message) or False,
             'option': bool(filter(lambda x: not x.line_id, order.options)),
             'order_valid': (not order.validity_date) or (now <= order.validity_date),
-<<<<<<< HEAD
-            'days_valid': max(days, 0),
+            'days_valid': days,
             'action': action
-=======
-            'days_valid': days,
->>>>>>> 0d591ca6
         }
         return request.website.render('website_quote.so_quotation', values)
 
