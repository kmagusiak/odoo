--- conflicted
+++ resolved
@@ -45,15 +45,10 @@
             <field name="model">hr.analytic.timesheet</field>
             <field name="inherit_id" ref="hr_timesheet.hr_timesheet_line_form"/>
             <field name="arch" type="xml">
-<<<<<<< HEAD
-                <field name="account_id" position="replace">
-                    <field domain="[('type','in',['normal','contract']),('state', '&lt;&gt;', 'close'),('invoice_on_timesheets','=',1)]" name="account_id" on_change="on_change_account_id(account_id, user_id)" context="{'default_invoice_on_timesheets': 1}"/>
-=======
                 <field name="account_id" position="attributes">
-                    <attribute name="domain">[('type','in',['normal','contract']),('state', '&lt;&gt;', 'close'),('use_timesheets','=',1)]</attribute>
+                    <attribute name="domain">[('type','in',['normal','contract']),('state', '!=', 'close'),('invoice_on_timesheets','=',1)]</attribute>
                     <attribute name="on_change">on_change_account_id(account_id, user_id)</attribute>
-                    <attribute name="context">{'default_use_timesheets': 1}</attribute>
->>>>>>> 9333c622
+                    <attribute name="context">{'default_invoice_on_timesheets': 1}</attribute>
                 </field>
             </field>
         </record>
@@ -74,15 +69,10 @@
             <field name="model">hr.analytic.timesheet</field>
             <field name="inherit_id" ref="hr_timesheet.hr_timesheet_line_tree"/>
             <field name="arch" type="xml">
-<<<<<<< HEAD
-                <field name="account_id" position="replace">
-                    <field domain="[('type','in',['normal','contract']),('state', '&lt;&gt;', 'close'),('invoice_on_timesheets','=',1)]" name="account_id" on_change="on_change_account_id(account_id, user_id)" context="{'default_invoice_on_timesheets': 1}"/>
-=======
                 <field name="account_id" position="attributes">
-                    <attribute name="domain">[('type','in',['normal','contract']),('state', '&lt;&gt;', 'close'),('use_timesheets','=',1)]</attribute>
+                    <attribute name="domain">[('type','in',['normal','contract']),('state', '!=', 'close'),('invoice_on_timesheets','=',1)]</attribute>
                     <attribute name="on_change">on_change_account_id(account_id, user_id)</attribute>
-                    <attribute name="context">{'default_use_timesheets': 1}</attribute>
->>>>>>> 9333c622
+                    <attribute name="context">{'default_invoice_on_timesheets': 1}</attribute>
                 </field>
             </field>
         </record>
