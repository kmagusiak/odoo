# -*- coding: utf-8 -*-
# Part of Odoo. See LICENSE file for full copyright and licensing details.


"""
    Object Relational Mapping module:
     * Hierarchical structure
     * Constraints consistency and validation
     * Object metadata depends on its status
     * Optimised processing by complex query (multiple actions at once)
     * Default field values
     * Permissions optimisation
     * Persistent object: DB postgresql
     * Data conversion
     * Multi-level caching system
     * Two different inheritance mechanisms
     * Rich set of field types:
          - classical (varchar, integer, boolean, ...)
          - relational (one2many, many2one, many2many)
          - functional

"""

import datetime

import collections
import dateutil
import functools
import itertools
import io
import logging
import operator
import pytz
import re
import uuid
from collections import defaultdict, MutableMapping, OrderedDict
from contextlib import closing
from inspect import getmembers, currentframe
from operator import attrgetter, itemgetter

import babel.dates
import dateutil.relativedelta
import psycopg2
from lxml import etree
from lxml.builder import E
from psycopg2.extensions import AsIs

import odoo
from . import SUPERUSER_ID
from . import api
from . import tools
from .exceptions import AccessError, MissingError, ValidationError, UserError
from .osv.query import Query
from .tools import frozendict, lazy_classproperty, lazy_property, ormcache, \
                   Collector, LastOrderedSet, OrderedSet, pycompat, groupby
from .tools.config import config
from .tools.func import frame_codeinfo
from .tools.misc import CountingStream, clean_context, DEFAULT_SERVER_DATETIME_FORMAT, DEFAULT_SERVER_DATE_FORMAT
from .tools.safe_eval import safe_eval
from .tools.translate import _
from .tools import date_utils

_logger = logging.getLogger(__name__)
_schema = logging.getLogger(__name__ + '.schema')
_unlink = logging.getLogger(__name__ + '.unlink')

regex_order = re.compile('^(\s*([a-z0-9:_]+|"[a-z0-9:_]+")(\s+(desc|asc))?\s*(,|$))+(?<!,)$', re.I)
regex_object_name = re.compile(r'^[a-z0-9_.]+$')
regex_pg_name = re.compile(r'^[a-z_][a-z0-9_$]*$', re.I)
regex_field_agg = re.compile(r'(\w+)(?::(\w+)(?:\((\w+)\))?)?')

AUTOINIT_RECALCULATE_STORED_FIELDS = 1000

def check_object_name(name):
    """ Check if the given name is a valid model name.

        The _name attribute in osv and osv_memory object is subject to
        some restrictions. This function returns True or False whether
        the given name is allowed or not.

        TODO: this is an approximation. The goal in this approximation
        is to disallow uppercase characters (in some places, we quote
        table/column names and in other not, which leads to this kind
        of errors:

            psycopg2.ProgrammingError: relation "xxx" does not exist).

        The same restriction should apply to both osv and osv_memory
        objects for consistency.

    """
    if regex_object_name.match(name) is None:
        return False
    return True

def raise_on_invalid_object_name(name):
    if not check_object_name(name):
        msg = "The _name attribute %s is not valid." % name
        raise ValueError(msg)

def check_pg_name(name):
    """ Check whether the given name is a valid PostgreSQL identifier name. """
    if not regex_pg_name.match(name):
        raise ValidationError("Invalid characters in table name %r" % name)
    if len(name) > 63:
        raise ValidationError("Table name %r is too long" % name)

# match private methods, to prevent their remote invocation
regex_private = re.compile(r'^(_.*|init)$')

def check_method_name(name):
    """ Raise an ``AccessError`` if ``name`` is a private method name. """
    if regex_private.match(name):
        raise AccessError(_('Private methods (such as %s) cannot be called remotely.') % (name,))

def same_name(f, g):
    """ Test whether functions ``f`` and ``g`` are identical or have the same name """
    return f == g or getattr(f, '__name__', 0) == getattr(g, '__name__', 1)

def fix_import_export_id_paths(fieldname):
    """
    Fixes the id fields in import and exports, and splits field paths
    on '/'.

    :param str fieldname: name of the field to import/export
    :return: split field name
    :rtype: list of str
    """
    fixed_db_id = re.sub(r'([^/])\.id', r'\1/.id', fieldname)
    fixed_external_id = re.sub(r'([^/]):id', r'\1/id', fixed_db_id)
    return fixed_external_id.split('/')


class MetaModel(api.Meta):
    """ The metaclass of all model classes.
        Its main purpose is to register the models per module.
    """

    module_to_models = defaultdict(list)

    def __init__(self, name, bases, attrs):
        if not self._register:
            self._register = True
            super(MetaModel, self).__init__(name, bases, attrs)
            return

        if not hasattr(self, '_module'):
            self._module = self._get_addon_name(self.__module__)

        # Remember which models to instanciate for this module.
        if not self._custom:
            self.module_to_models[self._module].append(self)

        # check for new-api conversion error: leave comma after field definition
        for key, val in attrs.items():
            if type(val) is tuple and len(val) == 1 and isinstance(val[0], Field):
                _logger.error("Trailing comma after field definition: %s.%s", self, key)
            if isinstance(val, Field):
                val.args = dict(val.args, _module=self._module)

    def _get_addon_name(self, full_name):
        # The (OpenERP) module name can be in the ``odoo.addons`` namespace
        # or not. For instance, module ``sale`` can be imported as
        # ``odoo.addons.sale`` (the right way) or ``sale`` (for backward
        # compatibility).
        module_parts = full_name.split('.')
        if len(module_parts) > 2 and module_parts[:2] == ['odoo', 'addons']:
            addon_name = full_name.split('.')[2]
        else:
            addon_name = full_name.split('.')[0]
        return addon_name


class NewId(object):
    """ Pseudo-ids for new records, encapsulating an optional reference. """
    __slots__ = ['ref']

    def __init__(self, ref=None):
        self.ref = ref

    def __bool__(self):
        return False
    __nonzero__ = __bool__

IdType = pycompat.integer_types + pycompat.string_types + (NewId,)


# maximum number of prefetched records
PREFETCH_MAX = 1000

# special columns automatically created by the ORM
LOG_ACCESS_COLUMNS = ['create_uid', 'create_date', 'write_uid', 'write_date']
MAGIC_COLUMNS = ['id'] + LOG_ACCESS_COLUMNS


@pycompat.implements_to_string
class BaseModel(MetaModel('DummyModel', (object,), {'_register': False})):
    """ Base class for Odoo models.

    Odoo models are created by inheriting:

    *   :class:`Model` for regular database-persisted models

    *   :class:`TransientModel` for temporary data, stored in the database but
        automatically vacuumed every so often

    *   :class:`AbstractModel` for abstract super classes meant to be shared by
        multiple inheriting models

    The system automatically instantiates every model once per database. Those
    instances represent the available models on each database, and depend on
    which modules are installed on that database. The actual class of each
    instance is built from the Python classes that create and inherit from the
    corresponding model.

    Every model instance is a "recordset", i.e., an ordered collection of
    records of the model. Recordsets are returned by methods like
    :meth:`~.browse`, :meth:`~.search`, or field accesses. Records have no
    explicit representation: a record is represented as a recordset of one
    record.

    To create a class that should not be instantiated, the _register class
    attribute may be set to False.
    """
    _auto = False               # don't create any database backend
    _register = False           # not visible in ORM registry
    _abstract = True            # whether model is abstract
    _transient = False          # whether model is transient

    _name = None                # the model name
    _description = None         # the model's informal name
    _custom = False             # should be True for custom models only

    _inherit = None             # Python-inherited models ('model' or ['model'])
    _inherits = {}              # inherited models {'parent_model': 'm2o_field'}
    _constraints = []           # Python constraints (old API)

    _table = None               # SQL table name used by model
    _sequence = None            # SQL sequence to use for ID field
    _sql_constraints = []       # SQL constraints [(name, sql_def, message)]

    _rec_name = None            # field to use for labeling records
    _order = 'id'               # default order for searching results
    _parent_name = 'parent_id'  # the many2one field used as parent field
    _parent_store = False       # set to True to compute parent_path field
    _date_name = 'date'         # field to use for default calendar view
    _fold_name = 'fold'         # field to determine folded groups in kanban views

    _needaction = False         # whether the model supports "need actions" (see mail)
    _translate = True           # False disables translations export for this model

    _depends = {}               # dependencies of models backed up by sql views
                                # {model_name: field_names, ...}

    # default values for _transient_vacuum()
    _transient_check_count = 0
    _transient_max_count = lazy_classproperty(lambda _: config.get('osv_memory_count_limit'))
    _transient_max_hours = lazy_classproperty(lambda _: config.get('osv_memory_age_limit'))

    CONCURRENCY_CHECK_FIELD = '__last_update'

    @api.model
    def view_init(self, fields_list):
        """ Override this method to do specific things when a form view is
        opened. This method is invoked by :meth:`~default_get`.
        """
        pass

    @api.model_cr_context
    def _reflect(self):
        """ Reflect the model and its fields in the models 'ir.model' and
        'ir.model.fields'. Also create entries in 'ir.model.data' if the key
        'module' is passed to the context.
        """
        self.env['ir.model']._reflect_model(self)
        self.env['ir.model.fields']._reflect_model(self)
        self.env['ir.model.constraint']._reflect_model(self)
        self.invalidate_cache()

    @api.model
    def _add_field(self, name, field):
        """ Add the given ``field`` under the given ``name`` in the class """
        cls = type(self)
        # add field as an attribute and in cls._fields (for reflection)
        if not isinstance(getattr(cls, name, field), Field):
            _logger.warning("In model %r, field %r overriding existing value", cls._name, name)
        setattr(cls, name, field)
        cls._fields[name] = field

        # basic setup of field
        field.setup_base(self, name)

    @api.model
    def _pop_field(self, name):
        """ Remove the field with the given ``name`` from the model.
            This method should only be used for manual fields.
        """
        cls = type(self)
        field = cls._fields.pop(name, None)
        if hasattr(cls, name):
            delattr(cls, name)
        return field

    @api.model
    def _add_magic_fields(self):
        """ Introduce magic fields on the current class

        * id is a "normal" field (with a specific getter)
        * create_uid, create_date, write_uid and write_date have become
          "normal" fields
        * $CONCURRENCY_CHECK_FIELD is a computed field with its computing
          method defined dynamically. Uses ``str(datetime.datetime.utcnow())``
          to get the same structure as the previous
          ``(now() at time zone 'UTC')::timestamp``::

              # select (now() at time zone 'UTC')::timestamp;
                        timezone
              ----------------------------
               2013-06-18 08:30:37.292809

              >>> str(datetime.datetime.utcnow())
              '2013-06-18 08:31:32.821177'
        """
        def add(name, field):
            """ add ``field`` with the given ``name`` if it does not exist yet """
            if name not in self._fields:
                self._add_field(name, field)

        # cyclic import
        from . import fields

        # this field 'id' must override any other column or field
        self._add_field('id', fields.Id(automatic=True))

        add('display_name', fields.Char(string='Display Name', automatic=True,
            compute='_compute_display_name'))

        if self._log_access:
            add('create_uid', fields.Many2one('res.users', string='Created by', automatic=True))
            add('create_date', fields.Datetime(string='Created on', automatic=True))
            add('write_uid', fields.Many2one('res.users', string='Last Updated by', automatic=True))
            add('write_date', fields.Datetime(string='Last Updated on', automatic=True))
            last_modified_name = 'compute_concurrency_field_with_access'
        else:
            last_modified_name = 'compute_concurrency_field'

        # this field must override any other column or field
        self._add_field(self.CONCURRENCY_CHECK_FIELD, fields.Datetime(
            string='Last Modified on', compute=last_modified_name, automatic=True))

    def compute_concurrency_field(self):
        for record in self:
            record[self.CONCURRENCY_CHECK_FIELD] = odoo.fields.Datetime.now()

    @api.depends('create_date', 'write_date')
    def compute_concurrency_field_with_access(self):
        for record in self:
            record[self.CONCURRENCY_CHECK_FIELD] = \
                record.write_date or record.create_date or odoo.fields.Datetime.now()

    #
    # Goal: try to apply inheritance at the instantiation level and
    #       put objects in the pool var
    #
    @classmethod
    def _build_model(cls, pool, cr):
        """ Instantiate a given model in the registry.

        This method creates or extends a "registry" class for the given model.
        This "registry" class carries inferred model metadata, and inherits (in
        the Python sense) from all classes that define the model, and possibly
        other registry classes.

        """

        # In the simplest case, the model's registry class inherits from cls and
        # the other classes that define the model in a flat hierarchy. The
        # registry contains the instance ``model`` (on the left). Its class,
        # ``ModelClass``, carries inferred metadata that is shared between all
        # the model's instances for this registry only.
        #
        #   class A1(Model):                          Model
        #       _name = 'a'                           / | \
        #                                            A3 A2 A1
        #   class A2(Model):                          \ | /
        #       _inherit = 'a'                      ModelClass
        #                                             /   \
        #   class A3(Model):                      model   recordset
        #       _inherit = 'a'
        #
        # When a model is extended by '_inherit', its base classes are modified
        # to include the current class and the other inherited model classes.
        # Note that we actually inherit from other ``ModelClass``, so that
        # extensions to an inherited model are immediately visible in the
        # current model class, like in the following example:
        #
        #   class A1(Model):
        #       _name = 'a'                           Model
        #                                            / / \ \
        #   class B1(Model):                        / A2 A1 \
        #       _name = 'b'                        /   \ /   \
        #                                         B2  ModelA  B1
        #   class B2(Model):                       \    |    /
        #       _name = 'b'                         \   |   /
        #       _inherit = ['a', 'b']                \  |  /
        #                                             ModelB
        #   class A2(Model):
        #       _inherit = 'a'

        # Keep links to non-inherited constraints in cls; this is useful for
        # instance when exporting translations
        cls._local_constraints = cls.__dict__.get('_constraints', [])
        cls._local_sql_constraints = cls.__dict__.get('_sql_constraints', [])

        # determine inherited models
        parents = cls._inherit
        parents = [parents] if isinstance(parents, pycompat.string_types) else (parents or [])

        # determine the model's name
        name = cls._name or (len(parents) == 1 and parents[0]) or cls.__name__

        # all models except 'base' implicitly inherit from 'base'
        if name != 'base':
            parents = list(parents) + ['base']

        # create or retrieve the model's class
        if name in parents:
            if name not in pool:
                raise TypeError("Model %r does not exist in registry." % name)
            ModelClass = pool[name]
            ModelClass._build_model_check_base(cls)
            check_parent = ModelClass._build_model_check_parent
        else:
            ModelClass = type(name, (BaseModel,), {
                '_name': name,
                '_register': False,
                '_original_module': cls._module,
                '_inherit_children': OrderedSet(),      # names of children models
                '_inherits_children': set(),            # names of children models
                '_fields': OrderedDict(),               # populated in _setup_base()
            })
            check_parent = cls._build_model_check_parent

        # determine all the classes the model should inherit from
        bases = LastOrderedSet([cls])
        for parent in parents:
            if parent not in pool:
                raise TypeError("Model %r inherits from non-existing model %r." % (name, parent))
            parent_class = pool[parent]
            if parent == name:
                for base in parent_class.__bases__:
                    bases.add(base)
            else:
                check_parent(cls, parent_class)
                bases.add(parent_class)
                parent_class._inherit_children.add(name)
        ModelClass.__bases__ = tuple(bases)

        # determine the attributes of the model's class
        ModelClass._build_model_attributes(pool)

        check_pg_name(ModelClass._table)

        # Transience
        if ModelClass._transient:
            assert ModelClass._log_access, \
                "TransientModels must have log_access turned on, " \
                "in order to implement their access rights policy"

        # link the class to the registry, and update the registry
        ModelClass.pool = pool
        pool[name] = ModelClass

        # backward compatibility: instantiate the model, and initialize it
        model = object.__new__(ModelClass)
        model.__init__(pool, cr)

        return ModelClass

    @classmethod
    def _build_model_check_base(model_class, cls):
        """ Check whether ``model_class`` can be extended with ``cls``. """
        if model_class._abstract and not cls._abstract:
            msg = ("%s transforms the abstract model %r into a non-abstract model. "
                   "That class should either inherit from AbstractModel, or set a different '_name'.")
            raise TypeError(msg % (cls, model_class._name))
        if model_class._transient != cls._transient:
            if model_class._transient:
                msg = ("%s transforms the transient model %r into a non-transient model. "
                       "That class should either inherit from TransientModel, or set a different '_name'.")
            else:
                msg = ("%s transforms the model %r into a transient model. "
                       "That class should either inherit from Model, or set a different '_name'.")
            raise TypeError(msg % (cls, model_class._name))

    @classmethod
    def _build_model_check_parent(model_class, cls, parent_class):
        """ Check whether ``model_class`` can inherit from ``parent_class``. """
        if model_class._abstract and not parent_class._abstract:
            msg = ("In %s, the abstract model %r cannot inherit from the non-abstract model %r.")
            raise TypeError(msg % (cls, model_class._name, parent_class._name))

    @classmethod
    def _build_model_attributes(cls, pool):
        """ Initialize base model attributes. """
        cls._description = cls._name
        cls._table = cls._name.replace('.', '_')
        cls._sequence = None
        cls._log_access = cls._auto
        cls._inherits = {}
        cls._depends = {}
        cls._constraints = {}
        cls._sql_constraints = []

        for base in reversed(cls.__bases__):
            if not getattr(base, 'pool', None):
                # the following attributes are not taken from model classes
                cls._description = base._description or cls._description
                cls._table = base._table or cls._table
                cls._sequence = base._sequence or cls._sequence
                cls._log_access = getattr(base, '_log_access', cls._log_access)

            cls._inherits.update(base._inherits)

            for mname, fnames in base._depends.items():
                cls._depends[mname] = cls._depends.get(mname, []) + fnames

            for cons in base._constraints:
                # cons may override a constraint with the same function name
                cls._constraints[getattr(cons[0], '__name__', id(cons[0]))] = cons

            cls._sql_constraints += base._sql_constraints

        cls._sequence = cls._sequence or (cls._table + '_id_seq')
        cls._constraints = list(cls._constraints.values())

        # update _inherits_children of parent models
        for parent_name in cls._inherits:
            pool[parent_name]._inherits_children.add(cls._name)

        # recompute attributes of _inherit_children models
        for child_name in cls._inherit_children:
            child_class = pool[child_name]
            child_class._build_model_attributes(pool)

    @classmethod
    def _init_constraints_onchanges(cls):
        # store sql constraint error messages
        for (key, _, msg) in cls._sql_constraints:
            cls.pool._sql_error[cls._table + '_' + key] = msg

        # reset properties memoized on cls
        cls._constraint_methods = BaseModel._constraint_methods
        cls._onchange_methods = BaseModel._onchange_methods

    @property
    def _constraint_methods(self):
        """ Return a list of methods implementing Python constraints. """
        def is_constraint(func):
            return callable(func) and hasattr(func, '_constrains')

        cls = type(self)
        methods = []
        for attr, func in getmembers(cls, is_constraint):
            for name in func._constrains:
                field = cls._fields.get(name)
                if not field:
                    _logger.warning("method %s.%s: @constrains parameter %r is not a field name", cls._name, attr, name)
                elif not (field.store or field.inverse or field.inherited):
                    _logger.warning("method %s.%s: @constrains parameter %r is not writeable", cls._name, attr, name)
            methods.append(func)

        # optimization: memoize result on cls, it will not be recomputed
        cls._constraint_methods = methods
        return methods

    @property
    def _onchange_methods(self):
        """ Return a dictionary mapping field names to onchange methods. """
        def is_onchange(func):
            return callable(func) and hasattr(func, '_onchange')

        # collect onchange methods on the model's class
        cls = type(self)
        methods = defaultdict(list)
        for attr, func in getmembers(cls, is_onchange):
            for name in func._onchange:
                if name not in cls._fields:
                    _logger.warning("@onchange%r parameters must be field names", func._onchange)
                methods[name].append(func)

        # add onchange methods to implement "change_default" on fields
        def onchange_default(field, self):
            value = field.convert_to_write(self[field.name], self)
            condition = "%s=%s" % (field.name, value)
            defaults = self.env['ir.default'].get_model_defaults(self._name, condition)
            self.update(defaults)

        for name, field in cls._fields.items():
            if field.change_default:
                methods[name].append(functools.partial(onchange_default, field))

        # optimization: memoize result on cls, it will not be recomputed
        cls._onchange_methods = methods
        return methods

    def __new__(cls):
        # In the past, this method was registering the model class in the server.
        # This job is now done entirely by the metaclass MetaModel.
        return None

    def __init__(self, pool, cr):
        """ Deprecated method to initialize the model. """
        pass

    @api.model
    @ormcache()
    def _is_an_ordinary_table(self):
        return tools.table_kind(self.env.cr, self._table) == 'r'

    def __ensure_xml_id(self, skip=False):
        """ Create missing external ids for records in ``self``, and return an
            iterator of pairs ``(record, xmlid)`` for the records in ``self``.

        :rtype: Iterable[Model, str | None]
        """
        if skip:
            return ((record, None) for record in self)

        if not self:
            return iter([])

        if not self._is_an_ordinary_table():
            raise Exception(
                "You can not export the column ID of model %s, because the "
                "table %s is not an ordinary table."
                % (self._name, self._table))

        modname = '__export__'

        cr = self.env.cr
        cr.execute("""
            SELECT res_id, module, name
            FROM ir_model_data
            WHERE model = %s AND res_id in %s
        """, (self._name, tuple(self.ids)))
        xids = {
            res_id: (module, name)
            for res_id, module, name in cr.fetchall()
        }
        def to_xid(record_id):
            (module, name) = xids[record_id]
            return ('%s.%s' % (module, name)) if module else name

        # create missing xml ids
        missing = self.filtered(lambda r: r.id not in xids)
        if not missing:
            return (
                (record, to_xid(record.id))
                for record in self
            )

        xids.update(
            (r.id, (modname, '%s_%s_%s' % (
                r._table,
                r.id,
                uuid.uuid4().hex[:8],
            )))
            for r in missing
        )
        fields = ['module', 'model', 'name', 'res_id']
        cr.copy_from(io.StringIO(
            u'\n'.join(
                u"%s\t%s\t%s\t%d" % (
                    modname,
                    record._name,
                    xids[record.id][1],
                    record.id,
                )
                for record in missing
            )),
            table='ir_model_data',
            columns=fields,
        )
        self.env['ir.model.data'].invalidate_cache(fnames=fields)

        return (
            (record, to_xid(record.id))
            for record in self
        )

    @api.multi
    def _export_rows(self, fields, *, _is_toplevel_call=True):
        """ Export fields of the records in ``self``.

            :param fields: list of lists of fields to traverse
            :param bool _is_toplevel_call:
                used when recursing, avoid using when calling from outside
            :return: list of lists of corresponding values
        """
        import_compatible = self.env.context.get('import_compat', True)
        lines = []

        def splittor(rs):
            """ Splits the self recordset in batches of 1000 (to avoid
            entire-recordset-prefetch-effects) & removes the previous batch
            from the cache after it's been iterated in full
            """
            for idx in range(0, len(rs), 1000):
                sub = rs[idx:idx+1000]
                for rec in sub:
                    yield rec
                rs.invalidate_cache(ids=sub.ids)
        if not _is_toplevel_call:
            splittor = lambda rs: rs

        # memory stable but ends up prefetching 275 fields (???)
        for record in splittor(self):
            # main line of record, initially empty
            current = [''] * len(fields)
            lines.append(current)

            # list of primary fields followed by secondary field(s)
            primary_done = []

            # process column by column
            for i, path in enumerate(fields):
                if not path:
                    continue

                name = path[0]
                if name in primary_done:
                    continue

                if name == '.id':
                    current[i] = str(record.id)
                elif name == 'id':
                    current[i] = (record._name, record.id)
                else:
                    field = record._fields[name]
                    value = record[name]

                    # this part could be simpler, but it has to be done this way
                    # in order to reproduce the former behavior
                    if not isinstance(value, BaseModel):
                        current[i] = field.convert_to_export(value, record)
                    else:
                        primary_done.append(name)

                        # in import_compat mode, m2m should always be exported as
                        # a comma-separated list of xids in a single cell
                        if import_compatible and field.type == 'many2many' and len(path) > 1 and path[1] == 'id':
                            xml_ids = [xid for _, xid in value.__ensure_xml_id()]
                            current[i] = ','.join(xml_ids) or False
                            continue

                        # recursively export the fields that follow name; use
                        # 'display_name' where no subfield is exported
                        fields2 = [(p[1:] or ['display_name'] if p and p[0] == name else [])
                                   for p in fields]
                        lines2 = value._export_rows(fields2, _is_toplevel_call=False)
                        if lines2:
                            # merge first line with record's main line
                            for j, val in enumerate(lines2[0]):
                                if val or isinstance(val, bool):
                                    current[j] = val
                            # append the other lines at the end
                            lines += lines2[1:]
                        else:
                            current[i] = False

        # if any xid should be exported, only do so at toplevel
        if _is_toplevel_call and any(f[-1] == 'id' for f in fields):
            bymodels = collections.defaultdict(set)
            xidmap = collections.defaultdict(list)
            # collect all the tuples in "lines" (along with their coordinates)
            for i, line in enumerate(lines):
                for j, cell in enumerate(line):
                    if type(cell) is tuple:
                        bymodels[cell[0]].add(cell[1])
                        xidmap[cell].append((i, j))
            # for each model, xid-export everything and inject in matrix
            for model, ids in bymodels.items():
                for record, xid in self.env[model].browse(ids).__ensure_xml_id():
                    for i, j in xidmap.pop((record._name, record.id)):
                        lines[i][j] = xid
            assert not xidmap, "failed to export xids for %s" % ', '.join('{}:{}' % it for it in xidmap.items())

        return lines

    # backward compatibility
    __export_rows = _export_rows

    @api.multi
    def export_data(self, fields_to_export, raw_data=False):
        """ Export fields for selected objects

            :param fields_to_export: list of fields
            :param raw_data: True to return value in native Python type
            :rtype: dictionary with a *datas* matrix

            This method is used when exporting data via client menu
        """
        fields_to_export = [fix_import_export_id_paths(f) for f in fields_to_export]
        if raw_data:
            self = self.with_context(export_raw_data=True)
        return {'datas': self._export_rows(fields_to_export)}

    @api.model
    def load(self, fields, data):
        """
        Attempts to load the data matrix, and returns a list of ids (or
        ``False`` if there was an error and no id could be generated) and a
        list of messages.

        The ids are those of the records created and saved (in database), in
        the same order they were extracted from the file. They can be passed
        directly to :meth:`~read`

        :param fields: list of fields to import, at the same index as the corresponding data
        :type fields: list(str)
        :param data: row-major matrix of data to import
        :type data: list(list(str))
        :returns: {ids: list(int)|False, messages: [Message]}
        """
        # determine values of mode, current_module and noupdate
        mode = self._context.get('mode', 'init')
        current_module = self._context.get('module', '__import__')
        noupdate = self._context.get('noupdate', False)

        # add current module in context for the conversion of xml ids
        self = self.with_context(_import_current_module=current_module)

        cr = self._cr
        cr.execute('SAVEPOINT model_load')

        fields = [fix_import_export_id_paths(f) for f in fields]
        fg = self.fields_get()

        ids = []
        messages = []
        ModelData = self.env['ir.model.data']
        ModelData.clear_caches()

        # list of (xid, vals, info) for records to be created in batch
        batch = []
        batch_xml_ids = set()

        def flush(xml_id=None):
            if not batch:
                return
            if xml_id and xml_id not in batch_xml_ids:
                return

            data_list = [
                dict(xml_id=xid, values=vals, info=info, noupdate=noupdate)
                for xid, vals, info in batch
            ]
            batch.clear()
            batch_xml_ids.clear()

            try:
                cr.execute('SAVEPOINT model_load_save')
            except psycopg2.InternalError as e:
                # broken transaction, exit and hope the source error was
                # already logged
                if not any(message['type'] == 'error' for message in messages):
                    info = data_list[0]['info']
                    messages.append(dict(info, type='error', message=u"Unknown database error: '%s'" % e))
                return

            # try to create in batch
            try:
                recs = self._load_records(data_list, mode == 'update')
                ids.extend(recs.ids)
                cr.execute('RELEASE SAVEPOINT model_load_save')
                return
            except Exception:
                cr.execute('ROLLBACK TO SAVEPOINT model_load_save')

            # try again, this time record by record
            for rec_data in data_list:
                try:
                    cr.execute('SAVEPOINT model_load_save')
                    rec = self._load_records([rec_data], mode == 'update')
                    ids.append(rec.id)
                    cr.execute('RELEASE SAVEPOINT model_load_save')
                except psycopg2.Warning as e:
                    info = rec_data['info']
                    messages.append(dict(info, type='warning', message=str(e)))
                    cr.execute('ROLLBACK TO SAVEPOINT model_load_save')
                except psycopg2.Error as e:
                    info = rec_data['info']
                    messages.append(dict(info, type='error', **PGERROR_TO_OE[e.pgcode](self, fg, info, e)))
                    # Failed to write, log to messages, rollback savepoint (to
                    # avoid broken transaction) and keep going
                    cr.execute('ROLLBACK TO SAVEPOINT model_load_save')
                except Exception as e:
                    info = rec_data['info']
                    message = (_(u'Unknown error during import:') + u' %s: %s' % (type(e), e))
                    moreinfo = _('Resolve other errors first')
                    messages.append(dict(info, type='error', message=message, moreinfo=moreinfo))
                    # Failed for some reason, perhaps due to invalid data supplied,
                    # rollback savepoint and keep going
                    cr.execute('ROLLBACK TO SAVEPOINT model_load_save')

        # make 'flush' available to the methods below, in the case where XMLID
        # resolution fails, for instance
        flush_self = self.with_context(import_flush=flush)
        extracted = flush_self._extract_records(fields, data, log=messages.append)
        converted = flush_self._convert_records(extracted, log=messages.append)

        for id, xid, record, info in converted:
            if xid:
                xid = xid if '.' in xid else "%s.%s" % (current_module, xid)
                batch_xml_ids.update(ModelData._generate_xmlids(xid, self))
            elif id:
                record['id'] = id
            batch.append((xid, record, info))

        flush()
        if any(message['type'] == 'error' for message in messages):
            cr.execute('ROLLBACK TO SAVEPOINT model_load')
            ids = False

        return {'ids': ids, 'messages': messages}

    def _add_fake_fields(self, fields):
        from odoo.fields import Char, Integer
        fields[None] = Char('rec_name')
        fields['id'] = Char('External ID')
        fields['.id'] = Integer('Database ID')
        return fields

    @api.model
    def _extract_records(self, fields_, data, log=lambda a: None):
        """ Generates record dicts from the data sequence.

        The result is a generator of dicts mapping field names to raw
        (unconverted, unvalidated) values.

        For relational fields, if sub-fields were provided the value will be
        a list of sub-records

        The following sub-fields may be set on the record (by key):
        * None is the name_get for the record (to use with name_create/name_search)
        * "id" is the External ID for the record
        * ".id" is the Database ID for the record
        """
        fields = dict(self._fields)
        # Fake fields to avoid special cases in extractor
        fields = self._add_fake_fields(fields)
        # m2o fields can't be on multiple lines so exclude them from the
        # is_relational field rows filter, but special-case it later on to
        # be handled with relational fields (as it can have subfields)
        is_relational = lambda field: fields[field].relational
        get_o2m_values = itemgetter_tuple([
            index
            for index, fnames in enumerate(fields_)
            if fields[fnames[0]].type == 'one2many'
        ])
        get_nono2m_values = itemgetter_tuple([
            index
            for index, fnames in enumerate(fields_)
            if fields[fnames[0]].type != 'one2many'
        ])
        # Checks if the provided row has any non-empty one2many fields
        def only_o2m_values(row):
            return any(get_o2m_values(row)) and not any(get_nono2m_values(row))

        index = 0
        while index < len(data):
            row = data[index]

            # copy non-relational fields to record dict
            record = {fnames[0]: value
                      for fnames, value in pycompat.izip(fields_, row)
                      if not is_relational(fnames[0])}

            # Get all following rows which have relational values attached to
            # the current record (no non-relational values)
            record_span = itertools.takewhile(
                only_o2m_values, itertools.islice(data, index + 1, None))
            # stitch record row back on for relational fields
            record_span = list(itertools.chain([row], record_span))
            for relfield in set(fnames[0] for fnames in fields_ if is_relational(fnames[0])):
                comodel = self.env[fields[relfield].comodel_name]

                # get only cells for this sub-field, should be strictly
                # non-empty, field path [None] is for name_get field
                indices, subfields = pycompat.izip(*((index, fnames[1:] or [None])
                                           for index, fnames in enumerate(fields_)
                                           if fnames[0] == relfield))

                # return all rows which have at least one value for the
                # subfields of relfield
                relfield_data = [it for it in pycompat.imap(itemgetter_tuple(indices), record_span) if any(it)]
                record[relfield] = [
                    subrecord
                    for subrecord, _subinfo in comodel._extract_records(subfields, relfield_data, log=log)
                ]

            yield record, {'rows': {
                'from': index,
                'to': index + len(record_span) - 1,
            }}
            index += len(record_span)

    @api.model
    def _convert_records(self, records, log=lambda a: None):
        """ Converts records from the source iterable (recursive dicts of
        strings) into forms which can be written to the database (via
        self.create or (ir.model.data)._update)

        :returns: a list of triplets of (id, xid, record)
        :rtype: list((int|None, str|None, dict))
        """
        field_names = {name: field.string for name, field in self._fields.items()}
        if self.env.lang:
            field_names.update(self.env['ir.translation'].get_field_string(self._name))

        convert = self.env['ir.fields.converter'].for_model(self)

        def _log(base, record, field, exception):
            type = 'warning' if isinstance(exception, Warning) else 'error'
            # logs the logical (not human-readable) field name for automated
            # processing of response, but injects human readable in message
            exc_vals = dict(base, record=record, field=field_names[field])
            record = dict(base, type=type, record=record, field=field,
                          message=pycompat.text_type(exception.args[0]) % exc_vals)
            if len(exception.args) > 1 and exception.args[1]:
                record.update(exception.args[1])
            log(record)

        stream = CountingStream(records)
        for record, extras in stream:
            # xid
            xid = record.get('id', False)
            # dbid
            dbid = False
            if '.id' in record:
                try:
                    dbid = int(record['.id'])
                except ValueError:
                    # in case of overridden id column
                    dbid = record['.id']
                if not self.search([('id', '=', dbid)]):
                    log(dict(extras,
                        type='error',
                        record=stream.index,
                        field='.id',
                        message=_(u"Unknown database identifier '%s'") % dbid))
                    dbid = False

            converted = convert(record, functools.partial(_log, extras, stream.index))

            yield dbid, xid, converted, dict(extras, record=stream.index)

    @api.multi
    def _validate_fields(self, field_names):
        field_names = set(field_names)

        # old-style constraint methods
        trans = self.env['ir.translation']
        errors = []
        for func, msg, names in self._constraints:
            try:
                # validation must be context-independent; call ``func`` without context
                valid = names and not (set(names) & field_names)
                valid = valid or func(self)
                extra_error = None
            except Exception as e:
                _logger.debug('Exception while validating constraint', exc_info=True)
                valid = False
                extra_error = tools.ustr(e)
            if not valid:
                if callable(msg):
                    res_msg = msg(self)
                    if isinstance(res_msg, tuple):
                        template, params = res_msg
                        res_msg = template % params
                else:
                    res_msg = trans._get_source(self._name, 'constraint', self.env.lang, msg)
                if extra_error:
                    res_msg += "\n\n%s\n%s" % (_('Error details:'), extra_error)
                errors.append(res_msg)
        if errors:
            raise ValidationError('\n'.join(errors))

        # new-style constraint methods
        for check in self._constraint_methods:
            if set(check._constrains) & field_names:
                try:
                    check(self)
                except ValidationError as e:
                    raise
                except Exception as e:
                    raise ValidationError("%s\n\n%s" % (_("Error while validating constraint"), tools.ustr(e)))

    @api.model
    def default_get(self, fields_list):
        """ default_get(fields) -> default_values

        Return default values for the fields in ``fields_list``. Default
        values are determined by the context, user defaults, and the model
        itself.

        :param fields_list: a list of field names
        :return: a dictionary mapping each field name to its corresponding
            default value, if it has one.

        """
        # trigger view init hook
        self.view_init(fields_list)

        defaults = {}
        parent_fields = defaultdict(list)
        ir_defaults = self.env['ir.default'].get_model_defaults(self._name)

        for name in fields_list:
            # 1. look up context
            key = 'default_' + name
            if key in self._context:
                defaults[name] = self._context[key]
                continue

            # 2. look up ir.default
            if name in ir_defaults:
                defaults[name] = ir_defaults[name]
                continue

            field = self._fields.get(name)

            # 3. look up field.default
            if field and field.default:
                defaults[name] = field.default(self)
                continue

            # 4. delegate to parent model
            if field and field.inherited:
                field = field.related_field
                parent_fields[field.model_name].append(field.name)

        # convert default values to the right format
        defaults = self._convert_to_write(defaults)

        # add default values for inherited fields
        for model, names in parent_fields.items():
            defaults.update(self.env[model].default_get(names))

        return defaults

    @api.model
    def fields_get_keys(self):
        return list(self._fields)

    @api.model
    def _rec_name_fallback(self):
        # if self._rec_name is set, it belongs to self._fields
        return self._rec_name or 'id'

    #
    # Override this method if you need a window title that depends on the context
    #
    @api.model
    def view_header_get(self, view_id=None, view_type='form'):
        return False

    @api.model
    def user_has_groups(self, groups):
        """Return true if the user is member of at least one of the groups in
        ``groups``, and is not a member of any of the groups in ``groups``
        preceded by ``!``. Typically used to resolve ``groups`` attribute in
        view and model definitions.

        :param str groups: comma-separated list of fully-qualified group
            external IDs, e.g., ``base.group_user,base.group_system``,
            optionally preceded by ``!``
        :return: True if the current user is a member of one of the given groups
            not preceded by ``!`` and is not member of any of the groups
            preceded by ``!``
        """
        from odoo.http import request
        user = self.env.user

        has_groups = []
        not_has_groups = []
        for group_ext_id in groups.split(','):
            group_ext_id = group_ext_id.strip()
            if group_ext_id[0] == '!':
                not_has_groups.append(group_ext_id[1:])
            else:
                has_groups.append(group_ext_id)

        for group_ext_id in not_has_groups:
            if group_ext_id == 'base.group_no_one':
                # check: the group_no_one is effective in debug mode only
                if user.has_group(group_ext_id) and request and request.debug:
                    return False
            else:
                if user.has_group(group_ext_id):
                    return False

        for group_ext_id in has_groups:
            if group_ext_id == 'base.group_no_one':
                # check: the group_no_one is effective in debug mode only
                if user.has_group(group_ext_id) and request and request.debug:
                    return True
            else:
                if user.has_group(group_ext_id):
                    return True

        return not has_groups

    @api.model
    def _get_default_form_view(self):
        """ Generates a default single-line form view using all fields
        of the current model.

        :returns: a form view as an lxml document
        :rtype: etree._Element
        """
        group = E.group(col="4")
        for fname, field in self._fields.items():
            if field.automatic:
                continue
            elif field.type in ('one2many', 'many2many', 'text', 'html'):
                group.append(E.newline())
                group.append(E.field(name=fname, colspan="4"))
                group.append(E.newline())
            else:
                group.append(E.field(name=fname))
        group.append(E.separator())
        return E.form(E.sheet(group, string=self._description))

    @api.model
    def _get_default_search_view(self):
        """ Generates a single-field search view, based on _rec_name.

        :returns: a tree view as an lxml document
        :rtype: etree._Element
        """
        element = E.field(name=self._rec_name_fallback())
        return E.search(element, string=self._description)

    @api.model
    def _get_default_tree_view(self):
        """ Generates a single-field tree view, based on _rec_name.

        :returns: a tree view as an lxml document
        :rtype: etree._Element
        """
        element = E.field(name=self._rec_name_fallback())
        return E.tree(element, string=self._description)

    @api.model
    def _get_default_activity_view(self):
        """ Generates an empty activity view.

        :returns: a activity view as an lxml document
        :rtype: etree._Element
        """
        return E.activity(string=self._description)

    @api.model
    def _get_default_pivot_view(self):
        """ Generates an empty pivot view.

        :returns: a pivot view as an lxml document
        :rtype: etree._Element
        """
        return E.pivot(string=self._description)

    @api.model
    def _get_default_kanban_view(self):
        """ Generates a single-field kanban view, based on _rec_name.

        :returns: a kanban view as an lxml document
        :rtype: etree._Element
        """

        field = E.field(name=self._rec_name_fallback())
        content_div = E.div(field, {'class': "o_kanban_card_content"})
        card_div = E.div(content_div, {'t-attf-class': "oe_kanban_card oe_kanban_global_click"})
        kanban_box = E.t(card_div, {'t-name': "kanban-box"})
        templates = E.templates(kanban_box)
        return E.kanban(templates, string=self._description)

    @api.model
    def _get_default_graph_view(self):
        """ Generates a single-field graph view, based on _rec_name.

        :returns: a graph view as an lxml document
        :rtype: etree._Element
        """
        element = E.field(name=self._rec_name_fallback())
        return E.graph(element, string=self._description)

    @api.model
    def _get_default_calendar_view(self):
        """ Generates a default calendar view by trying to infer
        calendar fields from a number of pre-set attribute names

        :returns: a calendar view
        :rtype: etree._Element
        """
        def set_first_of(seq, in_, to):
            """Sets the first value of ``seq`` also found in ``in_`` to
            the ``to`` attribute of the ``view`` being closed over.

            Returns whether it's found a suitable value (and set it on
            the attribute) or not
            """
            for item in seq:
                if item in in_:
                    view.set(to, item)
                    return True
            return False

        view = E.calendar(string=self._description)
        view.append(E.field(name=self._rec_name_fallback()))

        if self._date_name not in self._fields:
            date_found = False
            for dt in ['date', 'date_start', 'x_date', 'x_date_start']:
                if dt in self._fields:
                    self._date_name = dt
                    break
            else:
                raise UserError(_("Insufficient fields for Calendar View!"))
        view.set('date_start', self._date_name)

        set_first_of(["user_id", "partner_id", "x_user_id", "x_partner_id"],
                     self._fields, 'color')

        if not set_first_of(["date_stop", "date_end", "x_date_stop", "x_date_end"],
                            self._fields, 'date_stop'):
            if not set_first_of(["date_delay", "planned_hours", "x_date_delay", "x_planned_hours"],
                                self._fields, 'date_delay'):
                raise UserError(_("Insufficient fields to generate a Calendar View for %s, missing a date_stop or a date_delay") % self._name)

        return view

    @api.model
    def load_views(self, views, options=None):
        """ Returns the fields_views of given views, along with the fields of
            the current model, and optionally its filters for the given action.

        :param views: list of [view_id, view_type]
        :param options['toolbar']: True to include contextual actions when loading fields_views
        :param options['load_filters']: True to return the model's filters
        :param options['action_id']: id of the action to get the filters
        :return: dictionary with fields_views, fields and optionally filters
        """
        options = options or {}
        result = {}

        toolbar = options.get('toolbar')
        result['fields_views'] = {
            v_type: self.fields_view_get(v_id, v_type if v_type != 'list' else 'tree',
                                         toolbar=toolbar if v_type != 'search' else False)
            for [v_id, v_type] in views
        }
        result['fields'] = self.fields_get()

        if options.get('load_filters'):
            result['filters'] = self.env['ir.filters'].get_filters(self._name, options.get('action_id'))


        return result

    @api.model
    def _fields_view_get(self, view_id=None, view_type='form', toolbar=False, submenu=False):
        View = self.env['ir.ui.view']
        result = {
            'model': self._name,
            'field_parent': False,
        }

        # try to find a view_id if none provided
        if not view_id:
            # <view_type>_view_ref in context can be used to overrride the default view
            view_ref_key = view_type + '_view_ref'
            view_ref = self._context.get(view_ref_key)
            if view_ref:
                if '.' in view_ref:
                    module, view_ref = view_ref.split('.', 1)
                    query = "SELECT res_id FROM ir_model_data WHERE model='ir.ui.view' AND module=%s AND name=%s"
                    self._cr.execute(query, (module, view_ref))
                    view_ref_res = self._cr.fetchone()
                    if view_ref_res:
                        view_id = view_ref_res[0]
                else:
                    _logger.warning('%r requires a fully-qualified external id (got: %r for model %s). '
                        'Please use the complete `module.view_id` form instead.', view_ref_key, view_ref,
                        self._name)

            if not view_id:
                # otherwise try to find the lowest priority matching ir.ui.view
                view_id = View.default_view(self._name, view_type)

        if view_id:
            # read the view with inherited views applied
            root_view = View.browse(view_id).read_combined(['id', 'name', 'field_parent', 'type', 'model', 'arch'])
            result['arch'] = root_view['arch']
            result['name'] = root_view['name']
            result['type'] = root_view['type']
            result['view_id'] = root_view['id']
            result['field_parent'] = root_view['field_parent']
            result['base_model'] = root_view['model']
        else:
            # fallback on default views methods if no ir.ui.view could be found
            try:
                arch_etree = getattr(self, '_get_default_%s_view' % view_type)()
                result['arch'] = etree.tostring(arch_etree, encoding='unicode')
                result['type'] = view_type
                result['name'] = 'default'
            except AttributeError:
                raise UserError(_("No default view of type '%s' could be found !") % view_type)
        return result

    @api.model
    def fields_view_get(self, view_id=None, view_type='form', toolbar=False, submenu=False):
        """ fields_view_get([view_id | view_type='form'])

        Get the detailed composition of the requested view like fields, model, view architecture

        :param view_id: id of the view or None
        :param view_type: type of the view to return if view_id is None ('form', 'tree', ...)
        :param toolbar: true to include contextual actions
        :param submenu: deprecated
        :return: dictionary describing the composition of the requested view (including inherited views and extensions)
        :raise AttributeError:
                            * if the inherited view has unknown position to work with other than 'before', 'after', 'inside', 'replace'
                            * if some tag other than 'position' is found in parent view
        :raise Invalid ArchitectureError: if there is view type other than form, tree, calendar, search etc defined on the structure
        """
        View = self.env['ir.ui.view']

        # Get the view arch and all other attributes describing the composition of the view
        result = self._fields_view_get(view_id=view_id, view_type=view_type, toolbar=toolbar, submenu=submenu)

        # Override context for postprocessing
        if view_id and result.get('base_model', self._name) != self._name:
            View = View.with_context(base_model_name=result['base_model'])

        # Apply post processing, groups and modifiers etc...
        xarch, xfields = View.postprocess_and_fields(self._name, etree.fromstring(result['arch']), view_id)
        result['arch'] = xarch
        result['fields'] = xfields

        # Add related action information if aksed
        if toolbar:
            bindings = self.env['ir.actions.actions'].get_bindings(self._name)
            resreport = [action
                         for action in bindings['report']
                         if view_type == 'tree' or not action.get('multi')]
            resaction = [action
                         for action in bindings['action']
                         if view_type == 'tree' or not action.get('multi')]
            resrelate = []
            if view_type == 'form':
                resrelate = bindings['action_form_only']

            for res in itertools.chain(resreport, resaction):
                res['string'] = res['name']

            result['toolbar'] = {
                'print': resreport,
                'action': resaction,
                'relate': resrelate,
            }
        return result

    @api.multi
    def get_formview_id(self, access_uid=None):
        """ Return an view id to open the document ``self`` with. This method is
            meant to be overridden in addons that want to give specific view ids
            for example.

            Optional access_uid holds the user that would access the form view
            id different from the current environment user.
        """
        return False

    @api.multi
    def get_formview_action(self, access_uid=None):
        """ Return an action to open the document ``self``. This method is meant
            to be overridden in addons that want to give specific view ids for
            example.

        An optional access_uid holds the user that will access the document
        that could be different from the current user. """
        view_id = self.sudo().get_formview_id(access_uid=access_uid)
        return {
            'type': 'ir.actions.act_window',
            'res_model': self._name,
            'view_type': 'form',
            'view_mode': 'form',
            'views': [(view_id, 'form')],
            'target': 'current',
            'res_id': self.id,
            'context': dict(self._context),
        }

    @api.multi
    def get_access_action(self, access_uid=None):
        """ Return an action to open the document. This method is meant to be
        overridden in addons that want to give specific access to the document.
        By default it opens the formview of the document.

        An optional access_uid holds the user that will access the document
        that could be different from the current user.
        """
        return self[0].get_formview_action(access_uid=access_uid)

    @api.model
    def search_count(self, args):
        """ search_count(args) -> int

        Returns the number of records in the current model matching :ref:`the
        provided domain <reference/orm/domains>`.
        """
        res = self.search(args, count=True)
        return res if isinstance(res, pycompat.integer_types) else len(res)

    @api.model
    @api.returns('self',
        upgrade=lambda self, value, args, offset=0, limit=None, order=None, count=False: value if count else self.browse(value),
        downgrade=lambda self, value, args, offset=0, limit=None, order=None, count=False: value if count else value.ids)
    def search(self, args, offset=0, limit=None, order=None, count=False):
        """ search(args[, offset=0][, limit=None][, order=None][, count=False])

        Searches for records based on the ``args``
        :ref:`search domain <reference/orm/domains>`.

        :param args: :ref:`A search domain <reference/orm/domains>`. Use an empty
                     list to match all records.
        :param int offset: number of results to ignore (default: none)
        :param int limit: maximum number of records to return (default: all)
        :param str order: sort string
        :param bool count: if True, only counts and returns the number of matching records (default: False)
        :returns: at most ``limit`` records matching the search criteria

        :raise AccessError: * if user tries to bypass access rules for read on the requested object.
        """
        res = self._search(args, offset=offset, limit=limit, order=order, count=count)
        return res if count else self.browse(res)

    #
    # display_name, name_get, name_create, name_search
    #

    @api.depends(lambda self: (self._rec_name,) if self._rec_name else ())
    def _compute_display_name(self):
        names = dict(self.name_get())
        for record in self:
            record.display_name = names.get(record.id, False)

    @api.multi
    def name_get(self):
        """ name_get() -> [(id, name), ...]

        Returns a textual representation for the records in ``self``.
        By default this is the value of the ``display_name`` field.

        :return: list of pairs ``(id, text_repr)`` for each records
        :rtype: list(tuple)
        """
        result = []
        name = self._rec_name
        if name in self._fields:
            convert = self._fields[name].convert_to_display_name
            for record in self:
                result.append((record.id, convert(record[name], record)))
        else:
            for record in self:
                result.append((record.id, "%s,%s" % (record._name, record.id)))

        return result

    @api.model
    def name_create(self, name):
        """ name_create(name) -> record

        Create a new record by calling :meth:`~.create` with only one value
        provided: the display name of the new record.

        The new record will be initialized with any default values
        applicable to this model, or provided through the context. The usual
        behavior of :meth:`~.create` applies.

        :param name: display name of the record to create
        :rtype: tuple
        :return: the :meth:`~.name_get` pair value of the created record
        """
        if self._rec_name:
            record = self.create({self._rec_name: name})
            return record.name_get()[0]
        else:
            _logger.warning("Cannot execute name_create, no _rec_name defined on %s", self._name)
            return False

    @api.model
    def name_search(self, name='', args=None, operator='ilike', limit=100):
        """ name_search(name='', args=None, operator='ilike', limit=100) -> records

        Search for records that have a display name matching the given
        ``name`` pattern when compared with the given ``operator``, while also
        matching the optional search domain (``args``).

        This is used for example to provide suggestions based on a partial
        value for a relational field. Sometimes be seen as the inverse
        function of :meth:`~.name_get`, but it is not guaranteed to be.

        This method is equivalent to calling :meth:`~.search` with a search
        domain based on ``display_name`` and then :meth:`~.name_get` on the
        result of the search.

        :param str name: the name pattern to match
        :param list args: optional search domain (see :meth:`~.search` for
                          syntax), specifying further restrictions
        :param str operator: domain operator for matching ``name``, such as
                             ``'like'`` or ``'='``.
        :param int limit: optional max number of records to return
        :rtype: list
        :return: list of pairs ``(id, text_repr)`` for all matching records.
        """
        return self._name_search(name, args, operator, limit=limit)

    @api.model
    def _name_search(self, name='', args=None, operator='ilike', limit=100, name_get_uid=None):
        # private implementation of name_search, allows passing a dedicated user
        # for the name_get part to solve some access rights issues
        args = list(args or [])
        # optimize out the default criterion of ``ilike ''`` that matches everything
        if not self._rec_name:
            _logger.warning("Cannot execute name_search, no _rec_name defined on %s", self._name)
        elif not (name == '' and operator == 'ilike'):
            args += [(self._rec_name, operator, name)]
        access_rights_uid = name_get_uid or self._uid
        ids = self._search(args, limit=limit, access_rights_uid=access_rights_uid)
        recs = self.browse(ids)
        return lazy_name_get(recs.sudo(access_rights_uid))

    @api.model
    def _add_missing_default_values(self, values):
        # avoid overriding inherited values when parent is set
        avoid_models = {
            parent_model
            for parent_model, parent_field in self._inherits.items()
            if parent_field in values
        }

        # compute missing fields
        missing_defaults = {
            name
            for name, field in self._fields.items()
            if name not in values
            if self._log_access and name not in MAGIC_COLUMNS
            if not (field.inherited and field.related_field.model_name in avoid_models)
        }

        if not missing_defaults:
            return values

        # override defaults with the provided values, never allow the other way around
        defaults = self.default_get(list(missing_defaults))
        for name, value in defaults.items():
            if self._fields[name].type == 'many2many' and value and isinstance(value[0], pycompat.integer_types):
                # convert a list of ids into a list of commands
                defaults[name] = [(6, 0, value)]
            elif self._fields[name].type == 'one2many' and value and isinstance(value[0], dict):
                # convert a list of dicts into a list of commands
                defaults[name] = [(0, 0, x) for x in value]
        defaults.update(values)
        return defaults

    @classmethod
    def clear_caches(cls):
        """ Clear the caches

        This clears the caches associated to methods decorated with
        ``tools.ormcache`` or ``tools.ormcache_multi``.
        """
        cls.pool._clear_cache()

    @api.model
    def _read_group_fill_results(self, domain, groupby, remaining_groupbys,
                                 aggregated_fields, count_field,
                                 read_group_result, read_group_order=None):
        """Helper method for filling in empty groups for all possible values of
           the field being grouped by"""
        field = self._fields[groupby]
        if not field.group_expand:
            return read_group_result

        # field.group_expand is the name of a method that returns the groups
        # that we want to display for this field, in the form of a recordset or
        # a list of values (depending on the type of the field). This is useful
        # to implement kanban views for instance, where some columns should be
        # displayed even if they don't contain any record.

        # determine all groups that should be returned
        values = [line[groupby] for line in read_group_result if line[groupby]]

        if field.relational:
            # groups is a recordset; determine order on groups's model
            groups = self.env[field.comodel_name].browse([value[0] for value in values])
            order = groups._order
            if read_group_order == groupby + ' desc':
                order = tools.reverse_order(order)
            groups = getattr(self, field.group_expand)(groups, domain, order)
            groups = groups.sudo()
            values = lazy_name_get(groups)
            value2key = lambda value: value and value[0]

        else:
            # groups is a list of values
            values = getattr(self, field.group_expand)(values, domain, None)
            if read_group_order == groupby + ' desc':
                values.reverse()
            value2key = lambda value: value

        # Merge the current results (list of dicts) with all groups. Determine
        # the global order of results groups, which is supposed to be in the
        # same order as read_group_result (in the case of a many2one field).
        result = OrderedDict((value2key(value), {}) for value in values)

        # fill in results from read_group_result
        for line in read_group_result:
            key = value2key(line[groupby])
            if not result.get(key):
                result[key] = line
            else:
                result[key][count_field] = line[count_field]

        # fill in missing results from all groups
        for value in values:
            key = value2key(value)
            if not result[key]:
                line = dict.fromkeys(aggregated_fields, False)
                line[groupby] = value
                line[groupby + '_count'] = 0
                line['__domain'] = [(groupby, '=', key)] + domain
                if remaining_groupbys:
                    line['__context'] = {'group_by': remaining_groupbys}
                result[key] = line

        # add folding information if present
        if field.relational and groups._fold_name in groups._fields:
            fold = {group.id: group[groups._fold_name]
                    for group in groups.browse([key for key in result if key])}
            for key, line in result.items():
                line['__fold'] = fold.get(key, False)

        return list(result.values())

    @api.model
    def _read_group_fill_temporal(self, data, groupby, aggregated_fields, annotated_groupbys,
                                  interval=dateutil.relativedelta.relativedelta(months=1)):
        """Helper method for filling date/datetime 'holes' in a result set.

        We are in a use case where data are grouped by a date field (typically
        months but it could be any other interval) and displayed in a chart.

        Assume we group records by month, and we only have data for August,
        September and December. By default, plotting the result gives something
        like:
                                                ___
                                      ___      |   |
                                     |   |     |   |
                                     |   | ___ |   |
                                     |   ||   ||   |
                                     |___||___||___|
                                      Aug  Sep  Dec

        The problem is that December data follows immediately September data,
        which is misleading for the user. Adding explicit zeroes for missing data
        gives something like:
                                                     ___
                                 ___                |   |
                                |   |               |   |
                                |   | ___           |   |
                                |   ||   |          |   |
                                |___||___| ___  ___ |___|
                                 Aug  Sep  Oct  Nov  Dec

        :param list data: the data containing groups
        :param list groupby: name of the first group by
        :param aggregated_fields list: list of aggregated fields in the query
        :param relativedelta interval: interval between to temporal groups
                expressed as a relativedelta month by default
        :rtype: list
        :return: list
        """
        first_a_gby = annotated_groupbys[0]
        if not data:
            return data
        if first_a_gby['type'] not in ('date', 'datetime'):
            return data
        interval = first_a_gby['interval']
        groupby_name = groupby[0]

        # existing non null datetimes
        existing = [d[groupby_name] for d in data if d[groupby_name]]

        if len(existing) < 2:
            return data

        # assumption: existing data is sorted by field 'groupby_name'
        first, last = existing[0], existing[-1]

        empty_item = {'id': False, (groupby_name.split(':')[0] + '_count'): 0}
        empty_item.update({key: False for key in aggregated_fields})
        empty_item.update({key: False for key in [group['field'] for group in annotated_groupbys[1:]]})

        grouped_data = collections.defaultdict(list)
        for d in data:
            grouped_data[d[groupby_name]].append(d)

        result = []

        for dt in date_utils.date_range(first, last, interval):
            result.extend(grouped_data[dt] or [dict(empty_item, **{groupby_name: dt})])

        if False in grouped_data:
            result.extend(grouped_data[False])

        return result

    @api.model
    def _read_group_prepare(self, orderby, aggregated_fields, annotated_groupbys, query):
        """
        Prepares the GROUP BY and ORDER BY terms for the read_group method. Adds the missing JOIN clause
        to the query if order should be computed against m2o field. 
        :param orderby: the orderby definition in the form "%(field)s %(order)s"
        :param aggregated_fields: list of aggregated fields in the query
        :param annotated_groupbys: list of dictionaries returned by _read_group_process_groupby
                These dictionaries contains the qualified name of each groupby
                (fully qualified SQL name for the corresponding field),
                and the (non raw) field name.
        :param osv.Query query: the query under construction
        :return: (groupby_terms, orderby_terms)
        """
        orderby_terms = []
        groupby_terms = [gb['qualified_field'] for gb in annotated_groupbys]
        if not orderby:
            return groupby_terms, orderby_terms

        self._check_qorder(orderby)

        # when a field is grouped as 'foo:bar', both orderby='foo' and
        # orderby='foo:bar' generate the clause 'ORDER BY "foo:bar"'
        groupby_fields = {
            gb[key]: gb['groupby']
            for gb in annotated_groupbys
            for key in ('field', 'groupby')
        }
        for order_part in orderby.split(','):
            order_split = order_part.split()
            order_field = order_split[0]
            if order_field == 'id' or order_field in groupby_fields:
                if self._fields[order_field.split(':')[0]].type == 'many2one':
                    order_clause = self._generate_order_by(order_part, query).replace('ORDER BY ', '')
                    if order_clause:
                        orderby_terms.append(order_clause)
                        groupby_terms += [order_term.split()[0] for order_term in order_clause.split(',')]
                else:
                    order_split[0] = '"%s"' % groupby_fields.get(order_field, order_field)
                    orderby_terms.append(' '.join(order_split))
            elif order_field in aggregated_fields:
                order_split[0] = '"%s"' % order_field
                orderby_terms.append(' '.join(order_split))
            else:
                # Cannot order by a field that will not appear in the results (needs to be grouped or aggregated)
                _logger.warn('%s: read_group order by `%s` ignored, cannot sort on empty columns (not grouped/aggregated)',
                             self._name, order_part)

        return groupby_terms, orderby_terms

    @api.model
    def _read_group_process_groupby(self, gb, query):
        """
            Helper method to collect important information about groupbys: raw
            field name, type, time information, qualified name, ...
        """
        split = gb.split(':')
        field_type = self._fields[split[0]].type
        gb_function = split[1] if len(split) == 2 else None
        temporal = field_type in ('date', 'datetime')
        tz_convert = field_type == 'datetime' and self._context.get('tz') in pytz.all_timezones
        qualified_field = self._inherits_join_calc(self._table, split[0], query)
        if temporal:
            display_formats = {
                # Careful with week/year formats:
                #  - yyyy (lower) must always be used, *except* for week+year formats
                #  - YYYY (upper) must always be used for week+year format
                #         e.g. 2006-01-01 is W52 2005 in some locales (de_DE),
                #                         and W1 2006 for others
                #
                # Mixing both formats, e.g. 'MMM YYYY' would yield wrong results,
                # such as 2006-01-01 being formatted as "January 2005" in some locales.
                # Cfr: http://babel.pocoo.org/en/latest/dates.html#date-fields
                'hour': 'hh:00 dd MMM',
                'day': 'dd MMM yyyy', # yyyy = normal year
                'week': "'W'w YYYY",  # w YYYY = ISO week-year
                'month': 'MMMM yyyy',
                'quarter': 'QQQ yyyy',
                'year': 'yyyy',
            }
            time_intervals = {
                'hour': dateutil.relativedelta.relativedelta(hours=1),
                'day': dateutil.relativedelta.relativedelta(days=1),
                'week': datetime.timedelta(days=7),
                'month': dateutil.relativedelta.relativedelta(months=1),
                'quarter': dateutil.relativedelta.relativedelta(months=3),
                'year': dateutil.relativedelta.relativedelta(years=1)
            }
            if tz_convert:
                qualified_field = "timezone('%s', timezone('UTC',%s))" % (self._context.get('tz', 'UTC'), qualified_field)
            qualified_field = "date_trunc('%s', %s::timestamp)" % (gb_function or 'month', qualified_field)
        if field_type == 'boolean':
            qualified_field = "coalesce(%s,false)" % qualified_field
        return {
            'field': split[0],
            'groupby': gb,
            'type': field_type, 
            'display_format': display_formats[gb_function or 'month'] if temporal else None,
            'interval': time_intervals[gb_function or 'month'] if temporal else None,                
            'tz_convert': tz_convert,
            'qualified_field': qualified_field,
        }

    @api.model
    def _read_group_prepare_data(self, key, value, groupby_dict):
        """
            Helper method to sanitize the data received by read_group. The None
            values are converted to False, and the date/datetime are formatted,
            and corrected according to the timezones.
        """
        value = False if value is None else value
        gb = groupby_dict.get(key)
        if gb and gb['type'] in ('date', 'datetime') and value:
            if isinstance(value, pycompat.string_types):
                dt_format = DEFAULT_SERVER_DATETIME_FORMAT if gb['type'] == 'datetime' else DEFAULT_SERVER_DATE_FORMAT
                value = datetime.datetime.strptime(value, dt_format)
            if gb['tz_convert']:
                value = pytz.timezone(self._context['tz']).localize(value)
        return value

    @api.model
    def _read_group_format_result(self, data, annotated_groupbys, groupby, domain):
        """
            Helper method to format the data contained in the dictionary data by 
            adding the domain corresponding to its values, the groupbys in the 
            context and by properly formatting the date/datetime values.

        :param data: a single group
        :param annotated_groupbys: expanded grouping metainformation
        :param groupby: original grouping metainformation
        :param domain: original domain for read_group
        """

        sections = []
        for gb in annotated_groupbys:
            ftype = gb['type']
            value = data[gb['groupby']]

            # full domain for this groupby spec
            d = None
            if value:
                if ftype == 'many2one':
                    value = value[0]
                elif ftype in ('date', 'datetime'):
                    locale = self._context.get('lang') or 'en_US'
                    fmt = DEFAULT_SERVER_DATETIME_FORMAT if ftype == 'datetime' else DEFAULT_SERVER_DATE_FORMAT
                    tzinfo = None
                    range_start = value
                    range_end = value + gb['interval']
                    # value from postgres is in local tz (so range is
                    # considered in local tz e.g. "day" is [00:00, 00:00[
                    # local rather than UTC which could be [11:00, 11:00]
                    # local) but domain and raw value should be in UTC
                    if gb['tz_convert']:
                        tzinfo = range_start.tzinfo
                        range_start = range_start.astimezone(pytz.utc)
                        range_end = range_end.astimezone(pytz.utc)

                    range_start = range_start.strftime(fmt)
                    range_end = range_end.strftime(fmt)
                    if ftype == 'datetime':
                        label = babel.dates.format_datetime(
                            value, format=gb['display_format'],
                            tzinfo=tzinfo, locale=locale
                        )
                    else:
                        label = babel.dates.format_date(
                            value, format=gb['display_format'],
                            locale=locale
                        )
                    data[gb['groupby']] = ('%s/%s' % (range_start, range_end), label)
                    d = [
                        '&',
                        (gb['field'], '>=', range_start),
                        (gb['field'], '<', range_end),
                    ]

            if d is None:
                d = [(gb['field'], '=', value)]
            sections.append(d)
        sections.append(domain)

        data['__domain'] = expression.AND(sections)
        if len(groupby) - len(annotated_groupbys) >= 1:
            data['__context'] = { 'group_by': groupby[len(annotated_groupbys):]}
        del data['id']
        return data

    @api.model
    def read_group(self, domain, fields, groupby, offset=0, limit=None, orderby=False, lazy=True):
        """
        Get the list of records in list view grouped by the given ``groupby`` fields

        :param domain: list specifying search criteria [['field_name', 'operator', 'value'], ...]
        :param list fields: list of fields present in the list view specified on the object.
                Each element is either 'field' (field name, using the default aggregation),
                or 'field:agg' (aggregate field with aggregation function 'agg'),
                or 'name:agg(field)' (aggregate field with 'agg' and return it as 'name').
                The possible aggregation functions are the ones provided by PostgreSQL
                (https://www.postgresql.org/docs/current/static/functions-aggregate.html)
                and 'count_distinct', with the expected meaning.
        :param list groupby: list of groupby descriptions by which the records will be grouped.  
                A groupby description is either a field (then it will be grouped by that field)
                or a string 'field:groupby_function'.  Right now, the only functions supported
                are 'day', 'week', 'month', 'quarter' or 'year', and they only make sense for 
                date/datetime fields.
        :param int offset: optional number of records to skip
        :param int limit: optional max number of records to return
        :param list orderby: optional ``order by`` specification, for
                             overriding the natural sort ordering of the
                             groups, see also :py:meth:`~osv.osv.osv.search`
                             (supported only for many2one fields currently)
        :param bool lazy: if true, the results are only grouped by the first groupby and the 
                remaining groupbys are put in the __context key.  If false, all the groupbys are
                done in one call.
        :return: list of dictionaries(one dictionary for each record) containing:

                    * the values of fields grouped by the fields in ``groupby`` argument
                    * __domain: list of tuples specifying the search criteria
                    * __context: dictionary with argument like ``groupby``
        :rtype: [{'field_name_1': value, ...]
        :raise AccessError: * if user has no read rights on the requested object
                            * if user tries to bypass access rules for read on the requested object
        """
        result = self._read_group_raw(domain, fields, groupby, offset=offset, limit=limit, orderby=orderby, lazy=lazy)

        groupby = [groupby] if isinstance(groupby, pycompat.string_types) else list(OrderedSet(groupby))
        dt = [
            f for f in groupby
            if self._fields[f.split(':')[0]].type in ('date', 'datetime')    # e.g. 'date:month'
        ]

        # iterate on all results and replace the "full" date/datetime value
        # (range, label) by just the formatted label, in-place
        for group in result:
            for df in dt:
                # could group on a date(time) field which is empty in some
                # records, in which case as with m2o the _raw value will be
                # `False` instead of a (value, label) pair. In that case,
                # leave the `False` value alone
                if group.get(df):
                    group[df] = group[df][1]
        return result

    @api.model
    def _read_group_raw(self, domain, fields, groupby, offset=0, limit=None, orderby=False, lazy=True):
        self.check_access_rights('read')
        query = self._where_calc(domain)
        fields = fields or [f.name for f in self._fields.values() if f.store]

        groupby = [groupby] if isinstance(groupby, pycompat.string_types) else list(OrderedSet(groupby))
        groupby_list = groupby[:1] if lazy else groupby
        annotated_groupbys = [self._read_group_process_groupby(gb, query) for gb in groupby_list]
        groupby_fields = [g['field'] for g in annotated_groupbys]
        order = orderby or ','.join([g for g in groupby_list])
        groupby_dict = {gb['groupby']: gb for gb in annotated_groupbys}

        self._apply_ir_rules(query, 'read')
        for gb in groupby_fields:
            assert gb in self._fields, "Unknown field %r in 'groupby'" % gb
            gb_field = self._fields[gb].base_field
            assert gb_field.store and gb_field.column_type, "Fields in 'groupby' must be regular database-persisted fields (no function or related fields), or function fields with store=True"

        aggregated_fields = []
        select_terms = []

        for fspec in fields:
            if fspec == 'sequence':
                continue

            match = regex_field_agg.match(fspec)
            if not match:
                raise UserError(_("Invalid field specification %r.") % fspec)

            name, func, fname = match.groups()
            if func:
                # we have either 'name:func' or 'name:func(fname)'
                fname = fname or name
                field = self._fields[fname]
                if not (field.base_field.store and field.base_field.column_type):
                    raise UserError(_("Cannot aggregate field %r.") % fname)
                if not func.isidentifier():
                    raise UserError(_("Invalid aggregation function %r.") % func)
            else:
                # we have 'name', retrieve the aggregator on the field
                field = self._fields.get(name)
                if not (field and field.base_field.store and
                        field.base_field.column_type and field.group_operator):
                    continue
                func, fname = field.group_operator, name

            if fname in groupby_fields:
                continue
            if name in aggregated_fields:
                raise UserError(_("Output name %r is used twice.") % name)
            aggregated_fields.append(name)

            expr = self._inherits_join_calc(self._table, fname, query)
            if func.lower() == 'count_distinct':
                term = 'COUNT(DISTINCT %s) AS "%s"' % (expr, name)
            else:
                term = '%s(%s) AS "%s"' % (func, expr, name)
            select_terms.append(term)

        for gb in annotated_groupbys:
            select_terms.append('%s as "%s" ' % (gb['qualified_field'], gb['groupby']))

        groupby_terms, orderby_terms = self._read_group_prepare(order, aggregated_fields, annotated_groupbys, query)
        from_clause, where_clause, where_clause_params = query.get_sql()
        if lazy and (len(groupby_fields) >= 2 or not self._context.get('group_by_no_leaf')):
            count_field = groupby_fields[0] if len(groupby_fields) >= 1 else '_'
        else:
            count_field = '_'
        count_field += '_count'

        prefix_terms = lambda prefix, terms: (prefix + " " + ",".join(terms)) if terms else ''
        prefix_term = lambda prefix, term: ('%s %s' % (prefix, term)) if term else ''

        query = """
            SELECT min("%(table)s".id) AS id, count("%(table)s".id) AS "%(count_field)s" %(extra_fields)s
            FROM %(from)s
            %(where)s
            %(groupby)s
            %(orderby)s
            %(limit)s
            %(offset)s
        """ % {
            'table': self._table,
            'count_field': count_field,
            'extra_fields': prefix_terms(',', select_terms),
            'from': from_clause,
            'where': prefix_term('WHERE', where_clause),
            'groupby': prefix_terms('GROUP BY', groupby_terms),
            'orderby': prefix_terms('ORDER BY', orderby_terms),
            'limit': prefix_term('LIMIT', int(limit) if limit else None),
            'offset': prefix_term('OFFSET', int(offset) if limit else None),
        }
        self._cr.execute(query, where_clause_params)
        fetched_data = self._cr.dictfetchall()

        if not groupby_fields:
            return fetched_data

        self._read_group_resolve_many2one_fields(fetched_data, annotated_groupbys)

        data = [{k: self._read_group_prepare_data(k, v, groupby_dict) for k, v in r.items()} for r in fetched_data]

        if self.env.context.get('fill_temporal') and data:
            data = self._read_group_fill_temporal(data, groupby, aggregated_fields,
                                                  annotated_groupbys)

        result = [self._read_group_format_result(d, annotated_groupbys, groupby, domain) for d in data]

        if lazy:
            # Right now, read_group only fill results in lazy mode (by default).
            # If you need to have the empty groups in 'eager' mode, then the
            # method _read_group_fill_results need to be completely reimplemented
            # in a sane way 
            result = self._read_group_fill_results(
                domain, groupby_fields[0], groupby[len(annotated_groupbys):],
                aggregated_fields, count_field, result, read_group_order=order,
            )
        return result

    def _read_group_resolve_many2one_fields(self, data, fields):
        many2onefields = {field['field'] for field in fields if field['type'] == 'many2one'}
        for field in many2onefields:
            ids_set = {d[field] for d in data if d[field]}
            m2o_records = self.env[self._fields[field].comodel_name].browse(ids_set)
            data_dict = dict(lazy_name_get(m2o_records.sudo()))
            for d in data:
                d[field] = (d[field], data_dict[d[field]]) if d[field] else False

    def _inherits_join_add(self, current_model, parent_model_name, query):
        """
        Add missing table SELECT and JOIN clause to ``query`` for reaching the parent table (no duplicates)
        :param current_model: current model object
        :param parent_model_name: name of the parent model for which the clauses should be added
        :param query: query object on which the JOIN should be added
        """
        inherits_field = current_model._inherits[parent_model_name]
        parent_model = self.env[parent_model_name]
        parent_alias, parent_alias_statement = query.add_join((current_model._table, parent_model._table, inherits_field, 'id', inherits_field), implicit=True)
        return parent_alias

    @api.model
    def _inherits_join_calc(self, alias, fname, query, implicit=True, outer=False):
        """
        Adds missing table select and join clause(s) to ``query`` for reaching
        the field coming from an '_inherits' parent table (no duplicates).

        :param alias: name of the initial SQL alias
        :param fname: name of inherited field to reach
        :param query: query object on which the JOIN should be added
        :return: qualified name of field, to be used in SELECT clause
        """
        # INVARIANT: alias is the SQL alias of model._table in query
        model, field = self, self._fields[fname]
        while field.inherited:
            # retrieve the parent model where field is inherited from
            parent_model = self.env[field.related_field.model_name]
            parent_fname = field.related[0]
            # JOIN parent_model._table AS parent_alias ON alias.parent_fname = parent_alias.id
            parent_alias, _ = query.add_join(
                (alias, parent_model._table, parent_fname, 'id', parent_fname),
                implicit=implicit, outer=outer,
            )
            model, alias, field = parent_model, parent_alias, field.related_field
        # handle the case where the field is translated
        if field.translate is True:
            return model._generate_translated_field(alias, fname, query)
        else:
            return '"%s"."%s"' % (alias, fname)

    @api.model_cr
    def _parent_store_compute(self):
        """ Compute parent_path field from scratch. """
        if not self._parent_store:
            return

        # Each record is associated to a string 'parent_path', that represents
        # the path from the record's root node to the record. The path is made
        # of the node ids suffixed with a slash (see example below). The nodes
        # in the subtree of record are the ones where 'parent_path' starts with
        # the 'parent_path' of record.
        #
        #               a                 node | id | parent_path
        #              / \                  a  | 42 | 42/
        #            ...  b                 b  | 63 | 42/63/
        #                / \                c  | 84 | 42/63/84/
        #               c   d               d  | 85 | 42/63/85/
        #
        # Note: the final '/' is necessary to match subtrees correctly: '42/63'
        # is a prefix of '42/630', but '42/63/' is not a prefix of '42/630/'.
        _logger.info('Computing parent_path for table %s...', self._table)
        query = """
            WITH RECURSIVE __parent_store_compute(id, parent_path) AS (
                SELECT row.id, concat(row.id, '/')
                FROM {table} row
                WHERE row.{parent} IS NULL
            UNION
                SELECT row.id, concat(comp.parent_path, row.id, '/')
                FROM {table} row, __parent_store_compute comp
                WHERE row.{parent} = comp.id
            )
            UPDATE {table} row SET parent_path = comp.parent_path
            FROM __parent_store_compute comp
            WHERE row.id = comp.id
        """.format(table=self._table, parent=self._parent_name)
        self.env.cr.execute(query)
        self.invalidate_cache(['parent_path'])
        return True

    @api.model_cr
    def _check_removed_columns(self, log=False):
        # iterate on the database columns to drop the NOT NULL constraints of
        # fields which were required but have been removed (or will be added by
        # another module)
        cr = self._cr
        cols = [name for name, field in self._fields.items()
                     if field.store and field.column_type]
        cr.execute("SELECT a.attname, a.attnotnull"
                   "  FROM pg_class c, pg_attribute a"
                   " WHERE c.relname=%s"
                   "   AND c.oid=a.attrelid"
                   "   AND a.attisdropped=%s"
                   "   AND pg_catalog.format_type(a.atttypid, a.atttypmod) NOT IN ('cid', 'tid', 'oid', 'xid')"
                   "   AND a.attname NOT IN %s", (self._table, False, tuple(cols))),

        for row in cr.dictfetchall():
            if log:
                _logger.debug("column %s is in the table %s but not in the corresponding object %s",
                              row['attname'], self._table, self._name)
            if row['attnotnull']:
                tools.drop_not_null(cr, self._table, row['attname'])

    @api.model_cr_context
    def _init_column(self, column_name):
        """ Initialize the value of the given column for existing rows. """
        # get the default value; ideally, we should use default_get(), but it
        # fails due to ir.default not being ready
        field = self._fields[column_name]
        if field.default:
            value = field.default(self)
            value = field.convert_to_cache(value, self, validate=False)
            value = field.convert_to_record(value, self)
            value = field.convert_to_write(value, self)
            value = field.convert_to_column(value, self)
        else:
            value = None
        # Write value if non-NULL, except for booleans for which False means
        # the same as NULL - this saves us an expensive query on large tables.
        necessary = (value is not None) if field.type != 'boolean' else value
        if necessary:
            _logger.debug("Table '%s': setting default value of new column %s to %r",
                          self._table, column_name, value)
            query = 'UPDATE "%s" SET "%s"=%s WHERE "%s" IS NULL' % (
                self._table, column_name, field.column_format, column_name)
            self._cr.execute(query, (value,))

    @ormcache()
    def _table_has_rows(self):
        """ Return whether the model's table has rows. This method should only
            be used when updating the database schema (:meth:`~._auto_init`).
        """
        self.env.cr.execute('SELECT 1 FROM "%s" LIMIT 1' % self._table)
        return self.env.cr.rowcount

    @api.model_cr_context
    def _auto_init(self):
        """ Initialize the database schema of ``self``:
            - create the corresponding table,
            - create/update the necessary columns/tables for fields,
            - initialize new columns on existing rows,
            - add the SQL constraints given on the model,
            - add the indexes on indexed fields,

            Also prepare post-init stuff to:
            - add foreign key constraints,
            - reflect models, fields, relations and constraints,
            - mark fields to recompute on existing records.

            Note: you should not override this method. Instead, you can modify
            the model's database schema by overriding method :meth:`~.init`,
            which is called right after this one.
        """
        raise_on_invalid_object_name(self._name)

        # This prevents anything called by this method (in particular default
        # values) from prefetching a field for which the corresponding column
        # has not been added in database yet!
        self = self.with_context(prefetch_fields=False)

        self.pool.post_init(self._reflect)

        cr = self._cr
        update_custom_fields = self._context.get('update_custom_fields', False)
        must_create_table = not tools.table_exists(cr, self._table)

        if self._auto:
            if must_create_table:
                tools.create_model_table(cr, self._table, self._description)

            if self._parent_store:
                if not tools.column_exists(cr, self._table, 'parent_path'):
                    self._create_parent_columns()

            self._check_removed_columns(log=False)

            # update the database schema for fields
            columns = tools.table_columns(cr, self._table)

            def recompute(field):
                _logger.info("Storing computed values of %s", field)
                recs = self.with_context(active_test=False).search([])
                recs._recompute_todo(field)

            for field in self._fields.values():
                if not field.store:
                    continue

                if field.manual and not update_custom_fields:
                    continue            # don't update custom fields

                new = field.update_db(self, columns)
                if new and field.compute:
                    self.pool.post_init(recompute, field)

        if self._auto:
            self._add_sql_constraints()

        if must_create_table:
            self._execute_sql()

    @api.model_cr
    def init(self):
        """ This method is called after :meth:`~._auto_init`, and may be
            overridden to create or modify a model's database schema.
        """
        pass

    @api.model_cr
    def _create_parent_columns(self):
        tools.create_column(self._cr, self._table, 'parent_path', 'VARCHAR')
        if 'parent_path' not in self._fields:
            _logger.error("add a field parent_path on model %s: parent_path = fields.Char(index=True)", self._name)
        elif not self._fields['parent_path'].index:
            _logger.error('parent_path field on model %s must be indexed! Add index=True to the field definition)', self._name)

    @api.model_cr
    def _add_sql_constraints(self):
        """

        Modify this model's database table constraints so they match the one in
        _sql_constraints.

        """
        cr = self._cr
        foreign_key_re = re.compile(r'\s*foreign\s+key\b.*', re.I)

        def process(key, definition):
            conname = '%s_%s' % (self._table, key)
            current_definition = tools.constraint_definition(cr, self._table, conname)
            if not current_definition:
                # constraint does not exists
                tools.add_constraint(cr, self._table, conname, definition)
            elif current_definition != definition:
                # constraint exists but its definition may have changed
                tools.drop_constraint(cr, self._table, conname)
                tools.add_constraint(cr, self._table, conname, definition)

        for (key, definition, _) in self._sql_constraints:
            if foreign_key_re.match(definition):
                self.pool.post_init(process, key, definition)
            else:
                process(key, definition)

    @api.model_cr
    def _execute_sql(self):
        """ Execute the SQL code from the _sql attribute (if any)."""
        if hasattr(self, "_sql"):
            self._cr.execute(self._sql)

    #
    # Update objects that uses this one to update their _inherits fields
    #

    @api.model
    def _add_inherited_fields(self):
        """ Determine inherited fields. """
        # determine candidate inherited fields
        fields = {}
        for parent_model, parent_field in self._inherits.items():
            parent = self.env[parent_model]
            for name, field in parent._fields.items():
                # inherited fields are implemented as related fields, with the
                # following specific properties:
                #  - reading inherited fields should not bypass access rights
                #  - copy inherited fields iff their original field is copied
                fields[name] = field.new(
                    inherited=True,
                    inherited_field=field,
                    related=(parent_field, name),
                    related_sudo=False,
                    copy=field.copy,
                )

        # add inherited fields that are not redefined locally
        for name, field in fields.items():
            if name not in self._fields:
                self._add_field(name, field)

    @api.model
    def _inherits_check(self):
        for table, field_name in self._inherits.items():
            field = self._fields.get(field_name)
            if not field:
                _logger.info('Missing many2one field definition for _inherits reference "%s" in "%s", using default one.', field_name, self._name)
                from .fields import Many2one
                field = Many2one(table, string="Automatically created field to link to parent %s" % table, required=True, ondelete="cascade")
                self._add_field(field_name, field)
            elif not field.required or field.ondelete.lower() not in ("cascade", "restrict"):
                _logger.warning('Field definition for _inherits reference "%s" in "%s" must be marked as "required" with ondelete="cascade" or "restrict", forcing it to required + cascade.', field_name, self._name)
                field.required = True
                field.ondelete = "cascade"

        # reflect fields with delegate=True in dictionary self._inherits
        for field in self._fields.values():
            if field.type == 'many2one' and not field.related and field.delegate:
                if not field.required:
                    _logger.warning("Field %s with delegate=True must be required.", field)
                    field.required = True
                if field.ondelete.lower() not in ('cascade', 'restrict'):
                    field.ondelete = 'cascade'
                self._inherits[field.comodel_name] = field.name

    @api.model
    def _prepare_setup(self):
        """ Prepare the setup of the model. """
        cls = type(self)
        cls._setup_done = False
        # a model's base structure depends on its mro (without registry classes)
        cls._model_cache_key = tuple(c for c in cls.mro() if getattr(c, 'pool', None) is None)

    @api.model
    def _setup_base(self):
        """ Determine the inherited and custom fields of the model. """
        cls = type(self)
        if cls._setup_done:
            return

        # 1. determine the proper fields of the model: the fields defined on the
        # class and magic fields, not the inherited or custom ones
        cls0 = cls.pool.model_cache.get(cls._model_cache_key)
        if cls0 and cls0._model_cache_key == cls._model_cache_key:
            # cls0 is either a model class from another registry, or cls itself.
            # The point is that it has the same base classes. We retrieve stuff
            # from cls0 to optimize the setup of cls. cls0 is guaranteed to be
            # properly set up: registries are loaded under a global lock,
            # therefore two registries are never set up at the same time.

            # remove fields that are not proper to cls
            for name in OrderedSet(cls._fields) - cls0._proper_fields:
                delattr(cls, name)
                cls._fields.pop(name, None)
            # collect proper fields on cls0, and add them on cls
            for name in cls0._proper_fields:
                field = cls0._fields[name]
                # regular fields are shared, while related fields are setup from scratch
                if not field.related:
                    self._add_field(name, field)
                else:
                    self._add_field(name, field.new(**field.args))
            cls._proper_fields = OrderedSet(cls._fields)

        else:
            # retrieve fields from parent classes, and duplicate them on cls to
            # avoid clashes with inheritance between different models
            for name in cls._fields:
                delattr(cls, name)
            cls._fields = OrderedDict()
            for name, field in sorted(getmembers(cls, Field.__instancecheck__), key=lambda f: f[1]._sequence):
                # do not retrieve magic, custom and inherited fields
                if not any(field.args.get(k) for k in ('automatic', 'manual', 'inherited')):
                    self._add_field(name, field.new())
            self._add_magic_fields()
            cls._proper_fields = OrderedSet(cls._fields)

        cls.pool.model_cache[cls._model_cache_key] = cls

        # 2. add manual fields
        if self.pool._init_modules:
            self.env['ir.model.fields']._add_manual_fields(self)

        # 3. make sure that parent models determine their own fields, then add
        # inherited fields to cls
        self._inherits_check()
        for parent in self._inherits:
            self.env[parent]._setup_base()
        self._add_inherited_fields()

        # 4. initialize more field metadata
        cls._field_computed = {}            # fields computed with the same method
        cls._field_inverses = Collector()   # inverse fields for related fields
        cls._field_triggers = Collector()   # list of (field, path) to invalidate

        cls._setup_done = True

    @api.model
    def _setup_fields(self):
        """ Setup the fields, except for recomputation triggers. """
        cls = type(self)

        # set up fields
        bad_fields = []
        for name, field in cls._fields.items():
            try:
                field.setup_full(self)
            except Exception:
                if not self.pool.loaded and field.base_field.manual:
                    # Something goes wrong when setup a manual field.
                    # This can happen with related fields using another manual many2one field
                    # that hasn't been loaded because the comodel does not exist yet.
                    # This can also be a manual function field depending on not loaded fields yet.
                    bad_fields.append(name)
                    continue
                raise

        for name in bad_fields:
            del cls._fields[name]
            delattr(cls, name)

        # map each field to the fields computed with the same method
        groups = defaultdict(list)
        for field in cls._fields.values():
            if field.compute:
                cls._field_computed[field] = group = groups[field.compute]
                group.append(field)
        for fields in groups.values():
            compute_sudo = fields[0].compute_sudo
            if not all(field.compute_sudo == compute_sudo for field in fields):
                _logger.warning("%s: inconsistent 'compute_sudo' for computed fields: %s",
                                self._name, ", ".join(field.name for field in fields))

    @api.model
    def _setup_complete(self):
        """ Setup recomputation triggers, and complete the model setup. """
        cls = type(self)

        if isinstance(self, Model):
            # set up field triggers (on database-persisted models only)
            for field in cls._fields.values():
                # dependencies of custom fields may not exist; ignore that case
                exceptions = (Exception,) if field.manual else ()
                with tools.ignore(*exceptions):
                    field.setup_triggers(self)

        # register constraints and onchange methods
        cls._init_constraints_onchanges()

        # validate rec_name
        if cls._rec_name:
            assert cls._rec_name in cls._fields, \
                "Invalid rec_name %s for model %s" % (cls._rec_name, cls._name)
        elif 'name' in cls._fields:
            cls._rec_name = 'name'
        elif 'x_name' in cls._fields:
            cls._rec_name = 'x_name'

    @api.model
    def fields_get(self, allfields=None, attributes=None):
        """ fields_get([fields][, attributes])

        Return the definition of each field.

        The returned value is a dictionary (indiced by field name) of
        dictionaries. The _inherits'd fields are included. The string, help,
        and selection (if present) attributes are translated.

        :param allfields: list of fields to document, all if empty or not provided
        :param attributes: list of description attributes to return for each field, all if empty or not provided
        """
        has_access = functools.partial(self.check_access_rights, raise_exception=False)
        readonly = not (has_access('write') or has_access('create'))

        res = {}
        for fname, field in self._fields.items():
            if allfields and fname not in allfields:
                continue
            if field.groups and not self.user_has_groups(field.groups):
                continue

            description = field.get_description(self.env)
            if readonly:
                description['readonly'] = True
                description['states'] = {}
            if attributes:
                description = {key: val
                               for key, val in description.items()
                               if key in attributes}
            res[fname] = description

        return res

    @api.model
    def get_empty_list_help(self, help):
        """ Generic method giving the help message displayed when having
            no result to display in a list or kanban view. By default it returns
            the help given in parameter that is generally the help message
            defined in the action.
        """
        return help

    @api.model
    def check_field_access_rights(self, operation, fields):
        """
        Check the user access rights on the given fields. This raises Access
        Denied if the user does not have the rights. Otherwise it returns the
        fields (as is if the fields is not falsy, or the readable/writable
        fields if fields is falsy).
        """
        if self._uid == SUPERUSER_ID:
            return fields or list(self._fields)

        def valid(fname):
            """ determine whether user has access to field ``fname`` """
            field = self._fields.get(fname)
            if field and field.groups:
                return self.user_has_groups(field.groups)
            else:
                return True

        if not fields:
            fields = [name for name in self._fields if valid(name)]
        else:
            invalid_fields = {name for name in fields if not valid(name)}
            if invalid_fields:
                _logger.info('Access Denied by ACLs for operation: %s, uid: %s, model: %s, fields: %s',
                    operation, self._uid, self._name, ', '.join(invalid_fields))
                raise AccessError(_('The requested operation cannot be completed due to security restrictions. '
                                    'Please contact your system administrator.\n\n(Document type: %s, Operation: %s)') % \
                                  (self._description, operation))

        return fields

    @api.multi
    def read(self, fields=None, load='_classic_read'):
        """ read([fields])

        Reads the requested fields for the records in ``self``, low-level/RPC
        method. In Python code, prefer :meth:`~.browse`.

        :param fields: list of field names to return (default is all fields)
        :return: a list of dictionaries mapping field names to their values,
                 with one dictionary per record
        :raise AccessError: if user has no read rights on some of the given
                records
        """
        # check access rights
        self.check_access_rights('read')
        fields = self.check_field_access_rights('read', fields)

        # split fields into stored and computed fields
        stored, inherited, computed = [], [], []
        for name in fields:
            field = self._fields.get(name)
            if field:
                if field.store:
                    stored.append(name)
                elif field.base_field.store:
                    inherited.append(name)
                else:
                    computed.append(name)
            else:
                _logger.warning("%s.read() with unknown field '%s'", self._name, name)

        # fetch stored fields from the database to the cache; this should feed
        # the prefetching of secondary records
        self._read_from_database(stored, inherited)

        # retrieve results from records; this takes values from the cache and
        # computes remaining fields
        result = []
        name_fields = [(name, self._fields[name]) for name in (stored + inherited + computed)]
        use_name_get = (load == '_classic_read')
        for record in self:
            try:
                values = {'id': record.id}
                for name, field in name_fields:
                    values[name] = field.convert_to_read(record[name], record, use_name_get)
                result.append(values)
            except MissingError:
                pass

        return result

    @api.multi
    def _prefetch_field(self, field):
        """ Read from the database in order to fetch ``field`` (:class:`Field`
            instance) for ``self`` in cache.
        """
        # fetch the records of this model without field_name in their cache
        records = self._in_cache_without(field)

        # determine which fields can be prefetched
        fs = {field}
        if self._context.get('prefetch_fields', True) and field.prefetch:
            fs.update(
                f
                for f in self._fields.values()
                # select fields that can be prefetched
                if f.prefetch
                # discard fields with groups that the user may not access
                if not (f.groups and not self.user_has_groups(f.groups))
                # discard fields that must be recomputed
                if not (f.compute and self.env.field_todo(f))
            )

        # special case: discard records to recompute for field
        records -= self.env.field_todo(field)

        # in onchange mode, discard computed fields and fields in cache
        if self.env.in_onchange:
            for f in list(fs):
                if f.compute or self.env.cache.contains(self, f):
                    fs.discard(f)
                else:
                    records &= self._in_cache_without(f)

        # fetch records with read()
        assert self in records and field in fs
        records = records.with_prefetch(self._prefetch)
        result = []
        try:
            result = records.read([f.name for f in fs], load='_classic_write')
        except AccessError:
            # not all prefetched records may be accessible, try with only the current recordset
            result = self.read([f.name for f in fs], load='_classic_write')

        # check the cache, and update it if necessary
        if not self.env.cache.contains_value(self, field):
            for values in result:
                record = self.browse(values.pop('id'), self._prefetch)
                record._cache.update(record._convert_to_cache(values, validate=False))
            if not self.env.cache.contains(self, field):
                exc = AccessError("No value found for %s.%s" % (self, field.name))
                self.env.cache.set_failed(self, field, exc)

    @api.multi
    def _read_from_database(self, field_names, inherited_field_names=[]):
        """ Read the given fields of the records in ``self`` from the database,
            and store them in cache. Access errors are also stored in cache.

            :param field_names: list of column names of model ``self``; all those
                fields are guaranteed to be read
            :param inherited_field_names: list of column names from parent
                models; some of those fields may not be read
        """
        if not self:
            return

        env = self.env
        cr, user, context = env.args

        # make a query object for selecting ids, and apply security rules to it
        param_ids = object()
        query = Query(['"%s"' % self._table], ['"%s".id IN %%s' % self._table], [param_ids])
        self._apply_ir_rules(query, 'read')

        # determine the fields that are stored as columns in tables; ignore 'id'
        fields_pre = [
            field
            for field in (self._fields[name] for name in field_names + inherited_field_names)
            if field.name != 'id'
            if field.base_field.store and field.base_field.column_type
            if not (field.inherited and callable(field.base_field.translate))
        ]

        # the query may involve several tables: we need fully-qualified names
        def qualify(field):
            col = field.name
            res = self._inherits_join_calc(self._table, field.name, query)
            if field.type == 'binary' and (context.get('bin_size') or context.get('bin_size_' + col)):
                # PG 9.2 introduces conflicting pg_size_pretty(numeric) -> need ::cast
                res = 'pg_size_pretty(length(%s)::bigint)' % res
            return '%s as "%s"' % (res, col)

        qual_names = [qualify(name) for name in [self._fields['id']] + fields_pre]

        # determine the actual query to execute
        from_clause, where_clause, params = query.get_sql()
        query_str = "SELECT %s FROM %s WHERE %s" % (",".join(qual_names), from_clause, where_clause)

        result = []
        param_pos = params.index(param_ids)
        for sub_ids in cr.split_for_in_conditions(self.ids):
            params[param_pos] = tuple(sub_ids)
            cr.execute(query_str, params)
            result.extend(cr.dictfetchall())

        ids = [vals['id'] for vals in result]
        fetched = self.browse(ids)

        if ids:
            # translate the fields if necessary
            if context.get('lang'):
                for field in fields_pre:
                    if not field.inherited and callable(field.translate):
                        name = field.name
                        translate = field.get_trans_func(fetched)
                        for vals in result:
                            vals[name] = translate(vals['id'], vals[name])

            # store result in cache
            for vals in result:
                record = self.browse(vals.pop('id'), self._prefetch)
                record._cache.update(record._convert_to_cache(vals, validate=False))

            # determine the fields that must be processed now;
            # for the sake of simplicity, we ignore inherited fields
            for name in field_names:
                field = self._fields[name]
                if not field.column_type:
                    field.read(fetched)

        # Warn about deprecated fields now that fields_pre and fields_post are computed
        for name in field_names:
            field = self._fields[name]
            if field.deprecated:
                _logger.warning('Field %s is deprecated: %s', field, field.deprecated)

        # store failed values in cache for the records that could not be read
        missing = self - fetched
        if missing:
            extras = fetched - self
            if extras:
                raise AccessError(
                    _("Database fetch misses ids ({}) and has extra ids ({}), may be caused by a type incoherence in a previous request").format(
                        missing._ids, extras._ids,
                    ))
            # mark non-existing records in missing
            forbidden = missing.exists()
            if forbidden:
                _logger.info(
                    _('The requested operation cannot be completed due to record rules: Document type: %s, Operation: %s, Records: %s, User: %s') % \
                    (self._name, 'read', ','.join([str(r.id) for r in self][:6]), self._uid))
                # store an access error exception in existing records
                exc = AccessError(
                    _('The requested operation cannot be completed due to security restrictions. Please contact your system administrator.\n\n(Document type: %s, Operation: %s)') % \
                    (self._name, 'read')
                )
                self.env.cache.set_failed(forbidden, self._fields.values(), exc)

    @api.multi
    def get_metadata(self):
        """
        Returns some metadata about the given records.

        :return: list of ownership dictionaries for each requested record
        :rtype: list of dictionaries with the following keys:

                    * id: object id
                    * create_uid: user who created the record
                    * create_date: date when the record was created
                    * write_uid: last user who changed the record
                    * write_date: date of the last change to the record
                    * xmlid: XML ID to use to refer to this record (if there is one), in format ``module.name``
                    * noupdate: A boolean telling if the record will be updated or not
        """

        IrModelData = self.env['ir.model.data'].sudo()
        if self._log_access:
            res = self.sudo().read(LOG_ACCESS_COLUMNS)
        else:
            res = [{'id': x} for x in self.ids]
        xml_data = dict((x['res_id'], x) for x in IrModelData.search_read([('model', '=', self._name),
                                                                           ('res_id', 'in', self.ids)],
                                                                          ['res_id', 'noupdate', 'module', 'name'],
                                                                          order='id'))
        for r in res:
            value = xml_data.get(r['id'], {})
            r['xmlid'] = '%(module)s.%(name)s' % value if value else False
            r['noupdate'] = value.get('noupdate', False)
        return res

    @api.multi
    def _check_concurrency(self):
        if not (self._log_access and self._context.get(self.CONCURRENCY_CHECK_FIELD)):
            return
        check_clause = "(id = %s AND %s < COALESCE(write_date, create_date, (now() at time zone 'UTC'))::timestamp)"
        for sub_ids in self._cr.split_for_in_conditions(self.ids):
            nclauses = 0
            params = []
            for id in sub_ids:
                id_ref = "%s,%s" % (self._name, id)
                update_date = self._context[self.CONCURRENCY_CHECK_FIELD].pop(id_ref, None)
                if update_date:
                    nclauses += 1
                    params.extend([id, update_date])
            if not nclauses:
                continue
            query = "SELECT id FROM %s WHERE %s" % (self._table, " OR ".join([check_clause] * nclauses))
            self._cr.execute(query, tuple(params))
            res = self._cr.fetchone()
            if res:
                # mention the first one only to keep the error message readable
                raise ValidationError(_('A document was modified since you last viewed it (%s:%d)') % (self._description, res[0]))

    @api.multi
    def _check_record_rules_result_count(self, result_ids, operation):
        """ Verify the returned rows after applying record rules matches the
            length of ``self``, and raise an appropriate exception if it does not.
        """
        ids, result_ids = set(self.ids), set(result_ids)
        missing_ids = ids - result_ids
        if missing_ids:
            # Attempt to distinguish record rule restriction vs deleted records,
            # to provide a more specific error message
            self._cr.execute('SELECT id FROM %s WHERE id IN %%s' % self._table, (tuple(missing_ids),))
            forbidden_ids = [x[0] for x in self._cr.fetchall()]
            if forbidden_ids:
                # the missing ids are (at least partially) hidden by access rules
                if self._uid == SUPERUSER_ID:
                    return
                _logger.info('Access Denied by record rules for operation: %s on record ids: %r, uid: %s, model: %s', operation, forbidden_ids, self._uid, self._name)
                raise AccessError(_('The requested operation cannot be completed due to security restrictions. Please contact your system administrator.\n\n(Document type: %s, Operation: %s)') % \
                                    (self._description, operation))
            else:
                # If we get here, the missing_ids are not in the database
                if operation in ('read','unlink'):
                    # No need to warn about deleting an already deleted record.
                    # And no error when reading a record that was deleted, to prevent spurious
                    # errors for non-transactional search/read sequences coming from clients
                    return
                _logger.info('Failed operation on deleted record(s): %s, uid: %s, model: %s', operation, self._uid, self._name)
                raise MissingError(_('Missing document(s)') + ':' + _('One of the documents you are trying to access has been deleted, please try again after refreshing.'))

    @api.model
    def check_access_rights(self, operation, raise_exception=True):
        """ Verifies that the operation given by ``operation`` is allowed for
            the current user according to the access rights.
        """
        return self.env['ir.model.access'].check(self._name, operation, raise_exception)

    @api.multi
    def check_access_rule(self, operation):
        """ Verifies that the operation given by ``operation`` is allowed for
            the current user according to ir.rules.

           :param operation: one of ``write``, ``unlink``
           :raise UserError: * if current ir.rules do not permit this operation.
           :return: None if the operation is allowed
        """
        if self._uid == SUPERUSER_ID:
            return

        if self.is_transient():
            # Only one single implicit access rule for transient models: owner only!
            # This is ok to hardcode because we assert that TransientModels always
            # have log_access enabled so that the create_uid column is always there.
            # And even with _inherits, these fields are always present in the local
            # table too, so no need for JOINs.
            query = "SELECT DISTINCT create_uid FROM %s WHERE id IN %%s" % self._table
            self._cr.execute(query, (tuple(self.ids),))
            uids = [x[0] for x in self._cr.fetchall()]
            if len(uids) != 1 or uids[0] != self._uid:
                raise AccessError(_('For this kind of document, you may only access records you created yourself.\n\n(Document type: %s)') % (self._description,))
        else:
            where_clause, where_params, tables = self.env['ir.rule'].domain_get(self._name, operation)
            if where_clause:
                query = "SELECT %s.id FROM %s WHERE %s.id IN %%s AND " % (self._table, ",".join(tables), self._table)
                query = query + " AND ".join(where_clause)
                for sub_ids in self._cr.split_for_in_conditions(self.ids):
                    self._cr.execute(query, [sub_ids] + where_params)
                    returned_ids = [x[0] for x in self._cr.fetchall()]
                    self.browse(sub_ids)._check_record_rules_result_count(returned_ids, operation)

    @api.multi
    def unlink(self):
        """ unlink()

        Deletes the records of the current set

        :raise AccessError: * if user has no unlink rights on the requested object
                            * if user tries to bypass access rules for unlink on the requested object
        :raise UserError: if the record is default property for other records

        """
        if not self:
            return True

        # for recomputing fields
        self.modified(self._fields)

        self._check_concurrency()

        self.check_access_rights('unlink')

        # Check if the records are used as default properties.
        refs = ['%s,%s' % (self._name, i) for i in self.ids]
        if self.env['ir.property'].search([('res_id', '=', False), ('value_reference', 'in', refs)]):
            raise UserError(_('Unable to delete this document because it is used as a default property'))

        # Delete the records' properties.
        with self.env.norecompute():
            self.check_access_rule('unlink')
            self.env['ir.property'].search([('res_id', 'in', refs)]).sudo().unlink()

            cr = self._cr
            Data = self.env['ir.model.data'].sudo().with_context({})
            Defaults = self.env['ir.default'].sudo()
            Attachment = self.env['ir.attachment']

            for sub_ids in cr.split_for_in_conditions(self.ids):
                query = "DELETE FROM %s WHERE id IN %%s" % self._table
                cr.execute(query, (sub_ids,))

                # Removing the ir_model_data reference if the record being deleted
                # is a record created by xml/csv file, as these are not connected
                # with real database foreign keys, and would be dangling references.
                #
                # Note: the following steps are performed as superuser to avoid
                # access rights restrictions, and with no context to avoid possible
                # side-effects during admin calls.
                data = Data.search([('model', '=', self._name), ('res_id', 'in', sub_ids)])
                if data:
                    data.unlink()

                # For the same reason, remove the defaults having some of the
                # records as value
                Defaults.discard_records(self.browse(sub_ids))

                # For the same reason, remove the relevant records in ir_attachment
                # (the search is performed with sql as the search method of
                # ir_attachment is overridden to hide attachments of deleted
                # records)
                query = 'SELECT id FROM ir_attachment WHERE res_model=%s AND res_id IN %s'
                cr.execute(query, (self._name, sub_ids))
                attachments = Attachment.browse([row[0] for row in cr.fetchall()])
                if attachments:
                    attachments.unlink()

            # invalidate the *whole* cache, since the orm does not handle all
            # changes made in the database, like cascading delete!
            self.invalidate_cache()

        # recompute new-style fields
        if self.env.recompute and self._context.get('recompute', True):
            self.recompute()

        # auditing: deletions are infrequent and leave no trace in the database
        _unlink.info('User #%s deleted %s records with IDs: %r', self._uid, self._name, self.ids)

        return True

    @api.multi
    def write(self, vals):
        """ write(vals)

        Updates all records in the current set with the provided values.

        :param dict vals: fields to update and the value to set on them e.g::

                {'foo': 1, 'bar': "Qux"}

            will set the field ``foo`` to ``1`` and the field ``bar`` to
            ``"Qux"`` if those are valid (otherwise it will trigger an error).

        :raise AccessError: * if user has no write rights on the requested object
                            * if user tries to bypass access rules for write on the requested object
        :raise ValidateError: if user tries to enter invalid value for a field that is not in selection
        :raise UserError: if a loop would be created in a hierarchy of objects a result of the operation (such as setting an object as its own parent)

        * For numeric fields (:class:`~odoo.fields.Integer`,
          :class:`~odoo.fields.Float`) the value should be of the
          corresponding type
        * For :class:`~odoo.fields.Boolean`, the value should be a
          :class:`python:bool`
        * For :class:`~odoo.fields.Selection`, the value should match the
          selection values (generally :class:`python:str`, sometimes
          :class:`python:int`)
        * For :class:`~odoo.fields.Many2one`, the value should be the
          database identifier of the record to set
        * Other non-relational fields use a string for value

          .. danger::

              for historical and compatibility reasons,
              :class:`~odoo.fields.Date` and
              :class:`~odoo.fields.Datetime` fields use strings as values
              (written and read) rather than :class:`~python:datetime.date` or
              :class:`~python:datetime.datetime`. These date strings are
              UTC-only and formatted according to
              :const:`odoo.tools.misc.DEFAULT_SERVER_DATE_FORMAT` and
              :const:`odoo.tools.misc.DEFAULT_SERVER_DATETIME_FORMAT`
        * .. _openerp/models/relationals/format:

          :class:`~odoo.fields.One2many` and
          :class:`~odoo.fields.Many2many` use a special "commands" format to
          manipulate the set of records stored in/associated with the field.

          This format is a list of triplets executed sequentially, where each
          triplet is a command to execute on the set of records. Not all
          commands apply in all situations. Possible commands are:

          ``(0, _, values)``
              adds a new record created from the provided ``value`` dict.
          ``(1, id, values)``
              updates an existing record of id ``id`` with the values in
              ``values``. Can not be used in :meth:`~.create`.
          ``(2, id, _)``
              removes the record of id ``id`` from the set, then deletes it
              (from the database). Can not be used in :meth:`~.create`.
          ``(3, id, _)``
              removes the record of id ``id`` from the set, but does not
              delete it. Can not be used on
              :class:`~odoo.fields.One2many`. Can not be used in
              :meth:`~.create`.
          ``(4, id, _)``
              adds an existing record of id ``id`` to the set. Can not be
              used on :class:`~odoo.fields.One2many`.
          ``(5, _, _)``
              removes all records from the set, equivalent to using the
              command ``3`` on every record explicitly. Can not be used on
              :class:`~odoo.fields.One2many`. Can not be used in
              :meth:`~.create`.
          ``(6, _, ids)``
              replaces all existing records in the set by the ``ids`` list,
              equivalent to using the command ``5`` followed by a command
              ``4`` for each ``id`` in ``ids``.

          .. note:: Values marked as ``_`` in the list above are ignored and
                    can be anything, generally ``0`` or ``False``.
        """
        if not self:
            return True

        self._check_concurrency()
        self.check_access_rights('write')

        bad_names = {'id', 'parent_path'}
        if self._log_access:
            bad_names.update(LOG_ACCESS_COLUMNS)

        # distribute fields into sets for various purposes
        store_vals = {}
        inverse_vals = {}
        inherited_vals = defaultdict(dict)      # {modelname: {fieldname: value}}
        unknown_names = []
        inverse_fields = []
        protected_fields = []
        for key, val in vals.items():
            if key in bad_names:
                continue
            field = self._fields.get(key)
            if not field:
                unknown_names.append(key)
                continue
            if field.store:
                store_vals[key] = val
            if field.inherited:
                inherited_vals[field.related_field.model_name][key] = val
            elif field.inverse:
                inverse_vals[key] = val
                inverse_fields.append(field)
                protected_fields.extend(self._field_computed.get(field, [field]))

        if unknown_names:
            _logger.warning("%s.write() with unknown fields: %s",
                            self._name, ', '.join(sorted(unknown_names)))

        with self.env.protecting(protected_fields, self):
            # write stored fields with (low-level) method _write
            if store_vals:
                self._write(store_vals)

            # update parent records (after possibly updating parent fields)
            cr = self.env.cr
            for model_name, parent_vals in inherited_vals.items():
                parent_name = self._inherits[model_name]
                # optimization of self.mapped(parent_name)
                parent_ids = set()
                query = "SELECT %s FROM %s WHERE id IN %%s" % (parent_name, self._table)
                for sub_ids in cr.split_for_in_conditions(self.ids):
                    cr.execute(query, [sub_ids])
                    parent_ids.update(row[0] for row in cr.fetchall())

                self.env[model_name].browse(parent_ids).write(parent_vals)

            if inverse_vals:
                self.modified(set(inverse_vals) - set(store_vals))

                # group fields by inverse method (to call it once), and order
                # groups by dependence (in case they depend on each other)
                field_groups = sorted(
                    (fields for _inv, fields in groupby(inverse_fields, attrgetter('inverse'))),
                    key=lambda fields: min(pycompat.imap(self.pool.field_sequence, fields)),
                )
                for fields in field_groups:
                    # If a field is not stored, its inverse method will probably
                    # write on its dependencies, which will invalidate the field
                    # on all records. We therefore inverse the field one record
                    # at a time.
                    batches = [self] if all(f.store for f in fields) else list(self)
                    # put the values of fields in cache, and inverse them
                    inv_vals = {f.name: inverse_vals[f.name] for f in fields}
                    for records in batches:
                        for record in records:
                            record._cache.update(
                                record._convert_to_cache(inv_vals, update=True)
                            )
                        fields[0].determine_inverse(records)

                self.modified(set(inverse_vals) - set(store_vals))

                # check Python constraints for inversed fields
                self._validate_fields(set(inverse_vals) - set(store_vals))

            # recompute fields
            if self.env.recompute and self._context.get('recompute', True):
                self.recompute()

        return True

    @api.multi
    def _write(self, vals):
        # low-level implementation of write()
        if not self:
            return True
        self.check_field_access_rights('write', list(vals))

        cr = self._cr

        # determine records that require updating parent_path
        parent_records = self._parent_store_update_prepare(vals)

        # determine SQL values
        columns = []                    # list of (column_name, format, value)
        updated = []                    # list of updated or translated columns
        other_fields = []               # list of non-column fields
        single_lang = len(self.env['res.lang'].get_installed()) <= 1
        has_translation = self.env.lang and self.env.lang != 'en_US'

        for name, val in vals.items():
            field = self._fields[name]
            assert field.store

            if field.deprecated:
                _logger.warning('Field %s is deprecated: %s', field, field.deprecated)

            if field.column_type:
                if single_lang or not (has_translation and field.translate is True):
                    # val is not a translation: update the table
                    val = field.convert_to_column(val, self, vals)
                    columns.append((name, field.column_format, val))
                updated.append(name)
            else:
                other_fields.append(field)

        if self._log_access:
            columns.append(('write_uid', '%s', self._uid))
            columns.append(('write_date', '%s', AsIs("(now() at time zone 'UTC')")))
            updated.append('write_uid')
            updated.append('write_date')

        # mark fields to recompute (the ones that depend on old values)
        self.modified(vals)

        # update columns
        if columns:
            self.check_access_rule('write')
            query = 'UPDATE "%s" SET %s WHERE id IN %%s' % (
                self._table, ','.join('"%s"=%s' % (column[0], column[1]) for column in columns),
            )
            params = [column[2] for column in columns]
            for sub_ids in cr.split_for_in_conditions(set(self.ids)):
                cr.execute(query, params + [sub_ids])
                if cr.rowcount != len(sub_ids):
                    raise MissingError(_('One of the records you are trying to modify has already been deleted (Document type: %s).') % self._description)

            for name in updated:
                field = self._fields[name]
                if callable(field.translate):
                    # The source value of a field has been modified,
                    # synchronize translated terms when possible.
                    self.env['ir.translation']._sync_terms_translations(field, self)

                elif has_translation and field.translate:
                    # The translated value of a field has been modified.
                    src_trans = self.read([name])[0][name]
                    if not src_trans:
                        # Insert value to DB
                        src_trans = vals[name]
                        self.with_context(lang=None).write({name: src_trans})
                    tname = "%s,%s" % (self._name, name)
                    val = field.convert_to_column(vals[name], self, vals)
                    self.env['ir.translation']._set_ids(
                        tname, 'model', self.env.lang, self.ids, val, src_trans)

        # mark fields to recompute; do this before setting other fields, because
        # the latter can require the value of computed fields, e.g., a one2many
        # checking constraints on records
        self.modified(updated)

        # set the value of non-column fields
        if other_fields:
            # discard default values from context
            other = self.with_context(clean_context(self._context))

            for field in sorted(other_fields, key=attrgetter('_sequence')):
                field.write(other, vals[field.name])

            # mark fields to recompute
            self.modified(field.name for field in other_fields)

        # check Python constraints
        self._validate_fields(vals)

        # update parent_path
        if parent_records:
            parent_records._parent_store_update()

        return True

    @api.model_create_multi
    @api.returns('self', lambda value: value.id)
    def create(self, vals_list):
        """ create(vals_list) -> records

        Creates new records for the model.

        The new records are initialized using the values from the list of dicts
        ``vals_list``, and if necessary those from :meth:`~.default_get`.

        :param list vals_list:
            values for the model's fields, as a list of dictionaries::

                [{'field_name': field_value, ...}, ...]

            For backward compatibility, ``vals_list`` may be a dictionary.
            It is treated as a singleton list ``[vals]``, and a single record
            is returned.

            see :meth:`~.write` for details

        :return: the created records
        :raise AccessError: * if user has no create rights on the requested object
                            * if user tries to bypass access rules for create on the requested object
        :raise ValidateError: if user tries to enter invalid value for a field that is not in selection
        :raise UserError: if a loop would be created in a hierarchy of objects a result of the operation (such as setting an object as its own parent)
        """
        if not vals_list:
            return self.browse()

        self = self.browse()
        self.check_access_rights('create')

        bad_names = {'id', 'parent_path'}
        if self._log_access:
            bad_names.update(LOG_ACCESS_COLUMNS)
        unknown_names = set()

        # classify fields for each record
        data_list = []
        inversed_fields = set()

        for vals in vals_list:
            # add missing defaults
            vals = self._add_missing_default_values(vals)

            # distribute fields into sets for various purposes
            data = {}
            data['stored'] = stored = {}
            data['inversed'] = inversed = {}
            data['inherited'] = inherited = defaultdict(dict)
            data['protected'] = protected = set()
            for key, val in vals.items():
                if key in bad_names:
                    continue
                field = self._fields.get(key)
                if not field:
                    unknown_names.add(key)
                    continue
                if field.store:
                    stored[key] = val
                if field.inherited:
                    inherited[field.related_field.model_name][key] = val
                elif field.inverse:
                    inversed[key] = val
                    inversed_fields.add(field)
                    protected.update(self._field_computed.get(field, [field]))

            data_list.append(data)

        if unknown_names:
            _logger.warning("%s.create() with unknown fields: %s",
                            self._name, ', '.join(sorted(unknown_names)))

        # create or update parent records
        for model_name, parent_name in self._inherits.items():
            parent_data_list = []
            for data in data_list:
                if not data['stored'].get(parent_name):
                    parent_data_list.append(data)
                elif data['inherited'][model_name]:
                    parent = self.env[model_name].browse(data['stored'][parent_name])
                    parent.write(data['inherited'][model_name])

            if parent_data_list:
                parents = self.env[model_name].create([
                    data['inherited'][model_name]
                    for data in parent_data_list
                ])
                for parent, data in pycompat.izip(parents, parent_data_list):
                    data['stored'][parent_name] = parent.id

        # create records with stored fields
        records = self._create(data_list)

        # determine which fields to protect on which records
        protected = [(data['protected'], data['record']) for data in data_list]
        with self.env.protecting(protected):
            # group fields by inverse method (to call it once), and order groups
            # by dependence (in case they depend on each other)
            field_groups = sorted(
                (fields for _inv, fields in groupby(inversed_fields, attrgetter('inverse'))),
                key=lambda fields: min(pycompat.imap(self.pool.field_sequence, fields)),
            )
            for fields in field_groups:
                # determine which records to inverse for those fields
                inv_names = {field.name for field in fields}
                rec_vals = [
                    (data['record'], {
                        name: data['inversed'][name]
                        for name in inv_names
                        if name in data['inversed']
                    })
                    for data in data_list
                    if not inv_names.isdisjoint(data['inversed'])
                ]

                # If a field is not stored, its inverse method will probably
                # write on its dependencies, which will invalidate the field on
                # all records. We therefore inverse the field record by record.
                if all(field.store for field in fields):
                    batches = [rec_vals]
                else:
                    batches = [[rec_data] for rec_data in rec_vals]

                for batch in batches:
                    for record, vals in batch:
                        record._cache.update(record._convert_to_cache(vals))
                    batch_recs = self.concat(*(record for record, vals in batch))
                    fields[0].determine_inverse(batch_recs)

                # trick: no need to mark non-stored fields as modified, thanks
                # to the transitive closure made over non-stored dependencies

        # check Python constraints for non-stored inversed fields
        for data in data_list:
            data['record']._validate_fields(set(data['inversed']) - set(data['stored']))

        # recompute fields
        if self.env.recompute and self._context.get('recompute', True):
            self.recompute()

        return records

    @api.model
    def _create(self, data_list):
        """ Create records from the stored field values in ``data_list``. """
        assert data_list
        cr = self.env.cr
        quote = '"{}"'.format

        # set boolean fields to False by default (avoid NULL in database)
        for name, field in self._fields.items():
            if field.type == 'boolean' and field.store:
                for data in data_list:
                    data['stored'].setdefault(name, False)

        # insert rows
        ids = []                        # ids of created records
        other_fields = set()            # non-column fields
        translated_fields = set()       # translated fields

        # column names, formats and values (for common fields)
        columns0 = [('id', "nextval(%s)", self._sequence)]
        if self._log_access:
            columns0.append(('create_uid', "%s", self._uid))
            columns0.append(('create_date', "%s", AsIs("(now() at time zone 'UTC')")))
            columns0.append(('write_uid', "%s", self._uid))
            columns0.append(('write_date', "%s", AsIs("(now() at time zone 'UTC')")))

        for data in data_list:
            # determine column values
            columns = list(columns0)
            for name, val in sorted(data['stored'].items()):
                field = self._fields[name]
                assert field.store

                if field.column_type:
                    col_val = field.convert_to_column(val, self, data['stored'])
                    columns.append((name, field.column_format, col_val))
                    if field.translate is True:
                        translated_fields.add(field)
                else:
                    other_fields.add(field)

            # insert a row with the given columns
            query = "INSERT INTO {} ({}) VALUES ({}) RETURNING id".format(
                quote(self._table),
                ", ".join(quote(name) for name, fmt, val in columns),
                ", ".join(fmt for name, fmt, val in columns),
            )
            params = [val for name, fmt, val in columns]
            cr.execute(query, params)
            ids.append(cr.fetchone()[0])

        # the new records
        records = self.browse(ids)
        for data, record in pycompat.izip(data_list, records):
            data['record'] = record

        # update parent_path
        records._parent_store_create()

        protected = [(data['protected'], data['record']) for data in data_list]
        with self.env.protecting(protected):
            # mark fields to recompute; do this before setting other fields,
            # because the latter can require the value of computed fields, e.g.,
            # a one2many checking constraints on records
            records.modified(self._fields)

            if other_fields:
<<<<<<< HEAD
                # discard default values from context for other fields
                others = records.with_context({
                    key: val
                    for key, val in self._context.items()
                    if not key.startswith('default_')
                })
=======
                # discard default values from context
                other = self.with_context(clean_context(self._context))

>>>>>>> d78f23df
                for field in sorted(other_fields, key=attrgetter('_sequence')):
                    field.create([
                        (other, data['stored'][field.name])
                        for other, data in pycompat.izip(others, data_list)
                        if field.name in data['stored']
                    ])

                # mark fields to recompute
                records.modified([field.name for field in other_fields])

            # check Python constraints for stored fields
            records._validate_fields(name for data in data_list for name in data['stored'])

        records.check_access_rule('create')

        # add translations
        if self.env.lang and self.env.lang != 'en_US':
            Translations = self.env['ir.translation']
            for field in translated_fields:
                tname = "%s,%s" % (field.model_name, field.name)
                for data in data_list:
                    if field.name in data['stored']:
                        record = data['record']
                        val = data['stored'][field.name]
                        Translations._set_ids(tname, 'model', self.env.lang, record.ids, val, val)

        return records

    def _parent_store_create(self):
        """ Set the parent_path field on ``self`` after its creation. """
        if not self._parent_store:
            return

        query = """
            UPDATE {0} node
            SET parent_path=concat((SELECT parent.parent_path FROM {0} parent
                                    WHERE parent.id=node.{1}), node.id, '/')
            WHERE node.id IN %s
        """.format(self._table, self._parent_name)
        self._cr.execute(query, [tuple(self.ids)])

    def _parent_store_update_prepare(self, vals):
        """ Return the records in ``self`` that must update their parent_path
            field. This must be called before updating the parent field.
        """
        if not self._parent_store or self._parent_name not in vals:
            return self.browse()

        # No need to recompute the values if the parent is the same.
        parent_val = vals[self._parent_name]
        if parent_val:
            query = """ SELECT id FROM {0}
                        WHERE id IN %s AND ({1} != %s OR {1} IS NULL) """
            params = [tuple(self.ids), parent_val]
        else:
            query = """ SELECT id FROM {0}
                        WHERE id IN %s AND {1} IS NOT NULL """
            params = [tuple(self.ids)]
        query = query.format(self._table, self._parent_name)
        self._cr.execute(query, params)
        return self.browse([row[0] for row in self._cr.fetchall()])

    def _parent_store_update(self):
        """ Update the parent_path field of ``self``. """
        cr = self.env.cr

        # determine new prefix of parent_path
        query = """
            SELECT parent.parent_path FROM {0} node, {0} parent
            WHERE node.id = %s AND parent.id = node.{1}
        """
        cr.execute(query.format(self._table, self._parent_name), [self.ids[0]])
        prefix = cr.fetchone()[0] if cr.rowcount else ''

        # check for recursion
        if prefix:
            parent_ids = {int(label) for label in prefix.split('/')[:-1]}
            if not parent_ids.isdisjoint(self._ids):
                raise UserError(_("Recursivity Detected."))

        # update parent_path of all records and their descendants
        query = """
            UPDATE {0} child
            SET parent_path = concat(%s, substr(child.parent_path,
                    length(node.parent_path) - length(node.id || '/') + 1))
            FROM {0} node
            WHERE node.id IN %s
            AND child.parent_path LIKE concat(node.parent_path, '%%')
            RETURNING child.id
        """
        cr.execute(query.format(self._table), [prefix, tuple(self.ids)])
        modified_ids = {row[0] for row in cr.fetchall()}
        self.browse(modified_ids).modified(['parent_path'])

    def _load_records(self, data_list, update=False):
        """ Create or update records of this model, and assign XMLIDs.

            :param data_list: list of dicts with keys `xml_id` (XMLID to
                assign), `noupdate` (flag on XMLID), `values` (field values)
            :param update: should be ``True`` when upgrading a module

            :return: the records corresponding to ``data_list``
        """
        original_self = self.browse()
        # records created during installation should not display messages
        self = self.with_context(install_mode=True)
        imd = self.env['ir.model.data'].sudo()

        # The algorithm below partitions 'data_list' into three sets: the ones
        # to create, the ones to update, and the others. For each set, we assign
        # data['record'] for each data. All those records are then retrieved for
        # the result.

        # determine existing xml_ids
        xml_ids = [data['xml_id'] for data in data_list if data.get('xml_id')]
        existing = {
            ("%s.%s" % row[1:3]): row
            for row in imd._lookup_xmlids(xml_ids, self)
        }

        # determine which records to create and update
        to_create = []                  # list of data
        to_update = []                  # list of data

        for data in data_list:
            xml_id = data.get('xml_id')
            if not xml_id:
                vals = data['values']
                if vals.get('id'):
                    data['record'] = self.browse(vals['id'])
                    to_update.append(data)
                elif not update:
                    to_create.append(data)
                continue
            row = existing.get(xml_id)
            if not row:
                to_create.append(data)
                continue
            d_id, d_module, d_name, d_model, d_res_id, d_noupdate, r_id = row
            record = self.browse(d_res_id)
            if update and d_noupdate:
                data['record'] = record
            elif r_id:
                data['record'] = record
                to_update.append(data)
            else:
                imd.browse(d_id).unlink()
                to_create.append(data)

        # update existing records
        for data in to_update:
            data['record'].write(data['values'])

        # determine existing parents for new records
        for parent_model, parent_field in self._inherits.items():
            suffix = '_' + parent_model.replace('.', '_')
            xml_ids_vals = {
                (data['xml_id'] + suffix): data['values']
                for data in to_create
                if data.get('xml_id')
            }
            for row in imd._lookup_xmlids(xml_ids_vals, self.env[parent_model]):
                d_id, d_module, d_name, d_model, d_res_id, d_noupdate, r_id = row
                if r_id:
                    xml_id = '%s.%s' % (d_module, d_name)
                    xml_ids_vals[xml_id][parent_field] = r_id
                else:
                    imd.browse(d_id).unlink()

        # create records
        records = self.create([data['values'] for data in to_create])
        for data, record in pycompat.izip(to_create, records):
            data['record'] = record

        # create or update XMLIDs
        if to_create or to_update:
            imd_data_list = [data for data in data_list if data.get('xml_id')]
            imd._update_xmlids(imd_data_list, update)

        return original_self.concat(*(data['record'] for data in data_list))

    # TODO: ameliorer avec NULL
    @api.model
    def _where_calc(self, domain, active_test=True):
        """Computes the WHERE clause needed to implement an OpenERP domain.
        :param domain: the domain to compute
        :type domain: list
        :param active_test: whether the default filtering of records with ``active``
                            field set to ``False`` should be applied.
        :return: the query expressing the given domain as provided in domain
        :rtype: osv.query.Query
        """
        # if the object has a field named 'active', filter out all inactive
        # records unless they were explicitely asked for
        if 'active' in self._fields and active_test and self._context.get('active_test', True):
            # the item[0] trick below works for domain items and '&'/'|'/'!'
            # operators too
            if not any(item[0] == 'active' for item in domain):
                domain = [('active', '=', 1)] + domain

        if domain:
            e = expression.expression(domain, self)
            tables = e.get_tables()
            where_clause, where_params = e.to_sql()
            where_clause = [where_clause] if where_clause else []
        else:
            where_clause, where_params, tables = [], [], ['"%s"' % self._table]

        return Query(tables, where_clause, where_params)

    def _check_qorder(self, word):
        if not regex_order.match(word):
            raise UserError(_('Invalid "order" specified. A valid "order" specification is a comma-separated list of valid field names (optionally followed by asc/desc for the direction)'))
        return True

    @api.model
    def _apply_ir_rules(self, query, mode='read'):
        """Add what's missing in ``query`` to implement all appropriate ir.rules
          (using the ``model_name``'s rules or the current model's rules if ``model_name`` is None)

           :param query: the current query object
        """
        if self._uid == SUPERUSER_ID:
            return

        def apply_rule(clauses, params, tables, parent_model=None):
            """ :param parent_model: name of the parent model, if the added
                    clause comes from a parent model
            """
            if clauses:
                if parent_model:
                    # as inherited rules are being applied, we need to add the
                    # missing JOIN to reach the parent table (if not JOINed yet)
                    parent_table = '"%s"' % self.env[parent_model]._table
                    parent_alias = '"%s"' % self._inherits_join_add(self, parent_model, query)
                    # inherited rules are applied on the external table, replace
                    # parent_table by parent_alias
                    clauses = [clause.replace(parent_table, parent_alias) for clause in clauses]
                    # replace parent_table by parent_alias, and introduce
                    # parent_alias if needed
                    tables = [
                        (parent_table + ' as ' + parent_alias) if table == parent_table \
                            else table.replace(parent_table, parent_alias)
                        for table in tables
                    ]
                query.where_clause += clauses
                query.where_clause_params += params
                for table in tables:
                    if table not in query.tables:
                        query.tables.append(table)

        if self._transient:
            # One single implicit access rule for transient models: owner only!
            # This is ok because we assert that TransientModels always have
            # log_access enabled, so that 'create_uid' is always there.
            domain = [('create_uid', '=', self._uid)]
            tquery = self._where_calc(domain, active_test=False)
            apply_rule(tquery.where_clause, tquery.where_clause_params, tquery.tables)
            return

        # apply main rules on the object
        Rule = self.env['ir.rule']
        where_clause, where_params, tables = Rule.domain_get(self._name, mode)
        apply_rule(where_clause, where_params, tables)

        # apply ir.rules from the parents (through _inherits)
        for parent_model in self._inherits:
            where_clause, where_params, tables = Rule.domain_get(parent_model, mode)
            apply_rule(where_clause, where_params, tables, parent_model)

    @api.model
    def _generate_translated_field(self, table_alias, field, query):
        """
        Add possibly missing JOIN with translations table to ``query`` and
        generate the expression for the translated field.

        :return: the qualified field name (or expression) to use for ``field``
        """
        if self.env.lang:
            # Sub-select to return at most one translation per record.
            # Even if it shoud probably not be the case,
            # this is possible to have multiple translations for a same record in the same language.
            # The parenthesis surrounding the select are important, as this is a sub-select.
            # The quotes surrounding `ir_translation` are important as well.
            unique_translation_subselect = """
                (SELECT res_id, value FROM "ir_translation"
                 WHERE name=%s AND lang=%s AND value!=''
                 ORDER BY res_id, id DESC)
            """
            alias, alias_statement = query.add_join(
                (table_alias, unique_translation_subselect, 'id', 'res_id', field),
                implicit=False,
                outer=True,
                extra_params=["%s,%s" % (self._name, field), self.env.lang],
            )
            return 'COALESCE("%s"."%s", "%s"."%s")' % (alias, 'value', table_alias, field)
        else:
            return '"%s"."%s"' % (table_alias, field)

    @api.model
    def _generate_m2o_order_by(self, alias, order_field, query, reverse_direction, seen):
        """
        Add possibly missing JOIN to ``query`` and generate the ORDER BY clause for m2o fields,
        either native m2o fields or function/related fields that are stored, including
        intermediate JOINs for inheritance if required.

        :return: the qualified field name to use in an ORDER BY clause to sort by ``order_field``
        """
        field = self._fields[order_field]
        if field.inherited:
            # also add missing joins for reaching the table containing the m2o field
            qualified_field = self._inherits_join_calc(alias, order_field, query)
            alias, order_field = qualified_field.replace('"', '').split('.', 1)
            field = field.base_field

        assert field.type == 'many2one', 'Invalid field passed to _generate_m2o_order_by()'
        if not field.store:
            _logger.debug("Many2one function/related fields must be stored "
                          "to be used as ordering fields! Ignoring sorting for %s.%s",
                          self._name, order_field)
            return []

        # figure out the applicable order_by for the m2o
        dest_model = self.env[field.comodel_name]
        m2o_order = dest_model._order
        if not regex_order.match(m2o_order):
            # _order is complex, can't use it here, so we default to _rec_name
            m2o_order = dest_model._rec_name

        # Join the dest m2o table if it's not joined yet. We use [LEFT] OUTER join here
        # as we don't want to exclude results that have NULL values for the m2o
        join = (alias, dest_model._table, order_field, 'id', order_field)
        dest_alias, _ = query.add_join(join, implicit=False, outer=True)
        return dest_model._generate_order_by_inner(dest_alias, m2o_order, query,
                                                   reverse_direction, seen)

    @api.model
    def _generate_order_by_inner(self, alias, order_spec, query, reverse_direction=False, seen=None):
        if seen is None:
            seen = set()
        self._check_qorder(order_spec)

        order_by_elements = []
        for order_part in order_spec.split(','):
            order_split = order_part.strip().split(' ')
            order_field = order_split[0].strip()
            order_direction = order_split[1].strip().upper() if len(order_split) == 2 else ''
            if reverse_direction:
                order_direction = 'ASC' if order_direction == 'DESC' else 'DESC'
            do_reverse = order_direction == 'DESC'

            field = self._fields.get(order_field)
            if not field:
                raise ValueError(_("Sorting field %s not found on model %s") % (order_field, self._name))

            if order_field == 'id':
                order_by_elements.append('"%s"."%s" %s' % (alias, order_field, order_direction))
            else:
                if field.inherited:
                    field = field.base_field
                if field.store and field.type == 'many2one':
                    key = (field.model_name, field.comodel_name, order_field)
                    if key not in seen:
                        seen.add(key)
                        order_by_elements += self._generate_m2o_order_by(alias, order_field, query, do_reverse, seen)
                elif field.store and field.column_type:
                    qualifield_name = self._inherits_join_calc(alias, order_field, query, implicit=False, outer=True)
                    if field.type == 'boolean':
                        qualifield_name = "COALESCE(%s, false)" % qualifield_name
                    order_by_elements.append("%s %s" % (qualifield_name, order_direction))
                else:
                    continue  # ignore non-readable or "non-joinable" fields

        return order_by_elements

    @api.model
    def _generate_order_by(self, order_spec, query):
        """
        Attempt to construct an appropriate ORDER BY clause based on order_spec, which must be
        a comma-separated list of valid field names, optionally followed by an ASC or DESC direction.

        :raise ValueError in case order_spec is malformed
        """
        order_by_clause = ''
        order_spec = order_spec or self._order
        if order_spec:
            order_by_elements = self._generate_order_by_inner(self._table, order_spec, query)
            if order_by_elements:
                order_by_clause = ",".join(order_by_elements)

        return order_by_clause and (' ORDER BY %s ' % order_by_clause) or ''

    @api.model
    def _search(self, args, offset=0, limit=None, order=None, count=False, access_rights_uid=None):
        """
        Private implementation of search() method, allowing specifying the uid to use for the access right check.
        This is useful for example when filling in the selection list for a drop-down and avoiding access rights errors,
        by specifying ``access_rights_uid=1`` to bypass access rights check, but not ir.rules!
        This is ok at the security level because this method is private and not callable through XML-RPC.

        :param access_rights_uid: optional user ID to use when checking access rights
                                  (not for ir.rules, this is only for ir.model.access)
        :return: a list of record ids or an integer (if count is True)
        """
        self.sudo(access_rights_uid or self._uid).check_access_rights('read')

        if expression.is_false(self, args):
            # optimization: no need to query, as no record satisfies the domain
            return 0 if count else []

        query = self._where_calc(args)
        self._apply_ir_rules(query, 'read')
        order_by = self._generate_order_by(order, query)
        from_clause, where_clause, where_clause_params = query.get_sql()

        where_str = where_clause and (" WHERE %s" % where_clause) or ''

        if count:
            # Ignore order, limit and offset when just counting, they don't make sense and could
            # hurt performance
            query_str = 'SELECT count(1) FROM ' + from_clause + where_str
            self._cr.execute(query_str, where_clause_params)
            res = self._cr.fetchone()
            return res[0]

        limit_str = limit and ' limit %d' % limit or ''
        offset_str = offset and ' offset %d' % offset or ''
        query_str = 'SELECT "%s".id FROM ' % self._table + from_clause + where_str + order_by + limit_str + offset_str
        self._cr.execute(query_str, where_clause_params)
        res = self._cr.fetchall()

        # TDE note: with auto_join, we could have several lines about the same result
        # i.e. a lead with several unread messages; we uniquify the result using
        # a fast way to do it while preserving order (http://www.peterbe.com/plog/uniqifiers-benchmark)
        def _uniquify_list(seq):
            seen = set()
            return [x for x in seq if x not in seen and not seen.add(x)]

        return _uniquify_list([x[0] for x in res])

    @api.multi
    @api.returns(None, lambda value: value[0])
    def copy_data(self, default=None):
        """
        Copy given record's data with all its fields values

        :param default: field values to override in the original values of the copied record
        :return: list with a dictionary containing all the field values
        """
        # In the old API, this method took a single id and return a dict. When
        # invoked with the new API, it returned a list of dicts.
        self.ensure_one()

        # avoid recursion through already copied records in case of circular relationship
        if '__copy_data_seen' not in self._context:
            self = self.with_context(__copy_data_seen=defaultdict(set))
        seen_map = self._context['__copy_data_seen']
        if self.id in seen_map[self._name]:
            return
        seen_map[self._name].add(self.id)

        default = dict(default or [])
        if 'state' not in default and 'state' in self._fields:
            field = self._fields['state']
            if field.default:
                value = field.default(self)
                value = field.convert_to_cache(value, self)
                value = field.convert_to_record(value, self)
                value = field.convert_to_write(value, self)
                default['state'] = value

        # build a black list of fields that should not be copied
        blacklist = set(MAGIC_COLUMNS + ['parent_path'])
        whitelist = set(name for name, field in self._fields.items() if not field.inherited)

        def blacklist_given_fields(model):
            # blacklist the fields that are given by inheritance
            for parent_model, parent_field in model._inherits.items():
                blacklist.add(parent_field)
                if parent_field in default:
                    # all the fields of 'parent_model' are given by the record:
                    # default[parent_field], except the ones redefined in self
                    blacklist.update(set(self.env[parent_model]._fields) - whitelist)
                else:
                    blacklist_given_fields(self.env[parent_model])
            # blacklist deprecated fields
            for name, field in model._fields.items():
                if field.deprecated:
                    blacklist.add(name)

        blacklist_given_fields(self)

        fields_to_copy = {name: field
                          for name, field in self._fields.items()
                          if field.copy and name not in default and name not in blacklist}

        for name, field in fields_to_copy.items():
            if field.type == 'one2many':
                # duplicate following the order of the ids because we'll rely on
                # it later for copying translations in copy_translation()!
                lines = [rec.copy_data()[0] for rec in self[name].sorted(key='id')]
                # the lines are duplicated using the wrong (old) parent, but then
                # are reassigned to the correct one thanks to the (0, 0, ...)
                default[name] = [(0, 0, line) for line in lines if line]
            elif field.type == 'many2many':
                default[name] = [(6, 0, self[name].ids)]
            else:
                default[name] = field.convert_to_write(self[name], self)

        return [default]

    @api.multi
    def copy_translations(old, new):
        # avoid recursion through already copied records in case of circular relationship
        if '__copy_translations_seen' not in old._context:
            old = old.with_context(__copy_translations_seen=defaultdict(set))
        seen_map = old._context['__copy_translations_seen']
        if old.id in seen_map[old._name]:
            return
        seen_map[old._name].add(old.id)

        def get_trans(field, old, new):
            """ Return the 'name' of the translations to search for, together
                with the record ids corresponding to ``old`` and ``new``.
            """
            if field.inherited:
                pname = field.related[0]
                return get_trans(field.related_field, old[pname], new[pname])
            return "%s,%s" % (field.model_name, field.name), old.id, new.id

        # removing the lang to compare untranslated values
        old_wo_lang, new_wo_lang = (old + new).with_context(lang=None)
        Translation = old.env['ir.translation']

        for name, field in old._fields.items():
            if not field.copy:
                continue

            if field.type == 'one2many':
                # we must recursively copy the translations for o2m; here we
                # rely on the order of the ids to match the translations as
                # foreseen in copy_data()
                old_lines = old[name].sorted(key='id')
                new_lines = new[name].sorted(key='id')
                for (old_line, new_line) in pycompat.izip(old_lines, new_lines):
                    old_line.copy_translations(new_line)

            elif field.translate:
                # for translatable fields we copy their translations
                trans_name, source_id, target_id = get_trans(field, old, new)
                domain = [('name', '=', trans_name), ('res_id', '=', source_id)]
                new_val = new_wo_lang[name]
                if old.env.lang and callable(field.translate):
                    # the new value *without lang* must be the old value without lang
                    new_wo_lang[name] = old_wo_lang[name]
                vals_list = []
                for vals in Translation.search_read(domain):
                    del vals['id']
                    del vals['source']      # remove source to avoid triggering _set_src
                    del vals['module']      # duplicated vals is not linked to any module
                    vals['res_id'] = target_id
                    if vals['lang'] == old.env.lang and field.translate is True:
                        # force a source if the new_val was not changed by copy override
                        if new_val == old[name]:
                            vals['source'] = old_wo_lang[name]
                        # the value should be the new value (given by copy())
                        vals['value'] = new_val
                    vals_list.append(vals)
                Translation.create(vals_list)

    @api.multi
    @api.returns('self', lambda value: value.id)
    def copy(self, default=None):
        """ copy(default=None)

        Duplicate record ``self`` updating it with default values

        :param dict default: dictionary of field values to override in the
               original values of the copied record, e.g: ``{'field_name': overridden_value, ...}``
        :returns: new record

        """
        self.ensure_one()
        vals = self.copy_data(default)[0]
        # To avoid to create a translation in the lang of the user, copy_translation will do it
        new = self.with_context(lang=None).create(vals)
        self.with_context(from_copy_translation=True).copy_translations(new)
        return new

    @api.multi
    @api.returns('self')
    def exists(self):
        """  exists() -> records

        Returns the subset of records in ``self`` that exist, and marks deleted
        records as such in cache. It can be used as a test on records::

            if record.exists():
                ...

        By convention, new records are returned as existing.
        """
        ids, new_ids = [], []
        for i in self._ids:
            (ids if isinstance(i, pycompat.integer_types) else new_ids).append(i)
        if not ids:
            return self
        query = """SELECT id FROM "%s" WHERE id IN %%s""" % self._table
        self._cr.execute(query, [tuple(ids)])
        ids = [r[0] for r in self._cr.fetchall()]
        existing = self.browse(ids + new_ids)
        if len(existing) < len(self):
            # mark missing records in cache with a failed value
            exc = MissingError(_("Record does not exist or has been deleted."))
            self.env.cache.set_failed(self - existing, self._fields.values(), exc)
        return existing

    @api.multi
    def _check_recursion(self, parent=None):
        """
        Verifies that there is no loop in a hierarchical structure of records,
        by following the parent relationship using the **parent** field until a
        loop is detected or until a top-level record is found.

        :param parent: optional parent field name (default: ``self._parent_name``)
        :return: **True** if no loop was found, **False** otherwise.
        """
        if not parent:
            parent = self._parent_name

        # must ignore 'active' flag, ir.rules, etc. => direct SQL query
        cr = self._cr
        query = 'SELECT "%s" FROM "%s" WHERE id = %%s' % (parent, self._table)
        for id in self.ids:
            current_id = id
            while current_id:
                cr.execute(query, (current_id,))
                result = cr.fetchone()
                current_id = result[0] if result else None
                if current_id == id:
                    return False
        return True

    @api.multi
    def _check_m2m_recursion(self, field_name):
        """
        Verifies that there is no loop in a directed graph of records, by
        following a many2many relationship with the given field name.

        :param field_name: field to check
        :return: **True** if no loop was found, **False** otherwise.
        """
        field = self._fields.get(field_name)
        if not (field and field.type == 'many2many' and
                field.comodel_name == self._name and field.store):
            # field must be a many2many on itself
            raise ValueError('invalid field_name: %r' % (field_name,))

        cr = self._cr
        query = 'SELECT "%s", "%s" FROM "%s" WHERE "%s" IN %%s AND "%s" IS NOT NULL' % \
                    (field.column1, field.column2, field.relation, field.column1, field.column2)

        succs = defaultdict(set)        # transitive closure of successors
        preds = defaultdict(set)        # transitive closure of predecessors
        todo, done = set(self.ids), set()
        while todo:
            # retrieve the respective successors of the nodes in 'todo'
            cr.execute(query, [tuple(todo)])
            done.update(todo)
            todo.clear()
            for id1, id2 in cr.fetchall():
                # connect id1 and its predecessors to id2 and its successors
                for x, y in itertools.product([id1] + list(preds[id1]),
                                              [id2] + list(succs[id2])):
                    if x == y:
                        return False    # we found a cycle here!
                    succs[x].add(y)
                    preds[y].add(x)
                if id2 not in done:
                    todo.add(id2)
        return True

    @api.multi
    def _get_external_ids(self):
        """Retrieve the External ID(s) of any database record.

        **Synopsis**: ``_get_xml_ids() -> { 'id': ['module.xml_id'] }``

        :return: map of ids to the list of their fully qualified External IDs
                 in the form ``module.key``, or an empty list when there's no External
                 ID for a record, e.g.::

                     { 'id': ['module.ext_id', 'module.ext_id_bis'],
                       'id2': [] }
        """
        result = {record.id: [] for record in self}
        domain = [('model', '=', self._name), ('res_id', 'in', self.ids)]
        for data in self.env['ir.model.data'].sudo().search_read(domain, ['module', 'name', 'res_id'], order='id'):
            result[data['res_id']].append('%(module)s.%(name)s' % data)
        return result

    @api.multi
    def get_external_id(self):
        """Retrieve the External ID of any database record, if there
        is one. This method works as a possible implementation
        for a function field, to be able to add it to any
        model object easily, referencing it as ``Model.get_external_id``.

        When multiple External IDs exist for a record, only one
        of them is returned (randomly).

        :return: map of ids to their fully qualified XML ID,
                 defaulting to an empty string when there's none
                 (to be usable as a function field),
                 e.g.::

                     { 'id': 'module.ext_id',
                       'id2': '' }
        """
        results = self._get_external_ids()
        return {key: val[0] if val else ''
                for key, val in results.items()}

    # backwards compatibility
    get_xml_id = get_external_id
    _get_xml_ids = _get_external_ids

    # Transience
    @classmethod
    def is_transient(cls):
        """ Return whether the model is transient.

        See :class:`TransientModel`.

        """
        return cls._transient

    @api.model_cr
    def _transient_clean_rows_older_than(self, seconds):
        assert self._transient, "Model %s is not transient, it cannot be vacuumed!" % self._name
        # Never delete rows used in last 5 minutes
        seconds = max(seconds, 300)
        query = ("SELECT id FROM " + self._table + " WHERE"
            " COALESCE(write_date, create_date, (now() at time zone 'UTC'))::timestamp"
            " < ((now() at time zone 'UTC') - interval %s)")
        self._cr.execute(query, ("%s seconds" % seconds,))
        ids = [x[0] for x in self._cr.fetchall()]
        self.sudo().browse(ids).unlink()

    @api.model_cr
    def _transient_clean_old_rows(self, max_count):
        # Check how many rows we have in the table
        self._cr.execute("SELECT count(*) AS row_count FROM " + self._table)
        res = self._cr.fetchall()
        if res[0][0] <= max_count:
            return  # max not reached, nothing to do
        self._transient_clean_rows_older_than(300)

    @api.model
    def _transient_vacuum(self, force=False):
        """Clean the transient records.

        This unlinks old records from the transient model tables whenever the
        "_transient_max_count" or "_max_age" conditions (if any) are reached.
        Actual cleaning will happen only once every "_transient_check_time" calls.
        This means this method can be called frequently called (e.g. whenever
        a new record is created).
        Example with both max_hours and max_count active:
        Suppose max_hours = 0.2 (e.g. 12 minutes), max_count = 20, there are 55 rows in the
        table, 10 created/changed in the last 5 minutes, an additional 12 created/changed between
        5 and 10 minutes ago, the rest created/changed more then 12 minutes ago.
        - age based vacuum will leave the 22 rows created/changed in the last 12 minutes
        - count based vacuum will wipe out another 12 rows. Not just 2, otherwise each addition
          would immediately cause the maximum to be reached again.
        - the 10 rows that have been created/changed the last 5 minutes will NOT be deleted
        """
        assert self._transient, "Model %s is not transient, it cannot be vacuumed!" % self._name
        _transient_check_time = 20          # arbitrary limit on vacuum executions
        cls = type(self)
        cls._transient_check_count += 1
        if not force and (cls._transient_check_count < _transient_check_time):
            return True  # no vacuum cleaning this time
        cls._transient_check_count = 0

        # Age-based expiration
        if self._transient_max_hours:
            self._transient_clean_rows_older_than(self._transient_max_hours * 60 * 60)

        # Count-based expiration
        if self._transient_max_count:
            self._transient_clean_old_rows(self._transient_max_count)

        return True

    @api.model
    def resolve_2many_commands(self, field_name, commands, fields=None):
        """ Serializes one2many and many2many commands into record dictionaries
            (as if all the records came from the database via a read()).  This
            method is aimed at onchange methods on one2many and many2many fields.

            Because commands might be creation commands, not all record dicts
            will contain an ``id`` field.  Commands matching an existing record
            will have an ``id``.

            :param field_name: name of the one2many or many2many field matching the commands
            :type field_name: str
            :param commands: one2many or many2many commands to execute on ``field_name``
            :type commands: list((int|False, int|False, dict|False))
            :param fields: list of fields to read from the database, when applicable
            :type fields: list(str)
            :returns: records in a shape similar to that returned by ``read()``
                (except records may be missing the ``id`` field if they don't exist in db)
            :rtype: list(dict)
        """
        result = []                     # result (list of dict)
        record_ids = []                 # ids of records to read
        updates = defaultdict(dict)     # {id: vals} of updates on records

        for command in commands or []:
            if not isinstance(command, (list, tuple)):
                record_ids.append(command)
            elif command[0] == 0:
                result.append(command[2])
            elif command[0] == 1:
                record_ids.append(command[1])
                updates[command[1]].update(command[2])
            elif command[0] in (2, 3):
                record_ids = [id for id in record_ids if id != command[1]]
            elif command[0] == 4:
                record_ids.append(command[1])
            elif command[0] == 5:
                result, record_ids = [], []
            elif command[0] == 6:
                result, record_ids = [], list(command[2])

        # read the records and apply the updates
        field = self._fields[field_name]
        records = self.env[field.comodel_name].browse(record_ids)
        for data in records.read(fields):
            data.update(updates.get(data['id'], {}))
            result.append(data)

        return result

    # for backward compatibility
    resolve_o2m_commands_to_record_dicts = resolve_2many_commands

    @api.model
    def search_read(self, domain=None, fields=None, offset=0, limit=None, order=None):
        """
        Performs a ``search()`` followed by a ``read()``.

        :param domain: Search domain, see ``args`` parameter in ``search()``. Defaults to an empty domain that will match all records.
        :param fields: List of fields to read, see ``fields`` parameter in ``read()``. Defaults to all fields.
        :param offset: Number of records to skip, see ``offset`` parameter in ``search()``. Defaults to 0.
        :param limit: Maximum number of records to return, see ``limit`` parameter in ``search()``. Defaults to no limit.
        :param order: Columns to sort result, see ``order`` parameter in ``search()``. Defaults to no sort.
        :return: List of dictionaries containing the asked fields.
        :rtype: List of dictionaries.

        """
        records = self.search(domain or [], offset=offset, limit=limit, order=order)
        if not records:
            return []

        if fields and fields == ['id']:
            # shortcut read if we only want the ids
            return [{'id': record.id} for record in records]

        # read() ignores active_test, but it would forward it to any downstream search call
        # (e.g. for x2m or function fields), and this is not the desired behavior, the flag
        # was presumably only meant for the main search().
        # TODO: Move this to read() directly?
        if 'active_test' in self._context:
            context = dict(self._context)
            del context['active_test']
            records = records.with_context(context)

        result = records.read(fields)
        if len(result) <= 1:
            return result

        # reorder read
        index = {vals['id']: vals for vals in result}
        return [index[record.id] for record in records if record.id in index]

    @api.multi
    def toggle_active(self):
        """ Inverse the value of the field ``active`` on the records in ``self``. """
        for record in self:
            record.active = not record.active

    @api.model_cr
    def _register_hook(self):
        """ stuff to do right after the registry is built """
        pass

    @classmethod
    def _patch_method(cls, name, method):
        """ Monkey-patch a method for all instances of this model. This replaces
            the method called ``name`` by ``method`` in the given class.
            The original method is then accessible via ``method.origin``, and it
            can be restored with :meth:`~._revert_method`.

            Example::

                @api.multi
                def do_write(self, values):
                    # do stuff, and call the original method
                    return do_write.origin(self, values)

                # patch method write of model
                model._patch_method('write', do_write)

                # this will call do_write
                records = model.search([...])
                records.write(...)

                # restore the original method
                model._revert_method('write')
        """
        origin = getattr(cls, name)
        method.origin = origin
        # propagate decorators from origin to method, and apply api decorator
        wrapped = api.guess(api.propagate(origin, method))
        wrapped.origin = origin
        setattr(cls, name, wrapped)

    @classmethod
    def _revert_method(cls, name):
        """ Revert the original method called ``name`` in the given class.
            See :meth:`~._patch_method`.
        """
        method = getattr(cls, name)
        setattr(cls, name, method.origin)

    #
    # Instance creation
    #
    # An instance represents an ordered collection of records in a given
    # execution environment. The instance object refers to the environment, and
    # the records themselves are represented by their cache dictionary. The 'id'
    # of each record is found in its corresponding cache dictionary.
    #
    # This design has the following advantages:
    #  - cache access is direct and thus fast;
    #  - one can consider records without an 'id' (see new records);
    #  - the global cache is only an index to "resolve" a record 'id'.
    #

    @classmethod
    def _browse(cls, ids, env, prefetch=None):
        """ Create a recordset instance.

        :param ids: a tuple of record ids
        :param env: an environment
        :param prefetch: an optional prefetch object
        """
        records = object.__new__(cls)
        records.env = env
        records._ids = ids
        if prefetch is None:
            prefetch = defaultdict(set)         # {model_name: set(ids)}
        records._prefetch = prefetch
        prefetch[cls._name].update(ids)
        return records

    def browse(self, arg=None, prefetch=None):
        """ browse([ids]) -> records

        Returns a recordset for the ids provided as parameter in the current
        environment.

        Can take no ids, a single id or a sequence of ids.
        """
        ids = _normalize_ids(arg)
        #assert all(isinstance(id, IdType) for id in ids), "Browsing invalid ids: %s" % ids
        return self._browse(ids, self.env, prefetch)

    #
    # Internal properties, for manipulating the instance's implementation
    #

    @property
    def ids(self):
        """ List of actual record ids in this recordset (ignores placeholder
        ids for records to create)
        """
        return [it for it in self._ids if it]

    # backward-compatibility with former browse records
    _cr = property(lambda self: self.env.cr)
    _uid = property(lambda self: self.env.uid)
    _context = property(lambda self: self.env.context)

    #
    # Conversion methods
    #

    def ensure_one(self):
        """ Verifies that the current recorset holds a single record. Raises
        an exception otherwise.
        """
        if len(self) == 1:
            return self
        raise ValueError("Expected singleton: %s" % self)

    def with_env(self, env):
        """ Returns a new version of this recordset attached to the provided
        environment

        .. warning::
            The new environment will not benefit from the current
            environment's data cache, so later data access may incur extra
            delays while re-fetching from the database.
            The returned recordset has the same prefetch object as ``self``.

        :type env: :class:`~odoo.api.Environment`
        """
        return self._browse(self._ids, env, self._prefetch)

    def sudo(self, user=SUPERUSER_ID):
        """ sudo([user=SUPERUSER])

        Returns a new version of this recordset attached to the provided
        user.

        By default this returns a ``SUPERUSER`` recordset, where access
        control and record rules are bypassed.

        .. note::

            Using ``sudo`` could cause data access to cross the
            boundaries of record rules, possibly mixing records that
            are meant to be isolated (e.g. records from different
            companies in multi-company environments).

            It may lead to un-intuitive results in methods which select one
            record among many - for example getting the default company, or
            selecting a Bill of Materials.

        .. note::

            Because the record rules and access control will have to be
            re-evaluated, the new recordset will not benefit from the current
            environment's data cache, so later data access may incur extra
            delays while re-fetching from the database.
            The returned recordset has the same prefetch object as ``self``.

        """
        return self.with_env(self.env(user=user))

    def with_context(self, *args, **kwargs):
        """ with_context([context][, **overrides]) -> records

        Returns a new version of this recordset attached to an extended
        context.

        The extended context is either the provided ``context`` in which
        ``overrides`` are merged or the *current* context in which
        ``overrides`` are merged e.g.::

            # current context is {'key1': True}
            r2 = records.with_context({}, key2=True)
            # -> r2._context is {'key2': True}
            r2 = records.with_context(key2=True)
            # -> r2._context is {'key1': True, 'key2': True}

        .. note:

            The returned recordset has the same prefetch object as ``self``.
        """
        context = dict(args[0] if args else self._context, **kwargs)
        return self.with_env(self.env(context=context))

    def with_prefetch(self, prefetch=None):
        """ with_prefetch([prefetch]) -> records

        Return a new version of this recordset that uses the given prefetch
        object, or a new prefetch object if not given.
        """
        return self._browse(self._ids, self.env, prefetch)

    def _convert_to_cache(self, values, update=False, validate=True):
        """ Convert the ``values`` dictionary into cached values.

            :param update: whether the conversion is made for updating ``self``;
                this is necessary for interpreting the commands of *2many fields
            :param validate: whether values must be checked
        """
        fields = self._fields
        target = self if update else self.browse([], self._prefetch)
        return {
            name: fields[name].convert_to_cache(value, target, validate=validate)
            for name, value in values.items()
            if name in fields
        }

    def _convert_to_record(self, values):
        """ Convert the ``values`` dictionary from the cache format to the
        record format.
        """
        return {
            name: self._fields[name].convert_to_record(value, self)
            for name, value in values.items()
        }

    def _convert_to_write(self, values):
        """ Convert the ``values`` dictionary into the format of :meth:`write`. """
        fields = self._fields
        result = {}
        for name, value in values.items():
            if name in fields:
                field = fields[name]
                value = field.convert_to_cache(value, self, validate=False)
                value = field.convert_to_record(value, self)
                value = field.convert_to_write(value, self)
                if not isinstance(value, NewId):
                    result[name] = value
        return result

    #
    # Record traversal and update
    #

    def _mapped_func(self, func):
        """ Apply function ``func`` on all records in ``self``, and return the
            result as a list or a recordset (if ``func`` returns recordsets).
        """
        if self:
            vals = [func(rec) for rec in self]
            if isinstance(vals[0], BaseModel):
                return vals[0].union(*vals)         # union of all recordsets
            return vals
        else:
            vals = func(self)
            return vals if isinstance(vals, BaseModel) else []

    def mapped(self, func):
        """ Apply ``func`` on all records in ``self``, and return the result as a
            list or a recordset (if ``func`` return recordsets). In the latter
            case, the order of the returned recordset is arbitrary.

            :param func: a function or a dot-separated sequence of field names
                (string); any falsy value simply returns the recordset ``self``
        """
        if not func:
            return self                 # support for an empty path of fields
        if isinstance(func, pycompat.string_types):
            recs = self
            for name in func.split('.'):
                recs = recs._mapped_func(operator.itemgetter(name))
            return recs
        else:
            return self._mapped_func(func)

    def _mapped_cache(self, name_seq):
        """ Same as `~.mapped`, but ``name_seq`` is a dot-separated sequence of
            field names, and only cached values are used.
        """
        recs = self
        for name in name_seq.split('.'):
            field = recs._fields[name]
            null = field.convert_to_cache(False, self, validate=False)
            if recs:
                recs = recs.mapped(lambda rec: field.convert_to_record(rec._cache.get_value(name, null), rec))
            else:
                recs = field.convert_to_record(null, recs)
        return recs

    def filtered(self, func):
        """ Select the records in ``self`` such that ``func(rec)`` is true, and
            return them as a recordset.

            :param func: a function or a dot-separated sequence of field names
        """
        if isinstance(func, pycompat.string_types):
            name = func
            func = lambda rec: any(rec.mapped(name))
        return self.browse([rec.id for rec in self if func(rec)])

    def sorted(self, key=None, reverse=False):
        """ Return the recordset ``self`` ordered by ``key``.

            :param key: either a function of one argument that returns a
                comparison key for each record, or a field name, or ``None``, in
                which case records are ordered according the default model's order

            :param reverse: if ``True``, return the result in reverse order
        """
        if key is None:
            recs = self.search([('id', 'in', self.ids)])
            return self.browse(reversed(recs._ids)) if reverse else recs
        if isinstance(key, pycompat.string_types):
            key = itemgetter(key)
        return self.browse(item.id for item in sorted(self, key=key, reverse=reverse))

    @api.multi
    def update(self, values):
        """ Update the records in ``self`` with ``values``. """
        for record in self:
            for name, value in values.items():
                record[name] = value

    #
    # New records - represent records that do not exist in the database yet;
    # they are used to perform onchanges.
    #

    @api.model
    def new(self, values={}, ref=None):
        """ new([values]) -> record

        Return a new record instance attached to the current environment and
        initialized with the provided ``value``. The record is *not* created
        in database, it only exists in memory.

        One can pass a reference value to identify the record among other new
        records. The reference is encapsulated in the ``id`` of the record.
        """
        record = self.browse([NewId(ref)])
        record._cache.update(record._convert_to_cache(values, update=True))

        if record.env.in_onchange:
            # The cache update does not set inverse fields, so do it manually.
            # This is useful for computing a function field on secondary
            # records, if that field depends on the main record.
            for name in values:
                field = self._fields.get(name)
                if field:
                    for invf in self._field_inverses[field]:
                        invf._update(record[name], record)

        return record

    #
    # Dirty flags, to mark record fields modified (in draft mode)
    #

    def _is_dirty(self):
        """ Return whether any record in ``self`` is dirty. """
        dirty = self.env.dirty
        return any(record in dirty for record in self)

    def _get_dirty(self):
        """ Return the list of field names for which ``self`` is dirty. """
        dirty = self.env.dirty
        return list(dirty.get(self, ()))

    def _set_dirty(self, field_name):
        """ Mark the records in ``self`` as dirty for the given ``field_name``. """
        dirty = self.env.dirty
        for record in self:
            dirty[record].add(field_name)

    #
    # "Dunder" methods
    #

    def __bool__(self):
        """ Test whether ``self`` is nonempty. """
        return bool(getattr(self, '_ids', True))
    __nonzero__ = __bool__

    def __len__(self):
        """ Return the size of ``self``. """
        return len(self._ids)

    def __iter__(self):
        """ Return an iterator over ``self``. """
        for id in self._ids:
            yield self._browse((id,), self.env, self._prefetch)

    def __contains__(self, item):
        """ Test whether ``item`` (record or field name) is an element of ``self``.
            In the first case, the test is fully equivalent to::

                any(item == record for record in self)
        """
        if isinstance(item, BaseModel) and self._name == item._name:
            return len(item) == 1 and item.id in self._ids
        elif isinstance(item, pycompat.string_types):
            return item in self._fields
        else:
            raise TypeError("Mixing apples and oranges: %s in %s" % (item, self))

    def __add__(self, other):
        """ Return the concatenation of two recordsets. """
        return self.concat(other)

    def concat(self, *args):
        """ Return the concatenation of ``self`` with all the arguments (in
            linear time complexity).
        """
        ids = list(self._ids)
        for arg in args:
            if not (isinstance(arg, BaseModel) and arg._name == self._name):
                raise TypeError("Mixing apples and oranges: %s.concat(%s)" % (self, arg))
            ids.extend(arg._ids)
        return self.browse(ids)

    def __sub__(self, other):
        """ Return the recordset of all the records in ``self`` that are not in
            ``other``. Note that recordset order is preserved.
        """
        if not isinstance(other, BaseModel) or self._name != other._name:
            raise TypeError("Mixing apples and oranges: %s - %s" % (self, other))
        other_ids = set(other._ids)
        return self.browse([id for id in self._ids if id not in other_ids])

    def __and__(self, other):
        """ Return the intersection of two recordsets.
            Note that first occurrence order is preserved.
        """
        if not isinstance(other, BaseModel) or self._name != other._name:
            raise TypeError("Mixing apples and oranges: %s & %s" % (self, other))
        other_ids = set(other._ids)
        return self.browse(OrderedSet(id for id in self._ids if id in other_ids))

    def __or__(self, other):
        """ Return the union of two recordsets.
            Note that first occurrence order is preserved.
        """
        return self.union(other)

    def union(self, *args):
        """ Return the union of ``self`` with all the arguments (in linear time
            complexity, with first occurrence order preserved).
        """
        ids = list(self._ids)
        for arg in args:
            if not (isinstance(arg, BaseModel) and arg._name == self._name):
                raise TypeError("Mixing apples and oranges: %s.union(%s)" % (self, arg))
            ids.extend(arg._ids)
        return self.browse(OrderedSet(ids))

    def __eq__(self, other):
        """ Test whether two recordsets are equivalent (up to reordering). """
        if not isinstance(other, BaseModel):
            if other:
                filename, lineno = frame_codeinfo(currentframe(), 1)
                _logger.warning("Comparing apples and oranges: %r == %r (%s:%s)",
                                self, other, filename, lineno)
            return False
        return self._name == other._name and set(self._ids) == set(other._ids)

    def __ne__(self, other):
        return not self == other

    def __lt__(self, other):
        if not isinstance(other, BaseModel) or self._name != other._name:
            raise TypeError("Mixing apples and oranges: %s < %s" % (self, other))
        return set(self._ids) < set(other._ids)

    def __le__(self, other):
        if not isinstance(other, BaseModel) or self._name != other._name:
            raise TypeError("Mixing apples and oranges: %s <= %s" % (self, other))
        return set(self._ids) <= set(other._ids)

    def __gt__(self, other):
        if not isinstance(other, BaseModel) or self._name != other._name:
            raise TypeError("Mixing apples and oranges: %s > %s" % (self, other))
        return set(self._ids) > set(other._ids)

    def __ge__(self, other):
        if not isinstance(other, BaseModel) or self._name != other._name:
            raise TypeError("Mixing apples and oranges: %s >= %s" % (self, other))
        return set(self._ids) >= set(other._ids)

    def __int__(self):
        return self.id

    def __str__(self):
        return "%s%s" % (self._name, getattr(self, '_ids', ""))
    def __repr__(self):
        return str(self)

    def __hash__(self):
        if hasattr(self, '_ids'):
            return hash((self._name, frozenset(self._ids)))
        else:
            return hash(self._name)

    def __getitem__(self, key):
        """ If ``key`` is an integer or a slice, return the corresponding record
            selection as an instance (attached to ``self.env``).
            Otherwise read the field ``key`` of the first record in ``self``.

            Examples::

                inst = model.search(dom)    # inst is a recordset
                r4 = inst[3]                # fourth record in inst
                rs = inst[10:20]            # subset of inst
                nm = rs['name']             # name of first record in inst
        """
        if isinstance(key, pycompat.string_types):
            # important: one must call the field's getter
            return self._fields[key].__get__(self, type(self))
        elif isinstance(key, slice):
            return self._browse(self._ids[key], self.env)
        else:
            return self._browse((self._ids[key],), self.env)

    def __setitem__(self, key, value):
        """ Assign the field ``key`` to ``value`` in record ``self``. """
        # important: one must call the field's setter
        return self._fields[key].__set__(self, value)

    #
    # Cache and recomputation management
    #

    @lazy_property
    def _cache(self):
        """ Return the cache of ``self``, mapping field names to values. """
        return RecordCache(self)

    @api.model
    def _in_cache_without(self, field, limit=PREFETCH_MAX):
        """ Return records to prefetch that have no value in cache for ``field``
            (:class:`Field` instance), including ``self``.
            Return at most ``limit`` records.
        """
        recs = self.browse(self._prefetch[self._name])
        ids = [self.id]
        for record_id in self.env.cache.get_missing_ids(recs - self, field):
            if not record_id:
                # Do not prefetch `NewId`
                continue
            ids.append(record_id)
            if limit and limit <= len(ids):
                break
        return self.browse(ids)

    @api.model
    def refresh(self):
        """ Clear the records cache.

            .. deprecated:: 8.0
                The record cache is automatically invalidated.
        """
        self.invalidate_cache()

    @api.model
    def invalidate_cache(self, fnames=None, ids=None):
        """ Invalidate the record caches after some records have been modified.
            If both ``fnames`` and ``ids`` are ``None``, the whole cache is cleared.

            :param fnames: the list of modified fields, or ``None`` for all fields
            :param ids: the list of modified record ids, or ``None`` for all
        """
        if fnames is None:
            if ids is None:
                return self.env.cache.invalidate()
            fields = list(self._fields.values())
        else:
            fields = [self._fields[n] for n in fnames]

        # invalidate fields and inverse fields, too
        spec = [(f, ids) for f in fields] + \
               [(invf, None) for f in fields for invf in self._field_inverses[f]]
        self.env.cache.invalidate(spec)

    @api.multi
    def modified(self, fnames):
        """ Notify that fields have been modified on ``self``. This invalidates
            the cache, and prepares the recomputation of stored function fields
            (new-style fields only).

            :param fnames: iterable of field names that have been modified on
                records ``self``
        """
        # group triggers by (model, path) to minimize the calls to search()
        invalids = []
        triggers = defaultdict(set)
        for fname in fnames:
            mfield = self._fields[fname]
            # invalidate mfield on self, and its inverses fields
            invalids.append((mfield, self._ids))
            for field in self._field_inverses[mfield]:
                invalids.append((field, None))
            # group triggers by model and path to reduce the number of search()
            for field, path in self._field_triggers[mfield]:
                triggers[(field.model_name, path)].add(field)

        # process triggers, mark fields to be invalidated/recomputed
        for model_path, fields in triggers.items():
            model_name, path = model_path
            stored = {field for field in fields if field.compute and field.store}
            # process stored fields
            if path and stored:
                # determine records of model_name linked by path to self
                if path == 'id':
                    target0 = self
                else:
                    env = self.env(user=SUPERUSER_ID, context={'active_test': False})
                    target0 = env[model_name].search([(path, 'in', self.ids)])
                    target0 = target0.with_env(self.env)
                # prepare recomputation for each field on linked records
                for field in stored:
                    # discard records to not recompute for field
                    target = target0 - self.env.protected(field)
                    if not target:
                        continue
                    invalids.append((field, target._ids))
                    # mark field to be recomputed on target
                    if field.compute_sudo:
                        target = target.sudo()
                    target._recompute_todo(field)
            # process non-stored fields
            for field in (fields - stored):
                invalids.append((field, None))

        self.env.cache.invalidate(invalids)

    def _recompute_check(self, field):
        """ If ``field`` must be recomputed on some record in ``self``, return the
            corresponding records that must be recomputed.
        """
        return self.env.check_todo(field, self)

    def _recompute_todo(self, field):
        """ Mark ``field`` to be recomputed. """
        self.env.add_todo(field, self)

    def _recompute_done(self, field):
        """ Mark ``field`` as recomputed. """
        self.env.remove_todo(field, self)

    @api.model
    def recompute(self):
        """ Recompute stored function fields. The fields and records to
            recompute have been determined by method :meth:`modified`.
        """
        while self.env.has_todo():
            field, recs = self.env.get_todo()
            # determine the fields to recompute
            fs = self.env[field.model_name]._field_computed[field]
            ns = [f.name for f in fs if f.store]
            # evaluate fields, and group record ids by update
            updates = defaultdict(set)
            for rec in recs:
                try:
                    vals = {n: rec[n] for n in ns}
                except MissingError:
                    continue
                vals = rec._convert_to_write(vals)
                updates[frozendict(vals)].add(rec.id)
            # update records in batch when possible
            with recs.env.norecompute():
                for vals, ids in updates.items():
                    target = recs.browse(ids)
                    try:
                        target._write(dict(vals))
                    except MissingError:
                        # retry without missing records
                        target.exists()._write(dict(vals))

            # mark computed fields as done
            for f in fs:
                recs._recompute_done(f)

    #
    # Generic onchange method
    #

    def _has_onchange(self, field, other_fields):
        """ Return whether ``field`` should trigger an onchange event in the
            presence of ``other_fields``.
        """
        # test whether self has an onchange method for field, or field is a
        # dependency of any field in other_fields
        return field.name in self._onchange_methods or \
            any(dep in other_fields for dep, _ in self._field_triggers[field])

    @api.model
    def _onchange_spec(self, view_info=None):
        """ Return the onchange spec from a view description; if not given, the
            result of ``self.fields_view_get()`` is used.
        """
        result = {}

        # for traversing the XML arch and populating result
        def process(node, info, prefix):
            if node.tag == 'field':
                name = node.attrib['name']
                names = "%s.%s" % (prefix, name) if prefix else name
                if not result.get(names):
                    result[names] = node.attrib.get('on_change')
                # traverse the subviews included in relational fields
                for subinfo in info['fields'][name].get('views', {}).values():
                    process(etree.fromstring(subinfo['arch']), subinfo, names)
            else:
                for child in node:
                    process(child, info, prefix)

        if view_info is None:
            view_info = self.fields_view_get()
        process(etree.fromstring(view_info['arch']), view_info, '')
        return result

    def _onchange_eval(self, field_name, onchange, result):
        """ Apply onchange method(s) for field ``field_name`` with spec ``onchange``
            on record ``self``. Value assignments are applied on ``self``, while
            domain and warning messages are put in dictionary ``result``.
        """
        onchange = onchange.strip()

        def process(res):
            if not res:
                return
            if res.get('value'):
                res['value'].pop('id', None)
                self.update({key: val for key, val in res['value'].items() if key in self._fields})
            if res.get('domain'):
                result.setdefault('domain', {}).update(res['domain'])
            if res.get('warning'):
                if result.get('warning'):
                    # Concatenate multiple warnings
                    warning = result['warning']
                    warning['message'] = '\n\n'.join(s for s in [
                        warning.get('title'),
                        warning.get('message'),
                        res['warning'].get('title'),
                        res['warning'].get('message'),
                    ] if s)
                    warning['title'] = _('Warnings')
                else:
                    result['warning'] = res['warning']

        if onchange in ("1", "true"):
            for method in self._onchange_methods.get(field_name, ()):
                method_res = method(self)
                process(method_res)
            return

    @api.multi
    def onchange(self, values, field_name, field_onchange):
        """ Perform an onchange on the given field.

            :param values: dictionary mapping field names to values, giving the
                current state of modification
            :param field_name: name of the modified field, or list of field
                names (in view order), or False
            :param field_onchange: dictionary mapping field names to their
                on_change attribute
        """
        env = self.env
        if isinstance(field_name, list):
            names = field_name
        elif field_name:
            names = [field_name]
        else:
            names = []

        if not all(name in self._fields for name in names):
            return {}

        # filter out keys in field_onchange that do not refer to actual fields
        dotnames = []
        for dotname in field_onchange:
            try:
                model = self.browse()
                for name in dotname.split('.'):
                    model = model[name]
                dotnames.append(dotname)
            except Exception:
                pass

        # create a new record with values, and attach ``self`` to it
        with env.do_in_onchange():
            record = self.new(values)
            values = {name: record[name] for name in record._cache}
            # attach ``self`` with a different context (for cache consistency)
            record._origin = self.with_context(__onchange=True)

        # load fields on secondary records, to avoid false changes
        with env.do_in_onchange():
            for dotname in dotnames:
                record.mapped(dotname)

        # determine which field(s) should be triggered an onchange
        todo = list(names) or list(values)
        done = set()

        # dummy assignment: trigger invalidations on the record
        with env.do_in_onchange():
            for name in todo:
                if name == 'id':
                    continue
                value = record[name]
                field = self._fields[name]
                if field.type == 'many2one' and field.delegate and not value:
                    # do not nullify all fields of parent record for new records
                    continue
                record[name] = value

        result = {}
        dirty = set()

        # process names in order (or the keys of values if no name given)
        while todo:
            name = todo.pop(0)
            if name in done:
                continue
            done.add(name)

            with env.do_in_onchange():
                # apply field-specific onchange methods
                if field_onchange.get(name):
                    record._onchange_eval(name, field_onchange[name], result)

                # force re-evaluation of function fields on secondary records
                for dotname in dotnames:
                    record.mapped(dotname)

                # determine which fields have been modified
                for name, oldval in values.items():
                    field = self._fields[name]
                    newval = record[name]
                    if newval != oldval or (
                        field.type in ('one2many', 'many2many') and newval._is_dirty()
                    ):
                        todo.append(name)
                        dirty.add(name)

        # determine subfields for field.convert_to_onchange() below
        Tree = lambda: defaultdict(Tree)
        subnames = Tree()
        for dotname in dotnames:
            subtree = subnames
            for name in dotname.split('.'):
                subtree = subtree[name]

        # collect values from dirty fields
        with env.do_in_onchange():
            result['value'] = {
                name: self._fields[name].convert_to_onchange(record[name], record, subnames[name])
                for name in dirty
            }

        return result

collections.Set.register(BaseModel)
# not exactly true as BaseModel doesn't have __reversed__, index or count
collections.Sequence.register(BaseModel)

class RecordCache(MutableMapping):
    """ A mapping from field names to values, to read and update the cache of a record. """
    def __init__(self, record):
        assert len(record) == 1, "Unexpected RecordCache(%s)" % record
        self._record = record

    def __contains__(self, name):
        """ Return whether `record` has a cached value for field ``name``. """
        field = self._record._fields[name]
        return self._record.env.cache.contains(self._record, field)

    def __getitem__(self, name):
        """ Return the cached value of field ``name`` for `record`. """
        field = self._record._fields[name]
        return self._record.env.cache.get(self._record, field)

    def __setitem__(self, name, value):
        """ Assign the cached value of field ``name`` for ``record``. """
        field = self._record._fields[name]
        self._record.env.cache.set(self._record, field, value)

    def __delitem__(self, name):
        """ Remove the cached value of field ``name`` for ``record``. """
        field = self._record._fields[name]
        self._record.env.cache.remove(self._record, field)

    def __iter__(self):
        """ Iterate over the field names with a cached value. """
        for field in self._record.env.cache.get_fields(self._record):
            yield field.name

    def __len__(self):
        """ Return the number of fields with a cached value. """
        return sum(1 for name in self)

    def has_value(self, name):
        """ Return whether `record` has a cached, regular value for field ``name``. """
        field = self._record._fields[name]
        return self._record.env.cache.contains_value(self._record, field)

    def get_value(self, name, default=None):
        """ Return the cached, regular value of field ``name`` for `record`, or ``default``. """
        field = self._record._fields[name]
        return self._record.env.cache.get_value(self._record, field, default)

    def set_special(self, name, getter):
        """ Use the given getter to get the cached value of field ``name``. """
        field = self._record._fields[name]
        self._record.env.cache.set_special(self._record, field, getter)

    def set_failed(self, names, exception):
        """ Mark the given fields with the given exception. """
        fields = [self._record._fields[name] for name in names]
        self._record.env.cache.set_failed(self._record, fields, exception)


AbstractModel = BaseModel

class Model(AbstractModel):
    """ Main super-class for regular database-persisted Odoo models.

    Odoo models are created by inheriting from this class::

        class user(Model):
            ...

    The system will later instantiate the class once per database (on
    which the class' module is installed).
    """
    _auto = True                # automatically create database backend
    _register = False           # not visible in ORM registry, meant to be python-inherited only
    _abstract = False           # not abstract
    _transient = False          # not transient

class TransientModel(Model):
    """ Model super-class for transient records, meant to be temporarily
    persisted, and regularly vacuum-cleaned.

    A TransientModel has a simplified access rights management, all users can
    create new records, and may only access the records they created. The super-
    user has unrestricted access to all TransientModel records.
    """
    _auto = True                # automatically create database backend
    _register = False           # not visible in ORM registry, meant to be python-inherited only
    _abstract = False           # not abstract
    _transient = True           # transient

def itemgetter_tuple(items):
    """ Fixes itemgetter inconsistency (useful in some cases) of not returning
    a tuple if len(items) == 1: always returns an n-tuple where n = len(items)
    """
    if len(items) == 0:
        return lambda a: ()
    if len(items) == 1:
        return lambda gettable: (gettable[items[0]],)
    return operator.itemgetter(*items)

def convert_pgerror_not_null(model, fields, info, e):
    if e.diag.table_name != model._table:
        return {'message': tools.ustr(e)}

    field_name = e.diag.column_name
    field = fields[field_name]
    message = _(u"Missing required value for the field '%s' (%s)") % (field['string'], field_name)
    return {
        'message': message,
        'field': field_name,
    }

def convert_pgerror_unique(model, fields, info, e):
    # new cursor since we're probably in an error handler in a blown
    # transaction which may not have been rollbacked/cleaned yet
    with closing(model.env.registry.cursor()) as cr:
        cr.execute("""
            SELECT
                conname AS "constraint name",
                t.relname AS "table name",
                ARRAY(
                    SELECT attname FROM pg_attribute
                    WHERE attrelid = conrelid
                      AND attnum = ANY(conkey)
                ) as "columns"
            FROM pg_constraint
            JOIN pg_class t ON t.oid = conrelid
            WHERE conname = %s
        """, [e.diag.constraint_name])
        constraint, table, ufields = cr.fetchone() or (None, None, None)
    # if the unique constraint is on an expression or on an other table
    if not ufields or model._table != table:
        return {'message': tools.ustr(e)}

    # TODO: add stuff from e.diag.message_hint? provides details about the constraint & duplication values but may be localized...
    if len(ufields) == 1:
        field_name = ufields[0]
        field = fields[field_name]
        message = _(u"The value for the field '%s' already exists (this is probably '%s' in the current model).") % (field_name, field['string'])
        return {
            'message': message,
            'field': field_name,
        }
    field_strings = [fields[fname]['string'] for fname in ufields]
    message = _(u"The values for the fields '%s' already exist (they are probably '%s' in the current model).") % (', '.join(ufields), ', '.join(field_strings))
    return {
        'message': message,
        # no field, unclear which one we should pick and they could be in any order
    }

PGERROR_TO_OE = defaultdict(
    # shape of mapped converters
    lambda: (lambda model, fvg, info, pgerror: {'message': tools.ustr(pgerror)}), {
    '23502': convert_pgerror_not_null,
    '23505': convert_pgerror_unique,
})

def _normalize_ids(arg, atoms=set(IdType)):
    """ Normalizes the ids argument for ``browse`` (v7 and v8) to a tuple.

    Various implementations were tested on the corpus of all browse() calls
    performed during a full crawler run (after having installed all website_*
    modules) and this one was the most efficient overall.

    A possible bit of correctness was sacrificed by not doing any test on
    Iterable and just assuming that any non-atomic type was an iterable of
    some kind.

    :rtype: tuple
    """
    # much of the corpus is falsy objects (empty list, tuple or set, None)
    if not arg:
        return ()

    # `type in set` is significantly faster (because more restrictive) than
    # isinstance(arg, set) or issubclass(type, set); and for new-style classes
    # obj.__class__ is equivalent to but faster than type(obj). Not relevant
    # (and looks much worse) in most cases, but over millions of calls it
    # does have a very minor effect.
    if arg.__class__ in atoms:
        return arg,

    return tuple(arg)


def lazy_name_get(self):
    """ Evaluate self.name_get() lazily. """
    names = tools.lazy(lambda: dict(self.name_get()))
    return [(rid, tools.lazy(operator.getitem, names, rid)) for rid in self.ids]


# keep those imports here to avoid dependency cycle errors
from .osv import expression
from .fields import Field<|MERGE_RESOLUTION|>--- conflicted
+++ resolved
@@ -3604,18 +3604,8 @@
             records.modified(self._fields)
 
             if other_fields:
-<<<<<<< HEAD
                 # discard default values from context for other fields
-                others = records.with_context({
-                    key: val
-                    for key, val in self._context.items()
-                    if not key.startswith('default_')
-                })
-=======
-                # discard default values from context
-                other = self.with_context(clean_context(self._context))
-
->>>>>>> d78f23df
+                others = records.with_context(clean_context(self._context))
                 for field in sorted(other_fields, key=attrgetter('_sequence')):
                     field.create([
                         (other, data['stored'][field.name])
