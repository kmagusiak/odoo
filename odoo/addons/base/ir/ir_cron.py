--- conflicted
+++ resolved
@@ -163,19 +163,6 @@
         threading.current_thread().dbname = db_name
         try:
             with db.cursor() as cr:
-<<<<<<< HEAD
-                # Make sure the database we poll has the same version as the code of base
-                cr.execute("SELECT 1 FROM ir_module_module WHERE name=%s AND latest_version=%s", ('base', BASE_VERSION))
-                if cr.fetchone():
-                    # Careful to compare timestamps with 'UTC' - everything is UTC as of v6.1.
-                    cr.execute("""SELECT * FROM ir_cron
-                                  WHERE numbercall != 0
-                                      AND active AND nextcall <= (now() at time zone 'UTC')
-                                  ORDER BY priority""")
-                    jobs = cr.dictfetchall()
-                else:
-                    _logger.warning('Skipping database %s as its base version is not %s.', db_name, BASE_VERSION)
-=======
                 # Make sure the database has the same version as the code of
                 # base and that no module must be installed/upgraded/removed
                 cr.execute("SELECT latest_version FROM ir_module_module WHERE name=%s", ['base'])
@@ -223,7 +210,7 @@
                     finally:
                         job_cr.close()
 
-                except psycopg2.OperationalError, e:
+                except psycopg2.OperationalError as e:
                     if e.pgcode == '55P03':
                         # Class 55: Object not in prerequisite state; 55P03: lock_not_available
                         _logger.debug('Another process/thread is already busy executing job `%s`, skipping it.', job['cron_name'])
@@ -257,7 +244,6 @@
             _logger.warning('Skipping database %s as its base version is not %s.', db_name, BASE_VERSION)
         except BadModuleState:
             _logger.warning('Skipping database %s because of modules to install/upgrade/remove.', db_name)
->>>>>>> 90ca8720
         except psycopg2.ProgrammingError as e:
             if e.pgcode == '42P01':
                 # Class 42 — Syntax Error or Access Rule Violation; 42P01: undefined_table
@@ -268,54 +254,6 @@
         except Exception:
             _logger.warning('Exception in cron:', exc_info=True)
 
-<<<<<<< HEAD
-        for job in jobs:
-            lock_cr = db.cursor()
-            try:
-                # Try to grab an exclusive lock on the job row from within the task transaction
-                # Restrict to the same conditions as for the search since the job may have already
-                # been run by an other thread when cron is running in multi thread
-                lock_cr.execute("""SELECT *
-                                   FROM ir_cron
-                                   WHERE numbercall != 0
-                                      AND active
-                                      AND nextcall <= (now() at time zone 'UTC')
-                                      AND id=%s
-                                   FOR UPDATE NOWAIT""",
-                               (job['id'],), log_exceptions=False)
-
-                locked_job = lock_cr.fetchone()
-                if not locked_job:
-                    _logger.debug("Job `%s` already executed by another process/thread. skipping it", job['cron_name'])
-                    continue
-                # Got the lock on the job row, run its code
-                _logger.debug('Starting job `%s`.', job['cron_name'])
-                job_cr = db.cursor()
-                try:
-                    registry = odoo.registry(db_name)
-                    registry[cls._name]._process_job(job_cr, job, lock_cr)
-                except Exception:
-                    _logger.exception('Unexpected exception while processing cron job %r', job)
-                finally:
-                    job_cr.close()
-
-            except psycopg2.OperationalError as e:
-                if e.pgcode == '55P03':
-                    # Class 55: Object not in prerequisite state; 55P03: lock_not_available
-                    _logger.debug('Another process/thread is already busy executing job `%s`, skipping it.', job['cron_name'])
-                    continue
-                else:
-                    # Unexpected OperationalError
-                    raise
-            finally:
-                # we're exiting due to an exception while acquiring the lock
-                lock_cr.close()
-
-        if hasattr(threading.current_thread(), 'dbname'):  # cron job could have removed it as side-effect
-            del threading.current_thread().dbname
-
-=======
->>>>>>> 90ca8720
     @api.multi
     def _try_lock(self):
         """Try to grab a dummy exclusive write-lock to the rows with the given ids,
