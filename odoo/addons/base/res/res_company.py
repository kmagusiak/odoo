--- conflicted
+++ resolved
@@ -173,19 +173,8 @@
         for company in self.filtered(lambda company: company.partner_id):
             address_data = company.partner_id.sudo().address_get(adr_pref=['contact'])
             if address_data['contact']:
-<<<<<<< HEAD
-                partner = company.partner_id.browse(address_data['contact'])
+                partner = company.partner_id.browse(address_data['contact']).sudo()
                 company.write(company._get_company_address_fields(partner))
-=======
-                partner = company.partner_id.browse(address_data['contact']).sudo()
-                company.street = partner.street
-                company.street2 = partner.street2
-                company.city = partner.city
-                company.zip = partner.zip
-                company.state_id = partner.state_id
-                company.country_id = partner.country_id
-                company.fax = partner.fax
->>>>>>> eddefc99
 
     def _inverse_street(self):
         for company in self:
