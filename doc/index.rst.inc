
OpenERP Server
''''''''''''''

.. toctree::
   :maxdepth: 1

   test-framework

New feature merges
++++++++++++++++++

.. toctree::
   :maxdepth: 1

<<<<<<< HEAD
   api/user_img_specs
=======
   api/need_action_specs
>>>>>>> 6808cd7e
<|MERGE_RESOLUTION|>--- conflicted
+++ resolved
@@ -13,8 +13,5 @@
 .. toctree::
    :maxdepth: 1
 
-<<<<<<< HEAD
    api/user_img_specs
-=======
-   api/need_action_specs
->>>>>>> 6808cd7e
+   api/need_action_specs