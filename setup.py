
import os
import re
import sys
from setuptools import setup, find_packages

execfile('addons/web/common/release.py')

version_dash_incompatible = False
if 'bdist_rpm' in sys.argv:
    version_dash_incompatible = True
try:
    import py2exe
    from py2exe_utils import opts
    version_dash_incompatible = True
except ImportError:
    opts = {}
if version_dash_incompatible:
    version = version.split('-')[0]

FILE_PATTERNS = \
    r'.+\.(py|cfg|po|pot|mo|txt|rst|gif|png|jpg|ico|mako|html|js|css|htc|swf)$'
def find_data_files(source, patterns=FILE_PATTERNS):
    file_matcher = re.compile(patterns, re.I)
    out = []
    for base, _, files in os.walk(source):
        cur_files = []
        for f in files:
            if file_matcher.match(f):
                cur_files.append(os.path.join(base, f))
        if cur_files:
            out.append(
                (base, cur_files))

    return out

setup(
    name=name,
    version=version,
    description=description,
    long_description=long_description,
    author=author,
    author_email=author_email,
    url=url,
    download_url=download_url,
    license=license,
    install_requires=[
        "Babel >= 0.9.6",
        "simplejson >= 2.0.9",
<<<<<<< HEAD
        "python-dateutil >= 1.4.1",
=======
        "python-dateutil >= 1.4.1, < 2",
>>>>>>> 1c74a545
        "pytz",
        "werkzeug == 0.7",
    ],
    tests_require=[
        'unittest2',
        'mock',
    ],
    test_suite = 'unittest2.collector',
    zip_safe=False,
    packages=find_packages(),
    classifiers=[
        'Development Status :: 6 - Production/Stable',
        'Operating System :: OS Independent',
        'Programming Language :: Python',
        'Environment :: Web Environment',
        'Topic :: Office/Business :: Financial',
        ],
    scripts=['openerp-web'],
    data_files=(find_data_files('addons')
              + opts.pop('data_files', [])
    ),
    **opts
)<|MERGE_RESOLUTION|>--- conflicted
+++ resolved
@@ -47,11 +47,7 @@
     install_requires=[
         "Babel >= 0.9.6",
         "simplejson >= 2.0.9",
-<<<<<<< HEAD
-        "python-dateutil >= 1.4.1",
-=======
         "python-dateutil >= 1.4.1, < 2",
->>>>>>> 1c74a545
         "pytz",
         "werkzeug == 0.7",
     ],
